#!/usr/bin/env python3
# Copyright (c) 2015-2016 The Bitcoin Core developers
# Distributed under the MIT software license, see the accompanying
# file COPYING or http://www.opensource.org/licenses/mit-license.php.

from test_framework.test_framework import ComparisonTestFramework
from test_framework.util import *
from test_framework.mininode import CTransaction, NetworkThread
from test_framework.blocktools import create_coinbase, create_block
from test_framework.comptool import TestInstance, TestManager
from test_framework.script import CScript
from io import BytesIO
import time

# A canonical signature consists of: 
# <30> <total len> <02> <len R> <R> <02> <len S> <S> <hashtype>
def unDERify(tx):
    '''
    Make the signature in vin 0 of a tx non-DER-compliant,
    by adding padding after the S-value.
    '''
    scriptSig = CScript(tx.vin[0].scriptSig)
    newscript = []
    for i in scriptSig:
        if (len(newscript) == 0):
            newscript.append(i[0:-1] + b'\0' + i[-1:])
        else:
            newscript.append(i)
    tx.vin[0].scriptSig = CScript(newscript)
    
'''
This test is meant to exercise BIP66 (DER SIG).
Connect to a single node.
Mine 2 (version 2) blocks (save the coinbases for later).
Generate 98 more version 2 blocks, verify the node accepts.
Mine 749 version 3 blocks, verify the node accepts.
Check that the new DERSIG rules are not enforced on the 750th version 3 block.
Check that the new DERSIG rules are enforced on the 751st version 3 block.
Mine 199 new version blocks.
Mine 1 old-version block.
Mine 1 new version block.
Mine 1 old version block, see that the node rejects.
'''
            
class BIP66Test(ComparisonTestFramework):

    def __init__(self):
        super().__init__()
        self.num_nodes = 1

    def setup_network(self):
        # Must set the blockversion for this test
        self.nodes = start_nodes(self.num_nodes, self.options.tmpdir,
                                 extra_args=[['-debug', '-whitelist=127.0.0.1', '-blockversion=2']],
                                 binary=[self.options.testbinary])

    def run_test(self):
        test = TestManager(self, self.options.tmpdir)
        test.add_all_connections(self.nodes)
        NetworkThread().start() # Start up network handling in another thread
        test.run()

    def create_transaction(self, node, coinbase, to_address, amount):
        from_txid = node.getblock(coinbase)['tx'][0]
        inputs = [{ "txid" : from_txid, "vout" : 0}]
        outputs = { to_address : amount }
        rawtx = node.createrawtransaction(inputs, outputs)
        signresult = node.signrawtransaction(rawtx)
        tx = CTransaction()
        f = BytesIO(hex_str_to_bytes(signresult['hex']))
        tx.deserialize(f)
        return tx

    def get_tests(self):

        self.coinbase_blocks = self.nodes[0].generate(2)
        height = 3  # height of the next block to build
        self.tip = int("0x" + self.nodes[0].getbestblockhash(), 0)
        self.nodeaddress = self.nodes[0].getnewaddress()
        self.last_block_time = int(time.time())

        ''' 298 more version 2 blocks '''
        test_blocks = []
<<<<<<< HEAD
        for i in range(98):
=======
        for i in range(298):
>>>>>>> f2a96e7d
            block = create_block(self.tip, create_coinbase(height), self.last_block_time + 1)
            block.nVersion = 2
            block.rehash()
            block.solve()
            test_blocks.append([block, True])
            self.last_block_time += 1
            self.tip = block.sha256
            height += 1
        yield TestInstance(test_blocks, sync_every_block=False)

        ''' Mine 749 version 3 blocks '''
        test_blocks = []
        for i in range(749):
            block = create_block(self.tip, create_coinbase(height), self.last_block_time + 1)
            block.nVersion = 3
            block.rehash()
            block.solve()
            test_blocks.append([block, True])
            self.last_block_time += 1
            self.tip = block.sha256
            height += 1
        yield TestInstance(test_blocks, sync_every_block=False)

        ''' 
        Check that the new DERSIG rules are not enforced in the 750th
        version 3 block.
        '''
        spendtx = self.create_transaction(self.nodes[0],
                self.coinbase_blocks[0], self.nodeaddress, 1.0)
        unDERify(spendtx)
        spendtx.rehash()

        block = create_block(self.tip, create_coinbase(height), self.last_block_time + 1)
        block.nVersion = 3
        block.vtx.append(spendtx)
        block.hashMerkleRoot = block.calc_merkle_root()
        block.rehash()
        block.solve()

        self.last_block_time += 1
        self.tip = block.sha256
        height += 1
        yield TestInstance([[block, True]])       

        ''' Mine 199 new version blocks on last valid tip '''
        test_blocks = []
        for i in range(199):
            block = create_block(self.tip, create_coinbase(height), self.last_block_time + 1)
            block.nVersion = 3
            block.rehash()
            block.solve()
            test_blocks.append([block, True])
            self.last_block_time += 1
            self.tip = block.sha256
            height += 1
        yield TestInstance(test_blocks, sync_every_block=False)

        ''' Mine 1 old version block '''
        block = create_block(self.tip, create_coinbase(height), self.last_block_time + 1)
        block.nVersion = 2
        block.rehash()
        block.solve()
        self.last_block_time += 1
        self.tip = block.sha256
        height += 1
        yield TestInstance([[block, True]])

        ''' Mine 1 new version block '''
        block = create_block(self.tip, create_coinbase(height), self.last_block_time + 1)
        block.nVersion = 3
        block.rehash()
        block.solve()
        self.last_block_time += 1
        self.tip = block.sha256
        height += 1
        yield TestInstance([[block, True]])

        ''' 
        Check that the new DERSIG rules are enforced in the 951st version 3
        block.
        '''
        spendtx = self.create_transaction(self.nodes[0],
                self.coinbase_blocks[1], self.nodeaddress, 1.0)
        unDERify(spendtx)
        spendtx.rehash()

        block = create_block(self.tip, create_coinbase(height), self.last_block_time + 1)
        block.nVersion = 3
        block.vtx.append(spendtx)
        block.hashMerkleRoot = block.calc_merkle_root()
        block.rehash()
        block.solve()
        self.last_block_time += 1
        yield TestInstance([[block, False]])

        ''' Mine 1 old version block, should be invalid '''
        block = create_block(self.tip, create_coinbase(height), self.last_block_time + 1)
        block.nVersion = 2
        block.rehash()
        block.solve()
        self.last_block_time += 1
        yield TestInstance([[block, False]])

if __name__ == '__main__':
    BIP66Test().main()<|MERGE_RESOLUTION|>--- conflicted
+++ resolved
@@ -81,11 +81,7 @@
 
         ''' 298 more version 2 blocks '''
         test_blocks = []
-<<<<<<< HEAD
-        for i in range(98):
-=======
         for i in range(298):
->>>>>>> f2a96e7d
             block = create_block(self.tip, create_coinbase(height), self.last_block_time + 1)
             block.nVersion = 2
             block.rehash()
