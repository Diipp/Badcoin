--- conflicted
+++ resolved
@@ -17,7 +17,6 @@
     {
         /*.name =*/ "segwit",
         /*.gbt_force =*/ true,
-<<<<<<< HEAD
     },
     {
         /*.name =*/ "legbit",
@@ -26,8 +25,6 @@
     {
         /*.name =*/ "reservealgo",
         /*.gbt_force =*/ true,
-=======
->>>>>>> 9e116a6f
     }
 };
 
