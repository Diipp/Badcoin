--- conflicted
+++ resolved
@@ -1,8 +1,4 @@
-<<<<<<< HEAD
-// Copyright (c) 2009-2014 The Bitcoin Core developers
-=======
 // Copyright (c) 2009-2016 The Bitcoin Core developers
->>>>>>> fc073561
 // Distributed under the MIT software license, see the accompanying
 // file COPYING or http://www.opensource.org/licenses/mit-license.php.
 
@@ -22,32 +18,10 @@
  */
 namespace Checkpoints
 {
-<<<<<<< HEAD
-typedef std::map<int, uint256> MapCheckpoints;
-
-struct CCheckpointData {
-    MapCheckpoints mapCheckpoints;
-    int64_t nTimeLastCheckpoint;
-    int64_t nTransactionsLastCheckpoint;
-    double fTransactionsPerDay;
-};
-
-//! Returns true if block passes checkpoint checks
-bool CheckBlock(const CCheckpointData& data, int nHeight, const uint256& hash);
-
-//! Return conservative estimate of total number of blocks, 0 if unknown
-int GetTotalBlocksEstimate(const CCheckpointData& data);
 
 //! Returns last CBlockIndex* in mapBlockIndex that is a checkpoint
 CBlockIndex* GetLastCheckpoint(const CCheckpointData& data);
 
-double GuessVerificationProgress(const CCheckpointData& data, CBlockIndex* pindex, bool fSigchecks = true);
-=======
-
-//! Returns last CBlockIndex* in mapBlockIndex that is a checkpoint
-CBlockIndex* GetLastCheckpoint(const CCheckpointData& data);
->>>>>>> fc073561
-
 } //namespace Checkpoints
 
 #endif // BITCOIN_CHECKPOINTS_H