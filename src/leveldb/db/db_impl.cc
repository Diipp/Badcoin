--- conflicted
+++ resolved
@@ -134,10 +134,6 @@
       tmp_batch_(new WriteBatch),
       bg_compaction_scheduled_(false),
       manual_compaction_(NULL) {
-<<<<<<< HEAD
-  mem_->Ref();
-=======
->>>>>>> fc073561
   has_imm_.Release_Store(NULL);
 
   // Reserve ten files or so for other uses and give the rest to TableCache.
@@ -304,43 +300,6 @@
     }
   }
 
-<<<<<<< HEAD
-  s = versions_->Recover();
-  if (s.ok()) {
-    SequenceNumber max_sequence(0);
-
-    // Recover from all newer log files than the ones named in the
-    // descriptor (new log files may have been added by the previous
-    // incarnation without registering them in the descriptor).
-    //
-    // Note that PrevLogNumber() is no longer used, but we pay
-    // attention to it in case we are recovering a database
-    // produced by an older version of leveldb.
-    const uint64_t min_log = versions_->LogNumber();
-    const uint64_t prev_log = versions_->PrevLogNumber();
-    std::vector<std::string> filenames;
-    s = env_->GetChildren(dbname_, &filenames);
-    if (!s.ok()) {
-      return s;
-    }
-    std::set<uint64_t> expected;
-    versions_->AddLiveFiles(&expected);
-    uint64_t number;
-    FileType type;
-    std::vector<uint64_t> logs;
-    for (size_t i = 0; i < filenames.size(); i++) {
-      if (ParseFileName(filenames[i], &number, &type)) {
-        expected.erase(number);
-        if (type == kLogFile && ((number >= min_log) || (number == prev_log)))
-          logs.push_back(number);
-      }
-    }
-    if (!expected.empty()) {
-      char buf[50];
-      snprintf(buf, sizeof(buf), "%d missing files; e.g.",
-               static_cast<int>(expected.size()));
-      return Status::Corruption(buf, TableFileName(dbname_, *(expected.begin())));
-=======
   s = versions_->Recover(save_manifest);
   if (!s.ok()) {
     return s;
@@ -371,7 +330,6 @@
       expected.erase(number);
       if (type == kLogFile && ((number >= min_log) || (number == prev_log)))
         logs.push_back(number);
->>>>>>> fc073561
     }
   }
   if (!expected.empty()) {
