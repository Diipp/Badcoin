--- conflicted
+++ resolved
@@ -486,8 +486,6 @@
   ASSERT_EQ(0, DroppedBytes());
 }
 
-<<<<<<< HEAD
-=======
 TEST(LogTest, SkipIntoMultiRecord) {
   // Consider a fragmented record:
   //    first(R1), middle(R1), last(R1), first(R2)
@@ -504,7 +502,6 @@
   ASSERT_EQ("EOF", Read());
 }
 
->>>>>>> fc073561
 TEST(LogTest, ErrorJoinsRecords) {
   // Consider two fragmented records:
   //    first(R1) last(R1) first(R2) last(R2)
