--- conflicted
+++ resolved
@@ -106,11 +106,7 @@
 class Win32WritableFile : public WritableFile
 {
 public:
-<<<<<<< HEAD
-    Win32WritableFile(const std::string& fname);
-=======
     Win32WritableFile(const std::string& fname, bool append);
->>>>>>> fc073561
     ~Win32WritableFile();
 
     virtual Status Append(const Slice& data);
@@ -429,23 +425,11 @@
     }
 }
 
-<<<<<<< HEAD
-Win32WritableFile::Win32WritableFile(const std::string& fname)
-=======
 Win32WritableFile::Win32WritableFile(const std::string& fname, bool append)
->>>>>>> fc073561
     : filename_(fname)
 {
     std::wstring path;
     ToWidePath(fname, path);
-<<<<<<< HEAD
-    DWORD Flag = PathFileExistsW(path.c_str()) ? OPEN_EXISTING : CREATE_ALWAYS;
-    _hFile = CreateFileW(path.c_str(),
-                         GENERIC_READ | GENERIC_WRITE,
-                         FILE_SHARE_READ|FILE_SHARE_DELETE|FILE_SHARE_WRITE,
-                         NULL,
-                         Flag,
-=======
     // NewAppendableFile: append to an existing file, or create a new one
     //     if none exists - this is OPEN_ALWAYS behavior, with
     //     FILE_APPEND_DATA to avoid having to manually position the file
@@ -458,7 +442,6 @@
                          FILE_SHARE_READ|FILE_SHARE_DELETE|FILE_SHARE_WRITE,
                          NULL,
                          append ? OPEN_ALWAYS : CREATE_ALWAYS,
->>>>>>> fc073561
                          FILE_ATTRIBUTE_NORMAL,
                          NULL);
     // CreateFileW returns INVALID_HANDLE_VALUE in case of error, always check isEnable() before use
@@ -848,13 +831,9 @@
 {
     Status sRet;
     std::string path = fname;
-<<<<<<< HEAD
-    Win32WritableFile* pMapFile = new Win32WritableFile(ModifyPath(path));
-=======
     // Logs are opened with write semantics, not with append semantics
     // (see PosixEnv::NewLogger)
     Win32WritableFile* pMapFile = new Win32WritableFile(ModifyPath(path), false);
->>>>>>> fc073561
     if(!pMapFile->isEnable()){
         delete pMapFile;
         *result = NULL;
@@ -868,9 +847,6 @@
 {
     Status sRet;
     std::string path = fname;
-<<<<<<< HEAD
-    Win32WritableFile* pFile = new Win32WritableFile(ModifyPath(path));
-=======
     Win32WritableFile* pFile = new Win32WritableFile(ModifyPath(path), false);
     if(!pFile->isEnable()){
         *result = NULL;
@@ -885,7 +861,6 @@
     Status sRet;
     std::string path = fname;
     Win32WritableFile* pFile = new Win32WritableFile(ModifyPath(path), true);
->>>>>>> fc073561
     if(!pFile->isEnable()){
         *result = NULL;
         sRet = Status::IOError(fname,Win32::GetLastErrSz());
