// Copyright (c) 2011 The LevelDB Authors. All rights reserved.
// Use of this source code is governed by a BSD-style license that can be
// found in the LICENSE file. See the AUTHORS file for names of contributors.
#if !defined(LEVELDB_PLATFORM_WINDOWS)

#include <dirent.h>
#include <errno.h>
#include <fcntl.h>
#include <pthread.h>
#include <stdio.h>
#include <stdlib.h>
#include <string.h>
#include <sys/mman.h>
#include <sys/stat.h>
#include <sys/time.h>
#include <sys/types.h>
#include <time.h>
#include <unistd.h>
#include <deque>
#include <set>
#include "leveldb/env.h"
#include "leveldb/slice.h"
#include "port/port.h"
#include "util/logging.h"
#include "util/mutexlock.h"
#include "util/posix_logger.h"

namespace leveldb {

namespace {

static Status IOError(const std::string& context, int err_number) {
  return Status::IOError(context, strerror(err_number));
}

class PosixSequentialFile: public SequentialFile {
 private:
  std::string filename_;
  FILE* file_;

 public:
  PosixSequentialFile(const std::string& fname, FILE* f)
      : filename_(fname), file_(f) { }
  virtual ~PosixSequentialFile() { fclose(file_); }

  virtual Status Read(size_t n, Slice* result, char* scratch) {
    Status s;
    size_t r = fread_unlocked(scratch, 1, n, file_);
    *result = Slice(scratch, r);
    if (r < n) {
      if (feof(file_)) {
        // We leave status as ok if we hit the end of the file
      } else {
        // A partial read with an error: return a non-ok status
        s = IOError(filename_, errno);
      }
    }
    return s;
  }

  virtual Status Skip(uint64_t n) {
    if (fseek(file_, n, SEEK_CUR)) {
      return IOError(filename_, errno);
    }
    return Status::OK();
  }
};

// pread() based random-access
class PosixRandomAccessFile: public RandomAccessFile {
 private:
  std::string filename_;
  int fd_;

 public:
  PosixRandomAccessFile(const std::string& fname, int fd)
      : filename_(fname), fd_(fd) { }
  virtual ~PosixRandomAccessFile() { close(fd_); }

  virtual Status Read(uint64_t offset, size_t n, Slice* result,
                      char* scratch) const {
    Status s;
    ssize_t r = pread(fd_, scratch, n, static_cast<off_t>(offset));
    *result = Slice(scratch, (r < 0) ? 0 : r);
    if (r < 0) {
      // An error: return a non-ok status
      s = IOError(filename_, errno);
    }
    return s;
  }
};

// Helper class to limit mmap file usage so that we do not end up
// running out virtual memory or running into kernel performance
// problems for very large databases.
class MmapLimiter {
 public:
  // Up to 1000 mmaps for 64-bit binaries; none for smaller pointer sizes.
  MmapLimiter() {
    SetAllowed(sizeof(void*) >= 8 ? 1000 : 0);
  }

  // If another mmap slot is available, acquire it and return true.
  // Else return false.
  bool Acquire() {
    if (GetAllowed() <= 0) {
      return false;
    }
    MutexLock l(&mu_);
    intptr_t x = GetAllowed();
    if (x <= 0) {
      return false;
    } else {
      SetAllowed(x - 1);
      return true;
    }
  }

  // Release a slot acquired by a previous call to Acquire() that returned true.
  void Release() {
    MutexLock l(&mu_);
    SetAllowed(GetAllowed() + 1);
  }

 private:
  port::Mutex mu_;
  port::AtomicPointer allowed_;

  intptr_t GetAllowed() const {
    return reinterpret_cast<intptr_t>(allowed_.Acquire_Load());
  }

  // REQUIRES: mu_ must be held
  void SetAllowed(intptr_t v) {
    allowed_.Release_Store(reinterpret_cast<void*>(v));
  }

  MmapLimiter(const MmapLimiter&);
  void operator=(const MmapLimiter&);
};

// mmap() based random-access
class PosixMmapReadableFile: public RandomAccessFile {
 private:
  std::string filename_;
  void* mmapped_region_;
  size_t length_;
  MmapLimiter* limiter_;

 public:
  // base[0,length-1] contains the mmapped contents of the file.
  PosixMmapReadableFile(const std::string& fname, void* base, size_t length,
                        MmapLimiter* limiter)
      : filename_(fname), mmapped_region_(base), length_(length),
        limiter_(limiter) {
  }

  virtual ~PosixMmapReadableFile() {
    munmap(mmapped_region_, length_);
    limiter_->Release();
  }

  virtual Status Read(uint64_t offset, size_t n, Slice* result,
                      char* scratch) const {
    Status s;
    if (offset + n > length_) {
      *result = Slice();
      s = IOError(filename_, EINVAL);
    } else {
      *result = Slice(reinterpret_cast<char*>(mmapped_region_) + offset, n);
    }
    return s;
  }
};

class PosixWritableFile : public WritableFile {
 private:
  std::string filename_;
  FILE* file_;

 public:
  PosixWritableFile(const std::string& fname, FILE* f)
      : filename_(fname), file_(f) { }

  ~PosixWritableFile() {
    if (file_ != NULL) {
      // Ignoring any potential errors
      fclose(file_);
    }
  }

  virtual Status Append(const Slice& data) {
    size_t r = fwrite_unlocked(data.data(), 1, data.size(), file_);
    if (r != data.size()) {
      return IOError(filename_, errno);
    }
    return Status::OK();
  }

  virtual Status Close() {
    Status result;
    if (fclose(file_) != 0) {
      result = IOError(filename_, errno);
    }
    file_ = NULL;
    return result;
  }

  virtual Status Flush() {
    if (fflush_unlocked(file_) != 0) {
      return IOError(filename_, errno);
    }
    return Status::OK();
  }

  Status SyncDirIfManifest() {
    const char* f = filename_.c_str();
    const char* sep = strrchr(f, '/');
    Slice basename;
    std::string dir;
    if (sep == NULL) {
      dir = ".";
      basename = f;
    } else {
      dir = std::string(f, sep - f);
      basename = sep + 1;
    }
    Status s;
    if (basename.starts_with("MANIFEST")) {
      int fd = open(dir.c_str(), O_RDONLY);
      if (fd < 0) {
        s = IOError(dir, errno);
      } else {
        if (fsync(fd) < 0) {
          s = IOError(dir, errno);
        }
        close(fd);
      }
    }
    return s;
  }

  virtual Status Sync() {
    // Ensure new files referred to by the manifest are in the filesystem.
    Status s = SyncDirIfManifest();
    if (!s.ok()) {
      return s;
    }
    if (fflush_unlocked(file_) != 0 ||
        fdatasync(fileno(file_)) != 0) {
      s = Status::IOError(filename_, strerror(errno));
    }
    return s;
  }
};

static int LockOrUnlock(int fd, bool lock) {
  errno = 0;
  struct flock f;
  memset(&f, 0, sizeof(f));
  f.l_type = (lock ? F_WRLCK : F_UNLCK);
  f.l_whence = SEEK_SET;
  f.l_start = 0;
  f.l_len = 0;        // Lock/unlock entire file
  return fcntl(fd, F_SETLK, &f);
}

class PosixFileLock : public FileLock {
 public:
  int fd_;
  std::string name_;
};

// Set of locked files.  We keep a separate set instead of just
// relying on fcntrl(F_SETLK) since fcntl(F_SETLK) does not provide
// any protection against multiple uses from the same process.
class PosixLockTable {
 private:
  port::Mutex mu_;
  std::set<std::string> locked_files_;
 public:
  bool Insert(const std::string& fname) {
    MutexLock l(&mu_);
    return locked_files_.insert(fname).second;
  }
  void Remove(const std::string& fname) {
    MutexLock l(&mu_);
    locked_files_.erase(fname);
  }
};

class PosixEnv : public Env {
 public:
  PosixEnv();
  virtual ~PosixEnv() {
    char msg[] = "Destroying Env::Default()\n";
    fwrite(msg, 1, sizeof(msg), stderr);
    abort();
  }

  virtual Status NewSequentialFile(const std::string& fname,
                                   SequentialFile** result) {
    FILE* f = fopen(fname.c_str(), "r");
    if (f == NULL) {
      *result = NULL;
      return IOError(fname, errno);
    } else {
      *result = new PosixSequentialFile(fname, f);
      return Status::OK();
    }
  }

  virtual Status NewRandomAccessFile(const std::string& fname,
                                     RandomAccessFile** result) {
    *result = NULL;
    Status s;
    int fd = open(fname.c_str(), O_RDONLY);
    if (fd < 0) {
      s = IOError(fname, errno);
    } else if (mmap_limit_.Acquire()) {
      uint64_t size;
      s = GetFileSize(fname, &size);
      if (s.ok()) {
        void* base = mmap(NULL, size, PROT_READ, MAP_SHARED, fd, 0);
        if (base != MAP_FAILED) {
          *result = new PosixMmapReadableFile(fname, base, size, &mmap_limit_);
        } else {
          s = IOError(fname, errno);
        }
      }
      close(fd);
      if (!s.ok()) {
        mmap_limit_.Release();
      }
    } else {
      *result = new PosixRandomAccessFile(fname, fd);
    }
    return s;
  }

  virtual Status NewWritableFile(const std::string& fname,
                                 WritableFile** result) {
    Status s;
    FILE* f = fopen(fname.c_str(), "w");
    if (f == NULL) {
<<<<<<< HEAD
=======
      *result = NULL;
      s = IOError(fname, errno);
    } else {
      *result = new PosixWritableFile(fname, f);
    }
    return s;
  }

  virtual Status NewAppendableFile(const std::string& fname,
                                   WritableFile** result) {
    Status s;
    FILE* f = fopen(fname.c_str(), "a");
    if (f == NULL) {
>>>>>>> fc073561
      *result = NULL;
      s = IOError(fname, errno);
    } else {
      *result = new PosixWritableFile(fname, f);
    }
    return s;
  }

  virtual bool FileExists(const std::string& fname) {
    return access(fname.c_str(), F_OK) == 0;
  }

  virtual Status GetChildren(const std::string& dir,
                             std::vector<std::string>* result) {
    result->clear();
    DIR* d = opendir(dir.c_str());
    if (d == NULL) {
      return IOError(dir, errno);
    }
    struct dirent* entry;
    while ((entry = readdir(d)) != NULL) {
      result->push_back(entry->d_name);
    }
    closedir(d);
    return Status::OK();
  }

  virtual Status DeleteFile(const std::string& fname) {
    Status result;
    if (unlink(fname.c_str()) != 0) {
      result = IOError(fname, errno);
    }
    return result;
  }

  virtual Status CreateDir(const std::string& name) {
    Status result;
    if (mkdir(name.c_str(), 0755) != 0) {
      result = IOError(name, errno);
    }
    return result;
  }

  virtual Status DeleteDir(const std::string& name) {
    Status result;
    if (rmdir(name.c_str()) != 0) {
      result = IOError(name, errno);
    }
    return result;
  }

  virtual Status GetFileSize(const std::string& fname, uint64_t* size) {
    Status s;
    struct stat sbuf;
    if (stat(fname.c_str(), &sbuf) != 0) {
      *size = 0;
      s = IOError(fname, errno);
    } else {
      *size = sbuf.st_size;
    }
    return s;
  }

  virtual Status RenameFile(const std::string& src, const std::string& target) {
    Status result;
    if (rename(src.c_str(), target.c_str()) != 0) {
      result = IOError(src, errno);
    }
    return result;
  }

  virtual Status LockFile(const std::string& fname, FileLock** lock) {
    *lock = NULL;
    Status result;
    int fd = open(fname.c_str(), O_RDWR | O_CREAT, 0644);
    if (fd < 0) {
      result = IOError(fname, errno);
    } else if (!locks_.Insert(fname)) {
      close(fd);
      result = Status::IOError("lock " + fname, "already held by process");
    } else if (LockOrUnlock(fd, true) == -1) {
      result = IOError("lock " + fname, errno);
      close(fd);
      locks_.Remove(fname);
    } else {
      PosixFileLock* my_lock = new PosixFileLock;
      my_lock->fd_ = fd;
      my_lock->name_ = fname;
      *lock = my_lock;
    }
    return result;
  }

  virtual Status UnlockFile(FileLock* lock) {
    PosixFileLock* my_lock = reinterpret_cast<PosixFileLock*>(lock);
    Status result;
    if (LockOrUnlock(my_lock->fd_, false) == -1) {
      result = IOError("unlock", errno);
    }
    locks_.Remove(my_lock->name_);
    close(my_lock->fd_);
    delete my_lock;
    return result;
  }

  virtual void Schedule(void (*function)(void*), void* arg);

  virtual void StartThread(void (*function)(void* arg), void* arg);

  virtual Status GetTestDirectory(std::string* result) {
    const char* env = getenv("TEST_TMPDIR");
    if (env && env[0] != '\0') {
      *result = env;
    } else {
      char buf[100];
      snprintf(buf, sizeof(buf), "/tmp/leveldbtest-%d", int(geteuid()));
      *result = buf;
    }
    // Directory may already exist
    CreateDir(*result);
    return Status::OK();
  }

  static uint64_t gettid() {
    pthread_t tid = pthread_self();
    uint64_t thread_id = 0;
    memcpy(&thread_id, &tid, std::min(sizeof(thread_id), sizeof(tid)));
    return thread_id;
  }

  virtual Status NewLogger(const std::string& fname, Logger** result) {
    FILE* f = fopen(fname.c_str(), "w");
    if (f == NULL) {
      *result = NULL;
      return IOError(fname, errno);
    } else {
      *result = new PosixLogger(f, &PosixEnv::gettid);
      return Status::OK();
    }
  }

  virtual uint64_t NowMicros() {
    struct timeval tv;
    gettimeofday(&tv, NULL);
    return static_cast<uint64_t>(tv.tv_sec) * 1000000 + tv.tv_usec;
  }

  virtual void SleepForMicroseconds(int micros) {
    usleep(micros);
  }

 private:
  void PthreadCall(const char* label, int result) {
    if (result != 0) {
      fprintf(stderr, "pthread %s: %s\n", label, strerror(result));
      abort();
    }
  }

  // BGThread() is the body of the background thread
  void BGThread();
  static void* BGThreadWrapper(void* arg) {
    reinterpret_cast<PosixEnv*>(arg)->BGThread();
    return NULL;
  }

  pthread_mutex_t mu_;
  pthread_cond_t bgsignal_;
  pthread_t bgthread_;
  bool started_bgthread_;

  // Entry per Schedule() call
  struct BGItem { void* arg; void (*function)(void*); };
  typedef std::deque<BGItem> BGQueue;
  BGQueue queue_;

  PosixLockTable locks_;
  MmapLimiter mmap_limit_;
};

PosixEnv::PosixEnv() : started_bgthread_(false) {
  PthreadCall("mutex_init", pthread_mutex_init(&mu_, NULL));
  PthreadCall("cvar_init", pthread_cond_init(&bgsignal_, NULL));
}

void PosixEnv::Schedule(void (*function)(void*), void* arg) {
  PthreadCall("lock", pthread_mutex_lock(&mu_));

  // Start background thread if necessary
  if (!started_bgthread_) {
    started_bgthread_ = true;
    PthreadCall(
        "create thread",
        pthread_create(&bgthread_, NULL,  &PosixEnv::BGThreadWrapper, this));
  }

  // If the queue is currently empty, the background thread may currently be
  // waiting.
  if (queue_.empty()) {
    PthreadCall("signal", pthread_cond_signal(&bgsignal_));
  }

  // Add to priority queue
  queue_.push_back(BGItem());
  queue_.back().function = function;
  queue_.back().arg = arg;

  PthreadCall("unlock", pthread_mutex_unlock(&mu_));
}

void PosixEnv::BGThread() {
  while (true) {
    // Wait until there is an item that is ready to run
    PthreadCall("lock", pthread_mutex_lock(&mu_));
    while (queue_.empty()) {
      PthreadCall("wait", pthread_cond_wait(&bgsignal_, &mu_));
    }

    void (*function)(void*) = queue_.front().function;
    void* arg = queue_.front().arg;
    queue_.pop_front();

    PthreadCall("unlock", pthread_mutex_unlock(&mu_));
    (*function)(arg);
  }
}

namespace {
struct StartThreadState {
  void (*user_function)(void*);
  void* arg;
};
}
static void* StartThreadWrapper(void* arg) {
  StartThreadState* state = reinterpret_cast<StartThreadState*>(arg);
  state->user_function(state->arg);
  delete state;
  return NULL;
}

void PosixEnv::StartThread(void (*function)(void* arg), void* arg) {
  pthread_t t;
  StartThreadState* state = new StartThreadState;
  state->user_function = function;
  state->arg = arg;
  PthreadCall("start thread",
              pthread_create(&t, NULL,  &StartThreadWrapper, state));
}

}  // namespace

static pthread_once_t once = PTHREAD_ONCE_INIT;
static Env* default_env;
static void InitDefaultEnv() { default_env = new PosixEnv; }

Env* Env::Default() {
  pthread_once(&once, InitDefaultEnv);
  return default_env;
}

}  // namespace leveldb

#endif<|MERGE_RESOLUTION|>--- conflicted
+++ resolved
@@ -343,8 +343,6 @@
     Status s;
     FILE* f = fopen(fname.c_str(), "w");
     if (f == NULL) {
-<<<<<<< HEAD
-=======
       *result = NULL;
       s = IOError(fname, errno);
     } else {
@@ -358,7 +356,6 @@
     Status s;
     FILE* f = fopen(fname.c_str(), "a");
     if (f == NULL) {
->>>>>>> fc073561
       *result = NULL;
       s = IOError(fname, errno);
     } else {
