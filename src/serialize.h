--- conflicted
+++ resolved
@@ -1,9 +1,5 @@
 // Copyright (c) 2009-2010 Satoshi Nakamoto
-<<<<<<< HEAD
-// Copyright (c) 2009-2014 The Bitcoin Core developers
-=======
 // Copyright (c) 2009-2016 The Bitcoin Core developers
->>>>>>> fc073561
 // Distributed under the MIT software license, see the accompanying
 // file COPYING or http://www.opensource.org/licenses/mit-license.php.
 
@@ -24,14 +20,6 @@
 #include <string.h>
 #include <utility>
 #include <vector>
-<<<<<<< HEAD
-
-class CScript;
-
-static const unsigned int MAX_SIZE = 0x02000000;
-
-/**
-=======
 
 #include "prevector.h"
 
@@ -52,7 +40,6 @@
 constexpr deserialize_type deserialize {};
 
 /**
->>>>>>> fc073561
  * Used to bypass the rule against non-const reference to temporary
  * where it makes sense with wrappers such as CFlatData or CTxDB
  */
@@ -72,38 +59,6 @@
     return const_cast<T*>(val);
 }
 
-<<<<<<< HEAD
-/** 
- * Get begin pointer of vector (non-const version).
- * @note These functions avoid the undefined case of indexing into an empty
- * vector, as well as that of indexing after the end of the vector.
- */
-template <class T, class TAl>
-inline T* begin_ptr(std::vector<T,TAl>& v)
-{
-    return v.empty() ? NULL : &v[0];
-}
-/** Get begin pointer of vector (const version) */
-template <class T, class TAl>
-inline const T* begin_ptr(const std::vector<T,TAl>& v)
-{
-    return v.empty() ? NULL : &v[0];
-}
-/** Get end pointer of vector (non-const version) */
-template <class T, class TAl>
-inline T* end_ptr(std::vector<T,TAl>& v)
-{
-    return v.empty() ? NULL : (&v[0] + v.size());
-}
-/** Get end pointer of vector (const version) */
-template <class T, class TAl>
-inline const T* end_ptr(const std::vector<T,TAl>& v)
-{
-    return v.empty() ? NULL : (&v[0] + v.size());
-}
-
-=======
->>>>>>> fc073561
 /*
  * Lowest-level serialization and conversion.
  * @note Sizes of these types are verified in the tests
@@ -193,12 +148,8 @@
     SER_GETHASH         = (1 << 2),
 };
 
-<<<<<<< HEAD
-#define READWRITE(obj)      (::SerReadWrite(s, (obj), nType, nVersion, ser_action))
-=======
 #define READWRITE(obj)      (::SerReadWrite(s, (obj), ser_action))
 #define READWRITEMANY(...)      (::SerReadWriteMany(s, ser_action, __VA_ARGS__))
->>>>>>> fc073561
 
 /** 
  * Implement three methods for serializable objects. These are actually wrappers over
@@ -206,65 +157,6 @@
  * code. Adding "ADD_SERIALIZE_METHODS" in the body of the class causes these wrappers to be
  * added as members. 
  */
-<<<<<<< HEAD
-#define ADD_SERIALIZE_METHODS                                                          \
-    size_t GetSerializeSize(int nType, int nVersion) const {                         \
-        CSizeComputer s(nType, nVersion);                                            \
-        NCONST_PTR(this)->SerializationOp(s, CSerActionSerialize(), nType, nVersion);\
-        return s.size();                                                             \
-    }                                                                                \
-    template<typename Stream>                                                        \
-    void Serialize(Stream& s, int nType, int nVersion) const {                       \
-        NCONST_PTR(this)->SerializationOp(s, CSerActionSerialize(), nType, nVersion);\
-    }                                                                                \
-    template<typename Stream>                                                        \
-    void Unserialize(Stream& s, int nType, int nVersion) {                           \
-        SerializationOp(s, CSerActionUnserialize(), nType, nVersion);                \
-    }
-
-/*
- * Basic Types
- */
-inline unsigned int GetSerializeSize(char a,      int, int=0) { return 1; }
-inline unsigned int GetSerializeSize(int8_t a,    int, int=0) { return 1; }
-inline unsigned int GetSerializeSize(uint8_t a,   int, int=0) { return 1; }
-inline unsigned int GetSerializeSize(int16_t a,   int, int=0) { return 2; }
-inline unsigned int GetSerializeSize(uint16_t a,  int, int=0) { return 2; }
-inline unsigned int GetSerializeSize(int32_t a,   int, int=0) { return 4; }
-inline unsigned int GetSerializeSize(uint32_t a,  int, int=0) { return 4; }
-inline unsigned int GetSerializeSize(int64_t a,   int, int=0) { return 8; }
-inline unsigned int GetSerializeSize(uint64_t a,  int, int=0) { return 8; }
-inline unsigned int GetSerializeSize(float a,     int, int=0) { return 4; }
-inline unsigned int GetSerializeSize(double a,    int, int=0) { return 8; }
-
-template<typename Stream> inline void Serialize(Stream& s, char a,         int, int=0) { ser_writedata8(s, a); } // TODO Get rid of bare char
-template<typename Stream> inline void Serialize(Stream& s, int8_t a,       int, int=0) { ser_writedata8(s, a); }
-template<typename Stream> inline void Serialize(Stream& s, uint8_t a,      int, int=0) { ser_writedata8(s, a); }
-template<typename Stream> inline void Serialize(Stream& s, int16_t a,      int, int=0) { ser_writedata16(s, a); }
-template<typename Stream> inline void Serialize(Stream& s, uint16_t a,     int, int=0) { ser_writedata16(s, a); }
-template<typename Stream> inline void Serialize(Stream& s, int32_t a,      int, int=0) { ser_writedata32(s, a); }
-template<typename Stream> inline void Serialize(Stream& s, uint32_t a,     int, int=0) { ser_writedata32(s, a); }
-template<typename Stream> inline void Serialize(Stream& s, int64_t a,      int, int=0) { ser_writedata64(s, a); }
-template<typename Stream> inline void Serialize(Stream& s, uint64_t a,     int, int=0) { ser_writedata64(s, a); }
-template<typename Stream> inline void Serialize(Stream& s, float a,        int, int=0) { ser_writedata32(s, ser_float_to_uint32(a)); }
-template<typename Stream> inline void Serialize(Stream& s, double a,       int, int=0) { ser_writedata64(s, ser_double_to_uint64(a)); }
-
-template<typename Stream> inline void Unserialize(Stream& s, char& a,      int, int=0) { a = ser_readdata8(s); } // TODO Get rid of bare char
-template<typename Stream> inline void Unserialize(Stream& s, int8_t& a,    int, int=0) { a = ser_readdata8(s); }
-template<typename Stream> inline void Unserialize(Stream& s, uint8_t& a,   int, int=0) { a = ser_readdata8(s); }
-template<typename Stream> inline void Unserialize(Stream& s, int16_t& a,   int, int=0) { a = ser_readdata16(s); }
-template<typename Stream> inline void Unserialize(Stream& s, uint16_t& a,  int, int=0) { a = ser_readdata16(s); }
-template<typename Stream> inline void Unserialize(Stream& s, int32_t& a,   int, int=0) { a = ser_readdata32(s); }
-template<typename Stream> inline void Unserialize(Stream& s, uint32_t& a,  int, int=0) { a = ser_readdata32(s); }
-template<typename Stream> inline void Unserialize(Stream& s, int64_t& a,   int, int=0) { a = ser_readdata64(s); }
-template<typename Stream> inline void Unserialize(Stream& s, uint64_t& a,  int, int=0) { a = ser_readdata64(s); }
-template<typename Stream> inline void Unserialize(Stream& s, float& a,     int, int=0) { a = ser_uint32_to_float(ser_readdata32(s)); }
-template<typename Stream> inline void Unserialize(Stream& s, double& a,    int, int=0) { a = ser_uint64_to_double(ser_readdata64(s)); }
-
-inline unsigned int GetSerializeSize(bool a, int, int=0)                          { return sizeof(char); }
-template<typename Stream> inline void Serialize(Stream& s, bool a, int, int=0)    { char f=a; ser_writedata8(s, f); }
-template<typename Stream> inline void Unserialize(Stream& s, bool& a, int, int=0) { char f=ser_readdata8(s); a=f; }
-=======
 #define ADD_SERIALIZE_METHODS                                         \
     template<typename Stream>                                         \
     void Serialize(Stream& s) const {                                 \
@@ -301,7 +193,6 @@
 
 template<typename Stream> inline void Serialize(Stream& s, bool a)    { char f=a; ser_writedata8(s, f); }
 template<typename Stream> inline void Unserialize(Stream& s, bool& a) { char f=ser_readdata8(s); a=f; }
->>>>>>> fc073561
 
 
 
@@ -401,13 +292,8 @@
  * 0:         [0x00]  256:        [0x81 0x00]
  * 1:         [0x01]  16383:      [0xFE 0x7F]
  * 127:       [0x7F]  16384:      [0xFF 0x00]
-<<<<<<< HEAD
- * 128:  [0x80 0x00]  16511: [0x80 0xFF 0x7F]
- * 255:  [0x80 0x7F]  65535: [0x82 0xFD 0x7F]
-=======
  * 128:  [0x80 0x00]  16511:      [0xFF 0x7F]
  * 255:  [0x80 0x7F]  65535: [0x82 0xFE 0x7F]
->>>>>>> fc073561
  * 2^32:           [0x8E 0xFE 0xFE 0xFF 0x00]
  */
 
@@ -460,10 +346,7 @@
 
 #define FLATDATA(obj) REF(CFlatData((char*)&(obj), (char*)&(obj) + sizeof(obj)))
 #define VARINT(obj) REF(WrapVarInt(REF(obj)))
-<<<<<<< HEAD
-=======
 #define COMPACTSIZE(obj) REF(CCompactSize(REF(obj)))
->>>>>>> fc073561
 #define LIMITED_STRING(obj,n) REF(LimitedString< n >(REF(obj)))
 
 /** 
@@ -479,10 +362,6 @@
     template <class T, class TAl>
     explicit CFlatData(std::vector<T,TAl> &v)
     {
-<<<<<<< HEAD
-        pbegin = (char*)begin_ptr(v);
-        pend = (char*)end_ptr(v);
-=======
         pbegin = (char*)v.data();
         pend = (char*)(v.data() + v.size());
     }
@@ -491,7 +370,6 @@
     {
         pbegin = (char*)v.data();
         pend = (char*)(v.data() + v.size());
->>>>>>> fc073561
     }
     char* begin() { return pbegin; }
     const char* begin() const { return pbegin; }
@@ -530,17 +408,34 @@
     }
 };
 
-<<<<<<< HEAD
+class CCompactSize
+{
+protected:
+    uint64_t &n;
+public:
+    CCompactSize(uint64_t& nIn) : n(nIn) { }
+
+    template<typename Stream>
+    void Serialize(Stream &s) const {
+        WriteCompactSize<Stream>(s, n);
+    }
+
+    template<typename Stream>
+    void Unserialize(Stream& s) {
+        n = ReadCompactSize<Stream>(s);
+    }
+};
+
 template<size_t Limit>
 class LimitedString
 {
 protected:
     std::string& string;
 public:
-    LimitedString(std::string& string) : string(string) {}
+    LimitedString(std::string& _string) : string(_string) {}
 
     template<typename Stream>
-    void Unserialize(Stream& s, int, int=0)
+    void Unserialize(Stream& s)
     {
         size_t size = ReadCompactSize(s);
         if (size > Limit) {
@@ -552,114 +447,6 @@
     }
 
     template<typename Stream>
-    void Serialize(Stream& s, int, int=0) const
-    {
-        WriteCompactSize(s, string.size());
-        if (!string.empty())
-            s.write((char*)&string[0], string.size());
-    }
-
-    unsigned int GetSerializeSize(int, int=0) const
-    {
-        return GetSizeOfCompactSize(string.size()) + string.size();
-    }
-};
-
-template<typename I>
-CVarInt<I> WrapVarInt(I& n) { return CVarInt<I>(n); }
-
-/**
- * Forward declarations
- */
-
-/**
- *  string
- */
-template<typename C> unsigned int GetSerializeSize(const std::basic_string<C>& str, int, int=0);
-template<typename Stream, typename C> void Serialize(Stream& os, const std::basic_string<C>& str, int, int=0);
-template<typename Stream, typename C> void Unserialize(Stream& is, std::basic_string<C>& str, int, int=0);
-
-/**
- * vector
- * vectors of unsigned char are a special case and are intended to be serialized as a single opaque blob.
- */
-template<typename T, typename A> unsigned int GetSerializeSize_impl(const std::vector<T, A>& v, int nType, int nVersion, const unsigned char&);
-template<typename T, typename A, typename V> unsigned int GetSerializeSize_impl(const std::vector<T, A>& v, int nType, int nVersion, const V&);
-template<typename T, typename A> inline unsigned int GetSerializeSize(const std::vector<T, A>& v, int nType, int nVersion);
-template<typename Stream, typename T, typename A> void Serialize_impl(Stream& os, const std::vector<T, A>& v, int nType, int nVersion, const unsigned char&);
-template<typename Stream, typename T, typename A, typename V> void Serialize_impl(Stream& os, const std::vector<T, A>& v, int nType, int nVersion, const V&);
-template<typename Stream, typename T, typename A> inline void Serialize(Stream& os, const std::vector<T, A>& v, int nType, int nVersion);
-template<typename Stream, typename T, typename A> void Unserialize_impl(Stream& is, std::vector<T, A>& v, int nType, int nVersion, const unsigned char&);
-template<typename Stream, typename T, typename A, typename V> void Unserialize_impl(Stream& is, std::vector<T, A>& v, int nType, int nVersion, const V&);
-template<typename Stream, typename T, typename A> inline void Unserialize(Stream& is, std::vector<T, A>& v, int nType, int nVersion);
-
-/**
- * others derived from vector
- */
-extern inline unsigned int GetSerializeSize(const CScript& v, int nType, int nVersion);
-template<typename Stream> void Serialize(Stream& os, const CScript& v, int nType, int nVersion);
-template<typename Stream> void Unserialize(Stream& is, CScript& v, int nType, int nVersion);
-
-/**
- * pair
- */
-template<typename K, typename T> unsigned int GetSerializeSize(const std::pair<K, T>& item, int nType, int nVersion);
-template<typename Stream, typename K, typename T> void Serialize(Stream& os, const std::pair<K, T>& item, int nType, int nVersion);
-template<typename Stream, typename K, typename T> void Unserialize(Stream& is, std::pair<K, T>& item, int nType, int nVersion);
-
-/**
- * map
- */
-template<typename K, typename T, typename Pred, typename A> unsigned int GetSerializeSize(const std::map<K, T, Pred, A>& m, int nType, int nVersion);
-template<typename Stream, typename K, typename T, typename Pred, typename A> void Serialize(Stream& os, const std::map<K, T, Pred, A>& m, int nType, int nVersion);
-template<typename Stream, typename K, typename T, typename Pred, typename A> void Unserialize(Stream& is, std::map<K, T, Pred, A>& m, int nType, int nVersion);
-
-/**
- * set
- */
-template<typename K, typename Pred, typename A> unsigned int GetSerializeSize(const std::set<K, Pred, A>& m, int nType, int nVersion);
-template<typename Stream, typename K, typename Pred, typename A> void Serialize(Stream& os, const std::set<K, Pred, A>& m, int nType, int nVersion);
-template<typename Stream, typename K, typename Pred, typename A> void Unserialize(Stream& is, std::set<K, Pred, A>& m, int nType, int nVersion);
-=======
-class CCompactSize
-{
-protected:
-    uint64_t &n;
-public:
-    CCompactSize(uint64_t& nIn) : n(nIn) { }
-
-    template<typename Stream>
-    void Serialize(Stream &s) const {
-        WriteCompactSize<Stream>(s, n);
-    }
-
-    template<typename Stream>
-    void Unserialize(Stream& s) {
-        n = ReadCompactSize<Stream>(s);
-    }
-};
-
-template<size_t Limit>
-class LimitedString
-{
-protected:
-    std::string& string;
-public:
-    LimitedString(std::string& _string) : string(_string) {}
-
-    template<typename Stream>
-    void Unserialize(Stream& s)
-    {
-        size_t size = ReadCompactSize(s);
-        if (size > Limit) {
-            throw std::ios_base::failure("String length limit exceeded");
-        }
-        string.resize(size);
-        if (size != 0)
-            s.read((char*)&string[0], size);
-    }
-
-    template<typename Stream>
     void Serialize(Stream& s) const
     {
         WriteCompactSize(s, string.size());
@@ -708,7 +495,6 @@
  */
 template<typename Stream, typename K, typename T> void Serialize(Stream& os, const std::pair<K, T>& item);
 template<typename Stream, typename K, typename T> void Unserialize(Stream& is, std::pair<K, T>& item);
->>>>>>> fc073561
 
 /**
  * map
@@ -735,20 +521,6 @@
 template<typename Stream, typename T> void Unserialize(Stream& os, std::unique_ptr<const T>& p);
 
 
-<<<<<<< HEAD
-/**
- * If none of the specialized versions above matched, default to calling member function.
- * "int nType" is changed to "long nType" to keep from getting an ambiguous overload error.
- * The compiler will only cast int to long if none of the other templates matched.
- * Thanks to Boost serialization for this idea.
- */
-template<typename T>
-inline unsigned int GetSerializeSize(const T& a, long nType, int nVersion)
-{
-    return a.GetSerializeSize((int)nType, nVersion);
-}
-=======
->>>>>>> fc073561
 
 /**
  * If none of the specialized versions above matched, default to calling member function.
@@ -772,15 +544,6 @@
 /**
  * string
  */
-<<<<<<< HEAD
-template<typename C>
-unsigned int GetSerializeSize(const std::basic_string<C>& str, int, int)
-{
-    return GetSizeOfCompactSize(str.size()) + str.size() * sizeof(str[0]);
-}
-
-=======
->>>>>>> fc073561
 template<typename Stream, typename C>
 void Serialize(Stream& os, const std::basic_string<C>& str)
 {
@@ -801,52 +564,18 @@
 
 
 /**
-<<<<<<< HEAD
- * vector
- */
-template<typename T, typename A>
-unsigned int GetSerializeSize_impl(const std::vector<T, A>& v, int nType, int nVersion, const unsigned char&)
-{
-    return (GetSizeOfCompactSize(v.size()) + v.size() * sizeof(T));
-}
-
-template<typename T, typename A, typename V>
-unsigned int GetSerializeSize_impl(const std::vector<T, A>& v, int nType, int nVersion, const V&)
-{
-    unsigned int nSize = GetSizeOfCompactSize(v.size());
-    for (typename std::vector<T, A>::const_iterator vi = v.begin(); vi != v.end(); ++vi)
-        nSize += GetSerializeSize((*vi), nType, nVersion);
-    return nSize;
-}
-
-template<typename T, typename A>
-inline unsigned int GetSerializeSize(const std::vector<T, A>& v, int nType, int nVersion)
-{
-    return GetSerializeSize_impl(v, nType, nVersion, T());
-}
-
-
-template<typename Stream, typename T, typename A>
-void Serialize_impl(Stream& os, const std::vector<T, A>& v, int nType, int nVersion, const unsigned char&)
-=======
  * prevector
  */
 template<typename Stream, unsigned int N, typename T>
 void Serialize_impl(Stream& os, const prevector<N, T>& v, const unsigned char&)
->>>>>>> fc073561
 {
     WriteCompactSize(os, v.size());
     if (!v.empty())
         os.write((char*)&v[0], v.size() * sizeof(T));
 }
 
-<<<<<<< HEAD
-template<typename Stream, typename T, typename A, typename V>
-void Serialize_impl(Stream& os, const std::vector<T, A>& v, int nType, int nVersion, const V&)
-=======
 template<typename Stream, unsigned int N, typename T, typename V>
 void Serialize_impl(Stream& os, const prevector<N, T>& v, const V&)
->>>>>>> fc073561
 {
     WriteCompactSize(os, v.size());
     for (typename prevector<N, T>::const_iterator vi = v.begin(); vi != v.end(); ++vi)
@@ -856,21 +585,12 @@
 template<typename Stream, unsigned int N, typename T>
 inline void Serialize(Stream& os, const prevector<N, T>& v)
 {
-<<<<<<< HEAD
-    Serialize_impl(os, v, nType, nVersion, T());
-}
-
-
-template<typename Stream, typename T, typename A>
-void Unserialize_impl(Stream& is, std::vector<T, A>& v, int nType, int nVersion, const unsigned char&)
-=======
     Serialize_impl(os, v, T());
 }
 
 
 template<typename Stream, unsigned int N, typename T>
 void Unserialize_impl(Stream& is, prevector<N, T>& v, const unsigned char&)
->>>>>>> fc073561
 {
     // Limit size per read so bogus size value won't cause out of memory
     v.clear();
@@ -885,13 +605,8 @@
     }
 }
 
-<<<<<<< HEAD
-template<typename Stream, typename T, typename A, typename V>
-void Unserialize_impl(Stream& is, std::vector<T, A>& v, int nType, int nVersion, const V&)
-=======
 template<typename Stream, unsigned int N, typename T, typename V>
 void Unserialize_impl(Stream& is, prevector<N, T>& v, const V&)
->>>>>>> fc073561
 {
     v.clear();
     unsigned int nSize = ReadCompactSize(is);
@@ -911,23 +626,6 @@
 template<typename Stream, unsigned int N, typename T>
 inline void Unserialize(Stream& is, prevector<N, T>& v)
 {
-<<<<<<< HEAD
-    Unserialize_impl(is, v, nType, nVersion, T());
-}
-
-
-
-/**
- * others derived from vector
- */
-inline unsigned int GetSerializeSize(const CScript& v, int nType, int nVersion)
-{
-    return GetSerializeSize((const std::vector<unsigned char>&)v, nType, nVersion);
-}
-
-template<typename Stream>
-void Serialize(Stream& os, const CScript& v, int nType, int nVersion)
-=======
     Unserialize_impl(is, v, T());
 }
 
@@ -938,7 +636,6 @@
  */
 template<typename Stream, typename T, typename A>
 void Serialize_impl(Stream& os, const std::vector<T, A>& v, const unsigned char&)
->>>>>>> fc073561
 {
     WriteCompactSize(os, v.size());
     if (!v.empty())
@@ -953,18 +650,8 @@
         ::Serialize(os, (*vi));
 }
 
-<<<<<<< HEAD
-
-
-/**
- * pair
- */
-template<typename K, typename T>
-unsigned int GetSerializeSize(const std::pair<K, T>& item, int nType, int nVersion)
-=======
 template<typename Stream, typename T, typename A>
 inline void Serialize(Stream& os, const std::vector<T, A>& v)
->>>>>>> fc073561
 {
     Serialize_impl(os, v, T());
 }
@@ -973,26 +660,6 @@
 template<typename Stream, typename T, typename A>
 void Unserialize_impl(Stream& is, std::vector<T, A>& v, const unsigned char&)
 {
-<<<<<<< HEAD
-    Unserialize(is, item.first, nType, nVersion);
-    Unserialize(is, item.second, nType, nVersion);
-}
-
-
-
-/**
- * map
- */
-template<typename K, typename T, typename Pred, typename A>
-unsigned int GetSerializeSize(const std::map<K, T, Pred, A>& m, int nType, int nVersion)
-{
-    unsigned int nSize = GetSizeOfCompactSize(m.size());
-    for (typename std::map<K, T, Pred, A>::const_iterator mi = m.begin(); mi != m.end(); ++mi)
-        nSize += GetSerializeSize((*mi), nType, nVersion);
-    return nSize;
-}
-
-=======
     // Limit size per read so bogus size value won't cause out of memory
     v.clear();
     unsigned int nSize = ReadCompactSize(is);
@@ -1054,7 +721,6 @@
 /**
  * map
  */
->>>>>>> fc073561
 template<typename Stream, typename K, typename T, typename Pred, typename A>
 void Serialize(Stream& os, const std::map<K, T, Pred, A>& m)
 {
@@ -1082,18 +748,6 @@
 /**
  * set
  */
-<<<<<<< HEAD
-template<typename K, typename Pred, typename A>
-unsigned int GetSerializeSize(const std::set<K, Pred, A>& m, int nType, int nVersion)
-{
-    unsigned int nSize = GetSizeOfCompactSize(m.size());
-    for (typename std::set<K, Pred, A>::const_iterator it = m.begin(); it != m.end(); ++it)
-        nSize += GetSerializeSize((*it), nType, nVersion);
-    return nSize;
-}
-
-=======
->>>>>>> fc073561
 template<typename Stream, typename K, typename Pred, typename A>
 void Serialize(Stream& os, const std::set<K, Pred, A>& m)
 {
@@ -1119,54 +773,6 @@
 
 
 /**
-<<<<<<< HEAD
- * Support for ADD_SERIALIZE_METHODS and READWRITE macro
- */
-struct CSerActionSerialize
-{
-    bool ForRead() const { return false; }
-};
-struct CSerActionUnserialize
-{
-    bool ForRead() const { return true; }
-};
-
-template<typename Stream, typename T>
-inline void SerReadWrite(Stream& s, const T& obj, int nType, int nVersion, CSerActionSerialize ser_action)
-{
-    ::Serialize(s, obj, nType, nVersion);
-}
-
-template<typename Stream, typename T>
-inline void SerReadWrite(Stream& s, T& obj, int nType, int nVersion, CSerActionUnserialize ser_action)
-{
-    ::Unserialize(s, obj, nType, nVersion);
-}
-
-
-
-
-
-
-
-
-
-class CSizeComputer
-{
-protected:
-    size_t nSize;
-
-public:
-    int nType;
-    int nVersion;
-
-    CSizeComputer(int nTypeIn, int nVersionIn) : nSize(0), nType(nTypeIn), nVersion(nVersionIn) {}
-
-    CSizeComputer& write(const char *psz, size_t nSize)
-    {
-        this->nSize += nSize;
-        return *this;
-=======
  * unique_ptr
  */
 template<typename Stream, typename T> void
@@ -1262,26 +868,18 @@
     void seek(size_t _nSize)
     {
         this->nSize += _nSize;
->>>>>>> fc073561
     }
 
     template<typename T>
     CSizeComputer& operator<<(const T& obj)
     {
-<<<<<<< HEAD
-        ::Serialize(*this, obj, nType, nVersion);
-=======
         ::Serialize(*this, obj);
->>>>>>> fc073561
         return (*this);
     }
 
     size_t size() const {
         return nSize;
     }
-<<<<<<< HEAD
-};
-=======
 
     int GetVersion() const { return nVersion; }
     int GetType() const { return nType; }
@@ -1357,6 +955,5 @@
 {
     return (CSizeComputer(s.GetType(), s.GetVersion()) << t).size();
 }
->>>>>>> fc073561
 
 #endif // BITCOIN_SERIALIZE_H