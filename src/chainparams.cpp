// Copyright (c) 2010 Satoshi Nakamoto
<<<<<<< HEAD
// Copyright (c) 2009-2014 The Bitcoin Core developers
// Distributed under the MIT software license, see the accompanying
// file COPYING or http://www.opensource.org/licenses/mit-license.php.
#include "arith_uint256.h"
#include "tinyformat.h"
#include "chainparams.h"
#include "util.h"
#include "utilstrencodings.h"

#include <assert.h>

#include <boost/assign/list_of.hpp>

using namespace std;

#include "chainparamsseeds.h"
=======
// Copyright (c) 2009-2016 The Bitcoin Core developers
// Distributed under the MIT software license, see the accompanying
// file COPYING or http://www.opensource.org/licenses/mit-license.php.

#include "chainparams.h"
#include "consensus/merkle.h"
#include "primitives/pureheader.h"
#include "tinyformat.h"
#include "util.h"
#include "utilstrencodings.h"

#include "arith_uint256.h"

#include <assert.h>

#include <boost/assign/list_of.hpp>

#include "chainparamsseeds.h"

static CBlock CreateGenesisBlock(const char* pszTimestamp, const CScript& genesisOutputScript, uint32_t nTime, uint32_t nNonce, uint32_t nBits, int32_t nVersion, const CAmount& genesisReward)
{
    CMutableTransaction txNew;
    txNew.nVersion = 1;
    txNew.vin.resize(1);
    txNew.vout.resize(1);
    txNew.vin[0].scriptSig = CScript() << 486604799 << CScriptNum(4) << std::vector<unsigned char>((const unsigned char*)pszTimestamp, (const unsigned char*)pszTimestamp + strlen(pszTimestamp));
    txNew.vout[0].nValue = genesisReward;
    txNew.vout[0].scriptPubKey = genesisOutputScript;

    CBlock genesis;
    genesis.nTime    = nTime;
    genesis.nBits    = nBits;
    genesis.nNonce   = nNonce;
    genesis.nVersion = nVersion;
    genesis.vtx.push_back(MakeTransactionRef(std::move(txNew)));
    genesis.hashPrevBlock.SetNull();
    genesis.hashMerkleRoot = BlockMerkleRoot(genesis);
    return genesis;
}

/**
 * Build the genesis block. Note that the output of its generation
 * transaction cannot be spent since it did not originally exist in the
 * database.
 *
 * CBlock(hash=000000000019d6, ver=1, hashPrevBlock=00000000000000, hashMerkleRoot=4a5e1e, nTime=1231006505, nBits=1d00ffff, nNonce=2083236893, vtx=1)
 *   CTransaction(hash=4a5e1e, ver=1, vin.size=1, vout.size=1, nLockTime=0)
 *     CTxIn(COutPoint(000000, -1), coinbase 04ffff001d0104455468652054696d65732030332f4a616e2f32303039204368616e63656c6c6f72206f6e206272696e6b206f66207365636f6e64206261696c6f757420666f722062616e6b73)
 *     CTxOut(nValue=50.00000000, scriptPubKey=0x5F1DF16B2B704C8A578D0B)
 *   vMerkleTree: 4a5e1e
 */
static CBlock CreateGenesisBlock(uint32_t nTime, uint32_t nNonce, uint32_t nBits, int32_t nVersion, const CAmount& genesisReward)
{
    const char* pszTimestamp = "2014-02-23 FT - G20 aims to add $2tn to global economy";
    const CScript genesisOutputScript = CScript() << ParseHex("04e941763c7750969e751bee1ffbe96a651a0feb131db046546c219ea40bff40b95077dc9ba1c05af991588772d8daabbda57386c068fb9bc7477c5e28702d5eb9") << OP_CHECKSIG;
    return CreateGenesisBlock(pszTimestamp, genesisOutputScript, nTime, nNonce, nBits, nVersion, genesisReward);
}
>>>>>>> fc073561

/**
 * Main network
 */
/**
 * What makes a good checkpoint block?
 * + Is surrounded by blocks with reasonable timestamps
 *   (no blocks before with a timestamp after, none after with
 *    timestamp before)
 * + Contains no strange transactions
 */

class CMainParams : public CChainParams {
public:
    CMainParams() {
        strNetworkID = "main";
        consensus.nSubsidyHalvingInterval = 80640 * 12;
<<<<<<< HEAD
        consensus.nMajorityEnforceBlockUpgrade = 750;
        consensus.nMajorityRejectBlockOutdated = 950;
        consensus.nMajorityWindow = 1000;
=======
        consensus.BIP34Height = 1;
        consensus.BIP34Hash = uint256S("0xcb41589c918fba1beccca8bc6b34b2b928b4f9888595d7664afd6ec60a576291");
        consensus.BIP65Height = 1764000; // 2ca9968704301897b956f7e326375413be505509489c06aee2b16fe73805481e
        consensus.BIP66Height = 1764000; // 2ca9968704301897b956f7e326375413be505509489c06aee2b16fe73805481e
>>>>>>> fc073561
        consensus.powLimit = ArithToUint256(~arith_uint256(0) >> 20);
        consensus.nPowTargetTimespan = 14 * 24 * 60 * 60; // two weeks
        consensus.nPowTargetSpacingV1 = 30; // target time for block spacing across all algorithms
        consensus.nPowTargetSpacingV2 = 60; // new target time for block spacing across all algorithms
<<<<<<< HEAD
=======
        consensus.nPowTargetSpacing = consensus.nPowTargetSpacingV2; // Current value
>>>>>>> fc073561
        consensus.nAveragingInterval = 10; // number of blocks to take the timespan of
        consensus.fPowAllowMinDifficultyBlocks = false;
        
        // Allow AuxPow blocks from this height
        consensus.nStartAuxPow = 1402000;
        consensus.nAuxpowChainId = 0x005A; 
        consensus.fStrictChainId = false;
        
        consensus.nBlockTimeWarpPreventStart1 = 740500; // block where time warp 1 prevention starts
        consensus.nBlockTimeWarpPreventStart2 = 766000; // block where time warp 2 prevention starts
        consensus.nBlockTimeWarpPreventStart3 = 1048320; // block where time warp 3 prevention starts
        consensus.Phase2Timespan_Start = 1401000; // block where 60 second target time kicks in
        consensus.nBlockDiffAdjustV2 = 766000; // block where difficulty adjust V2 starts
        
        consensus.nMaxAdjustDown = 4; // 4% adjustment down
        consensus.nMaxAdjustUpV1 = 2; // 2% adjustment up
        consensus.nMaxAdjustUpV2 = 4; // 4% adjustment up     
        
        consensus.nBlockSequentialAlgoRuleStart1 = 740000; // block where sequential algo rule starts
        consensus.nBlockSequentialAlgoRuleStart2 = 766000; // block where sequential algo rule starts
        consensus.nBlockSequentialAlgoMaxCount1 = 6; // maximum sequential blocks of same algo
        consensus.nBlockSequentialAlgoMaxCount2 = 3; // maximum sequential blocks of same algo
        consensus.nBlockSequentialAlgoMaxCount3 = 6; // maximum sequential blocks of same algo
        
        consensus.nBlockAlgoWorkWeightStart = 142000; // block where algo work weighting starts
        consensus.nBlockAlgoNormalisedWorkStart = 740000; // block where algo combined weight starts
        consensus.nBlockAlgoNormalisedWorkDecayStart1 = 866000; // block where weight decay starts
        consensus.nBlockAlgoNormalisedWorkDecayStart2 = 932000; // block where weight decay starts
        consensus.nGeoAvgWork_Start = 1400000;
        consensus.nFork1MinBlock = 1764000; // minimum block height where fork 1 takes effect (algo switch, seq algo count change)
        
<<<<<<< HEAD
        /** 
         * The message start string is designed to be unlikely to occur in normal data.
         * The characters are rarely used upper ASCII, not valid as UTF-8, and produce
         * a large 32-bit integer with any alignment.
         */
        pchMessageStart[0] = 0xaf;
        pchMessageStart[1] = 0x45;
        pchMessageStart[2] = 0x76;
        pchMessageStart[3] = 0xee;
        vAlertPubKey = ParseHex("04a82e43bebee0af77bb6d4f830c5b2095b7479a480e91bbbf3547fb261c5e6d1be2c27e3c57503f501480f5027371ec62b2be1b6f00fc746e4b3777259e7f6a78");
        nDefaultPort = 10888;
        nMinerThreads = 0;
        nMaxTipAge = 24 * 60 * 60;
        nPruneAfterHeight = 100000;

        /**
         * Build the genesis block. Note that the output of its generation
         * transaction cannot be spent since it did not originally exist in the
         * database.
         *
         * CBlock(hash=000000000019d6, ver=1, hashPrevBlock=00000000000000, hashMerkleRoot=4a5e1e, nTime=1231006505, nBits=1d00ffff, nNonce=2083236893, vtx=1)
         *   CTransaction(hash=4a5e1e, ver=1, vin.size=1, vout.size=1, nLockTime=0)
         *     CTxIn(COutPoint(000000, -1), coinbase 04ffff001d0104455468652054696d65732030332f4a616e2f32303039204368616e63656c6c6f72206f6e206272696e6b206f66207365636f6e64206261696c6f757420666f722062616e6b73)
         *     CTxOut(nValue=50.00000000, scriptPubKey=0x5F1DF16B2B704C8A578D0B)
         *   vMerkleTree: 4a5e1e
         */
        const char* pszTimestamp = "2014-02-23 FT - G20 aims to add $2tn to global economy";
        CMutableTransaction txNew;
        txNew.vin.resize(1);
        txNew.vout.resize(1);
        txNew.vin[0].scriptSig = CScript() << 486604799 << CScriptNum(4) << vector<unsigned char>((const unsigned char*)pszTimestamp, (const unsigned char*)pszTimestamp + strlen(pszTimestamp));
        txNew.vout[0].nValue = 1000 * COIN;
        txNew.vout[0].scriptPubKey = CScript() << ParseHex("04e941763c7750969e751bee1ffbe96a651a0feb131db046546c219ea40bff40b95077dc9ba1c05af991588772d8daabbda57386c068fb9bc7477c5e28702d5eb9") << OP_CHECKSIG;
        genesis.vtx.push_back(txNew);
        genesis.hashPrevBlock.SetNull();
        genesis.hashMerkleRoot = genesis.BuildMerkleTree();
        genesis.nVersion = 2;
        genesis.nTime    = 1393164995;
        genesis.nBits    = 0x1e0fffff;
        genesis.nNonce   = 2092903596;

        consensus.hashGenesisBlock = genesis.GetHash();
        
        assert(consensus.hashGenesisBlock == uint256S("0x00000ffde4c020b5938441a0ea3d314bf619eff0b38f32f78f7583cffa1ea485"));
        assert(genesis.hashMerkleRoot == uint256S("0x3f75db3c18e92f46c21530dc1222e1fddf4ccebbf88e289a6c9dc787fd6469da"));

        vSeeds.push_back(CDNSSeedData("seed1.myriadcoin.org", "seed1.myriadcoin.org"));
        vSeeds.push_back(CDNSSeedData("seed2.myriadcoin.org", "seed2.myriadcoin.org"));
        vSeeds.push_back(CDNSSeedData("seed3.myriadcoin.org", "seed3.myriadcoin.org"));
        vSeeds.push_back(CDNSSeedData("seed4.myriadcoin.org", "seed4.myriadcoin.org"));
        vSeeds.push_back(CDNSSeedData("seed5.myriadcoin.org", "seed5.myriadcoin.org"));
        vSeeds.push_back(CDNSSeedData("seed6.myriadcoin.org", "seed6.myriadcoin.org"));
        vSeeds.push_back(CDNSSeedData("seed7.myriadcoin.org", "seed7.myriadcoin.org"));
        vSeeds.push_back(CDNSSeedData("seed8.myriadcoin.org", "seed8.myriadcoin.org"));
        vSeeds.push_back(CDNSSeedData("myriadseed1.cryptap.us", "myriadseed1.cryptap.us"));

        base58Prefixes[PUBKEY_ADDRESS] = std::vector<unsigned char>(1,50);
        base58Prefixes[SCRIPT_ADDRESS] = std::vector<unsigned char>(1,9);
        base58Prefixes[SECRET_KEY] =     std::vector<unsigned char>(1,178);
        base58Prefixes[EXT_PUBLIC_KEY] = boost::assign::list_of(0x04)(0x88)(0xB2)(0x1E).convert_to_container<std::vector<unsigned char> >();
        base58Prefixes[EXT_SECRET_KEY] = boost::assign::list_of(0x04)(0x88)(0xAD)(0xE4).convert_to_container<std::vector<unsigned char> >();

        vFixedSeeds = std::vector<SeedSpec6>(pnSeed6_main, pnSeed6_main + ARRAYLEN(pnSeed6_main));

        fRequireRPCPassword = true;
=======
        consensus.fPowNoRetargeting = false;
        consensus.nRuleChangeActivationThreshold = 1916; // 95% of 2016
        consensus.nMinerConfirmationWindow = 2016; // nPowTargetTimespan / nPowTargetSpacing
        consensus.vDeployments[Consensus::DEPLOYMENT_TESTDUMMY].bit = 28;
        consensus.vDeployments[Consensus::DEPLOYMENT_TESTDUMMY].nStartTime = 1199145601; // January 1, 2008
        consensus.vDeployments[Consensus::DEPLOYMENT_TESTDUMMY].nTimeout = 1230767999; // December 31, 2008

        // Deployment of BIP68, BIP112, and BIP113.
        consensus.vDeployments[Consensus::DEPLOYMENT_CSV].bit = 0;
        consensus.vDeployments[Consensus::DEPLOYMENT_CSV].nStartTime = 1504224000; // September 1st, 2017
        consensus.vDeployments[Consensus::DEPLOYMENT_CSV].nTimeout = 1535760000; // September 1st, 2018

        // Deployment of SegWit (BIP141, BIP143, and BIP147)
        consensus.vDeployments[Consensus::DEPLOYMENT_SEGWIT].bit = 1;
        consensus.vDeployments[Consensus::DEPLOYMENT_SEGWIT].nStartTime = 1509494400; // November 1st, 2017
        consensus.vDeployments[Consensus::DEPLOYMENT_SEGWIT].nTimeout = 1541030400; // November 1st, 2018

        // The best chain should have at least this much work.
        consensus.nMinimumChainWork = uint256S("0x00");

        // By default assume that the signatures in ancestors of this block are valid.
        consensus.defaultAssumeValid = uint256S("0x2ca9968704301897b956f7e326375413be505509489c06aee2b16fe73805481e"); //1764000

        /**
         * The message start string is designed to be unlikely to occur in normal data.
         * The characters are rarely used upper ASCII, not valid as UTF-8, and produce
         * a large 32-bit integer with any alignment.
         */
        pchMessageStart[0] = 0xaf;
        pchMessageStart[1] = 0x45;
        pchMessageStart[2] = 0x76;
        pchMessageStart[3] = 0xee;
        nDefaultPort = 10888;
        nPruneAfterHeight = 100000;

        genesis = CreateGenesisBlock(1393164995, 2092903596, 0x1e0fffff, 2, 1000 * COIN);
        consensus.hashGenesisBlock = genesis.GetHash();
        
        assert(consensus.hashGenesisBlock == uint256S("0x00000ffde4c020b5938441a0ea3d314bf619eff0b38f32f78f7583cffa1ea485"));
        assert(genesis.hashMerkleRoot == uint256S("0x3f75db3c18e92f46c21530dc1222e1fddf4ccebbf88e289a6c9dc787fd6469da"));

        vSeeds.push_back(CDNSSeedData("seed1.myriadcoin.org", "seed1.myriadcoin.org"));
        vSeeds.push_back(CDNSSeedData("seed2.myriadcoin.org", "seed2.myriadcoin.org"));
        vSeeds.push_back(CDNSSeedData("seed3.myriadcoin.org", "seed3.myriadcoin.org"));
        vSeeds.push_back(CDNSSeedData("seed4.myriadcoin.org", "seed4.myriadcoin.org"));
        vSeeds.push_back(CDNSSeedData("seed5.myriadcoin.org", "seed5.myriadcoin.org"));
        vSeeds.push_back(CDNSSeedData("seed6.myriadcoin.org", "seed6.myriadcoin.org"));
        vSeeds.push_back(CDNSSeedData("seed7.myriadcoin.org", "seed7.myriadcoin.org"));
        vSeeds.push_back(CDNSSeedData("seed8.myriadcoin.org", "seed8.myriadcoin.org"));

        base58Prefixes[PUBKEY_ADDRESS] = std::vector<unsigned char>(1,50);
        base58Prefixes[SCRIPT_ADDRESS] = std::vector<unsigned char>(1,9);
        base58Prefixes[SECRET_KEY] =     std::vector<unsigned char>(1,178);
        base58Prefixes[EXT_PUBLIC_KEY] = boost::assign::list_of(0x04)(0x88)(0xB2)(0x1E).convert_to_container<std::vector<unsigned char> >();
        base58Prefixes[EXT_SECRET_KEY] = boost::assign::list_of(0x04)(0x88)(0xAD)(0xE4).convert_to_container<std::vector<unsigned char> >();

        vFixedSeeds = std::vector<SeedSpec6>(pnSeed6_main, pnSeed6_main + ARRAYLEN(pnSeed6_main));

>>>>>>> fc073561
        fMiningRequiresPeers = true;
        fDefaultConsistencyChecks = false;
        fRequireStandard = true;
        fMineBlocksOnDemand = false;
<<<<<<< HEAD
        fTestnetToBeDeprecatedFieldRPC = false;

        checkpointData = (Checkpoints::CCheckpointData) {
            boost::assign::map_list_of
            ( 0, uint256S("0x00000ffde4c020b5938441a0ea3d314bf619eff0b38f32f78f7583cffa1ea485"))
        (   9646, uint256S("0x0000000000000b0f1372211861f226a3ec06a27d0a5bf36e4244a982da077e8f"))
        (  27255, uint256S("0x00000000000005112a0debf53703eb3dc4ec2d8d68599c90db71423ea14489b7"))
        (  70623, uint256S("0x00000000000004767ff6e509d00772af5c4bedaa82c38c1e95c33adbf5ff84f5"))
        ( 112567, uint256S("0x000000000000018c0621bf32ab33d3ca871509f406f08be6dd20facea747b099"))
        ( 141845, uint256S("0x00000000000000f62d14d55c2bc3ec0ba94e4f2b3868bbe7be9cb5b681fcc0fb"))
        ( 149540, uint256S("0x000000000000061b8f5b8653fe13b5e453347d9386d43d09445ee5e26a8222bb"))
        ( 348178, uint256S("0x0000000000000a410c6aff939087769e757132098fa0b0ce89f11d68f935077d"))
        ( 431747, uint256S("0x000000000000065616abeccd681f7b4d6d7bed06deef0e1a6e70c905edae3692"))
        ( 490168, uint256S("0x000000000000155ce9845e501617f152127e32c2c468edc643809f9988d30327"))
        ( 557719, uint256S("0x0000000000000851f690d42129b34408697c88316879debd413049959517d7c6"))
        ( 740001, uint256S("0x00000000000002c7aaa3ad688eb5af7d2779f4aa1d9a1b9a5c3cfb4ccad56caa"))
        ( 740576, uint256S("0x00000000000043dc047538e724f17a388146f22dd2ecf66f3c88253799912f4d"))
        ( 766081, uint256S("0x00000000000001e604a7acc2dd539ff8bd51224a7aac8647736d1af10160427d"))
        (1007712, uint256S("0x00000000000013e0fb1ec8ba2ce0b04b1547d9ae7d9c9e5a2691aeca87559a12"))
        (1077647, uint256S("0x00000000000038b85361a79dd4a04b1f01ec2cc60f4176185363aa4522aab12d"))
        (1177283, uint256S("0x000000000000359b1fb371d92db45de64b449ea72863a51fa78fea6b7ff3989f"))
		(1336174, uint256S("0x00000000000001eafb1051fda69eb842577a0e48e4f0682bd7f33677373d0807"))
        (1402167, uint256S("0x8215cd9feb2db9bf74514361a9d4b4440f054101079df8bb6bf629065db3ab29"))
        (1449500, uint256S("0xef19939e314f239999b9959ac908b20a43b165719d1c35dcfe38ba2566d20765"))
        (1681927, uint256S("0x9be88de17bccfa3ceb43d158652189af2c3038460dcf91732320a73557fe6a2e"))
        (1764003, uint256S("0xf969487c0ba2426bf767a5cb83c6bb7f3f9a19cccdcfc50cf5db0b39032aae55"))
        (1863106, uint256S("0xc2a2012bac1de0e0039efb958e3465390eb7dcd439d83be077dc1c1006d0ebd6")),
        1479049763, // * UNIX timestamp of last checkpoint block
        4666063,    // * total number of transactions between genesis and last checkpoint
                    //   (the tx=... number in the SetBestChain debug.log lines)
        2880        // * estimated number of transactions per day after checkpoint
=======

        checkpointData = (CCheckpointData) {
            boost::assign::map_list_of
            (      0, uint256S("0x00000ffde4c020b5938441a0ea3d314bf619eff0b38f32f78f7583cffa1ea485"))
            (   9646, uint256S("0x0000000000000b0f1372211861f226a3ec06a27d0a5bf36e4244a982da077e8f"))
            (  27255, uint256S("0x00000000000005112a0debf53703eb3dc4ec2d8d68599c90db71423ea14489b7"))
            (  70623, uint256S("0x00000000000004767ff6e509d00772af5c4bedaa82c38c1e95c33adbf5ff84f5"))
            ( 112567, uint256S("0x000000000000018c0621bf32ab33d3ca871509f406f08be6dd20facea747b099"))
            ( 141845, uint256S("0x00000000000000f62d14d55c2bc3ec0ba94e4f2b3868bbe7be9cb5b681fcc0fb"))
            ( 149540, uint256S("0x000000000000061b8f5b8653fe13b5e453347d9386d43d09445ee5e26a8222bb"))
            ( 348178, uint256S("0x0000000000000a410c6aff939087769e757132098fa0b0ce89f11d68f935077d"))
            ( 431747, uint256S("0x000000000000065616abeccd681f7b4d6d7bed06deef0e1a6e70c905edae3692"))
            ( 490168, uint256S("0x000000000000155ce9845e501617f152127e32c2c468edc643809f9988d30327"))
            ( 557719, uint256S("0x0000000000000851f690d42129b34408697c88316879debd413049959517d7c6"))
            ( 740001, uint256S("0x00000000000002c7aaa3ad688eb5af7d2779f4aa1d9a1b9a5c3cfb4ccad56caa"))
            ( 740576, uint256S("0x00000000000043dc047538e724f17a388146f22dd2ecf66f3c88253799912f4d"))
            ( 766081, uint256S("0x00000000000001e604a7acc2dd539ff8bd51224a7aac8647736d1af10160427d"))
            (1007712, uint256S("0x00000000000013e0fb1ec8ba2ce0b04b1547d9ae7d9c9e5a2691aeca87559a12"))
            (1077647, uint256S("0x00000000000038b85361a79dd4a04b1f01ec2cc60f4176185363aa4522aab12d"))
            (1177283, uint256S("0x000000000000359b1fb371d92db45de64b449ea72863a51fa78fea6b7ff3989f"))
            (1336174, uint256S("0x00000000000001eafb1051fda69eb842577a0e48e4f0682bd7f33677373d0807"))
            (1402167, uint256S("0x8215cd9feb2db9bf74514361a9d4b4440f054101079df8bb6bf629065db3ab29"))
            (1449500, uint256S("0xef19939e314f239999b9959ac908b20a43b165719d1c35dcfe38ba2566d20765"))
            (1681927, uint256S("0x9be88de17bccfa3ceb43d158652189af2c3038460dcf91732320a73557fe6a2e"))
            (1764003, uint256S("0xf969487c0ba2426bf767a5cb83c6bb7f3f9a19cccdcfc50cf5db0b39032aae55"))
            (1863106, uint256S("0xc2a2012bac1de0e0039efb958e3465390eb7dcd439d83be077dc1c1006d0ebd6"))
        };

        chainTxData = ChainTxData{
            // Data as of block 00000000000000000166d612d5595e2b1cd88d71d695fc580af64d8da8658c23 (height 446482).
            1479049763, // * UNIX timestamp of last known number of transactions
            4666063,    // * total number of transactions between genesis and that timestamp
                        //   (the tx=... number in the SetBestChain debug.log lines)
            1           // * estimated number of transactions per second after that timestamp
>>>>>>> fc073561
        };
    }
};
static CMainParams mainParams;

/**
 * Testnet (v3)
 */
<<<<<<< HEAD
class CTestNetParams : public CMainParams {
public:
    CTestNetParams() {
        strNetworkID = "test";
        consensus.nMajorityEnforceBlockUpgrade = 51;
        consensus.nMajorityRejectBlockOutdated = 75;
        consensus.nMajorityWindow = 100;
=======
class CTestNetParams : public CChainParams {
public:
    CTestNetParams() {
        strNetworkID = "test";
        consensus.nSubsidyHalvingInterval = 80640 * 12;
        consensus.BIP34Height = 1;
        consensus.BIP34Hash = uint256S("0x0000d23adc28e33bc05f4bee57c873ae0aab584a6a436e75ac0ed40396f6d86b");
        consensus.BIP65Height = 641; // ff983c72147a81ac5b8ebfc68b62b39358cac4b8eb5518242e87f499b71c6a51
        consensus.BIP66Height = 641; // ff983c72147a81ac5b8ebfc68b62b39358cac4b8eb5518242e87f499b71c6a51
        consensus.powLimit = ArithToUint256(~arith_uint256(0) >> 16);
        consensus.nPowTargetTimespan = 14 * 24 * 60 * 60; // two weeks
        consensus.nPowTargetSpacingV1 = 30; // target time for block spacing across all algorithms
        consensus.nPowTargetSpacingV2 = 60; // new target time for block spacing across all algorithms
        consensus.nPowTargetSpacing = consensus.nPowTargetSpacingV2; // Current value
        consensus.nAveragingInterval = 10; // number of blocks to take the timespan of
>>>>>>> fc073561
        consensus.fPowAllowMinDifficultyBlocks = true;
        consensus.powLimit = ArithToUint256(~arith_uint256(0) >> 16);
        
        consensus.nStartAuxPow = 150;
        consensus.nAuxpowChainId = 0x005A; 
        consensus.fStrictChainId = false;
        
        consensus.nBlockTimeWarpPreventStart1 = 740500; // block where time warp 1 prevention starts
        consensus.nBlockTimeWarpPreventStart2 = 766000; // block where time warp 2 prevention starts
        consensus.nBlockTimeWarpPreventStart3 = 1048320; // block where time warp 3 prevention starts
        consensus.Phase2Timespan_Start = 150; // block where 60 second target time kicks in
        consensus.nBlockDiffAdjustV2 = 150; // block where difficulty adjust V2 starts
        
        consensus.nMaxAdjustDown = 4; // 4% adjustment down
        consensus.nMaxAdjustUpV1 = 2; // 2% adjustment up
        consensus.nMaxAdjustUpV2 = 4; // 4% adjustment up     
        
        consensus.nBlockSequentialAlgoRuleStart1 = 200; // block where sequential algo rule starts
        consensus.nBlockSequentialAlgoRuleStart2 = 250; // block where sequential algo rule starts
        consensus.nBlockSequentialAlgoMaxCount1 = 6; // maximum sequential blocks of same algo
        consensus.nBlockSequentialAlgoMaxCount2 = 3; // maximum sequential blocks of same algo
        consensus.nBlockSequentialAlgoMaxCount3 = 6; // maximum sequential blocks of same algo
        
        consensus.nBlockAlgoWorkWeightStart = 0; // block where algo work weighting starts
        consensus.nBlockAlgoNormalisedWorkStart = 0; // block where algo combined weight starts
        consensus.nBlockAlgoNormalisedWorkDecayStart1 = 0; // block where weight decay starts
        consensus.nBlockAlgoNormalisedWorkDecayStart2 = 0; // block where weight decay starts
        consensus.nGeoAvgWork_Start = 150;
<<<<<<< HEAD
        consensus.nFork1MinBlock = 300;
=======
        consensus.nFork1MinBlock = 601; // minimum block height where fork 1 takes effect (algo switch, seq algo count change)

        consensus.fPowNoRetargeting = false;
        consensus.nRuleChangeActivationThreshold = 1512; // 75% for testchains
        consensus.nMinerConfirmationWindow = 2016; // nPowTargetTimespan / nPowTargetSpacing
        consensus.vDeployments[Consensus::DEPLOYMENT_TESTDUMMY].bit = 28;
        consensus.vDeployments[Consensus::DEPLOYMENT_TESTDUMMY].nStartTime = 1199145601; // January 1, 2008
        consensus.vDeployments[Consensus::DEPLOYMENT_TESTDUMMY].nTimeout = 1230767999; // December 31, 2008

        // Deployment of BIP68, BIP112, and BIP113.
        consensus.vDeployments[Consensus::DEPLOYMENT_CSV].bit = 0;
        consensus.vDeployments[Consensus::DEPLOYMENT_CSV].nStartTime = 1504224000; // September 1st, 2017
        consensus.vDeployments[Consensus::DEPLOYMENT_CSV].nTimeout = 1535760000; // September 1st, 2018

        // Deployment of SegWit (BIP141, BIP143, and BIP147)
        consensus.vDeployments[Consensus::DEPLOYMENT_SEGWIT].bit = 1;
        consensus.vDeployments[Consensus::DEPLOYMENT_SEGWIT].nStartTime = 1509494400; // November 1st, 2017
        consensus.vDeployments[Consensus::DEPLOYMENT_SEGWIT].nTimeout = 1541030400; // November 1st, 2018

        // The best chain should have at least this much work.
        consensus.nMinimumChainWork = uint256S("0x00");

        // By default assume that the signatures in ancestors of this block are valid.
        consensus.defaultAssumeValid = uint256S("0xff983c72147a81ac5b8ebfc68b62b39358cac4b8eb5518242e87f499b71c6a51"); // 1
>>>>>>> fc073561

        pchMessageStart[0] = 0x01;
        pchMessageStart[1] = 0xf5;
        pchMessageStart[2] = 0x55;
        pchMessageStart[3] = 0xa4;
<<<<<<< HEAD
        vAlertPubKey = ParseHex("044adf046e6bc86fb83ef92f261fa3feff9176bd029c5ad4afb5c52ac21f9851f2b2eb861cdbf2c09e0cb97dbf75c6ca5ff6c5df88cfb244c72dba1d44b5a47655");
        nDefaultPort = 20888;
        nMinerThreads = 0;
        nMaxTipAge = 0x7fffffff;
        nPruneAfterHeight = 1000;

        //! Modify the testnet genesis block so the timestamp is valid for a later start.
        genesis.nTime = 1392876393;
        genesis.nNonce = 416875379;
        consensus.hashGenesisBlock = genesis.GetHash();
        
=======
        nDefaultPort = 20888;
        nPruneAfterHeight = 1000;

        //! Modify the testnet genesis block so the timestamp is valid for a later start.
        genesis = CreateGenesisBlock(1392876393, 416875379, 0x1e0fffff, 2, 1000 * COIN);
        consensus.hashGenesisBlock = genesis.GetHash();
>>>>>>> fc073561
        assert(consensus.hashGenesisBlock == uint256S("0x0000017ce2a79c8bddafbbe47c004aa92b20678c354b34085f62b762084b9788"));

        vFixedSeeds.clear();
        vSeeds.clear();
<<<<<<< HEAD
=======
        // nodes with support for servicebits filtering should be at the top
>>>>>>> fc073561
        vSeeds.push_back(CDNSSeedData("testseed1.myriadcoin.org", "testseed1.myriadcoin.org"));

        base58Prefixes[PUBKEY_ADDRESS] = std::vector<unsigned char>(1,88);
        base58Prefixes[SCRIPT_ADDRESS] = std::vector<unsigned char>(1,188);
        base58Prefixes[SECRET_KEY] =     std::vector<unsigned char>(1,239);
        base58Prefixes[EXT_PUBLIC_KEY] = boost::assign::list_of(0x04)(0x35)(0x87)(0xCF).convert_to_container<std::vector<unsigned char> >();
        base58Prefixes[EXT_SECRET_KEY] = boost::assign::list_of(0x04)(0x35)(0x83)(0x94).convert_to_container<std::vector<unsigned char> >();
<<<<<<< HEAD

        vFixedSeeds = std::vector<SeedSpec6>(pnSeed6_test, pnSeed6_test + ARRAYLEN(pnSeed6_test));

        fRequireRPCPassword = true;
        fMiningRequiresPeers = true;
        fDefaultConsistencyChecks = false;
        fRequireStandard = false;
        fMineBlocksOnDemand = false;
        fTestnetToBeDeprecatedFieldRPC = true;

        checkpointData = (Checkpoints::CCheckpointData) {
            boost::assign::map_list_of
            ( 0, uint256S("0x0000017ce2a79c8bddafbbe47c004aa92b20678c354b34085f62b762084b9788")),
            1392876393,
            1,
            10
=======

        vFixedSeeds = std::vector<SeedSpec6>(pnSeed6_test, pnSeed6_test + ARRAYLEN(pnSeed6_test));

        fMiningRequiresPeers = true;
        fDefaultConsistencyChecks = false;
        fRequireStandard = false;
        fMineBlocksOnDemand = false;


        checkpointData = (CCheckpointData) {
            boost::assign::map_list_of
            (   0, uint256S("0x0000017ce2a79c8bddafbbe47c004aa92b20678c354b34085f62b762084b9788"))
            ( 800, uint256S("0x00000071942cef6d87635a92f106d5b1935b1314538af80922c766487afd8b22"))
        };

        chainTxData = ChainTxData{
            // Data as of block 00000071942cef6d87635a92f106d5b1935b1314538af80922c766487afd8b22 (height 800)
            1504107501,
            817,
            1
>>>>>>> fc073561
        };

    }
};
static CTestNetParams testNetParams;

/**
 * Regression test
 */
<<<<<<< HEAD
class CRegTestParams : public CTestNetParams {
=======
class CRegTestParams : public CChainParams {
>>>>>>> fc073561
public:
    CRegTestParams() {
        strNetworkID = "regtest";
        consensus.nSubsidyHalvingInterval = 150;
<<<<<<< HEAD
        consensus.nMajorityEnforceBlockUpgrade = 750;
        consensus.nMajorityRejectBlockOutdated = 950;
        consensus.nMajorityWindow = 1000;
        consensus.powLimit = ArithToUint256(~arith_uint256(0) >> 1);
        pchMessageStart[0] = 0xfa;
        pchMessageStart[1] = 0x0f;
        pchMessageStart[2] = 0xa5;
        pchMessageStart[3] = 0x5a;
        nMinerThreads = 1;
        nMaxTipAge = 24 * 60 * 60;
        genesis.nTime = 1296688602;
        genesis.nBits = 0x207fffff;
        genesis.nNonce = 4;
        consensus.hashGenesisBlock = genesis.GetHash();
        nDefaultPort = 18444;
        
        assert(consensus.hashGenesisBlock == uint256S("0x63b92987ddc93808aa33dddc80b3e52948bdfffaf2420bf4cd9c5137b54ea37c"));
        nPruneAfterHeight = 1000;

        vFixedSeeds.clear(); //! Regtest mode doesn't have any fixed seeds.
        vSeeds.clear();  //! Regtest mode doesn't have any DNS seeds.

        fRequireRPCPassword = false;
=======
        consensus.BIP34Height = 100000000; // BIP34 has not activated on regtest (far in the future so block v1 are not rejected in tests)
        consensus.BIP34Hash = uint256();
        consensus.BIP65Height = 1351; // BIP65 activated on regtest (Used in rpc activation tests)
        consensus.BIP66Height = 1251; // BIP66 activated on regtest (Used in rpc activation tests)
        consensus.powLimit = uint256S("7fffffffffffffffffffffffffffffffffffffffffffffffffffffffffffffff");
        consensus.nPowTargetTimespan = 14 * 24 * 60 * 60; // two weeks
        consensus.nPowTargetSpacing = 10 * 60;
        consensus.fPowAllowMinDifficultyBlocks = true;
        consensus.fPowNoRetargeting = true;
        consensus.nRuleChangeActivationThreshold = 108; // 75% for testchains
        consensus.nMinerConfirmationWindow = 144; // Faster than normal for regtest (144 instead of 2016)
        consensus.vDeployments[Consensus::DEPLOYMENT_TESTDUMMY].bit = 28;
        consensus.vDeployments[Consensus::DEPLOYMENT_TESTDUMMY].nStartTime = 0;
        consensus.vDeployments[Consensus::DEPLOYMENT_TESTDUMMY].nTimeout = 999999999999ULL;
        consensus.vDeployments[Consensus::DEPLOYMENT_CSV].bit = 0;
        consensus.vDeployments[Consensus::DEPLOYMENT_CSV].nStartTime = 0;
        consensus.vDeployments[Consensus::DEPLOYMENT_CSV].nTimeout = 999999999999ULL;
        consensus.vDeployments[Consensus::DEPLOYMENT_SEGWIT].bit = 1;
        consensus.vDeployments[Consensus::DEPLOYMENT_SEGWIT].nStartTime = 0;
        consensus.vDeployments[Consensus::DEPLOYMENT_SEGWIT].nTimeout = 999999999999ULL;

        // The best chain should have at least this much work.
        consensus.nMinimumChainWork = uint256S("0x00");

        // By default assume that the signatures in ancestors of this block are valid.
        consensus.defaultAssumeValid = uint256S("0x00");

        pchMessageStart[0] = 0xfa;
        pchMessageStart[1] = 0xbf;
        pchMessageStart[2] = 0xb5;
        pchMessageStart[3] = 0xda;
        nDefaultPort = 18444;
        nPruneAfterHeight = 1000;

        genesis = CreateGenesisBlock(1296688602, 4, 0x207fffff, 2, 1000 * COIN);
        consensus.hashGenesisBlock = genesis.GetHash();
        assert(consensus.hashGenesisBlock == uint256S("0x63b92987ddc93808aa33dddc80b3e52948bdfffaf2420bf4cd9c5137b54ea37c"));
        //assert(genesis.hashMerkleRoot == uint256S("0x4a5e1e4baab89f3a32518a88c31bc87f618f76673e2cc77ab2127b7afdeda33b"));

        vFixedSeeds.clear(); //!< Regtest mode doesn't have any fixed seeds.
        vSeeds.clear();      //!< Regtest mode doesn't have any DNS seeds.

>>>>>>> fc073561
        fMiningRequiresPeers = false;
        fDefaultConsistencyChecks = true;
        fRequireStandard = false;
        fMineBlocksOnDemand = true;
<<<<<<< HEAD
        fTestnetToBeDeprecatedFieldRPC = false;

        checkpointData = (Checkpoints::CCheckpointData){
            boost::assign::map_list_of
            ( 0, uint256S("0x63b92987ddc93808aa33dddc80b3e52948bdfffaf2420bf4cd9c5137b54ea37c")),
            0,
            0,
            0
        };
=======

        checkpointData = (CCheckpointData){
            boost::assign::map_list_of
            ( 0, uint256S("0x63b92987ddc93808aa33dddc80b3e52948bdfffaf2420bf4cd9c5137b54ea37c"))
        };

        chainTxData = ChainTxData{
            0,
            0,
            0
        };

        base58Prefixes[PUBKEY_ADDRESS] = std::vector<unsigned char>(1,111);
        base58Prefixes[SCRIPT_ADDRESS] = std::vector<unsigned char>(1,196);
        base58Prefixes[SECRET_KEY] =     std::vector<unsigned char>(1,239);
        base58Prefixes[EXT_PUBLIC_KEY] = boost::assign::list_of(0x04)(0x35)(0x87)(0xCF).convert_to_container<std::vector<unsigned char> >();
        base58Prefixes[EXT_SECRET_KEY] = boost::assign::list_of(0x04)(0x35)(0x83)(0x94).convert_to_container<std::vector<unsigned char> >();
    }

    void UpdateBIP9Parameters(Consensus::DeploymentPos d, int64_t nStartTime, int64_t nTimeout)
    {
        consensus.vDeployments[d].nStartTime = nStartTime;
        consensus.vDeployments[d].nTimeout = nTimeout;
>>>>>>> fc073561
    }
};
static CRegTestParams regTestParams;

static CChainParams *pCurrentParams = 0;

const CChainParams &Params() {
    assert(pCurrentParams);
    return *pCurrentParams;
}

<<<<<<< HEAD
CChainParams &Params(CBaseChainParams::Network network) {
    switch (network) {
        case CBaseChainParams::MAIN:
            return mainParams;
        case CBaseChainParams::TESTNET:
            return testNetParams;
        case CBaseChainParams::REGTEST:
            return regTestParams;
        default:
            assert(false && "Unimplemented network");
            return mainParams;
    }
}

void SelectParams(CBaseChainParams::Network network) {
    SelectBaseParams(network);
    pCurrentParams = &Params(network);
}

bool SelectParamsFromCommandLine()
{
    CBaseChainParams::Network network = NetworkIdFromCommandLine();
    if (network == CBaseChainParams::MAX_NETWORK_TYPES)
        return false;

    SelectParams(network);
    return true;
}
=======
CChainParams& Params(const std::string& chain)
{
    if (chain == CBaseChainParams::MAIN)
            return mainParams;
    else if (chain == CBaseChainParams::TESTNET)
            return testNetParams;
    else if (chain == CBaseChainParams::REGTEST)
            return regTestParams;
    else
        throw std::runtime_error(strprintf("%s: Unknown chain %s.", __func__, chain));
}

void SelectParams(const std::string& network)
{
    SelectBaseParams(network);
    pCurrentParams = &Params(network);
}

void UpdateRegtestBIP9Parameters(Consensus::DeploymentPos d, int64_t nStartTime, int64_t nTimeout)
{
    regTestParams.UpdateBIP9Parameters(d, nStartTime, nTimeout);
}
 
>>>>>>> fc073561
<|MERGE_RESOLUTION|>--- conflicted
+++ resolved
@@ -1,22 +1,4 @@
 // Copyright (c) 2010 Satoshi Nakamoto
-<<<<<<< HEAD
-// Copyright (c) 2009-2014 The Bitcoin Core developers
-// Distributed under the MIT software license, see the accompanying
-// file COPYING or http://www.opensource.org/licenses/mit-license.php.
-#include "arith_uint256.h"
-#include "tinyformat.h"
-#include "chainparams.h"
-#include "util.h"
-#include "utilstrencodings.h"
-
-#include <assert.h>
-
-#include <boost/assign/list_of.hpp>
-
-using namespace std;
-
-#include "chainparamsseeds.h"
-=======
 // Copyright (c) 2009-2016 The Bitcoin Core developers
 // Distributed under the MIT software license, see the accompanying
 // file COPYING or http://www.opensource.org/licenses/mit-license.php.
@@ -74,7 +56,6 @@
     const CScript genesisOutputScript = CScript() << ParseHex("04e941763c7750969e751bee1ffbe96a651a0feb131db046546c219ea40bff40b95077dc9ba1c05af991588772d8daabbda57386c068fb9bc7477c5e28702d5eb9") << OP_CHECKSIG;
     return CreateGenesisBlock(pszTimestamp, genesisOutputScript, nTime, nNonce, nBits, nVersion, genesisReward);
 }
->>>>>>> fc073561
 
 /**
  * Main network
@@ -92,24 +73,15 @@
     CMainParams() {
         strNetworkID = "main";
         consensus.nSubsidyHalvingInterval = 80640 * 12;
-<<<<<<< HEAD
-        consensus.nMajorityEnforceBlockUpgrade = 750;
-        consensus.nMajorityRejectBlockOutdated = 950;
-        consensus.nMajorityWindow = 1000;
-=======
         consensus.BIP34Height = 1;
         consensus.BIP34Hash = uint256S("0xcb41589c918fba1beccca8bc6b34b2b928b4f9888595d7664afd6ec60a576291");
         consensus.BIP65Height = 1764000; // 2ca9968704301897b956f7e326375413be505509489c06aee2b16fe73805481e
         consensus.BIP66Height = 1764000; // 2ca9968704301897b956f7e326375413be505509489c06aee2b16fe73805481e
->>>>>>> fc073561
         consensus.powLimit = ArithToUint256(~arith_uint256(0) >> 20);
         consensus.nPowTargetTimespan = 14 * 24 * 60 * 60; // two weeks
         consensus.nPowTargetSpacingV1 = 30; // target time for block spacing across all algorithms
         consensus.nPowTargetSpacingV2 = 60; // new target time for block spacing across all algorithms
-<<<<<<< HEAD
-=======
         consensus.nPowTargetSpacing = consensus.nPowTargetSpacingV2; // Current value
->>>>>>> fc073561
         consensus.nAveragingInterval = 10; // number of blocks to take the timespan of
         consensus.fPowAllowMinDifficultyBlocks = false;
         
@@ -141,73 +113,6 @@
         consensus.nGeoAvgWork_Start = 1400000;
         consensus.nFork1MinBlock = 1764000; // minimum block height where fork 1 takes effect (algo switch, seq algo count change)
         
-<<<<<<< HEAD
-        /** 
-         * The message start string is designed to be unlikely to occur in normal data.
-         * The characters are rarely used upper ASCII, not valid as UTF-8, and produce
-         * a large 32-bit integer with any alignment.
-         */
-        pchMessageStart[0] = 0xaf;
-        pchMessageStart[1] = 0x45;
-        pchMessageStart[2] = 0x76;
-        pchMessageStart[3] = 0xee;
-        vAlertPubKey = ParseHex("04a82e43bebee0af77bb6d4f830c5b2095b7479a480e91bbbf3547fb261c5e6d1be2c27e3c57503f501480f5027371ec62b2be1b6f00fc746e4b3777259e7f6a78");
-        nDefaultPort = 10888;
-        nMinerThreads = 0;
-        nMaxTipAge = 24 * 60 * 60;
-        nPruneAfterHeight = 100000;
-
-        /**
-         * Build the genesis block. Note that the output of its generation
-         * transaction cannot be spent since it did not originally exist in the
-         * database.
-         *
-         * CBlock(hash=000000000019d6, ver=1, hashPrevBlock=00000000000000, hashMerkleRoot=4a5e1e, nTime=1231006505, nBits=1d00ffff, nNonce=2083236893, vtx=1)
-         *   CTransaction(hash=4a5e1e, ver=1, vin.size=1, vout.size=1, nLockTime=0)
-         *     CTxIn(COutPoint(000000, -1), coinbase 04ffff001d0104455468652054696d65732030332f4a616e2f32303039204368616e63656c6c6f72206f6e206272696e6b206f66207365636f6e64206261696c6f757420666f722062616e6b73)
-         *     CTxOut(nValue=50.00000000, scriptPubKey=0x5F1DF16B2B704C8A578D0B)
-         *   vMerkleTree: 4a5e1e
-         */
-        const char* pszTimestamp = "2014-02-23 FT - G20 aims to add $2tn to global economy";
-        CMutableTransaction txNew;
-        txNew.vin.resize(1);
-        txNew.vout.resize(1);
-        txNew.vin[0].scriptSig = CScript() << 486604799 << CScriptNum(4) << vector<unsigned char>((const unsigned char*)pszTimestamp, (const unsigned char*)pszTimestamp + strlen(pszTimestamp));
-        txNew.vout[0].nValue = 1000 * COIN;
-        txNew.vout[0].scriptPubKey = CScript() << ParseHex("04e941763c7750969e751bee1ffbe96a651a0feb131db046546c219ea40bff40b95077dc9ba1c05af991588772d8daabbda57386c068fb9bc7477c5e28702d5eb9") << OP_CHECKSIG;
-        genesis.vtx.push_back(txNew);
-        genesis.hashPrevBlock.SetNull();
-        genesis.hashMerkleRoot = genesis.BuildMerkleTree();
-        genesis.nVersion = 2;
-        genesis.nTime    = 1393164995;
-        genesis.nBits    = 0x1e0fffff;
-        genesis.nNonce   = 2092903596;
-
-        consensus.hashGenesisBlock = genesis.GetHash();
-        
-        assert(consensus.hashGenesisBlock == uint256S("0x00000ffde4c020b5938441a0ea3d314bf619eff0b38f32f78f7583cffa1ea485"));
-        assert(genesis.hashMerkleRoot == uint256S("0x3f75db3c18e92f46c21530dc1222e1fddf4ccebbf88e289a6c9dc787fd6469da"));
-
-        vSeeds.push_back(CDNSSeedData("seed1.myriadcoin.org", "seed1.myriadcoin.org"));
-        vSeeds.push_back(CDNSSeedData("seed2.myriadcoin.org", "seed2.myriadcoin.org"));
-        vSeeds.push_back(CDNSSeedData("seed3.myriadcoin.org", "seed3.myriadcoin.org"));
-        vSeeds.push_back(CDNSSeedData("seed4.myriadcoin.org", "seed4.myriadcoin.org"));
-        vSeeds.push_back(CDNSSeedData("seed5.myriadcoin.org", "seed5.myriadcoin.org"));
-        vSeeds.push_back(CDNSSeedData("seed6.myriadcoin.org", "seed6.myriadcoin.org"));
-        vSeeds.push_back(CDNSSeedData("seed7.myriadcoin.org", "seed7.myriadcoin.org"));
-        vSeeds.push_back(CDNSSeedData("seed8.myriadcoin.org", "seed8.myriadcoin.org"));
-        vSeeds.push_back(CDNSSeedData("myriadseed1.cryptap.us", "myriadseed1.cryptap.us"));
-
-        base58Prefixes[PUBKEY_ADDRESS] = std::vector<unsigned char>(1,50);
-        base58Prefixes[SCRIPT_ADDRESS] = std::vector<unsigned char>(1,9);
-        base58Prefixes[SECRET_KEY] =     std::vector<unsigned char>(1,178);
-        base58Prefixes[EXT_PUBLIC_KEY] = boost::assign::list_of(0x04)(0x88)(0xB2)(0x1E).convert_to_container<std::vector<unsigned char> >();
-        base58Prefixes[EXT_SECRET_KEY] = boost::assign::list_of(0x04)(0x88)(0xAD)(0xE4).convert_to_container<std::vector<unsigned char> >();
-
-        vFixedSeeds = std::vector<SeedSpec6>(pnSeed6_main, pnSeed6_main + ARRAYLEN(pnSeed6_main));
-
-        fRequireRPCPassword = true;
-=======
         consensus.fPowNoRetargeting = false;
         consensus.nRuleChangeActivationThreshold = 1916; // 95% of 2016
         consensus.nMinerConfirmationWindow = 2016; // nPowTargetTimespan / nPowTargetSpacing
@@ -266,44 +171,10 @@
 
         vFixedSeeds = std::vector<SeedSpec6>(pnSeed6_main, pnSeed6_main + ARRAYLEN(pnSeed6_main));
 
->>>>>>> fc073561
         fMiningRequiresPeers = true;
         fDefaultConsistencyChecks = false;
         fRequireStandard = true;
         fMineBlocksOnDemand = false;
-<<<<<<< HEAD
-        fTestnetToBeDeprecatedFieldRPC = false;
-
-        checkpointData = (Checkpoints::CCheckpointData) {
-            boost::assign::map_list_of
-            ( 0, uint256S("0x00000ffde4c020b5938441a0ea3d314bf619eff0b38f32f78f7583cffa1ea485"))
-        (   9646, uint256S("0x0000000000000b0f1372211861f226a3ec06a27d0a5bf36e4244a982da077e8f"))
-        (  27255, uint256S("0x00000000000005112a0debf53703eb3dc4ec2d8d68599c90db71423ea14489b7"))
-        (  70623, uint256S("0x00000000000004767ff6e509d00772af5c4bedaa82c38c1e95c33adbf5ff84f5"))
-        ( 112567, uint256S("0x000000000000018c0621bf32ab33d3ca871509f406f08be6dd20facea747b099"))
-        ( 141845, uint256S("0x00000000000000f62d14d55c2bc3ec0ba94e4f2b3868bbe7be9cb5b681fcc0fb"))
-        ( 149540, uint256S("0x000000000000061b8f5b8653fe13b5e453347d9386d43d09445ee5e26a8222bb"))
-        ( 348178, uint256S("0x0000000000000a410c6aff939087769e757132098fa0b0ce89f11d68f935077d"))
-        ( 431747, uint256S("0x000000000000065616abeccd681f7b4d6d7bed06deef0e1a6e70c905edae3692"))
-        ( 490168, uint256S("0x000000000000155ce9845e501617f152127e32c2c468edc643809f9988d30327"))
-        ( 557719, uint256S("0x0000000000000851f690d42129b34408697c88316879debd413049959517d7c6"))
-        ( 740001, uint256S("0x00000000000002c7aaa3ad688eb5af7d2779f4aa1d9a1b9a5c3cfb4ccad56caa"))
-        ( 740576, uint256S("0x00000000000043dc047538e724f17a388146f22dd2ecf66f3c88253799912f4d"))
-        ( 766081, uint256S("0x00000000000001e604a7acc2dd539ff8bd51224a7aac8647736d1af10160427d"))
-        (1007712, uint256S("0x00000000000013e0fb1ec8ba2ce0b04b1547d9ae7d9c9e5a2691aeca87559a12"))
-        (1077647, uint256S("0x00000000000038b85361a79dd4a04b1f01ec2cc60f4176185363aa4522aab12d"))
-        (1177283, uint256S("0x000000000000359b1fb371d92db45de64b449ea72863a51fa78fea6b7ff3989f"))
-		(1336174, uint256S("0x00000000000001eafb1051fda69eb842577a0e48e4f0682bd7f33677373d0807"))
-        (1402167, uint256S("0x8215cd9feb2db9bf74514361a9d4b4440f054101079df8bb6bf629065db3ab29"))
-        (1449500, uint256S("0xef19939e314f239999b9959ac908b20a43b165719d1c35dcfe38ba2566d20765"))
-        (1681927, uint256S("0x9be88de17bccfa3ceb43d158652189af2c3038460dcf91732320a73557fe6a2e"))
-        (1764003, uint256S("0xf969487c0ba2426bf767a5cb83c6bb7f3f9a19cccdcfc50cf5db0b39032aae55"))
-        (1863106, uint256S("0xc2a2012bac1de0e0039efb958e3465390eb7dcd439d83be077dc1c1006d0ebd6")),
-        1479049763, // * UNIX timestamp of last checkpoint block
-        4666063,    // * total number of transactions between genesis and last checkpoint
-                    //   (the tx=... number in the SetBestChain debug.log lines)
-        2880        // * estimated number of transactions per day after checkpoint
-=======
 
         checkpointData = (CCheckpointData) {
             boost::assign::map_list_of
@@ -338,7 +209,6 @@
             4666063,    // * total number of transactions between genesis and that timestamp
                         //   (the tx=... number in the SetBestChain debug.log lines)
             1           // * estimated number of transactions per second after that timestamp
->>>>>>> fc073561
         };
     }
 };
@@ -347,15 +217,6 @@
 /**
  * Testnet (v3)
  */
-<<<<<<< HEAD
-class CTestNetParams : public CMainParams {
-public:
-    CTestNetParams() {
-        strNetworkID = "test";
-        consensus.nMajorityEnforceBlockUpgrade = 51;
-        consensus.nMajorityRejectBlockOutdated = 75;
-        consensus.nMajorityWindow = 100;
-=======
 class CTestNetParams : public CChainParams {
 public:
     CTestNetParams() {
@@ -371,7 +232,6 @@
         consensus.nPowTargetSpacingV2 = 60; // new target time for block spacing across all algorithms
         consensus.nPowTargetSpacing = consensus.nPowTargetSpacingV2; // Current value
         consensus.nAveragingInterval = 10; // number of blocks to take the timespan of
->>>>>>> fc073561
         consensus.fPowAllowMinDifficultyBlocks = true;
         consensus.powLimit = ArithToUint256(~arith_uint256(0) >> 16);
         
@@ -400,9 +260,6 @@
         consensus.nBlockAlgoNormalisedWorkDecayStart1 = 0; // block where weight decay starts
         consensus.nBlockAlgoNormalisedWorkDecayStart2 = 0; // block where weight decay starts
         consensus.nGeoAvgWork_Start = 150;
-<<<<<<< HEAD
-        consensus.nFork1MinBlock = 300;
-=======
         consensus.nFork1MinBlock = 601; // minimum block height where fork 1 takes effect (algo switch, seq algo count change)
 
         consensus.fPowNoRetargeting = false;
@@ -427,40 +284,22 @@
 
         // By default assume that the signatures in ancestors of this block are valid.
         consensus.defaultAssumeValid = uint256S("0xff983c72147a81ac5b8ebfc68b62b39358cac4b8eb5518242e87f499b71c6a51"); // 1
->>>>>>> fc073561
 
         pchMessageStart[0] = 0x01;
         pchMessageStart[1] = 0xf5;
         pchMessageStart[2] = 0x55;
         pchMessageStart[3] = 0xa4;
-<<<<<<< HEAD
-        vAlertPubKey = ParseHex("044adf046e6bc86fb83ef92f261fa3feff9176bd029c5ad4afb5c52ac21f9851f2b2eb861cdbf2c09e0cb97dbf75c6ca5ff6c5df88cfb244c72dba1d44b5a47655");
-        nDefaultPort = 20888;
-        nMinerThreads = 0;
-        nMaxTipAge = 0x7fffffff;
-        nPruneAfterHeight = 1000;
-
-        //! Modify the testnet genesis block so the timestamp is valid for a later start.
-        genesis.nTime = 1392876393;
-        genesis.nNonce = 416875379;
-        consensus.hashGenesisBlock = genesis.GetHash();
-        
-=======
         nDefaultPort = 20888;
         nPruneAfterHeight = 1000;
 
         //! Modify the testnet genesis block so the timestamp is valid for a later start.
         genesis = CreateGenesisBlock(1392876393, 416875379, 0x1e0fffff, 2, 1000 * COIN);
         consensus.hashGenesisBlock = genesis.GetHash();
->>>>>>> fc073561
         assert(consensus.hashGenesisBlock == uint256S("0x0000017ce2a79c8bddafbbe47c004aa92b20678c354b34085f62b762084b9788"));
 
         vFixedSeeds.clear();
         vSeeds.clear();
-<<<<<<< HEAD
-=======
         // nodes with support for servicebits filtering should be at the top
->>>>>>> fc073561
         vSeeds.push_back(CDNSSeedData("testseed1.myriadcoin.org", "testseed1.myriadcoin.org"));
 
         base58Prefixes[PUBKEY_ADDRESS] = std::vector<unsigned char>(1,88);
@@ -468,24 +307,6 @@
         base58Prefixes[SECRET_KEY] =     std::vector<unsigned char>(1,239);
         base58Prefixes[EXT_PUBLIC_KEY] = boost::assign::list_of(0x04)(0x35)(0x87)(0xCF).convert_to_container<std::vector<unsigned char> >();
         base58Prefixes[EXT_SECRET_KEY] = boost::assign::list_of(0x04)(0x35)(0x83)(0x94).convert_to_container<std::vector<unsigned char> >();
-<<<<<<< HEAD
-
-        vFixedSeeds = std::vector<SeedSpec6>(pnSeed6_test, pnSeed6_test + ARRAYLEN(pnSeed6_test));
-
-        fRequireRPCPassword = true;
-        fMiningRequiresPeers = true;
-        fDefaultConsistencyChecks = false;
-        fRequireStandard = false;
-        fMineBlocksOnDemand = false;
-        fTestnetToBeDeprecatedFieldRPC = true;
-
-        checkpointData = (Checkpoints::CCheckpointData) {
-            boost::assign::map_list_of
-            ( 0, uint256S("0x0000017ce2a79c8bddafbbe47c004aa92b20678c354b34085f62b762084b9788")),
-            1392876393,
-            1,
-            10
-=======
 
         vFixedSeeds = std::vector<SeedSpec6>(pnSeed6_test, pnSeed6_test + ARRAYLEN(pnSeed6_test));
 
@@ -506,7 +327,6 @@
             1504107501,
             817,
             1
->>>>>>> fc073561
         };
 
     }
@@ -516,40 +336,11 @@
 /**
  * Regression test
  */
-<<<<<<< HEAD
-class CRegTestParams : public CTestNetParams {
-=======
 class CRegTestParams : public CChainParams {
->>>>>>> fc073561
 public:
     CRegTestParams() {
         strNetworkID = "regtest";
         consensus.nSubsidyHalvingInterval = 150;
-<<<<<<< HEAD
-        consensus.nMajorityEnforceBlockUpgrade = 750;
-        consensus.nMajorityRejectBlockOutdated = 950;
-        consensus.nMajorityWindow = 1000;
-        consensus.powLimit = ArithToUint256(~arith_uint256(0) >> 1);
-        pchMessageStart[0] = 0xfa;
-        pchMessageStart[1] = 0x0f;
-        pchMessageStart[2] = 0xa5;
-        pchMessageStart[3] = 0x5a;
-        nMinerThreads = 1;
-        nMaxTipAge = 24 * 60 * 60;
-        genesis.nTime = 1296688602;
-        genesis.nBits = 0x207fffff;
-        genesis.nNonce = 4;
-        consensus.hashGenesisBlock = genesis.GetHash();
-        nDefaultPort = 18444;
-        
-        assert(consensus.hashGenesisBlock == uint256S("0x63b92987ddc93808aa33dddc80b3e52948bdfffaf2420bf4cd9c5137b54ea37c"));
-        nPruneAfterHeight = 1000;
-
-        vFixedSeeds.clear(); //! Regtest mode doesn't have any fixed seeds.
-        vSeeds.clear();  //! Regtest mode doesn't have any DNS seeds.
-
-        fRequireRPCPassword = false;
-=======
         consensus.BIP34Height = 100000000; // BIP34 has not activated on regtest (far in the future so block v1 are not rejected in tests)
         consensus.BIP34Hash = uint256();
         consensus.BIP65Height = 1351; // BIP65 activated on regtest (Used in rpc activation tests)
@@ -592,22 +383,10 @@
         vFixedSeeds.clear(); //!< Regtest mode doesn't have any fixed seeds.
         vSeeds.clear();      //!< Regtest mode doesn't have any DNS seeds.
 
->>>>>>> fc073561
         fMiningRequiresPeers = false;
         fDefaultConsistencyChecks = true;
         fRequireStandard = false;
         fMineBlocksOnDemand = true;
-<<<<<<< HEAD
-        fTestnetToBeDeprecatedFieldRPC = false;
-
-        checkpointData = (Checkpoints::CCheckpointData){
-            boost::assign::map_list_of
-            ( 0, uint256S("0x63b92987ddc93808aa33dddc80b3e52948bdfffaf2420bf4cd9c5137b54ea37c")),
-            0,
-            0,
-            0
-        };
-=======
 
         checkpointData = (CCheckpointData){
             boost::assign::map_list_of
@@ -631,7 +410,6 @@
     {
         consensus.vDeployments[d].nStartTime = nStartTime;
         consensus.vDeployments[d].nTimeout = nTimeout;
->>>>>>> fc073561
     }
 };
 static CRegTestParams regTestParams;
@@ -643,36 +421,6 @@
     return *pCurrentParams;
 }
 
-<<<<<<< HEAD
-CChainParams &Params(CBaseChainParams::Network network) {
-    switch (network) {
-        case CBaseChainParams::MAIN:
-            return mainParams;
-        case CBaseChainParams::TESTNET:
-            return testNetParams;
-        case CBaseChainParams::REGTEST:
-            return regTestParams;
-        default:
-            assert(false && "Unimplemented network");
-            return mainParams;
-    }
-}
-
-void SelectParams(CBaseChainParams::Network network) {
-    SelectBaseParams(network);
-    pCurrentParams = &Params(network);
-}
-
-bool SelectParamsFromCommandLine()
-{
-    CBaseChainParams::Network network = NetworkIdFromCommandLine();
-    if (network == CBaseChainParams::MAX_NETWORK_TYPES)
-        return false;
-
-    SelectParams(network);
-    return true;
-}
-=======
 CChainParams& Params(const std::string& chain)
 {
     if (chain == CBaseChainParams::MAIN)
@@ -695,5 +443,4 @@
 {
     regTestParams.UpdateBIP9Parameters(d, nStartTime, nTimeout);
 }
- 
->>>>>>> fc073561
+ 