--- conflicted
+++ resolved
@@ -3,21 +3,13 @@
 // Distributed under the MIT software license, see the accompanying
 // file COPYING or http://www.opensource.org/licenses/mit-license.php.
 
-<<<<<<< HEAD
-#include "chainparams.h"
-#include "consensus/merkle.h"
-#include "primitives/pureheader.h"
-#include "tinyformat.h"
-#include "util.h"
-#include "utilstrencodings.h"
-=======
 #include <chainparams.h>
 #include <consensus/merkle.h>
+#include "primitives/pureheader.h"
 
 #include <tinyformat.h>
 #include <util.h>
 #include <utilstrencodings.h>
->>>>>>> 9e116a6f
 
 #include "arith_uint256.h"
 
@@ -86,7 +78,6 @@
 public:
     CMainParams() {
         strNetworkID = "main";
-<<<<<<< HEAD
 
         /*** Myriadcoin Additional Chainparams ***/
 
@@ -121,6 +112,8 @@
         consensus.nGeoAvgWork_Start = 1400000;
         consensus.nFork1MinBlock = 1764000; // minimum block height where fork 1 takes effect (algo switch, seq algo count change)
 
+        consensus.MIP2Height = 2328480;
+
         // Deployment of Legacy Blocks. Once activated, keeps v0.11 nodes on the same chain. Should be the first softfork.
         consensus.vDeployments[Consensus::DEPLOYMENT_LEGBIT].bit = 2;
         consensus.vDeployments[Consensus::DEPLOYMENT_LEGBIT].nStartTime = 1507420800; // October 8th, 2017
@@ -134,21 +127,12 @@
         /*** Upstream Chainparams ***/
 
         consensus.nSubsidyHalvingInterval = 80640 * 12;
+        consensus.BIP16Height = 1;
         consensus.BIP34Height = 1;
         consensus.BIP34Hash = uint256S("0xcb41589c918fba1beccca8bc6b34b2b928b4f9888595d7664afd6ec60a576291");
         consensus.BIP65Height = 1764000; // 2ca9968704301897b956f7e326375413be505509489c06aee2b16fe73805481e
         consensus.BIP66Height = 1764000; // 2ca9968704301897b956f7e326375413be505509489c06aee2b16fe73805481e
-        consensus.MIP2Height = 2328480;
         consensus.powLimit = ArithToUint256(~arith_uint256(0) >> 20);
-=======
-        consensus.nSubsidyHalvingInterval = 210000;
-        consensus.BIP16Height = 173805; // 00000000000000ce80a7e057163a4db1d5ad7b20fb6f598c9597b9665c8fb0d4 - April 1, 2012
-        consensus.BIP34Height = 227931;
-        consensus.BIP34Hash = uint256S("0x000000000000024b89b42a942fe0d9fea3bb44ab7bd1b19115dd6a759c0808b8");
-        consensus.BIP65Height = 388381; // 000000000000000004c2b624ed5d7756c508d90fd0da2c7c679febfa6c4735f0
-        consensus.BIP66Height = 363725; // 00000000000000000379eaa19dce8c9b722d46ae6a57c2f1a988119488b50931
-        consensus.powLimit = uint256S("00000000ffffffffffffffffffffffffffffffffffffffffffffffffffffffff");
->>>>>>> 9e116a6f
         consensus.nPowTargetTimespan = 14 * 24 * 60 * 60; // two weeks
         consensus.nPowTargetSpacing = consensus.nPowTargetSpacingV2; // Current value
         consensus.fPowAllowMinDifficultyBlocks = false;
@@ -170,17 +154,10 @@
         consensus.vDeployments[Consensus::DEPLOYMENT_SEGWIT].nTimeout = 1544832000; // December 15th, 2018
 
         // The best chain should have at least this much work.
-<<<<<<< HEAD
         consensus.nMinimumChainWork = uint256S("0x00");
 
         // By default assume that the signatures in ancestors of this block are valid.
         consensus.defaultAssumeValid = uint256S("0x9e16b567c393c46e40b4b4c4a21283b998aec17b3c7edf8319b3860e4403e4bf"); //2210002
-=======
-        consensus.nMinimumChainWork = uint256S("0x000000000000000000000000000000000000000000f91c579d57cad4bc5278cc");
-
-        // By default assume that the signatures in ancestors of this block are valid.
-        consensus.defaultAssumeValid = uint256S("0x0000000000000000005214481d2d96f898e3d5416e43359c145944a909d242e0"); //506067
->>>>>>> 9e116a6f
 
         /**
          * The message start string is designed to be unlikely to occur in normal data.
@@ -196,50 +173,31 @@
 
         genesis = CreateGenesisBlock(1393164995, 2092903596, 0x1e0fffff, 2, 1000 * COIN);
         consensus.hashGenesisBlock = genesis.GetHash();
-<<<<<<< HEAD
-        
         assert(consensus.hashGenesisBlock == uint256S("0x00000ffde4c020b5938441a0ea3d314bf619eff0b38f32f78f7583cffa1ea485"));
         assert(genesis.hashMerkleRoot == uint256S("0x3f75db3c18e92f46c21530dc1222e1fddf4ccebbf88e289a6c9dc787fd6469da"));
-
-        vSeeds.push_back(CDNSSeedData("seed1.myriadcoin.org", "seed1.myriadcoin.org"));
-        vSeeds.push_back(CDNSSeedData("seed2.myriadcoin.org", "seed2.myriadcoin.org"));
-        vSeeds.push_back(CDNSSeedData("seed3.myriadcoin.org", "seed3.myriadcoin.org"));
-        vSeeds.push_back(CDNSSeedData("seed4.myriadcoin.org", "seed4.myriadcoin.org"));
-        vSeeds.push_back(CDNSSeedData("seed5.myriadcoin.org", "seed5.myriadcoin.org"));
-        vSeeds.push_back(CDNSSeedData("seed6.myriadcoin.org", "seed6.myriadcoin.org"));
-        vSeeds.push_back(CDNSSeedData("seed7.myriadcoin.org", "seed7.myriadcoin.org"));
-        vSeeds.push_back(CDNSSeedData("seed8.myriadcoin.org", "seed8.myriadcoin.org"));
-        vSeeds.push_back(CDNSSeedData("myriadseed1.cryptap.us", "myriadseed1.cryptap.us")); // cryptapus
-
-        base58Prefixes[PUBKEY_ADDRESS] = std::vector<unsigned char>(1,50);
-        base58Prefixes[SCRIPT_ADDRESS] = std::vector<unsigned char>(1,9);
-        base58Prefixes[SECRET_KEY] =     std::vector<unsigned char>(1,178);
-        base58Prefixes[EXT_PUBLIC_KEY] = boost::assign::list_of(0x04)(0x88)(0xB2)(0x1E).convert_to_container<std::vector<unsigned char> >();
-        base58Prefixes[EXT_SECRET_KEY] = boost::assign::list_of(0x04)(0x88)(0xAD)(0xE4).convert_to_container<std::vector<unsigned char> >();
-=======
-        assert(consensus.hashGenesisBlock == uint256S("0x000000000019d6689c085ae165831e934ff763ae46a2a6c172b3f1b60a8ce26f"));
-        assert(genesis.hashMerkleRoot == uint256S("0x4a5e1e4baab89f3a32518a88c31bc87f618f76673e2cc77ab2127b7afdeda33b"));
 
         // Note that of those which support the service bits prefix, most only support a subset of
         // possible options.
         // This is fine at runtime as we'll fall back to using them as a oneshot if they dont support the
         // service bits we want, but we should get them updated to support all service bits wanted by any
         // release ASAP to avoid it where possible.
-        vSeeds.emplace_back("seed.bitcoin.sipa.be"); // Pieter Wuille, only supports x1, x5, x9, and xd
-        vSeeds.emplace_back("dnsseed.bluematt.me"); // Matt Corallo, only supports x9
-        vSeeds.emplace_back("dnsseed.bitcoin.dashjr.org"); // Luke Dashjr
-        vSeeds.emplace_back("seed.bitcoinstats.com"); // Christian Decker, supports x1 - xf
-        vSeeds.emplace_back("seed.bitcoin.jonasschnelli.ch"); // Jonas Schnelli, only supports x1, x5, x9, and xd
-        vSeeds.emplace_back("seed.btc.petertodd.org"); // Peter Todd, only supports x1, x5, x9, and xd
-
-        base58Prefixes[PUBKEY_ADDRESS] = std::vector<unsigned char>(1,0);
-        base58Prefixes[SCRIPT_ADDRESS] = std::vector<unsigned char>(1,5);
-        base58Prefixes[SECRET_KEY] =     std::vector<unsigned char>(1,128);
+        vSeeds.emplace_back("seed1.myriadcoin.org");
+        vSeeds.emplace_back("seed2.myriadcoin.org");
+        vSeeds.emplace_back("seed3.myriadcoin.org");
+        vSeeds.emplace_back("seed4.myriadcoin.org");
+        vSeeds.emplace_back("seed5.myriadcoin.org");
+        vSeeds.emplace_back("seed6.myriadcoin.org");
+        vSeeds.emplace_back("seed7.myriadcoin.org");
+        vSeeds.emplace_back("seed8.myriadcoin.org");
+        vSeeds.emplace_back("myriadseed1.cryptap.us"); // cryptapus
+
+        base58Prefixes[PUBKEY_ADDRESS] = std::vector<unsigned char>(1,50);
+        base58Prefixes[SCRIPT_ADDRESS] = std::vector<unsigned char>(1,9);
+        base58Prefixes[SECRET_KEY] =     std::vector<unsigned char>(1,178);
         base58Prefixes[EXT_PUBLIC_KEY] = {0x04, 0x88, 0xB2, 0x1E};
         base58Prefixes[EXT_SECRET_KEY] = {0x04, 0x88, 0xAD, 0xE4};
 
-        bech32_hrp = "bc";
->>>>>>> 9e116a6f
+        bech32_hrp = "my";
 
         vFixedSeeds = std::vector<SeedSpec6>(pnSeed6_main, pnSeed6_main + ARRAYLEN(pnSeed6_main));
 
@@ -247,33 +205,33 @@
         fRequireStandard = true;
         fMineBlocksOnDemand = false;
 
-<<<<<<< HEAD
-        checkpointData = (CCheckpointData) {
-            boost::assign::map_list_of
-            (      0, uint256S("0x00000ffde4c020b5938441a0ea3d314bf619eff0b38f32f78f7583cffa1ea485"))
-            (   9646, uint256S("0x0000000000000b0f1372211861f226a3ec06a27d0a5bf36e4244a982da077e8f"))
-            (  27255, uint256S("0x00000000000005112a0debf53703eb3dc4ec2d8d68599c90db71423ea14489b7"))
-            (  70623, uint256S("0x00000000000004767ff6e509d00772af5c4bedaa82c38c1e95c33adbf5ff84f5"))
-            ( 112567, uint256S("0x000000000000018c0621bf32ab33d3ca871509f406f08be6dd20facea747b099"))
-            ( 141845, uint256S("0x00000000000000f62d14d55c2bc3ec0ba94e4f2b3868bbe7be9cb5b681fcc0fb"))
-            ( 149540, uint256S("0x000000000000061b8f5b8653fe13b5e453347d9386d43d09445ee5e26a8222bb"))
-            ( 348178, uint256S("0x0000000000000a410c6aff939087769e757132098fa0b0ce89f11d68f935077d"))
-            ( 431747, uint256S("0x000000000000065616abeccd681f7b4d6d7bed06deef0e1a6e70c905edae3692"))
-            ( 490168, uint256S("0x000000000000155ce9845e501617f152127e32c2c468edc643809f9988d30327"))
-            ( 557719, uint256S("0x0000000000000851f690d42129b34408697c88316879debd413049959517d7c6"))
-            ( 740001, uint256S("0x00000000000002c7aaa3ad688eb5af7d2779f4aa1d9a1b9a5c3cfb4ccad56caa"))
-            ( 740576, uint256S("0x00000000000043dc047538e724f17a388146f22dd2ecf66f3c88253799912f4d"))
-            ( 766081, uint256S("0x00000000000001e604a7acc2dd539ff8bd51224a7aac8647736d1af10160427d"))
-            (1007712, uint256S("0x00000000000013e0fb1ec8ba2ce0b04b1547d9ae7d9c9e5a2691aeca87559a12"))
-            (1077647, uint256S("0x00000000000038b85361a79dd4a04b1f01ec2cc60f4176185363aa4522aab12d"))
-            (1177283, uint256S("0x000000000000359b1fb371d92db45de64b449ea72863a51fa78fea6b7ff3989f"))
-            (1336174, uint256S("0x00000000000001eafb1051fda69eb842577a0e48e4f0682bd7f33677373d0807"))
-            (1402167, uint256S("0x8215cd9feb2db9bf74514361a9d4b4440f054101079df8bb6bf629065db3ab29"))
-            (1449500, uint256S("0xef19939e314f239999b9959ac908b20a43b165719d1c35dcfe38ba2566d20765"))
-            (1681927, uint256S("0x9be88de17bccfa3ceb43d158652189af2c3038460dcf91732320a73557fe6a2e"))
-            (1764003, uint256S("0xf969487c0ba2426bf767a5cb83c6bb7f3f9a19cccdcfc50cf5db0b39032aae55"))
-            (1863106, uint256S("0xc2a2012bac1de0e0039efb958e3465390eb7dcd439d83be077dc1c1006d0ebd6"))
-            (2210002, uint256S("0x9e16b567c393c46e40b4b4c4a21283b998aec17b3c7edf8319b3860e4403e4bf"))
+        checkpointData = {
+            {
+                {      0, uint256S("0x00000ffde4c020b5938441a0ea3d314bf619eff0b38f32f78f7583cffa1ea485")},
+                {   9646, uint256S("0x0000000000000b0f1372211861f226a3ec06a27d0a5bf36e4244a982da077e8f")},
+                {  27255, uint256S("0x00000000000005112a0debf53703eb3dc4ec2d8d68599c90db71423ea14489b7")},
+                {  70623, uint256S("0x00000000000004767ff6e509d00772af5c4bedaa82c38c1e95c33adbf5ff84f5")},
+                { 112567, uint256S("0x000000000000018c0621bf32ab33d3ca871509f406f08be6dd20facea747b099")},
+                { 141845, uint256S("0x00000000000000f62d14d55c2bc3ec0ba94e4f2b3868bbe7be9cb5b681fcc0fb")},
+                { 149540, uint256S("0x000000000000061b8f5b8653fe13b5e453347d9386d43d09445ee5e26a8222bb")},
+                { 348178, uint256S("0x0000000000000a410c6aff939087769e757132098fa0b0ce89f11d68f935077d")},
+                { 431747, uint256S("0x000000000000065616abeccd681f7b4d6d7bed06deef0e1a6e70c905edae3692")},
+                { 490168, uint256S("0x000000000000155ce9845e501617f152127e32c2c468edc643809f9988d30327")},
+                { 557719, uint256S("0x0000000000000851f690d42129b34408697c88316879debd413049959517d7c6")},
+                { 740001, uint256S("0x00000000000002c7aaa3ad688eb5af7d2779f4aa1d9a1b9a5c3cfb4ccad56caa")},
+                { 740576, uint256S("0x00000000000043dc047538e724f17a388146f22dd2ecf66f3c88253799912f4d")},
+                { 766081, uint256S("0x00000000000001e604a7acc2dd539ff8bd51224a7aac8647736d1af10160427d")},
+                {1007712, uint256S("0x00000000000013e0fb1ec8ba2ce0b04b1547d9ae7d9c9e5a2691aeca87559a12")},
+                {1077647, uint256S("0x00000000000038b85361a79dd4a04b1f01ec2cc60f4176185363aa4522aab12d")},
+                {1177283, uint256S("0x000000000000359b1fb371d92db45de64b449ea72863a51fa78fea6b7ff3989f")},
+                {1336174, uint256S("0x00000000000001eafb1051fda69eb842577a0e48e4f0682bd7f33677373d0807")},
+                {1402167, uint256S("0x8215cd9feb2db9bf74514361a9d4b4440f054101079df8bb6bf629065db3ab29")},
+                {1449500, uint256S("0xef19939e314f239999b9959ac908b20a43b165719d1c35dcfe38ba2566d20765")},
+                {1681927, uint256S("0x9be88de17bccfa3ceb43d158652189af2c3038460dcf91732320a73557fe6a2e")},
+                {1764003, uint256S("0xf969487c0ba2426bf767a5cb83c6bb7f3f9a19cccdcfc50cf5db0b39032aae55")},
+                {1863106, uint256S("0xc2a2012bac1de0e0039efb958e3465390eb7dcd439d83be077dc1c1006d0ebd6")},
+                {2210002, uint256S("0x9e16b567c393c46e40b4b4c4a21283b998aec17b3c7edf8319b3860e4403e4bf")},
+            }
         };
 
         chainTxData = ChainTxData{
@@ -282,32 +240,6 @@
             5243041,    // * total number of transactions between genesis and that timestamp
                         //   (the tx=... number in the SetBestChain debug.log lines)
             0.02        // * estimated number of transactions per second after that timestamp
-=======
-        checkpointData = {
-            {
-                { 11111, uint256S("0x0000000069e244f73d78e8fd29ba2fd2ed618bd6fa2ee92559f542fdb26e7c1d")},
-                { 33333, uint256S("0x000000002dd5588a74784eaa7ab0507a18ad16a236e7b1ce69f00d7ddfb5d0a6")},
-                { 74000, uint256S("0x0000000000573993a3c9e41ce34471c079dcf5f52a0e824a81e7f953b8661a20")},
-                {105000, uint256S("0x00000000000291ce28027faea320c8d2b054b2e0fe44a773f3eefb151d6bdc97")},
-                {134444, uint256S("0x00000000000005b12ffd4cd315cd34ffd4a594f430ac814c91184a0d42d2b0fe")},
-                {168000, uint256S("0x000000000000099e61ea72015e79632f216fe6cb33d7899acb35b75c8303b763")},
-                {193000, uint256S("0x000000000000059f452a5f7340de6682a977387c17010ff6e6c3bd83ca8b1317")},
-                {210000, uint256S("0x000000000000048b95347e83192f69cf0366076336c639f9b7228e9ba171342e")},
-                {216116, uint256S("0x00000000000001b4f4b433e81ee46494af945cf96014816a4e2370f11b23df4e")},
-                {225430, uint256S("0x00000000000001c108384350f74090433e7fcf79a606b8e797f065b130575932")},
-                {250000, uint256S("0x000000000000003887df1f29024b06fc2200b55f8af8f35453d7be294df2d214")},
-                {279000, uint256S("0x0000000000000001ae8c72a0b0c301f67e3afca10e819efa9041e458e9bd7e40")},
-                {295000, uint256S("0x00000000000000004d9b4ef50f0f9d686fd69db2e03af35a100370c64632a983")},
-            }
-        };
-
-        chainTxData = ChainTxData{
-            // Data as of block 0000000000000000002d6cca6761c99b3c2e936f9a0e304b7c7651a993f461de (height 506081).
-            1516903077, // * UNIX timestamp of last known number of transactions
-            295363220,  // * total number of transactions between genesis and that timestamp
-                        //   (the tx=... number in the SetBestChain debug.log lines)
-            3.5         // * estimated number of transactions per second after that timestamp
->>>>>>> 9e116a6f
         };
     }
 };
@@ -319,7 +251,6 @@
 public:
     CTestNetParams() {
         strNetworkID = "test";
-<<<<<<< HEAD
 
         /*** Myriadcoin Additional Chainparams ***/
 
@@ -354,6 +285,8 @@
         consensus.nGeoAvgWork_Start = 150;
         consensus.nFork1MinBlock = 601; // minimum block height where fork 1 takes effect (algo switch, seq algo count change)
 
+        consensus.MIP2Height = 1;
+
         // Deployment of Legacy Blocks. Once activated, keeps v0.11 nodes on the same chain. Should be the first softfork.
         consensus.vDeployments[Consensus::DEPLOYMENT_LEGBIT].bit = 2;
         consensus.vDeployments[Consensus::DEPLOYMENT_LEGBIT].nStartTime = 1504224000; // September 1st, 2017
@@ -366,21 +299,12 @@
         /*** Upstream Chainparams ***/
 
         consensus.nSubsidyHalvingInterval = 80640 * 12;
+        consensus.BIP16Height = 1;
         consensus.BIP34Height = 1;
         consensus.BIP34Hash = uint256S("0x0000d23adc28e33bc05f4bee57c873ae0aab584a6a436e75ac0ed40396f6d86b");
         consensus.BIP65Height = 641; // ff983c72147a81ac5b8ebfc68b62b39358cac4b8eb5518242e87f499b71c6a51
         consensus.BIP66Height = 641; // ff983c72147a81ac5b8ebfc68b62b39358cac4b8eb5518242e87f499b71c6a51
-        consensus.MIP2Height = 1;
         consensus.powLimit = ArithToUint256(~arith_uint256(0) >> 16);
-=======
-        consensus.nSubsidyHalvingInterval = 210000;
-        consensus.BIP16Height = 514; // 00000000040b4e986385315e14bee30ad876d8b47f748025b26683116d21aa65
-        consensus.BIP34Height = 21111;
-        consensus.BIP34Hash = uint256S("0x0000000023b3a96d3484e5abb3755c413e7d41500f8e2a5c3f0dd01299cd8ef8");
-        consensus.BIP65Height = 581885; // 00000000007f6655f22f98e72ed80d8b06dc761d5da09df0fa1dc4be4f861eb6
-        consensus.BIP66Height = 330776; // 000000002104c8c45e99a8853285a3b592602a3ccde2b832481da85e9e4ba182
-        consensus.powLimit = uint256S("00000000ffffffffffffffffffffffffffffffffffffffffffffffffffffffff");
->>>>>>> 9e116a6f
         consensus.nPowTargetTimespan = 14 * 24 * 60 * 60; // two weeks
         consensus.nPowTargetSpacing = consensus.nPowTargetSpacingV2; // Current value
         consensus.fPowAllowMinDifficultyBlocks = true;
@@ -402,17 +326,10 @@
         consensus.vDeployments[Consensus::DEPLOYMENT_SEGWIT].nTimeout = 1538352000; // October 1st, 2018
 
         // The best chain should have at least this much work.
-<<<<<<< HEAD
         consensus.nMinimumChainWork = uint256S("0x00");
 
         // By default assume that the signatures in ancestors of this block are valid.
         consensus.defaultAssumeValid = uint256S("0xff983c72147a81ac5b8ebfc68b62b39358cac4b8eb5518242e87f499b71c6a51"); // 1
-=======
-        consensus.nMinimumChainWork = uint256S("0x00000000000000000000000000000000000000000000002830dab7f76dbb7d63");
-
-        // By default assume that the signatures in ancestors of this block are valid.
-        consensus.defaultAssumeValid = uint256S("0x0000000002e9e7b00e1f6dc5123a04aad68dd0f0968d8c7aa45f6640795c37b1"); //1135275
->>>>>>> 9e116a6f
 
         pchMessageStart[0] = 0x01;
         pchMessageStart[1] = 0xf5;
@@ -429,15 +346,8 @@
         vFixedSeeds.clear();
         vSeeds.clear();
         // nodes with support for servicebits filtering should be at the top
-<<<<<<< HEAD
-        vSeeds.push_back(CDNSSeedData("testseed1.myriadcoin.org", "testseed1.myriadcoin.org"));
-        vSeeds.push_back(CDNSSeedData("myriadtestseed1.cryptap.us", "myriadtestseed1.cryptap.us")); // cryptapus
-=======
-        vSeeds.emplace_back("testnet-seed.bitcoin.jonasschnelli.ch");
-        vSeeds.emplace_back("seed.tbtc.petertodd.org");
-        vSeeds.emplace_back("seed.testnet.bitcoin.sprovoost.nl");
-        vSeeds.emplace_back("testnet-seed.bluematt.me"); // Just a static list of stable node(s), only supports x9
->>>>>>> 9e116a6f
+        vSeeds.emplace_back("testseed1.myriadcoin.org");
+        vSeeds.emplace_back("myriadtestseed1.cryptap.us"); // cryptapus
 
         base58Prefixes[PUBKEY_ADDRESS] = std::vector<unsigned char>(1,88);
         base58Prefixes[SCRIPT_ADDRESS] = std::vector<unsigned char>(1,188);
@@ -454,11 +364,11 @@
         fMineBlocksOnDemand = false;
 
 
-<<<<<<< HEAD
-        checkpointData = (CCheckpointData) {
-            boost::assign::map_list_of
-            (   0, uint256S("0x0000017ce2a79c8bddafbbe47c004aa92b20678c354b34085f62b762084b9788"))
-            ( 800, uint256S("0x00000071942cef6d87635a92f106d5b1935b1314538af80922c766487afd8b22"))
+        checkpointData = {
+            {
+                {   0, uint256S("0000017ce2a79c8bddafbbe47c004aa92b20678c354b34085f62b762084b9788")},
+                { 800, uint256S("00000071942cef6d87635a92f106d5b1935b1314538af80922c766487afd8b22")},
+            }
         };
 
         chainTxData = ChainTxData{
@@ -466,19 +376,6 @@
             1504107501,
             817,
             0.02
-=======
-        checkpointData = {
-            {
-                {546, uint256S("000000002a936ca763904c3c35fce2f3556c559c0214345d31b1bcebf76acb70")},
-            }
-        };
-
-        chainTxData = ChainTxData{
-            // Data as of block 000000000000033cfa3c975eb83ecf2bb4aaedf68e6d279f6ed2b427c64caff9 (height 1260526)
-            1516903490,
-            17082348,
-            0.09
->>>>>>> 9e116a6f
         };
 
     }
@@ -525,6 +422,8 @@
         consensus.nGeoAvgWork_Start = 0;
         consensus.nFork1MinBlock = 601; // minimum block height where fork 1 takes effect (algo switch, seq algo count change)
 
+        consensus.MIP2Height = 1;
+
         consensus.vDeployments[Consensus::DEPLOYMENT_LEGBIT].bit = 2;
         consensus.vDeployments[Consensus::DEPLOYMENT_LEGBIT].nStartTime = 0;
         consensus.vDeployments[Consensus::DEPLOYMENT_LEGBIT].nTimeout = 999999999999ULL;
@@ -542,7 +441,6 @@
         consensus.BIP34Hash = uint256();
         consensus.BIP65Height = 1351; // BIP65 activated on regtest (Used in rpc activation tests)
         consensus.BIP66Height = 1251; // BIP66 activated on regtest (Used in rpc activation tests)
-        consensus.MIP2Height = 1;
         consensus.powLimit = uint256S("7fffffffffffffffffffffffffffffffffffffffffffffffffffffffffffffff");
         consensus.nPowTargetTimespan = 14 * 24 * 60 * 60; // two weeks
         consensus.nPowTargetSpacing = consensus.nPowTargetSpacingV2; // Current value
@@ -585,16 +483,10 @@
         fRequireStandard = false;
         fMineBlocksOnDemand = true;
 
-<<<<<<< HEAD
-        checkpointData = (CCheckpointData){
-            boost::assign::map_list_of
-            ( 0, uint256S("0x63b92987ddc93808aa33dddc80b3e52948bdfffaf2420bf4cd9c5137b54ea37c"))
-=======
         checkpointData = {
             {
-                {0, uint256S("0f9188f13cb7b2c71f2a335e3a4fc328bf5beb436012afca590b1a11466e2206")},
+                {0, uint256S("63b92987ddc93808aa33dddc80b3e52948bdfffaf2420bf4cd9c5137b54ea37c")},
             }
->>>>>>> 9e116a6f
         };
 
         chainTxData = ChainTxData{
