// Copyright (c) 2010 Satoshi Nakamoto
// Copyright (c) 2009-2017 The Bitcoin Core developers
// Distributed under the MIT software license, see the accompanying
// file COPYING or http://www.opensource.org/licenses/mit-license.php.

#include <chainparams.h>
#include <consensus/merkle.h>
#include <primitives/pureheader.h>

#include <tinyformat.h>
#include <util.h>
#include <utilstrencodings.h>

#include <arith_uint256.h>

#include <assert.h>
#include <memory>

#include <chainparamsseeds.h>

static CBlock CreateGenesisBlock(const char* pszTimestamp, const CScript& genesisOutputScript, uint32_t nTime, uint32_t nNonce, uint32_t nBits, int32_t nVersion, const CAmount& genesisReward)
{
    CMutableTransaction txNew;
    txNew.nVersion = 1;
    txNew.vin.resize(1);
    txNew.vout.resize(1);
    txNew.vin[0].scriptSig = CScript() << 486604799 << CScriptNum(4) << std::vector<unsigned char>((const unsigned char*)pszTimestamp, (const unsigned char*)pszTimestamp + strlen(pszTimestamp));
    txNew.vout[0].nValue = genesisReward;
    txNew.vout[0].scriptPubKey = genesisOutputScript;

    CBlock genesis;
    genesis.nTime    = nTime;
    genesis.nBits    = nBits;
    genesis.nNonce   = nNonce;
    genesis.nVersion = nVersion;
    genesis.vtx.push_back(MakeTransactionRef(std::move(txNew)));
    genesis.hashPrevBlock.SetNull();
    genesis.hashMerkleRoot = BlockMerkleRoot(genesis);
    return genesis;
}

/**
 * Build the genesis block. Note that the output of its generation
 * transaction cannot be spent since it did not originally exist in the
 * database.
 *
 * CBlock(hash=000000000019d6, ver=1, hashPrevBlock=00000000000000, hashMerkleRoot=4a5e1e, nTime=1231006505, nBits=1d00ffff, nNonce=2083236893, vtx=1)
 *   CTransaction(hash=4a5e1e, ver=1, vin.size=1, vout.size=1, nLockTime=0)
 *     CTxIn(COutPoint(000000, -1), coinbase 04ffff001d0104455468652054696d65732030332f4a616e2f32303039204368616e63656c6c6f72206f6e206272696e6b206f66207365636f6e64206261696c6f757420666f722062616e6b73)
 *     CTxOut(nValue=50.00000000, scriptPubKey=0x5F1DF16B2B704C8A578D0B)
 *   vMerkleTree: 4a5e1e
 */
static CBlock CreateGenesisBlock(uint32_t nTime, uint32_t nNonce, uint32_t nBits, int32_t nVersion, const CAmount& genesisReward)
{
    const char* pszTimestamp = "2014-02-23 FT - G20 aims to add $2tn to global economy";
    const CScript genesisOutputScript = CScript() << ParseHex("04e941763c7750969e751bee1ffbe96a651a0feb131db046546c219ea40bff40b95077dc9ba1c05af991588772d8daabbda57386c068fb9bc7477c5e28702d5eb9") << OP_CHECKSIG;
    return CreateGenesisBlock(pszTimestamp, genesisOutputScript, nTime, nNonce, nBits, nVersion, genesisReward);
}

void CChainParams::UpdateVersionBitsParameters(Consensus::DeploymentPos d, int64_t nStartTime, int64_t nTimeout)
{
    consensus.vDeployments[d].nStartTime = nStartTime;
    consensus.vDeployments[d].nTimeout = nTimeout;
}

/**
 * Main network
 */
/**
 * What makes a good checkpoint block?
 * + Is surrounded by blocks with reasonable timestamps
 *   (no blocks before with a timestamp after, none after with
 *    timestamp before)
 * + Contains no strange transactions
 */

class CMainParams : public CChainParams {
public:
    CMainParams() {
        strNetworkID = "main";

        /*** Myriadcoin Additional Chainparams ***/

        consensus.nPowTargetSpacingV1 = 30; // target time for block spacing across all algorithms
        consensus.nPowTargetSpacingV2 = 60; // new target time for block spacing across all algorithms
        consensus.nAveragingInterval = 10; // number of blocks to take the timespan of

        consensus.nStartAuxPow = 1402000; // Allow AuxPow blocks from this height
        consensus.nAuxpowChainId = 0x005A; 
        consensus.fStrictChainId = false;

        consensus.nBlockTimeWarpPreventStart1 = 740500; // block where time warp 1 prevention starts
        consensus.nBlockTimeWarpPreventStart2 = 766000; // block where time warp 2 prevention starts
        consensus.nBlockTimeWarpPreventStart3 = 1048320; // block where time warp 3 prevention starts
        consensus.Phase2Timespan_Start = 1401000; // block where 60 second target time kicks in
        consensus.nBlockDiffAdjustV2 = 766000; // block where difficulty adjust V2 starts

        consensus.nMaxAdjustDown = 4; // 4% adjustment down
        consensus.nMaxAdjustUpV1 = 2; // 2% adjustment up
        consensus.nMaxAdjustUpV2 = 4; // 4% adjustment up     

        consensus.nBlockSequentialAlgoRuleStart1 = 740000; // block where sequential algo rule starts
        consensus.nBlockSequentialAlgoRuleStart2 = 766000; // block where sequential algo rule starts
        consensus.nBlockSequentialAlgoMaxCount1 = 6; // maximum sequential blocks of same algo
        consensus.nBlockSequentialAlgoMaxCount2 = 3; // maximum sequential blocks of same algo
        consensus.nBlockSequentialAlgoMaxCount3 = 6; // maximum sequential blocks of same algo

        consensus.nBlockAlgoWorkWeightStart = 142000; // block where algo work weighting starts
        consensus.nBlockAlgoNormalisedWorkStart = 740000; // block where algo combined weight starts
        consensus.nBlockAlgoNormalisedWorkDecayStart1 = 866000; // block where weight decay starts
        consensus.nBlockAlgoNormalisedWorkDecayStart2 = 932000; // block where weight decay starts
        consensus.nGeoAvgWork_Start = 1400000;
        consensus.nFork1MinBlock = 1764000; // minimum block height where fork 1 takes effect (algo switch, seq algo count change)

<<<<<<< HEAD
        consensus.MIP2Height = 2328480;
=======
        // MIP3 parameters
        consensus.nPowTargetSpacingV3a = 2 * 60; // new target time for block spacing across all algorithms (2min)
        consensus.nPowTargetSpacingV3b = 4 * 60; // new target time for block spacing across all algorithms (4min)
        consensus.nPowTargetSpacingV3c = 8 * 60; // new target time for block spacing across all algorithms (8min)
        consensus.nLongblocks_StartV1a = 2903040; // Start of longblocks, original 3rd block halving
        consensus.nLongblocks_StartV1b = 3386880; // Start of longblocks, original 4th block halving
        consensus.nLongblocks_StartV1c = 3628800; // Start of longblocks, original 5th block halving
        consensus.nSubsidyHalvingIntervalV2a = 483840; // Longblocks Subsidy halving after adjust block time (2min)
        consensus.nSubsidyHalvingIntervalV2b = 241920; // Longblocks Subsidy halving after adjust block time (4min)
        consensus.nSubsidyHalvingIntervalV2c = 120960; // Longblocks Subsidy halving after adjust block time (8min)
>>>>>>> 7dfac651

        // Deployment of Legacy Blocks. Once activated, keeps v0.11 nodes on the same chain. Should be the first softfork.
        consensus.vDeployments[Consensus::DEPLOYMENT_LEGBIT].bit = 2;
        consensus.vDeployments[Consensus::DEPLOYMENT_LEGBIT].nStartTime = 1507420800; // October 8th, 2017
        consensus.vDeployments[Consensus::DEPLOYMENT_LEGBIT].nTimeout = 1538956800; // October 8th, 2018

        // Deployment of MIP2 (Reserve algorithm ids)
        consensus.vDeployments[Consensus::DEPLOYMENT_RESERVEALGO].bit = 4;
        consensus.vDeployments[Consensus::DEPLOYMENT_RESERVEALGO].nStartTime = 1516320000; // Jan 19th, 2018
        consensus.vDeployments[Consensus::DEPLOYMENT_RESERVEALGO].nTimeout = 1548979200; // Feb 1st, 2019

        // Deployment of MIP3 (longblocks)
        consensus.vDeployments[Consensus::DEPLOYMENT_LONGBLOCKS].bit = 5;
        consensus.vDeployments[Consensus::DEPLOYMENT_LONGBLOCKS].nStartTime = 1525132800; // May 1st, 2018
        consensus.vDeployments[Consensus::DEPLOYMENT_LONGBLOCKS].nTimeout = 1556668800; // May 1st, 2019

        /*** Upstream Chainparams ***/

<<<<<<< HEAD
        consensus.nSubsidyHalvingInterval = 80640 * 12;
        consensus.BIP16Height = 1;
=======
        consensus.nSubsidyHalvingInterval = 967680;
>>>>>>> 7dfac651
        consensus.BIP34Height = 1;
        consensus.BIP34Hash = uint256S("0xcb41589c918fba1beccca8bc6b34b2b928b4f9888595d7664afd6ec60a576291");
        consensus.BIP65Height = 1764000; // 2ca9968704301897b956f7e326375413be505509489c06aee2b16fe73805481e
        consensus.BIP66Height = 1764000; // 2ca9968704301897b956f7e326375413be505509489c06aee2b16fe73805481e
        consensus.powLimit = ArithToUint256(~arith_uint256(0) >> 20);
        consensus.nPowTargetTimespan = 14 * 24 * 60 * 60; // two weeks
        consensus.nPowTargetSpacing = consensus.nPowTargetSpacingV2; // Current value
        consensus.fPowAllowMinDifficultyBlocks = false;
        consensus.fPowNoRetargeting = false;
        consensus.nRuleChangeActivationThreshold = 1512; // 75% of 2016
        consensus.nMinerConfirmationWindow = 2016; // nPowTargetTimespan / nPowTargetSpacing
        consensus.vDeployments[Consensus::DEPLOYMENT_TESTDUMMY].bit = 28;
        consensus.vDeployments[Consensus::DEPLOYMENT_TESTDUMMY].nStartTime = 1199145601; // January 1, 2008
        consensus.vDeployments[Consensus::DEPLOYMENT_TESTDUMMY].nTimeout = 1230767999; // December 31, 2008

        // Deployment of BIP68, BIP112, and BIP113.
        consensus.vDeployments[Consensus::DEPLOYMENT_CSV].bit = 0;
        consensus.vDeployments[Consensus::DEPLOYMENT_CSV].nStartTime = 1512086400; // December 1st, 2017
        consensus.vDeployments[Consensus::DEPLOYMENT_CSV].nTimeout = 1543622400; // December 1st, 2018

        // Deployment of SegWit (BIP141, BIP143, and BIP147)
        consensus.vDeployments[Consensus::DEPLOYMENT_SEGWIT].bit = 1;
        consensus.vDeployments[Consensus::DEPLOYMENT_SEGWIT].nStartTime = 1513296000; // December 15th, 2017
        consensus.vDeployments[Consensus::DEPLOYMENT_SEGWIT].nTimeout = 1544832000; // December 15th, 2018

        // The best chain should have at least this much work.
        consensus.nMinimumChainWork = uint256S("0x00");

        // By default assume that the signatures in ancestors of this block are valid.
        consensus.defaultAssumeValid = uint256S("0x9e16b567c393c46e40b4b4c4a21283b998aec17b3c7edf8319b3860e4403e4bf"); //2210002

        /**
         * The message start string is designed to be unlikely to occur in normal data.
         * The characters are rarely used upper ASCII, not valid as UTF-8, and produce
         * a large 32-bit integer with any alignment.
         */
        pchMessageStart[0] = 0xaf;
        pchMessageStart[1] = 0x45;
        pchMessageStart[2] = 0x76;
        pchMessageStart[3] = 0xee;
        nDefaultPort = 10888;
        nPruneAfterHeight = 100000;

        genesis = CreateGenesisBlock(1393164995, 2092903596, 0x1e0fffff, 2, 1000 * COIN);
        consensus.hashGenesisBlock = genesis.GetHash();
        assert(consensus.hashGenesisBlock == uint256S("0x00000ffde4c020b5938441a0ea3d314bf619eff0b38f32f78f7583cffa1ea485"));
        assert(genesis.hashMerkleRoot == uint256S("0x3f75db3c18e92f46c21530dc1222e1fddf4ccebbf88e289a6c9dc787fd6469da"));

        // Note that of those which support the service bits prefix, most only support a subset of
        // possible options.
        // This is fine at runtime as we'll fall back to using them as a oneshot if they dont support the
        // service bits we want, but we should get them updated to support all service bits wanted by any
        // release ASAP to avoid it where possible.
        vSeeds.emplace_back("seed1.myriadcoin.org");
        vSeeds.emplace_back("seed2.myriadcoin.org");
        vSeeds.emplace_back("seed3.myriadcoin.org");
        vSeeds.emplace_back("seed4.myriadcoin.org");
        vSeeds.emplace_back("seed5.myriadcoin.org");
        vSeeds.emplace_back("seed6.myriadcoin.org");
        vSeeds.emplace_back("seed7.myriadcoin.org");
        vSeeds.emplace_back("seed8.myriadcoin.org");
        vSeeds.emplace_back("myriadseed1.cryptap.us"); // cryptapus

        base58Prefixes[PUBKEY_ADDRESS] = std::vector<unsigned char>(1,50);
        base58Prefixes[SCRIPT_ADDRESS] = std::vector<unsigned char>(1,9);
        base58Prefixes[SECRET_KEY] =     std::vector<unsigned char>(1,178);
        base58Prefixes[EXT_PUBLIC_KEY] = {0x04, 0x88, 0xB2, 0x1E};
        base58Prefixes[EXT_SECRET_KEY] = {0x04, 0x88, 0xAD, 0xE4};

        bech32_hrp = "my";

        vFixedSeeds = std::vector<SeedSpec6>(pnSeed6_main, pnSeed6_main + ARRAYLEN(pnSeed6_main));

        fDefaultConsistencyChecks = false;
        fRequireStandard = true;
        fMineBlocksOnDemand = false;

        checkpointData = {
            {
                {      0, uint256S("0x00000ffde4c020b5938441a0ea3d314bf619eff0b38f32f78f7583cffa1ea485")},
                {   9646, uint256S("0x0000000000000b0f1372211861f226a3ec06a27d0a5bf36e4244a982da077e8f")},
                {  27255, uint256S("0x00000000000005112a0debf53703eb3dc4ec2d8d68599c90db71423ea14489b7")},
                {  70623, uint256S("0x00000000000004767ff6e509d00772af5c4bedaa82c38c1e95c33adbf5ff84f5")},
                { 112567, uint256S("0x000000000000018c0621bf32ab33d3ca871509f406f08be6dd20facea747b099")},
                { 141845, uint256S("0x00000000000000f62d14d55c2bc3ec0ba94e4f2b3868bbe7be9cb5b681fcc0fb")},
                { 149540, uint256S("0x000000000000061b8f5b8653fe13b5e453347d9386d43d09445ee5e26a8222bb")},
                { 348178, uint256S("0x0000000000000a410c6aff939087769e757132098fa0b0ce89f11d68f935077d")},
                { 431747, uint256S("0x000000000000065616abeccd681f7b4d6d7bed06deef0e1a6e70c905edae3692")},
                { 490168, uint256S("0x000000000000155ce9845e501617f152127e32c2c468edc643809f9988d30327")},
                { 557719, uint256S("0x0000000000000851f690d42129b34408697c88316879debd413049959517d7c6")},
                { 740001, uint256S("0x00000000000002c7aaa3ad688eb5af7d2779f4aa1d9a1b9a5c3cfb4ccad56caa")},
                { 740576, uint256S("0x00000000000043dc047538e724f17a388146f22dd2ecf66f3c88253799912f4d")},
                { 766081, uint256S("0x00000000000001e604a7acc2dd539ff8bd51224a7aac8647736d1af10160427d")},
                {1007712, uint256S("0x00000000000013e0fb1ec8ba2ce0b04b1547d9ae7d9c9e5a2691aeca87559a12")},
                {1077647, uint256S("0x00000000000038b85361a79dd4a04b1f01ec2cc60f4176185363aa4522aab12d")},
                {1177283, uint256S("0x000000000000359b1fb371d92db45de64b449ea72863a51fa78fea6b7ff3989f")},
                {1336174, uint256S("0x00000000000001eafb1051fda69eb842577a0e48e4f0682bd7f33677373d0807")},
                {1402167, uint256S("0x8215cd9feb2db9bf74514361a9d4b4440f054101079df8bb6bf629065db3ab29")},
                {1449500, uint256S("0xef19939e314f239999b9959ac908b20a43b165719d1c35dcfe38ba2566d20765")},
                {1681927, uint256S("0x9be88de17bccfa3ceb43d158652189af2c3038460dcf91732320a73557fe6a2e")},
                {1764003, uint256S("0xf969487c0ba2426bf767a5cb83c6bb7f3f9a19cccdcfc50cf5db0b39032aae55")},
                {1863106, uint256S("0xc2a2012bac1de0e0039efb958e3465390eb7dcd439d83be077dc1c1006d0ebd6")},
                {2210002, uint256S("0x9e16b567c393c46e40b4b4c4a21283b998aec17b3c7edf8319b3860e4403e4bf")},
            }
        };

        chainTxData = ChainTxData{
            // Data as of block 00000000000000000166d612d5595e2b1cd88d71d695fc580af64d8da8658c23 (height 2210002).
            1507861206, // * UNIX timestamp of last known number of transactions
            5243041,    // * total number of transactions between genesis and that timestamp
                        //   (the tx=... number in the SetBestChain debug.log lines)
            0.02        // * estimated number of transactions per second after that timestamp
        };
    }
};

/**
 * Testnet (v3)
 */
class CTestNetParams : public CChainParams {
public:
    CTestNetParams() {
        strNetworkID = "test";

        /*** Myriadcoin Additional Chainparams ***/

        consensus.nPowTargetSpacingV1 = 30; // target time for block spacing across all algorithms
        consensus.nPowTargetSpacingV2 = 60; // new target time for block spacing across all algorithms
        consensus.nAveragingInterval = 10; // number of blocks to take the timespan of

        consensus.nStartAuxPow = 150;
        consensus.nAuxpowChainId = 0x005A; 
        consensus.fStrictChainId = false;

        consensus.nBlockTimeWarpPreventStart1 = 1000; // block where time warp 1 prevention starts
        consensus.nBlockTimeWarpPreventStart2 = 1005; // block where time warp 2 prevention starts
        consensus.nBlockTimeWarpPreventStart3 = 1010; // block where time warp 3 prevention starts
        consensus.Phase2Timespan_Start = 150; // block where 60 second target time kicks in
        consensus.nBlockDiffAdjustV2 = 150; // block where difficulty adjust V2 starts

        consensus.nMaxAdjustDown = 4; // 4% adjustment down
        consensus.nMaxAdjustUpV1 = 2; // 2% adjustment up
        consensus.nMaxAdjustUpV2 = 4; // 4% adjustment up     

        consensus.nBlockSequentialAlgoRuleStart1 = 200; // block where sequential algo rule starts
        consensus.nBlockSequentialAlgoRuleStart2 = 250; // block where sequential algo rule starts
        consensus.nBlockSequentialAlgoMaxCount1 = 6; // maximum sequential blocks of same algo
        consensus.nBlockSequentialAlgoMaxCount2 = 3; // maximum sequential blocks of same algo
        consensus.nBlockSequentialAlgoMaxCount3 = 6; // maximum sequential blocks of same algo

        consensus.nBlockAlgoWorkWeightStart = 0; // block where algo work weighting starts
        consensus.nBlockAlgoNormalisedWorkStart = 0; // block where algo combined weight starts
        consensus.nBlockAlgoNormalisedWorkDecayStart1 = 0; // block where weight decay starts
        consensus.nBlockAlgoNormalisedWorkDecayStart2 = 0; // block where weight decay starts
        consensus.nGeoAvgWork_Start = 150;
        consensus.nFork1MinBlock = 601; // minimum block height where fork 1 takes effect (algo switch, seq algo count change)

<<<<<<< HEAD
        consensus.MIP2Height = 1;
=======
        // MIP3 parameters
        consensus.nPowTargetSpacingV3a = 2 * 60; // new target time for block spacing across all algorithms (2min)
        consensus.nPowTargetSpacingV3b = 4 * 60; // new target time for block spacing across all algorithms (4min)
        consensus.nPowTargetSpacingV3c = 8 * 60; // new target time for block spacing across all algorithms (8min)
        consensus.nLongblocks_StartV1a = 2903040; // Start of longblocks, original 3rd block halving
        consensus.nLongblocks_StartV1b = 3386880; // Start of longblocks, original 4th block halving
        consensus.nLongblocks_StartV1c = 3628800; // Start of longblocks, original 5th block halving
        consensus.nSubsidyHalvingIntervalV2a = 483840; // Longblocks Subsidy halving after adjust block time (2min)
        consensus.nSubsidyHalvingIntervalV2b = 241920; // Longblocks Subsidy halving after adjust block time (4min)
        consensus.nSubsidyHalvingIntervalV2c = 120960; // Longblocks Subsidy halving after adjust block time (8min)
>>>>>>> 7dfac651

        // Deployment of Legacy Blocks. Once activated, keeps v0.11 nodes on the same chain. Should be the first softfork.
        consensus.vDeployments[Consensus::DEPLOYMENT_LEGBIT].bit = 2;
        consensus.vDeployments[Consensus::DEPLOYMENT_LEGBIT].nStartTime = 1504224000; // September 1st, 2017
        consensus.vDeployments[Consensus::DEPLOYMENT_LEGBIT].nTimeout = 1535760000; // September 1st, 2018

        consensus.vDeployments[Consensus::DEPLOYMENT_RESERVEALGO].bit = 4;
        consensus.vDeployments[Consensus::DEPLOYMENT_RESERVEALGO].nStartTime = 1516320000; // Jan 19th, 2018
        consensus.vDeployments[Consensus::DEPLOYMENT_RESERVEALGO].nTimeout = 1548979200; // Feb 1st, 2019

        // Deployment of MIP3 (longblocks)
        consensus.vDeployments[Consensus::DEPLOYMENT_LONGBLOCKS].bit = 5;
        consensus.vDeployments[Consensus::DEPLOYMENT_LONGBLOCKS].nStartTime = 1525132800; // May 1st, 2018
        consensus.vDeployments[Consensus::DEPLOYMENT_LONGBLOCKS].nTimeout = 1556668800; // May 1st, 2019

        /*** Upstream Chainparams ***/

<<<<<<< HEAD
        consensus.nSubsidyHalvingInterval = 80640 * 12;
        consensus.BIP16Height = 1;
=======
        consensus.nSubsidyHalvingInterval = 967680;
>>>>>>> 7dfac651
        consensus.BIP34Height = 1;
        consensus.BIP34Hash = uint256S("0x0000d23adc28e33bc05f4bee57c873ae0aab584a6a436e75ac0ed40396f6d86b");
        consensus.BIP65Height = 641; // ff983c72147a81ac5b8ebfc68b62b39358cac4b8eb5518242e87f499b71c6a51
        consensus.BIP66Height = 641; // ff983c72147a81ac5b8ebfc68b62b39358cac4b8eb5518242e87f499b71c6a51
        consensus.powLimit = ArithToUint256(~arith_uint256(0) >> 16);
        consensus.nPowTargetTimespan = 14 * 24 * 60 * 60; // two weeks
        consensus.nPowTargetSpacing = consensus.nPowTargetSpacingV2; // Current value
        consensus.fPowAllowMinDifficultyBlocks = true;
        consensus.fPowNoRetargeting = false;
        consensus.nRuleChangeActivationThreshold = 1512; // 75% for testchains
        consensus.nMinerConfirmationWindow = 2016; // nPowTargetTimespan / nPowTargetSpacing
        consensus.vDeployments[Consensus::DEPLOYMENT_TESTDUMMY].bit = 28;
        consensus.vDeployments[Consensus::DEPLOYMENT_TESTDUMMY].nStartTime = 1199145601; // January 1, 2008
        consensus.vDeployments[Consensus::DEPLOYMENT_TESTDUMMY].nTimeout = 1230767999; // December 31, 2008

        // Deployment of BIP68, BIP112, and BIP113.
        consensus.vDeployments[Consensus::DEPLOYMENT_CSV].bit = 0;
        consensus.vDeployments[Consensus::DEPLOYMENT_CSV].nStartTime = 1504224000; // September 1st, 2017
        consensus.vDeployments[Consensus::DEPLOYMENT_CSV].nTimeout = 1535760000; // September 1st, 2018

        // Deployment of SegWit (BIP141, BIP143, and BIP147)
        consensus.vDeployments[Consensus::DEPLOYMENT_SEGWIT].bit = 1;
        consensus.vDeployments[Consensus::DEPLOYMENT_SEGWIT].nStartTime = 1506816000; // October 1st, 2017
        consensus.vDeployments[Consensus::DEPLOYMENT_SEGWIT].nTimeout = 1538352000; // October 1st, 2018

        // The best chain should have at least this much work.
        consensus.nMinimumChainWork = uint256S("0x00");

        // By default assume that the signatures in ancestors of this block are valid.
        consensus.defaultAssumeValid = uint256S("0xff983c72147a81ac5b8ebfc68b62b39358cac4b8eb5518242e87f499b71c6a51"); // 1

        pchMessageStart[0] = 0x01;
        pchMessageStart[1] = 0xf5;
        pchMessageStart[2] = 0x55;
        pchMessageStart[3] = 0xa4;
        nDefaultPort = 20888;
        nPruneAfterHeight = 1000;

        //! Modify the testnet genesis block so the timestamp is valid for a later start.
        genesis = CreateGenesisBlock(1392876393, 416875379, 0x1e0fffff, 2, 1000 * COIN);
        consensus.hashGenesisBlock = genesis.GetHash();
        assert(consensus.hashGenesisBlock == uint256S("0x0000017ce2a79c8bddafbbe47c004aa92b20678c354b34085f62b762084b9788"));

        vFixedSeeds.clear();
        vSeeds.clear();
        // nodes with support for servicebits filtering should be at the top
        vSeeds.emplace_back("testseed1.myriadcoin.org");
        vSeeds.emplace_back("myriadtestseed1.cryptap.us"); // cryptapus

        base58Prefixes[PUBKEY_ADDRESS] = std::vector<unsigned char>(1,88);
        base58Prefixes[SCRIPT_ADDRESS] = std::vector<unsigned char>(1,188);
        base58Prefixes[SECRET_KEY] =     std::vector<unsigned char>(1,239);
        base58Prefixes[EXT_PUBLIC_KEY] = {0x04, 0x35, 0x87, 0xCF};
        base58Prefixes[EXT_SECRET_KEY] = {0x04, 0x35, 0x83, 0x94};

        bech32_hrp = "tm";

        vFixedSeeds = std::vector<SeedSpec6>(pnSeed6_test, pnSeed6_test + ARRAYLEN(pnSeed6_test));

        fDefaultConsistencyChecks = false;
        fRequireStandard = false;
        fMineBlocksOnDemand = false;


        checkpointData = {
            {
                {   0, uint256S("0000017ce2a79c8bddafbbe47c004aa92b20678c354b34085f62b762084b9788")},
                { 800, uint256S("00000071942cef6d87635a92f106d5b1935b1314538af80922c766487afd8b22")},
            }
        };

        chainTxData = ChainTxData{
            // Data as of block 00000071942cef6d87635a92f106d5b1935b1314538af80922c766487afd8b22 (height 800)
            1504107501,
            817,
            0.02
        };

    }
};

/**
 * Regression test
 */
class CRegTestParams : public CChainParams {
public:
    CRegTestParams() {
        strNetworkID = "regtest";

        /*** Myriadcoin Additional Chainparams ***/

        consensus.nPowTargetSpacingV1 = 30; // target time for block spacing across all algorithms
        consensus.nPowTargetSpacingV2 = 60; // new target time for block spacing across all algorithms
        consensus.nAveragingInterval = 10; // number of blocks to take the timespan of

        consensus.nStartAuxPow = 150;
        consensus.nAuxpowChainId = 0x005A;
        consensus.fStrictChainId = false;

        consensus.nBlockTimeWarpPreventStart1 = 1000; // block where time warp 1 prevention starts
        consensus.nBlockTimeWarpPreventStart2 = 1005; // block where time warp 2 prevention starts
        consensus.nBlockTimeWarpPreventStart3 = 1010; // block where time warp 3 prevention starts
        consensus.Phase2Timespan_Start = 150; // block where 60 second target time kicks in
        consensus.nBlockDiffAdjustV2 = 150; // block where difficulty adjust V2 starts

        consensus.nMaxAdjustDown = 4; // 4% adjustment down
        consensus.nMaxAdjustUpV1 = 2; // 2% adjustment up
        consensus.nMaxAdjustUpV2 = 4; // 4% adjustment up

        consensus.nBlockSequentialAlgoRuleStart1 = 200; // block where sequential algo rule starts
        consensus.nBlockSequentialAlgoRuleStart2 = 250; // block where sequential algo rule starts
        consensus.nBlockSequentialAlgoMaxCount1 = 6; // maximum sequential blocks of same algo
        consensus.nBlockSequentialAlgoMaxCount2 = 3; // maximum sequential blocks of same algo
        consensus.nBlockSequentialAlgoMaxCount3 = 6; // maximum sequential blocks of same algo

        consensus.nBlockAlgoWorkWeightStart = 0; // block where algo work weighting starts
        consensus.nBlockAlgoNormalisedWorkStart = 0; // block where algo combined weight starts
        consensus.nBlockAlgoNormalisedWorkDecayStart1 = 0; // block where weight decay starts
        consensus.nBlockAlgoNormalisedWorkDecayStart2 = 0; // block where weight decay starts
        consensus.nGeoAvgWork_Start = 0;
        consensus.nFork1MinBlock = 601; // minimum block height where fork 1 takes effect (algo switch, seq algo count change)

<<<<<<< HEAD
        consensus.MIP2Height = 1;
=======
        // MIP3 parameters
        consensus.nPowTargetSpacingV3a = 2 * 60; // new target time for block spacing across all algorithms (2min)
        consensus.nPowTargetSpacingV3b = 4 * 60; // new target time for block spacing across all algorithms (4min)
        consensus.nPowTargetSpacingV3c = 8 * 60; // new target time for block spacing across all algorithms (8min)
        consensus.nLongblocks_StartV1a = 450; // Start of longblocks, original 3rd block halving
        consensus.nLongblocks_StartV1b = 525; // Start of longblocks, original 4th block halving
        consensus.nLongblocks_StartV1c = 562; // Start of longblocks, original 5th block halving
        consensus.nSubsidyHalvingIntervalV2a = 75; // Longblocks Subsidy halving after adjust block time (2min)
        consensus.nSubsidyHalvingIntervalV2b = 37; // Longblocks Subsidy halving after adjust block time (4min)
        consensus.nSubsidyHalvingIntervalV2c = 18; // Longblocks Subsidy halving after adjust block time (8min)
>>>>>>> 7dfac651

        consensus.vDeployments[Consensus::DEPLOYMENT_LEGBIT].bit = 2;
        consensus.vDeployments[Consensus::DEPLOYMENT_LEGBIT].nStartTime = 0;
        consensus.vDeployments[Consensus::DEPLOYMENT_LEGBIT].nTimeout = 999999999999ULL;

        // Deployment of MIP2 (Reserve algorithm ids)
        consensus.vDeployments[Consensus::DEPLOYMENT_RESERVEALGO].bit = 4;
        consensus.vDeployments[Consensus::DEPLOYMENT_RESERVEALGO].nStartTime = 0; 
        consensus.vDeployments[Consensus::DEPLOYMENT_RESERVEALGO].nTimeout = 999999999999ULL;

        // Deployment of MIP3 (longblocks)
        consensus.vDeployments[Consensus::DEPLOYMENT_LONGBLOCKS].bit = 5;
        consensus.vDeployments[Consensus::DEPLOYMENT_LONGBLOCKS].nStartTime = 0;
        consensus.vDeployments[Consensus::DEPLOYMENT_LONGBLOCKS].nTimeout = 999999999999ULL;

        /*** Upstream Chainparams ***/

        consensus.nSubsidyHalvingInterval = 150;
        consensus.BIP16Height = 0; // always enforce P2SH BIP16 on regtest
        consensus.BIP34Height = 100000000; // BIP34 has not activated on regtest (far in the future so block v1 are not rejected in tests)
        consensus.BIP34Hash = uint256();
        consensus.BIP65Height = 1351; // BIP65 activated on regtest (Used in rpc activation tests)
        consensus.BIP66Height = 1251; // BIP66 activated on regtest (Used in rpc activation tests)
        consensus.powLimit = uint256S("7fffffffffffffffffffffffffffffffffffffffffffffffffffffffffffffff");
        consensus.nPowTargetTimespan = 14 * 24 * 60 * 60; // two weeks
        consensus.nPowTargetSpacing = consensus.nPowTargetSpacingV2; // Current value
        consensus.fPowAllowMinDifficultyBlocks = true;
        consensus.fPowNoRetargeting = true;
        consensus.nRuleChangeActivationThreshold = 108; // 75% for testchains
        consensus.nMinerConfirmationWindow = 144; // Faster than normal for regtest (144 instead of 2016)
        consensus.vDeployments[Consensus::DEPLOYMENT_TESTDUMMY].bit = 28;
        consensus.vDeployments[Consensus::DEPLOYMENT_TESTDUMMY].nStartTime = 0;
        consensus.vDeployments[Consensus::DEPLOYMENT_TESTDUMMY].nTimeout = Consensus::BIP9Deployment::NO_TIMEOUT;
        consensus.vDeployments[Consensus::DEPLOYMENT_CSV].bit = 0;
        consensus.vDeployments[Consensus::DEPLOYMENT_CSV].nStartTime = 0;
        consensus.vDeployments[Consensus::DEPLOYMENT_CSV].nTimeout = Consensus::BIP9Deployment::NO_TIMEOUT;
        consensus.vDeployments[Consensus::DEPLOYMENT_SEGWIT].bit = 1;
        consensus.vDeployments[Consensus::DEPLOYMENT_SEGWIT].nStartTime = Consensus::BIP9Deployment::ALWAYS_ACTIVE;
        consensus.vDeployments[Consensus::DEPLOYMENT_SEGWIT].nTimeout = Consensus::BIP9Deployment::NO_TIMEOUT;

        // The best chain should have at least this much work.
        consensus.nMinimumChainWork = uint256S("0x00");

        // By default assume that the signatures in ancestors of this block are valid.
        consensus.defaultAssumeValid = uint256S("0x00");

        pchMessageStart[0] = 0xfa;
        pchMessageStart[1] = 0xbf;
        pchMessageStart[2] = 0xb5;
        pchMessageStart[3] = 0xda;
        nDefaultPort = 18444;
        nPruneAfterHeight = 1000;

        genesis = CreateGenesisBlock(1296688602, 4, 0x207fffff, 2, 1000 * COIN);
        consensus.hashGenesisBlock = genesis.GetHash();
        assert(consensus.hashGenesisBlock == uint256S("0x63b92987ddc93808aa33dddc80b3e52948bdfffaf2420bf4cd9c5137b54ea37c"));
        assert(genesis.hashMerkleRoot == uint256S("0x3f75db3c18e92f46c21530dc1222e1fddf4ccebbf88e289a6c9dc787fd6469da"));

        vFixedSeeds.clear(); //!< Regtest mode doesn't have any fixed seeds.
        vSeeds.clear();      //!< Regtest mode doesn't have any DNS seeds.

        fDefaultConsistencyChecks = true;
        fRequireStandard = false;
        fMineBlocksOnDemand = true;

        checkpointData = {
            {
                {0, uint256S("63b92987ddc93808aa33dddc80b3e52948bdfffaf2420bf4cd9c5137b54ea37c")},
            }
        };

        chainTxData = ChainTxData{
            0,
            0,
            0
        };

        base58Prefixes[PUBKEY_ADDRESS] = std::vector<unsigned char>(1,111);
        base58Prefixes[SCRIPT_ADDRESS] = std::vector<unsigned char>(1,196);
        base58Prefixes[SECRET_KEY] =     std::vector<unsigned char>(1,239);
        base58Prefixes[EXT_PUBLIC_KEY] = {0x04, 0x35, 0x87, 0xCF};
        base58Prefixes[EXT_SECRET_KEY] = {0x04, 0x35, 0x83, 0x94};

        bech32_hrp = "bcrt";
    }
};

static std::unique_ptr<CChainParams> globalChainParams;

const CChainParams &Params() {
    assert(globalChainParams);
    return *globalChainParams;
}

std::unique_ptr<CChainParams> CreateChainParams(const std::string& chain)
{
    if (chain == CBaseChainParams::MAIN)
        return std::unique_ptr<CChainParams>(new CMainParams());
    else if (chain == CBaseChainParams::TESTNET)
        return std::unique_ptr<CChainParams>(new CTestNetParams());
    else if (chain == CBaseChainParams::REGTEST)
        return std::unique_ptr<CChainParams>(new CRegTestParams());
    throw std::runtime_error(strprintf("%s: Unknown chain %s.", __func__, chain));
}

void SelectParams(const std::string& network)
{
    SelectBaseParams(network);
    globalChainParams = CreateChainParams(network);
}

void UpdateVersionBitsParameters(Consensus::DeploymentPos d, int64_t nStartTime, int64_t nTimeout)
{
    globalChainParams->UpdateVersionBitsParameters(d, nStartTime, nTimeout);
}<|MERGE_RESOLUTION|>--- conflicted
+++ resolved
@@ -112,9 +112,8 @@
         consensus.nGeoAvgWork_Start = 1400000;
         consensus.nFork1MinBlock = 1764000; // minimum block height where fork 1 takes effect (algo switch, seq algo count change)
 
-<<<<<<< HEAD
         consensus.MIP2Height = 2328480;
-=======
+
         // MIP3 parameters
         consensus.nPowTargetSpacingV3a = 2 * 60; // new target time for block spacing across all algorithms (2min)
         consensus.nPowTargetSpacingV3b = 4 * 60; // new target time for block spacing across all algorithms (4min)
@@ -125,7 +124,6 @@
         consensus.nSubsidyHalvingIntervalV2a = 483840; // Longblocks Subsidy halving after adjust block time (2min)
         consensus.nSubsidyHalvingIntervalV2b = 241920; // Longblocks Subsidy halving after adjust block time (4min)
         consensus.nSubsidyHalvingIntervalV2c = 120960; // Longblocks Subsidy halving after adjust block time (8min)
->>>>>>> 7dfac651
 
         // Deployment of Legacy Blocks. Once activated, keeps v0.11 nodes on the same chain. Should be the first softfork.
         consensus.vDeployments[Consensus::DEPLOYMENT_LEGBIT].bit = 2;
@@ -144,12 +142,8 @@
 
         /*** Upstream Chainparams ***/
 
-<<<<<<< HEAD
-        consensus.nSubsidyHalvingInterval = 80640 * 12;
+        consensus.nSubsidyHalvingInterval = 967680;
         consensus.BIP16Height = 1;
-=======
-        consensus.nSubsidyHalvingInterval = 967680;
->>>>>>> 7dfac651
         consensus.BIP34Height = 1;
         consensus.BIP34Hash = uint256S("0xcb41589c918fba1beccca8bc6b34b2b928b4f9888595d7664afd6ec60a576291");
         consensus.BIP65Height = 1764000; // 2ca9968704301897b956f7e326375413be505509489c06aee2b16fe73805481e
@@ -307,9 +301,8 @@
         consensus.nGeoAvgWork_Start = 150;
         consensus.nFork1MinBlock = 601; // minimum block height where fork 1 takes effect (algo switch, seq algo count change)
 
-<<<<<<< HEAD
         consensus.MIP2Height = 1;
-=======
+
         // MIP3 parameters
         consensus.nPowTargetSpacingV3a = 2 * 60; // new target time for block spacing across all algorithms (2min)
         consensus.nPowTargetSpacingV3b = 4 * 60; // new target time for block spacing across all algorithms (4min)
@@ -320,7 +313,6 @@
         consensus.nSubsidyHalvingIntervalV2a = 483840; // Longblocks Subsidy halving after adjust block time (2min)
         consensus.nSubsidyHalvingIntervalV2b = 241920; // Longblocks Subsidy halving after adjust block time (4min)
         consensus.nSubsidyHalvingIntervalV2c = 120960; // Longblocks Subsidy halving after adjust block time (8min)
->>>>>>> 7dfac651
 
         // Deployment of Legacy Blocks. Once activated, keeps v0.11 nodes on the same chain. Should be the first softfork.
         consensus.vDeployments[Consensus::DEPLOYMENT_LEGBIT].bit = 2;
@@ -338,12 +330,8 @@
 
         /*** Upstream Chainparams ***/
 
-<<<<<<< HEAD
-        consensus.nSubsidyHalvingInterval = 80640 * 12;
+        consensus.nSubsidyHalvingInterval = 967680;
         consensus.BIP16Height = 1;
-=======
-        consensus.nSubsidyHalvingInterval = 967680;
->>>>>>> 7dfac651
         consensus.BIP34Height = 1;
         consensus.BIP34Hash = uint256S("0x0000d23adc28e33bc05f4bee57c873ae0aab584a6a436e75ac0ed40396f6d86b");
         consensus.BIP65Height = 641; // ff983c72147a81ac5b8ebfc68b62b39358cac4b8eb5518242e87f499b71c6a51
@@ -466,9 +454,8 @@
         consensus.nGeoAvgWork_Start = 0;
         consensus.nFork1MinBlock = 601; // minimum block height where fork 1 takes effect (algo switch, seq algo count change)
 
-<<<<<<< HEAD
         consensus.MIP2Height = 1;
-=======
+
         // MIP3 parameters
         consensus.nPowTargetSpacingV3a = 2 * 60; // new target time for block spacing across all algorithms (2min)
         consensus.nPowTargetSpacingV3b = 4 * 60; // new target time for block spacing across all algorithms (4min)
@@ -479,7 +466,6 @@
         consensus.nSubsidyHalvingIntervalV2a = 75; // Longblocks Subsidy halving after adjust block time (2min)
         consensus.nSubsidyHalvingIntervalV2b = 37; // Longblocks Subsidy halving after adjust block time (4min)
         consensus.nSubsidyHalvingIntervalV2c = 18; // Longblocks Subsidy halving after adjust block time (8min)
->>>>>>> 7dfac651
 
         consensus.vDeployments[Consensus::DEPLOYMENT_LEGBIT].bit = 2;
         consensus.vDeployments[Consensus::DEPLOYMENT_LEGBIT].nStartTime = 0;
