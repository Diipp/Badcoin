<<<<<<< HEAD
// Copyright (c) 2011-2013 The Bitcoin Core developers
=======
// Copyright (c) 2011-2016 The Bitcoin Core developers
>>>>>>> fc073561
// Distributed under the MIT software license, see the accompanying
// file COPYING or http://www.opensource.org/licenses/mit-license.php.

#ifndef BITCOIN_QT_WALLETVIEW_H
#define BITCOIN_QT_WALLETVIEW_H

#include "amount.h"

#include <QStackedWidget>

class BitcoinGUI;
class ClientModel;
class OverviewPage;
<<<<<<< HEAD
=======
class PlatformStyle;
>>>>>>> fc073561
class ReceiveCoinsDialog;
class SendCoinsDialog;
class SendCoinsRecipient;
class TransactionView;
class WalletModel;
<<<<<<< HEAD
=======
class AddressBookPage;
>>>>>>> fc073561

QT_BEGIN_NAMESPACE
class QModelIndex;
class QProgressDialog;
QT_END_NAMESPACE

/*
  WalletView class. This class represents the view to a single wallet.
  It was added to support multiple wallet functionality. Each wallet gets its own WalletView instance.
  It communicates with both the client and the wallet models to give the user an up-to-date view of the
  current core state.
*/
class WalletView : public QStackedWidget
{
    Q_OBJECT

public:
<<<<<<< HEAD
    explicit WalletView(QWidget *parent);
=======
    explicit WalletView(const PlatformStyle *platformStyle, QWidget *parent);
>>>>>>> fc073561
    ~WalletView();

    void setBitcoinGUI(BitcoinGUI *gui);
    /** Set the client model.
        The client model represents the part of the core that communicates with the P2P network, and is wallet-agnostic.
    */
    void setClientModel(ClientModel *clientModel);
    /** Set the wallet model.
        The wallet model represents a bitcoin wallet, and offers access to the list of transactions, address book and sending
        functionality.
    */
    void setWalletModel(WalletModel *walletModel);

    bool handlePaymentRequest(const SendCoinsRecipient& recipient);

    void showOutOfSyncWarning(bool fShow);

private:
    ClientModel *clientModel;
    WalletModel *walletModel;

    OverviewPage *overviewPage;
    QWidget *transactionsPage;
    ReceiveCoinsDialog *receiveCoinsPage;
    SendCoinsDialog *sendCoinsPage;
<<<<<<< HEAD
=======
    AddressBookPage *usedSendingAddressesPage;
    AddressBookPage *usedReceivingAddressesPage;
>>>>>>> fc073561

    TransactionView *transactionView;

    QProgressDialog *progressDialog;
<<<<<<< HEAD
=======
    const PlatformStyle *platformStyle;
>>>>>>> fc073561

public Q_SLOTS:
    /** Switch to overview (home) page */
    void gotoOverviewPage();
    /** Switch to history (transactions) page */
    void gotoHistoryPage();
    /** Switch to receive coins page */
    void gotoReceiveCoinsPage();
    /** Switch to send coins page */
    void gotoSendCoinsPage(QString addr = "");

    /** Show Sign/Verify Message dialog and switch to sign message tab */
    void gotoSignMessageTab(QString addr = "");
    /** Show Sign/Verify Message dialog and switch to verify message tab */
    void gotoVerifyMessageTab(QString addr = "");

    /** Show incoming transaction notification for new transactions.

        The new items are those between start and end inclusive, under the given parent item.
    */
    void processNewTransaction(const QModelIndex& parent, int start, int /*end*/);
    /** Encrypt the wallet */
    void encryptWallet(bool status);
    /** Backup the wallet */
    void backupWallet();
    /** Change encrypted wallet passphrase */
    void changePassphrase();
    /** Ask for passphrase to unlock wallet temporarily */
    void unlockWallet();

    /** Show used sending addresses */
    void usedSendingAddresses();
    /** Show used receiving addresses */
    void usedReceivingAddresses();

    /** Re-emit encryption status signal */
    void updateEncryptionStatus();

    /** Show progress dialog e.g. for rescan */
    void showProgress(const QString &title, int nProgress);

<<<<<<< HEAD
=======
    /** User has requested more information about the out of sync state */
    void requestedSyncWarningInfo();

>>>>>>> fc073561
Q_SIGNALS:
    /** Signal that we want to show the main window */
    void showNormalIfMinimized();
    /**  Fired when a message should be reported to the user */
    void message(const QString &title, const QString &message, unsigned int style);
    /** Encryption status of wallet changed */
    void encryptionStatusChanged(int status);
<<<<<<< HEAD
    /** Notify that a new transaction appeared */
    void incomingTransaction(const QString& date, int unit, const CAmount& amount, const QString& type, const QString& address, const QString& label);
=======
    /** HD-Enabled status of wallet changed (only possible during startup) */
    void hdEnabledStatusChanged(int hdEnabled);
    /** Notify that a new transaction appeared */
    void incomingTransaction(const QString& date, int unit, const CAmount& amount, const QString& type, const QString& address, const QString& label);
    /** Notify that the out of sync warning icon has been pressed */
    void outOfSyncWarningClicked();
>>>>>>> fc073561
};

#endif // BITCOIN_QT_WALLETVIEW_H<|MERGE_RESOLUTION|>--- conflicted
+++ resolved
@@ -1,8 +1,4 @@
-<<<<<<< HEAD
-// Copyright (c) 2011-2013 The Bitcoin Core developers
-=======
 // Copyright (c) 2011-2016 The Bitcoin Core developers
->>>>>>> fc073561
 // Distributed under the MIT software license, see the accompanying
 // file COPYING or http://www.opensource.org/licenses/mit-license.php.
 
@@ -16,19 +12,13 @@
 class BitcoinGUI;
 class ClientModel;
 class OverviewPage;
-<<<<<<< HEAD
-=======
 class PlatformStyle;
->>>>>>> fc073561
 class ReceiveCoinsDialog;
 class SendCoinsDialog;
 class SendCoinsRecipient;
 class TransactionView;
 class WalletModel;
-<<<<<<< HEAD
-=======
 class AddressBookPage;
->>>>>>> fc073561
 
 QT_BEGIN_NAMESPACE
 class QModelIndex;
@@ -46,11 +36,7 @@
     Q_OBJECT
 
 public:
-<<<<<<< HEAD
-    explicit WalletView(QWidget *parent);
-=======
     explicit WalletView(const PlatformStyle *platformStyle, QWidget *parent);
->>>>>>> fc073561
     ~WalletView();
 
     void setBitcoinGUI(BitcoinGUI *gui);
@@ -76,19 +62,13 @@
     QWidget *transactionsPage;
     ReceiveCoinsDialog *receiveCoinsPage;
     SendCoinsDialog *sendCoinsPage;
-<<<<<<< HEAD
-=======
     AddressBookPage *usedSendingAddressesPage;
     AddressBookPage *usedReceivingAddressesPage;
->>>>>>> fc073561
 
     TransactionView *transactionView;
 
     QProgressDialog *progressDialog;
-<<<<<<< HEAD
-=======
     const PlatformStyle *platformStyle;
->>>>>>> fc073561
 
 public Q_SLOTS:
     /** Switch to overview (home) page */
@@ -130,12 +110,9 @@
     /** Show progress dialog e.g. for rescan */
     void showProgress(const QString &title, int nProgress);
 
-<<<<<<< HEAD
-=======
     /** User has requested more information about the out of sync state */
     void requestedSyncWarningInfo();
 
->>>>>>> fc073561
 Q_SIGNALS:
     /** Signal that we want to show the main window */
     void showNormalIfMinimized();
@@ -143,17 +120,12 @@
     void message(const QString &title, const QString &message, unsigned int style);
     /** Encryption status of wallet changed */
     void encryptionStatusChanged(int status);
-<<<<<<< HEAD
-    /** Notify that a new transaction appeared */
-    void incomingTransaction(const QString& date, int unit, const CAmount& amount, const QString& type, const QString& address, const QString& label);
-=======
     /** HD-Enabled status of wallet changed (only possible during startup) */
     void hdEnabledStatusChanged(int hdEnabled);
     /** Notify that a new transaction appeared */
     void incomingTransaction(const QString& date, int unit, const CAmount& amount, const QString& type, const QString& address, const QString& label);
     /** Notify that the out of sync warning icon has been pressed */
     void outOfSyncWarningClicked();
->>>>>>> fc073561
 };
 
 #endif // BITCOIN_QT_WALLETVIEW_H