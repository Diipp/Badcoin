--- conflicted
+++ resolved
@@ -1,8 +1,4 @@
-<<<<<<< HEAD
-// Copyright (c) 2011-2013 The Bitcoin Core developers
-=======
 // Copyright (c) 2011-2016 The Bitcoin Core developers
->>>>>>> fc073561
 // Distributed under the MIT software license, see the accompanying
 // file COPYING or http://www.opensource.org/licenses/mit-license.php.
 
@@ -24,13 +20,8 @@
     unitlist.append(BTC);
     unitlist.append(kBTC);
     unitlist.append(MBTC);
-<<<<<<< HEAD
-    //unitlist.append(mBTC);
-    //unitlist.append(uBTC);
-=======
     unitlist.append(mBTC);
     unitlist.append(uBTC);
->>>>>>> fc073561
     return unitlist;
 }
 
@@ -67,19 +58,11 @@
 {
     switch(unit)
     {
-<<<<<<< HEAD
-    case MBTC: return QString("Mega-Myriad (1,000,000)");
-    case kBTC: return QString("Kilo-Myriad (1,000)");
-    case BTC: return QString("Myriad");
-    case mBTC: return QString("Milli-Myriad (1 / 1" THIN_SP_UTF8 "000)");
-    case uBTC: return QString("Micro-Myriad (1 / 1" THIN_SP_UTF8 "000" THIN_SP_UTF8 "000)");
-=======
     case MBTC: return QString("Mega-Myriadcoins (1,000,000)");
     case kBTC: return QString("Kilo-Myriadcoins (1,000)");
     case BTC: return QString("Myriadcoins");
     case mBTC: return QString("Milli-Myriadcoins (1 / 1" THIN_SP_UTF8 "000)");
     case uBTC: return QString("Micro-Myriadcoins (1 / 1" THIN_SP_UTF8 "000" THIN_SP_UTF8 "000)");
->>>>>>> fc073561
     default: return QString("???");
     }
 }
@@ -141,16 +124,6 @@
 }
 
 
-<<<<<<< HEAD
-// TODO: Review all remaining calls to BitcoinUnits::formatWithUnit to
-// TODO: determine whether the output is used in a plain text context
-// TODO: or an HTML context (and replace with
-// TODO: BtcoinUnits::formatHtmlWithUnit in the latter case). Hopefully
-// TODO: there aren't instances where the result could be used in
-// TODO: either context.
-
-=======
->>>>>>> fc073561
 // NOTE: Using formatWithUnit in an HTML context risks wrapping
 // quantities at the thousands separator. More subtly, it also results
 // in a standard space rather than a thin space, due to a bug in Qt's
