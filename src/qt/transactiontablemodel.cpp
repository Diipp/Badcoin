<<<<<<< HEAD
// Copyright (c) 2011-2014 The Bitcoin Core developers
=======
// Copyright (c) 2011-2016 The Bitcoin Core developers
>>>>>>> fc073561
// Distributed under the MIT software license, see the accompanying
// file COPYING or http://www.opensource.org/licenses/mit-license.php.

#include "transactiontablemodel.h"

#include "addresstablemodel.h"
#include "guiconstants.h"
#include "guiutil.h"
#include "optionsmodel.h"
<<<<<<< HEAD
#include "scicon.h"
=======
#include "platformstyle.h"
>>>>>>> fc073561
#include "transactiondesc.h"
#include "transactionrecord.h"
#include "walletmodel.h"

<<<<<<< HEAD
#include "main.h"
=======
#include "core_io.h"
#include "validation.h"
>>>>>>> fc073561
#include "sync.h"
#include "uint256.h"
#include "util.h"
#include "wallet/wallet.h"

#include <QColor>
#include <QDateTime>
#include <QDebug>
#include <QIcon>
#include <QList>
<<<<<<< HEAD
=======

#include <boost/foreach.hpp>
>>>>>>> fc073561

// Amount column is right-aligned it contains numbers
static int column_alignments[] = {
        Qt::AlignLeft|Qt::AlignVCenter, /* status */
        Qt::AlignLeft|Qt::AlignVCenter, /* watchonly */
        Qt::AlignLeft|Qt::AlignVCenter, /* date */
        Qt::AlignLeft|Qt::AlignVCenter, /* type */
        Qt::AlignLeft|Qt::AlignVCenter, /* address */
        Qt::AlignRight|Qt::AlignVCenter /* amount */
    };

// Comparison operator for sort/binary search of model tx list
struct TxLessThan
{
    bool operator()(const TransactionRecord &a, const TransactionRecord &b) const
    {
        return a.hash < b.hash;
    }
    bool operator()(const TransactionRecord &a, const uint256 &b) const
    {
        return a.hash < b;
    }
    bool operator()(const uint256 &a, const TransactionRecord &b) const
    {
        return a < b.hash;
    }
};

// Private implementation
class TransactionTablePriv
{
public:
<<<<<<< HEAD
    TransactionTablePriv(CWallet *wallet, TransactionTableModel *parent) :
        wallet(wallet),
        parent(parent)
=======
    TransactionTablePriv(CWallet *_wallet, TransactionTableModel *_parent) :
        wallet(_wallet),
        parent(_parent)
>>>>>>> fc073561
    {
    }

    CWallet *wallet;
    TransactionTableModel *parent;

    /* Local cache of wallet.
     * As it is in the same order as the CWallet, by definition
     * this is sorted by sha256.
     */
    QList<TransactionRecord> cachedWallet;

    /* Query entire wallet anew from core.
     */
    void refreshWallet()
    {
        qDebug() << "TransactionTablePriv::refreshWallet";
        cachedWallet.clear();
        {
            LOCK2(cs_main, wallet->cs_wallet);
            for(std::map<uint256, CWalletTx>::iterator it = wallet->mapWallet.begin(); it != wallet->mapWallet.end(); ++it)
            {
                if(TransactionRecord::showTransaction(it->second))
                    cachedWallet.append(TransactionRecord::decomposeTransaction(wallet, it->second));
            }
        }
    }

    /* Update our model of the wallet incrementally, to synchronize our model of the wallet
       with that of the core.

       Call with transaction that was added, removed or changed.
     */
    void updateWallet(const uint256 &hash, int status, bool showTransaction)
    {
        qDebug() << "TransactionTablePriv::updateWallet: " + QString::fromStdString(hash.ToString()) + " " + QString::number(status);

        // Find bounds of this transaction in model
        QList<TransactionRecord>::iterator lower = qLowerBound(
            cachedWallet.begin(), cachedWallet.end(), hash, TxLessThan());
        QList<TransactionRecord>::iterator upper = qUpperBound(
            cachedWallet.begin(), cachedWallet.end(), hash, TxLessThan());
        int lowerIndex = (lower - cachedWallet.begin());
        int upperIndex = (upper - cachedWallet.begin());
        bool inModel = (lower != upper);

        if(status == CT_UPDATED)
        {
            if(showTransaction && !inModel)
                status = CT_NEW; /* Not in model, but want to show, treat as new */
            if(!showTransaction && inModel)
                status = CT_DELETED; /* In model, but want to hide, treat as deleted */
        }

        qDebug() << "    inModel=" + QString::number(inModel) +
                    " Index=" + QString::number(lowerIndex) + "-" + QString::number(upperIndex) +
                    " showTransaction=" + QString::number(showTransaction) + " derivedStatus=" + QString::number(status);

        switch(status)
        {
        case CT_NEW:
            if(inModel)
            {
                qWarning() << "TransactionTablePriv::updateWallet: Warning: Got CT_NEW, but transaction is already in model";
                break;
            }
            if(showTransaction)
            {
                LOCK2(cs_main, wallet->cs_wallet);
                // Find transaction in wallet
                std::map<uint256, CWalletTx>::iterator mi = wallet->mapWallet.find(hash);
                if(mi == wallet->mapWallet.end())
                {
                    qWarning() << "TransactionTablePriv::updateWallet: Warning: Got CT_NEW, but transaction is not in wallet";
                    break;
                }
                // Added -- insert at the right position
                QList<TransactionRecord> toInsert =
                        TransactionRecord::decomposeTransaction(wallet, mi->second);
                if(!toInsert.isEmpty()) /* only if something to insert */
                {
                    parent->beginInsertRows(QModelIndex(), lowerIndex, lowerIndex+toInsert.size()-1);
                    int insert_idx = lowerIndex;
                    Q_FOREACH(const TransactionRecord &rec, toInsert)
                    {
                        cachedWallet.insert(insert_idx, rec);
                        insert_idx += 1;
                    }
                    parent->endInsertRows();
                }
            }
            break;
        case CT_DELETED:
            if(!inModel)
            {
                qWarning() << "TransactionTablePriv::updateWallet: Warning: Got CT_DELETED, but transaction is not in model";
                break;
            }
            // Removed -- remove entire transaction from table
            parent->beginRemoveRows(QModelIndex(), lowerIndex, upperIndex-1);
            cachedWallet.erase(lower, upper);
            parent->endRemoveRows();
            break;
        case CT_UPDATED:
            // Miscellaneous updates -- nothing to do, status update will take care of this, and is only computed for
            // visible transactions.
            break;
        }
    }

    int size()
    {
        return cachedWallet.size();
    }

    TransactionRecord *index(int idx)
    {
        if(idx >= 0 && idx < cachedWallet.size())
        {
            TransactionRecord *rec = &cachedWallet[idx];

            // Get required locks upfront. This avoids the GUI from getting
            // stuck if the core is holding the locks for a longer time - for
            // example, during a wallet rescan.
            //
            // If a status update is needed (blocks came in since last check),
            //  update the status of this transaction from the wallet. Otherwise,
            // simply re-use the cached status.
            TRY_LOCK(cs_main, lockMain);
            if(lockMain)
            {
                TRY_LOCK(wallet->cs_wallet, lockWallet);
                if(lockWallet && rec->statusUpdateNeeded())
                {
                    std::map<uint256, CWalletTx>::iterator mi = wallet->mapWallet.find(rec->hash);

                    if(mi != wallet->mapWallet.end())
                    {
                        rec->updateStatus(mi->second);
                    }
                }
            }
            return rec;
        }
        return 0;
    }

    QString describe(TransactionRecord *rec, int unit)
    {
        {
            LOCK2(cs_main, wallet->cs_wallet);
            std::map<uint256, CWalletTx>::iterator mi = wallet->mapWallet.find(rec->hash);
            if(mi != wallet->mapWallet.end())
            {
                return TransactionDesc::toHTML(wallet, mi->second, rec, unit);
            }
        }
        return QString();
    }
<<<<<<< HEAD
=======

    QString getTxHex(TransactionRecord *rec)
    {
        LOCK2(cs_main, wallet->cs_wallet);
        std::map<uint256, CWalletTx>::iterator mi = wallet->mapWallet.find(rec->hash);
        if(mi != wallet->mapWallet.end())
        {
            std::string strHex = EncodeHexTx(static_cast<CTransaction>(mi->second));
            return QString::fromStdString(strHex);
        }
        return QString();
    }
>>>>>>> fc073561
};

TransactionTableModel::TransactionTableModel(const PlatformStyle *_platformStyle, CWallet* _wallet, WalletModel *parent):
        QAbstractTableModel(parent),
        wallet(_wallet),
        walletModel(parent),
<<<<<<< HEAD
        priv(new TransactionTablePriv(wallet, this)),
        fProcessingQueuedTransactions(false)
=======
        priv(new TransactionTablePriv(_wallet, this)),
        fProcessingQueuedTransactions(false),
        platformStyle(_platformStyle)
>>>>>>> fc073561
{
    columns << QString() << QString() << tr("Date") << tr("Type") << tr("Label") << BitcoinUnits::getAmountColumnTitle(walletModel->getOptionsModel()->getDisplayUnit());
    priv->refreshWallet();

    connect(walletModel->getOptionsModel(), SIGNAL(displayUnitChanged(int)), this, SLOT(updateDisplayUnit()));

    subscribeToCoreSignals();
}

TransactionTableModel::~TransactionTableModel()
{
    unsubscribeFromCoreSignals();
    delete priv;
}

/** Updates the column title to "Amount (DisplayUnit)" and emits headerDataChanged() signal for table headers to react. */
void TransactionTableModel::updateAmountColumnTitle()
{
    columns[Amount] = BitcoinUnits::getAmountColumnTitle(walletModel->getOptionsModel()->getDisplayUnit());
    Q_EMIT headerDataChanged(Qt::Horizontal,Amount,Amount);
}

void TransactionTableModel::updateTransaction(const QString &hash, int status, bool showTransaction)
{
    uint256 updated;
    updated.SetHex(hash.toStdString());

    priv->updateWallet(updated, status, showTransaction);
}

void TransactionTableModel::updateConfirmations()
{
    // Blocks came in since last poll.
    // Invalidate status (number of confirmations) and (possibly) description
    //  for all rows. Qt is smart enough to only actually request the data for the
    //  visible rows.
    Q_EMIT dataChanged(index(0, Status), index(priv->size()-1, Status));
    Q_EMIT dataChanged(index(0, ToAddress), index(priv->size()-1, ToAddress));
}

int TransactionTableModel::rowCount(const QModelIndex &parent) const
{
    Q_UNUSED(parent);
    return priv->size();
}

int TransactionTableModel::columnCount(const QModelIndex &parent) const
{
    Q_UNUSED(parent);
    return columns.length();
}

QString TransactionTableModel::formatTxStatus(const TransactionRecord *wtx) const
{
    QString status;

    switch(wtx->status.status)
    {
    case TransactionStatus::OpenUntilBlock:
        status = tr("Open for %n more block(s)","",wtx->status.open_for);
        break;
    case TransactionStatus::OpenUntilDate:
        status = tr("Open until %1").arg(GUIUtil::dateTimeStr(wtx->status.open_for));
        break;
    case TransactionStatus::Offline:
        status = tr("Offline");
        break;
    case TransactionStatus::Unconfirmed:
        status = tr("Unconfirmed");
<<<<<<< HEAD
        break;
    case TransactionStatus::Confirming:
        status = tr("Confirming (%1 of %2 recommended confirmations)").arg(wtx->status.depth).arg(TransactionRecord::RecommendedNumConfirmations);
        break;
=======
        break;
    case TransactionStatus::Abandoned:
        status = tr("Abandoned");
        break;
    case TransactionStatus::Confirming:
        status = tr("Confirming (%1 of %2 recommended confirmations)").arg(wtx->status.depth).arg(TransactionRecord::RecommendedNumConfirmations);
        break;
>>>>>>> fc073561
    case TransactionStatus::Confirmed:
        status = tr("Confirmed (%1 confirmations)").arg(wtx->status.depth);
        break;
    case TransactionStatus::Conflicted:
        status = tr("Conflicted");
        break;
    case TransactionStatus::Immature:
        status = tr("Immature (%1 confirmations, will be available after %2)").arg(wtx->status.depth).arg(wtx->status.depth + wtx->status.matures_in);
        break;
    case TransactionStatus::MaturesWarning:
        status = tr("This block was not received by any other nodes and will probably not be accepted!");
        break;
    case TransactionStatus::NotAccepted:
        status = tr("Generated but not accepted");
        break;
    }

    return status;
}

QString TransactionTableModel::formatTxDate(const TransactionRecord *wtx) const
{
    if(wtx->time)
    {
        return GUIUtil::dateTimeStr(wtx->time);
    }
    return QString();
}

/* Look up address in address book, if found return label (address)
   otherwise just return (address)
 */
QString TransactionTableModel::lookupAddress(const std::string &address, bool tooltip) const
{
    QString label = walletModel->getAddressTableModel()->labelForAddress(QString::fromStdString(address));
    QString description;
    if(!label.isEmpty())
    {
        description += label;
    }
    if(label.isEmpty() || tooltip)
    {
        description += QString(" (") + QString::fromStdString(address) + QString(")");
    }
    return description;
}

QString TransactionTableModel::formatTxType(const TransactionRecord *wtx) const
{
    switch(wtx->type)
    {
    case TransactionRecord::RecvWithAddress:
        return tr("Received with");
    case TransactionRecord::RecvFromOther:
        return tr("Received from");
    case TransactionRecord::SendToAddress:
    case TransactionRecord::SendToOther:
        return tr("Sent to");
    case TransactionRecord::SendToSelf:
        return tr("Payment to yourself");
    case TransactionRecord::Generated:
        return tr("Mined");
    default:
        return QString();
    }
}

QVariant TransactionTableModel::txAddressDecoration(const TransactionRecord *wtx) const
{
    switch(wtx->type)
    {
    case TransactionRecord::Generated:
        return QIcon(":/icons/tx_mined");
    case TransactionRecord::RecvWithAddress:
    case TransactionRecord::RecvFromOther:
        return QIcon(":/icons/tx_input");
    case TransactionRecord::SendToAddress:
    case TransactionRecord::SendToOther:
        return QIcon(":/icons/tx_output");
    default:
        return QIcon(":/icons/tx_inout");
    }
}

QString TransactionTableModel::formatTxToAddress(const TransactionRecord *wtx, bool tooltip) const
{
    QString watchAddress;
    if (tooltip) {
        // Mark transactions involving watch-only addresses by adding " (watch-only)"
        watchAddress = wtx->involvesWatchAddress ? QString(" (") + tr("watch-only") + QString(")") : "";
    }

    switch(wtx->type)
    {
    case TransactionRecord::RecvFromOther:
        return QString::fromStdString(wtx->address) + watchAddress;
    case TransactionRecord::RecvWithAddress:
    case TransactionRecord::SendToAddress:
    case TransactionRecord::Generated:
        return lookupAddress(wtx->address, tooltip) + watchAddress;
    case TransactionRecord::SendToOther:
        return QString::fromStdString(wtx->address) + watchAddress;
    case TransactionRecord::SendToSelf:
    default:
        return tr("(n/a)") + watchAddress;
    }
}

QVariant TransactionTableModel::addressColor(const TransactionRecord *wtx) const
{
    // Show addresses without label in a less visible color
    switch(wtx->type)
    {
    case TransactionRecord::RecvWithAddress:
    case TransactionRecord::SendToAddress:
    case TransactionRecord::Generated:
        {
        QString label = walletModel->getAddressTableModel()->labelForAddress(QString::fromStdString(wtx->address));
        if(label.isEmpty())
            return COLOR_BAREADDRESS;
        } break;
    case TransactionRecord::SendToSelf:
        return COLOR_BAREADDRESS;
    default:
        break;
    }
    return QVariant();
}

QString TransactionTableModel::formatTxAmount(const TransactionRecord *wtx, bool showUnconfirmed, BitcoinUnits::SeparatorStyle separators) const
{
    QString str = BitcoinUnits::format(walletModel->getOptionsModel()->getDisplayUnit(), wtx->credit + wtx->debit, false, separators);
    if(showUnconfirmed)
    {
        if(!wtx->status.countsForBalance)
        {
            str = QString("[") + str + QString("]");
        }
    }
    return QString(str);
}

QVariant TransactionTableModel::txStatusDecoration(const TransactionRecord *wtx) const
{
    switch(wtx->status.status)
    {
    case TransactionStatus::OpenUntilBlock:
    case TransactionStatus::OpenUntilDate:
        return COLOR_TX_STATUS_OPENUNTILDATE;
    case TransactionStatus::Offline:
        return COLOR_TX_STATUS_OFFLINE;
    case TransactionStatus::Unconfirmed:
        return QIcon(":/icons/transaction_0");
<<<<<<< HEAD
=======
    case TransactionStatus::Abandoned:
        return QIcon(":/icons/transaction_abandoned");
>>>>>>> fc073561
    case TransactionStatus::Confirming:
        switch(wtx->status.depth)
        {
        case 1: return QIcon(":/icons/transaction_1");
        case 2: return QIcon(":/icons/transaction_2");
        case 3: return QIcon(":/icons/transaction_3");
        case 4: return QIcon(":/icons/transaction_4");
        default: return QIcon(":/icons/transaction_5");
        };
    case TransactionStatus::Confirmed:
        return QIcon(":/icons/transaction_confirmed");
    case TransactionStatus::Conflicted:
        return QIcon(":/icons/transaction_conflicted");
    case TransactionStatus::Immature: {
        int total = wtx->status.depth + wtx->status.matures_in;
        int part = (wtx->status.depth * 4 / total) + 1;
        return QIcon(QString(":/icons/transaction_%1").arg(part));
        }
    case TransactionStatus::MaturesWarning:
    case TransactionStatus::NotAccepted:
        return QIcon(":/icons/transaction_0");
    default:
        return COLOR_BLACK;
    }
}

QVariant TransactionTableModel::txWatchonlyDecoration(const TransactionRecord *wtx) const
{
    if (wtx->involvesWatchAddress)
        return QIcon(":/icons/eye");
    else
        return QVariant();
}

QString TransactionTableModel::formatTooltip(const TransactionRecord *rec) const
{
    QString tooltip = formatTxStatus(rec) + QString("\n") + formatTxType(rec);
    if(rec->type==TransactionRecord::RecvFromOther || rec->type==TransactionRecord::SendToOther ||
       rec->type==TransactionRecord::SendToAddress || rec->type==TransactionRecord::RecvWithAddress)
    {
        tooltip += QString(" ") + formatTxToAddress(rec, true);
    }
    return tooltip;
}

QVariant TransactionTableModel::data(const QModelIndex &index, int role) const
{
    if(!index.isValid())
        return QVariant();
    TransactionRecord *rec = static_cast<TransactionRecord*>(index.internalPointer());

    switch(role)
    {
    case RawDecorationRole:
        switch(index.column())
        {
        case Status:
            return txStatusDecoration(rec);
        case Watchonly:
            return txWatchonlyDecoration(rec);
        case ToAddress:
            return txAddressDecoration(rec);
        }
        break;
    case Qt::DecorationRole:
    {
        QIcon icon = qvariant_cast<QIcon>(index.data(RawDecorationRole));
<<<<<<< HEAD
        return TextColorIcon(icon);
=======
        return platformStyle->TextColorIcon(icon);
>>>>>>> fc073561
    }
    case Qt::DisplayRole:
        switch(index.column())
        {
        case Date:
            return formatTxDate(rec);
        case Type:
            return formatTxType(rec);
        case ToAddress:
            return formatTxToAddress(rec, false);
        case Amount:
            return formatTxAmount(rec, true, BitcoinUnits::separatorAlways);
        }
        break;
    case Qt::EditRole:
        // Edit role is used for sorting, so return the unformatted values
        switch(index.column())
        {
        case Status:
            return QString::fromStdString(rec->status.sortKey);
        case Date:
            return rec->time;
        case Type:
            return formatTxType(rec);
        case Watchonly:
            return (rec->involvesWatchAddress ? 1 : 0);
        case ToAddress:
            return formatTxToAddress(rec, true);
        case Amount:
            return qint64(rec->credit + rec->debit);
        }
        break;
    case Qt::ToolTipRole:
        return formatTooltip(rec);
    case Qt::TextAlignmentRole:
        return column_alignments[index.column()];
    case Qt::ForegroundRole:
<<<<<<< HEAD
=======
        // Use the "danger" color for abandoned transactions
        if(rec->status.status == TransactionStatus::Abandoned)
        {
            return COLOR_TX_STATUS_DANGER;
        }
>>>>>>> fc073561
        // Non-confirmed (but not immature) as transactions are grey
        if(!rec->status.countsForBalance && rec->status.status != TransactionStatus::Immature)
        {
            return COLOR_UNCONFIRMED;
        }
        if(index.column() == Amount && (rec->credit+rec->debit) < 0)
        {
            return COLOR_NEGATIVE;
        }
        if(index.column() == ToAddress)
        {
            return addressColor(rec);
        }
        break;
    case TypeRole:
        return rec->type;
    case DateRole:
        return QDateTime::fromTime_t(static_cast<uint>(rec->time));
    case WatchonlyRole:
        return rec->involvesWatchAddress;
    case WatchonlyDecorationRole:
        return txWatchonlyDecoration(rec);
    case LongDescriptionRole:
        return priv->describe(rec, walletModel->getOptionsModel()->getDisplayUnit());
    case AddressRole:
        return QString::fromStdString(rec->address);
    case LabelRole:
        return walletModel->getAddressTableModel()->labelForAddress(QString::fromStdString(rec->address));
    case AmountRole:
        return qint64(rec->credit + rec->debit);
    case TxIDRole:
        return rec->getTxID();
    case TxHashRole:
        return QString::fromStdString(rec->hash.ToString());
<<<<<<< HEAD
=======
    case TxHexRole:
        return priv->getTxHex(rec);
    case TxPlainTextRole:
        {
            QString details;
            QDateTime date = QDateTime::fromTime_t(static_cast<uint>(rec->time));
            QString txLabel = walletModel->getAddressTableModel()->labelForAddress(QString::fromStdString(rec->address));

            details.append(date.toString("M/d/yy HH:mm"));
            details.append(" ");
            details.append(formatTxStatus(rec));
            details.append(". ");
            if(!formatTxType(rec).isEmpty()) {
                details.append(formatTxType(rec));
                details.append(" ");
            }
            if(!rec->address.empty()) {
                if(txLabel.isEmpty())
                    details.append(tr("(no label)") + " ");
                else {
                    details.append("(");
                    details.append(txLabel);
                    details.append(") ");
                }
                details.append(QString::fromStdString(rec->address));
                details.append(" ");
            }
            details.append(formatTxAmount(rec, false, BitcoinUnits::separatorNever));
            return details;
        }
>>>>>>> fc073561
    case ConfirmedRole:
        return rec->status.countsForBalance;
    case FormattedAmountRole:
        // Used for copy/export, so don't include separators
        return formatTxAmount(rec, false, BitcoinUnits::separatorNever);
    case StatusRole:
        return rec->status.status;
    }
    return QVariant();
}

QVariant TransactionTableModel::headerData(int section, Qt::Orientation orientation, int role) const
{
    if(orientation == Qt::Horizontal)
    {
        if(role == Qt::DisplayRole)
        {
            return columns[section];
        }
        else if (role == Qt::TextAlignmentRole)
        {
            return column_alignments[section];
        } else if (role == Qt::ToolTipRole)
        {
            switch(section)
            {
            case Status:
                return tr("Transaction status. Hover over this field to show number of confirmations.");
            case Date:
                return tr("Date and time that the transaction was received.");
            case Type:
                return tr("Type of transaction.");
            case Watchonly:
                return tr("Whether or not a watch-only address is involved in this transaction.");
            case ToAddress:
                return tr("User-defined intent/purpose of the transaction.");
            case Amount:
                return tr("Amount removed from or added to balance.");
            }
        }
    }
    return QVariant();
}

QModelIndex TransactionTableModel::index(int row, int column, const QModelIndex &parent) const
{
    Q_UNUSED(parent);
    TransactionRecord *data = priv->index(row);
    if(data)
    {
        return createIndex(row, column, priv->index(row));
    }
    return QModelIndex();
}

void TransactionTableModel::updateDisplayUnit()
{
    // emit dataChanged to update Amount column with the current unit
    updateAmountColumnTitle();
    Q_EMIT dataChanged(index(0, Amount), index(priv->size()-1, Amount));
}

// queue notifications to show a non freezing progress dialog e.g. for rescan
struct TransactionNotification
{
public:
    TransactionNotification() {}
<<<<<<< HEAD
    TransactionNotification(uint256 hash, ChangeType status, bool showTransaction):
        hash(hash), status(status), showTransaction(showTransaction) {}
=======
    TransactionNotification(uint256 _hash, ChangeType _status, bool _showTransaction):
        hash(_hash), status(_status), showTransaction(_showTransaction) {}
>>>>>>> fc073561

    void invoke(QObject *ttm)
    {
        QString strHash = QString::fromStdString(hash.GetHex());
        qDebug() << "NotifyTransactionChanged: " + strHash + " status= " + QString::number(status);
        QMetaObject::invokeMethod(ttm, "updateTransaction", Qt::QueuedConnection,
                                  Q_ARG(QString, strHash),
                                  Q_ARG(int, status),
                                  Q_ARG(bool, showTransaction));
    }
private:
    uint256 hash;
    ChangeType status;
    bool showTransaction;
};

static bool fQueueNotifications = false;
static std::vector< TransactionNotification > vQueueNotifications;

static void NotifyTransactionChanged(TransactionTableModel *ttm, CWallet *wallet, const uint256 &hash, ChangeType status)
{
    // Find transaction in wallet
    std::map<uint256, CWalletTx>::iterator mi = wallet->mapWallet.find(hash);
    // Determine whether to show transaction or not (determine this here so that no relocking is needed in GUI thread)
    bool inWallet = mi != wallet->mapWallet.end();
    bool showTransaction = (inWallet && TransactionRecord::showTransaction(mi->second));

    TransactionNotification notification(hash, status, showTransaction);

    if (fQueueNotifications)
    {
        vQueueNotifications.push_back(notification);
        return;
    }
    notification.invoke(ttm);
}

static void ShowProgress(TransactionTableModel *ttm, const std::string &title, int nProgress)
{
    if (nProgress == 0)
        fQueueNotifications = true;

    if (nProgress == 100)
    {
        fQueueNotifications = false;
        if (vQueueNotifications.size() > 10) // prevent balloon spam, show maximum 10 balloons
            QMetaObject::invokeMethod(ttm, "setProcessingQueuedTransactions", Qt::QueuedConnection, Q_ARG(bool, true));
        for (unsigned int i = 0; i < vQueueNotifications.size(); ++i)
        {
            if (vQueueNotifications.size() - i <= 10)
                QMetaObject::invokeMethod(ttm, "setProcessingQueuedTransactions", Qt::QueuedConnection, Q_ARG(bool, false));

            vQueueNotifications[i].invoke(ttm);
        }
        std::vector<TransactionNotification >().swap(vQueueNotifications); // clear
    }
}

void TransactionTableModel::subscribeToCoreSignals()
{
    // Connect signals to wallet
    wallet->NotifyTransactionChanged.connect(boost::bind(NotifyTransactionChanged, this, _1, _2, _3));
    wallet->ShowProgress.connect(boost::bind(ShowProgress, this, _1, _2));
}

void TransactionTableModel::unsubscribeFromCoreSignals()
{
    // Disconnect signals from wallet
    wallet->NotifyTransactionChanged.disconnect(boost::bind(NotifyTransactionChanged, this, _1, _2, _3));
    wallet->ShowProgress.disconnect(boost::bind(ShowProgress, this, _1, _2));
}<|MERGE_RESOLUTION|>--- conflicted
+++ resolved
@@ -1,8 +1,4 @@
-<<<<<<< HEAD
-// Copyright (c) 2011-2014 The Bitcoin Core developers
-=======
 // Copyright (c) 2011-2016 The Bitcoin Core developers
->>>>>>> fc073561
 // Distributed under the MIT software license, see the accompanying
 // file COPYING or http://www.opensource.org/licenses/mit-license.php.
 
@@ -12,21 +8,13 @@
 #include "guiconstants.h"
 #include "guiutil.h"
 #include "optionsmodel.h"
-<<<<<<< HEAD
-#include "scicon.h"
-=======
 #include "platformstyle.h"
->>>>>>> fc073561
 #include "transactiondesc.h"
 #include "transactionrecord.h"
 #include "walletmodel.h"
 
-<<<<<<< HEAD
-#include "main.h"
-=======
 #include "core_io.h"
 #include "validation.h"
->>>>>>> fc073561
 #include "sync.h"
 #include "uint256.h"
 #include "util.h"
@@ -37,11 +25,8 @@
 #include <QDebug>
 #include <QIcon>
 #include <QList>
-<<<<<<< HEAD
-=======
 
 #include <boost/foreach.hpp>
->>>>>>> fc073561
 
 // Amount column is right-aligned it contains numbers
 static int column_alignments[] = {
@@ -74,15 +59,9 @@
 class TransactionTablePriv
 {
 public:
-<<<<<<< HEAD
-    TransactionTablePriv(CWallet *wallet, TransactionTableModel *parent) :
-        wallet(wallet),
-        parent(parent)
-=======
     TransactionTablePriv(CWallet *_wallet, TransactionTableModel *_parent) :
         wallet(_wallet),
         parent(_parent)
->>>>>>> fc073561
     {
     }
 
@@ -242,8 +221,6 @@
         }
         return QString();
     }
-<<<<<<< HEAD
-=======
 
     QString getTxHex(TransactionRecord *rec)
     {
@@ -256,21 +233,15 @@
         }
         return QString();
     }
->>>>>>> fc073561
 };
 
 TransactionTableModel::TransactionTableModel(const PlatformStyle *_platformStyle, CWallet* _wallet, WalletModel *parent):
         QAbstractTableModel(parent),
         wallet(_wallet),
         walletModel(parent),
-<<<<<<< HEAD
-        priv(new TransactionTablePriv(wallet, this)),
-        fProcessingQueuedTransactions(false)
-=======
         priv(new TransactionTablePriv(_wallet, this)),
         fProcessingQueuedTransactions(false),
         platformStyle(_platformStyle)
->>>>>>> fc073561
 {
     columns << QString() << QString() << tr("Date") << tr("Type") << tr("Label") << BitcoinUnits::getAmountColumnTitle(walletModel->getOptionsModel()->getDisplayUnit());
     priv->refreshWallet();
@@ -340,20 +311,13 @@
         break;
     case TransactionStatus::Unconfirmed:
         status = tr("Unconfirmed");
-<<<<<<< HEAD
+        break;
+    case TransactionStatus::Abandoned:
+        status = tr("Abandoned");
         break;
     case TransactionStatus::Confirming:
         status = tr("Confirming (%1 of %2 recommended confirmations)").arg(wtx->status.depth).arg(TransactionRecord::RecommendedNumConfirmations);
         break;
-=======
-        break;
-    case TransactionStatus::Abandoned:
-        status = tr("Abandoned");
-        break;
-    case TransactionStatus::Confirming:
-        status = tr("Confirming (%1 of %2 recommended confirmations)").arg(wtx->status.depth).arg(TransactionRecord::RecommendedNumConfirmations);
-        break;
->>>>>>> fc073561
     case TransactionStatus::Confirmed:
         status = tr("Confirmed (%1 confirmations)").arg(wtx->status.depth);
         break;
@@ -507,11 +471,8 @@
         return COLOR_TX_STATUS_OFFLINE;
     case TransactionStatus::Unconfirmed:
         return QIcon(":/icons/transaction_0");
-<<<<<<< HEAD
-=======
     case TransactionStatus::Abandoned:
         return QIcon(":/icons/transaction_abandoned");
->>>>>>> fc073561
     case TransactionStatus::Confirming:
         switch(wtx->status.depth)
         {
@@ -579,11 +540,7 @@
     case Qt::DecorationRole:
     {
         QIcon icon = qvariant_cast<QIcon>(index.data(RawDecorationRole));
-<<<<<<< HEAD
-        return TextColorIcon(icon);
-=======
         return platformStyle->TextColorIcon(icon);
->>>>>>> fc073561
     }
     case Qt::DisplayRole:
         switch(index.column())
@@ -621,14 +578,11 @@
     case Qt::TextAlignmentRole:
         return column_alignments[index.column()];
     case Qt::ForegroundRole:
-<<<<<<< HEAD
-=======
         // Use the "danger" color for abandoned transactions
         if(rec->status.status == TransactionStatus::Abandoned)
         {
             return COLOR_TX_STATUS_DANGER;
         }
->>>>>>> fc073561
         // Non-confirmed (but not immature) as transactions are grey
         if(!rec->status.countsForBalance && rec->status.status != TransactionStatus::Immature)
         {
@@ -663,8 +617,6 @@
         return rec->getTxID();
     case TxHashRole:
         return QString::fromStdString(rec->hash.ToString());
-<<<<<<< HEAD
-=======
     case TxHexRole:
         return priv->getTxHex(rec);
     case TxPlainTextRole:
@@ -695,7 +647,6 @@
             details.append(formatTxAmount(rec, false, BitcoinUnits::separatorNever));
             return details;
         }
->>>>>>> fc073561
     case ConfirmedRole:
         return rec->status.countsForBalance;
     case FormattedAmountRole:
@@ -763,13 +714,8 @@
 {
 public:
     TransactionNotification() {}
-<<<<<<< HEAD
-    TransactionNotification(uint256 hash, ChangeType status, bool showTransaction):
-        hash(hash), status(status), showTransaction(showTransaction) {}
-=======
     TransactionNotification(uint256 _hash, ChangeType _status, bool _showTransaction):
         hash(_hash), status(_status), showTransaction(_showTransaction) {}
->>>>>>> fc073561
 
     void invoke(QObject *ttm)
     {
