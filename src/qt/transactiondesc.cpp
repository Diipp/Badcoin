<<<<<<< HEAD
// Copyright (c) 2011-2014 The Bitcoin Core developers
=======
// Copyright (c) 2011-2016 The Bitcoin Core developers
>>>>>>> fc073561
// Distributed under the MIT software license, see the accompanying
// file COPYING or http://www.opensource.org/licenses/mit-license.php.

#include "transactiondesc.h"

#include "bitcoinunits.h"
#include "guiutil.h"
#include "paymentserver.h"
#include "transactionrecord.h"

#include "base58.h"
#include "consensus/consensus.h"
<<<<<<< HEAD
#include "main.h"
=======
#include "validation.h"
>>>>>>> fc073561
#include "script/script.h"
#include "timedata.h"
#include "util.h"
#include "wallet/db.h"
#include "wallet/wallet.h"

#include <stdint.h>
#include <string>

using namespace std;

QString TransactionDesc::FormatTxStatus(const CWalletTx& wtx)
{
    AssertLockHeld(cs_main);
    if (!CheckFinalTx(wtx))
    {
<<<<<<< HEAD
        if (wtx.nLockTime < LOCKTIME_THRESHOLD)
            return tr("Open for %n more block(s)", "", wtx.nLockTime - chainActive.Height());
=======
        if (wtx.tx->nLockTime < LOCKTIME_THRESHOLD)
            return tr("Open for %n more block(s)", "", wtx.tx->nLockTime - chainActive.Height());
>>>>>>> fc073561
        else
            return tr("Open until %1").arg(GUIUtil::dateTimeStr(wtx.tx->nLockTime));
    }
    else
    {
        int nDepth = wtx.GetDepthInMainChain();
        if (nDepth < 0)
<<<<<<< HEAD
            return tr("conflicted");
=======
            return tr("conflicted with a transaction with %1 confirmations").arg(-nDepth);
>>>>>>> fc073561
        else if (GetAdjustedTime() - wtx.nTimeReceived > 2 * 60 && wtx.GetRequestCount() == 0)
            return tr("%1/offline").arg(nDepth);
        else if (nDepth == 0)
            return tr("0/unconfirmed, %1").arg((wtx.InMempool() ? tr("in memory pool") : tr("not in memory pool"))) + (wtx.isAbandoned() ? ", "+tr("abandoned") : "");
        else if (nDepth < 6)
            return tr("%1/unconfirmed").arg(nDepth);
        else
            return tr("%1 confirmations").arg(nDepth);
    }
}

QString TransactionDesc::toHTML(CWallet *wallet, CWalletTx &wtx, TransactionRecord *rec, int unit)
{
    QString strHTML;

    LOCK2(cs_main, wallet->cs_wallet);
    strHTML.reserve(4000);
    strHTML += "<html><font face='verdana, arial, helvetica, sans-serif'>";

    int64_t nTime = wtx.GetTxTime();
    CAmount nCredit = wtx.GetCredit(ISMINE_ALL);
    CAmount nDebit = wtx.GetDebit(ISMINE_ALL);
    CAmount nNet = nCredit - nDebit;

    strHTML += "<b>" + tr("Status") + ":</b> " + FormatTxStatus(wtx);
    int nRequests = wtx.GetRequestCount();
    if (nRequests != -1)
    {
        if (nRequests == 0)
            strHTML += tr(", has not been successfully broadcast yet");
        else if (nRequests > 0)
            strHTML += tr(", broadcast through %n node(s)", "", nRequests);
    }
    strHTML += "<br>";

    strHTML += "<b>" + tr("Date") + ":</b> " + (nTime ? GUIUtil::dateTimeStr(nTime) : "") + "<br>";

    //
    // From
    //
    if (wtx.IsCoinBase())
    {
        strHTML += "<b>" + tr("Source") + ":</b> " + tr("Generated") + "<br>";
    }
    else if (wtx.mapValue.count("from") && !wtx.mapValue["from"].empty())
    {
        // Online transaction
        strHTML += "<b>" + tr("From") + ":</b> " + GUIUtil::HtmlEscape(wtx.mapValue["from"]) + "<br>";
    }
    else
    {
        // Offline transaction
        if (nNet > 0)
        {
            // Credit
            if (CBitcoinAddress(rec->address).IsValid())
            {
                CTxDestination address = CBitcoinAddress(rec->address).Get();
                if (wallet->mapAddressBook.count(address))
                {
                    strHTML += "<b>" + tr("From") + ":</b> " + tr("unknown") + "<br>";
                    strHTML += "<b>" + tr("To") + ":</b> ";
                    strHTML += GUIUtil::HtmlEscape(rec->address);
                    QString addressOwned = (::IsMine(*wallet, address) == ISMINE_SPENDABLE) ? tr("own address") : tr("watch-only");
                    if (!wallet->mapAddressBook[address].name.empty())
                        strHTML += " (" + addressOwned + ", " + tr("label") + ": " + GUIUtil::HtmlEscape(wallet->mapAddressBook[address].name) + ")";
                    else
                        strHTML += " (" + addressOwned + ")";
                    strHTML += "<br>";
                }
            }
        }
    }
<<<<<<< HEAD

    //
    // To
    //
    if (wtx.mapValue.count("to") && !wtx.mapValue["to"].empty())
    {
        // Online transaction
        std::string strAddress = wtx.mapValue["to"];
        strHTML += "<b>" + tr("To") + ":</b> ";
        CTxDestination dest = CBitcoinAddress(strAddress).Get();
        if (wallet->mapAddressBook.count(dest) && !wallet->mapAddressBook[dest].name.empty())
            strHTML += GUIUtil::HtmlEscape(wallet->mapAddressBook[dest].name) + " ";
        strHTML += GUIUtil::HtmlEscape(strAddress) + "<br>";
    }

    //
=======

    //
    // To
    //
    if (wtx.mapValue.count("to") && !wtx.mapValue["to"].empty())
    {
        // Online transaction
        std::string strAddress = wtx.mapValue["to"];
        strHTML += "<b>" + tr("To") + ":</b> ";
        CTxDestination dest = CBitcoinAddress(strAddress).Get();
        if (wallet->mapAddressBook.count(dest) && !wallet->mapAddressBook[dest].name.empty())
            strHTML += GUIUtil::HtmlEscape(wallet->mapAddressBook[dest].name) + " ";
        strHTML += GUIUtil::HtmlEscape(strAddress) + "<br>";
    }

    //
>>>>>>> fc073561
    // Amount
    //
    if (wtx.IsCoinBase() && nCredit == 0)
    {
        //
        // Coinbase
        //
        CAmount nUnmatured = 0;
<<<<<<< HEAD
        BOOST_FOREACH(const CTxOut& txout, wtx.vout)
=======
        BOOST_FOREACH(const CTxOut& txout, wtx.tx->vout)
>>>>>>> fc073561
            nUnmatured += wallet->GetCredit(txout, ISMINE_ALL);
        strHTML += "<b>" + tr("Credit") + ":</b> ";
        if (wtx.IsInMainChain())
            strHTML += BitcoinUnits::formatHtmlWithUnit(unit, nUnmatured)+ " (" + tr("matures in %n more block(s)", "", wtx.GetBlocksToMaturity()) + ")";
        else
            strHTML += "(" + tr("not accepted") + ")";
        strHTML += "<br>";
    }
    else if (nNet > 0)
    {
        //
        // Credit
        //
        strHTML += "<b>" + tr("Credit") + ":</b> " + BitcoinUnits::formatHtmlWithUnit(unit, nNet) + "<br>";
    }
    else
    {
        isminetype fAllFromMe = ISMINE_SPENDABLE;
<<<<<<< HEAD
        BOOST_FOREACH(const CTxIn& txin, wtx.vin)
=======
        BOOST_FOREACH(const CTxIn& txin, wtx.tx->vin)
>>>>>>> fc073561
        {
            isminetype mine = wallet->IsMine(txin);
            if(fAllFromMe > mine) fAllFromMe = mine;
        }

        isminetype fAllToMe = ISMINE_SPENDABLE;
<<<<<<< HEAD
        BOOST_FOREACH(const CTxOut& txout, wtx.vout)
=======
        BOOST_FOREACH(const CTxOut& txout, wtx.tx->vout)
>>>>>>> fc073561
        {
            isminetype mine = wallet->IsMine(txout);
            if(fAllToMe > mine) fAllToMe = mine;
        }
<<<<<<< HEAD

        if (fAllFromMe)
        {
            if(fAllFromMe == ISMINE_WATCH_ONLY)
                strHTML += "<b>" + tr("From") + ":</b> " + tr("watch-only") + "<br>";

            //
            // Debit
            //
            BOOST_FOREACH(const CTxOut& txout, wtx.vout)
=======

        if (fAllFromMe)
        {
            if(fAllFromMe & ISMINE_WATCH_ONLY)
                strHTML += "<b>" + tr("From") + ":</b> " + tr("watch-only") + "<br>";

            //
            // Debit
            //
            BOOST_FOREACH(const CTxOut& txout, wtx.tx->vout)
>>>>>>> fc073561
            {
                // Ignore change
                isminetype toSelf = wallet->IsMine(txout);
                if ((toSelf == ISMINE_SPENDABLE) && (fAllFromMe == ISMINE_SPENDABLE))
                    continue;

                if (!wtx.mapValue.count("to") || wtx.mapValue["to"].empty())
                {
                    // Offline transaction
                    CTxDestination address;
                    if (ExtractDestination(txout.scriptPubKey, address))
                    {
                        strHTML += "<b>" + tr("To") + ":</b> ";
                        if (wallet->mapAddressBook.count(address) && !wallet->mapAddressBook[address].name.empty())
                            strHTML += GUIUtil::HtmlEscape(wallet->mapAddressBook[address].name) + " ";
                        strHTML += GUIUtil::HtmlEscape(CBitcoinAddress(address).ToString());
                        if(toSelf == ISMINE_SPENDABLE)
                            strHTML += " (own address)";
<<<<<<< HEAD
                        else if(toSelf == ISMINE_WATCH_ONLY)
=======
                        else if(toSelf & ISMINE_WATCH_ONLY)
>>>>>>> fc073561
                            strHTML += " (watch-only)";
                        strHTML += "<br>";
                    }
                }

                strHTML += "<b>" + tr("Debit") + ":</b> " + BitcoinUnits::formatHtmlWithUnit(unit, -txout.nValue) + "<br>";
                if(toSelf)
                    strHTML += "<b>" + tr("Credit") + ":</b> " + BitcoinUnits::formatHtmlWithUnit(unit, txout.nValue) + "<br>";
            }

            if (fAllToMe)
            {
                // Payment to self
                CAmount nChange = wtx.GetChange();
                CAmount nValue = nCredit - nChange;
                strHTML += "<b>" + tr("Total debit") + ":</b> " + BitcoinUnits::formatHtmlWithUnit(unit, -nValue) + "<br>";
                strHTML += "<b>" + tr("Total credit") + ":</b> " + BitcoinUnits::formatHtmlWithUnit(unit, nValue) + "<br>";
            }

<<<<<<< HEAD
            CAmount nTxFee = nDebit - wtx.GetValueOut();
            if (nTxFee > 0)
                strHTML += "<b>" + tr("Transaction fee") + ":</b> " + BitcoinUnits::formatHtmlWithUnit(unit, -nTxFee) + "<br>";
        }
        else
        {
            //
            // Mixed debit transaction
            //
            BOOST_FOREACH(const CTxIn& txin, wtx.vin)
                if (wallet->IsMine(txin))
                    strHTML += "<b>" + tr("Debit") + ":</b> " + BitcoinUnits::formatHtmlWithUnit(unit, -wallet->GetDebit(txin, ISMINE_ALL)) + "<br>";
            BOOST_FOREACH(const CTxOut& txout, wtx.vout)
                if (wallet->IsMine(txout))
                    strHTML += "<b>" + tr("Credit") + ":</b> " + BitcoinUnits::formatHtmlWithUnit(unit, wallet->GetCredit(txout, ISMINE_ALL)) + "<br>";
        }
=======
            CAmount nTxFee = nDebit - wtx.tx->GetValueOut();
            if (nTxFee > 0)
                strHTML += "<b>" + tr("Transaction fee") + ":</b> " + BitcoinUnits::formatHtmlWithUnit(unit, -nTxFee) + "<br>";
        }
        else
        {
            //
            // Mixed debit transaction
            //
            BOOST_FOREACH(const CTxIn& txin, wtx.tx->vin)
                if (wallet->IsMine(txin))
                    strHTML += "<b>" + tr("Debit") + ":</b> " + BitcoinUnits::formatHtmlWithUnit(unit, -wallet->GetDebit(txin, ISMINE_ALL)) + "<br>";
            BOOST_FOREACH(const CTxOut& txout, wtx.tx->vout)
                if (wallet->IsMine(txout))
                    strHTML += "<b>" + tr("Credit") + ":</b> " + BitcoinUnits::formatHtmlWithUnit(unit, wallet->GetCredit(txout, ISMINE_ALL)) + "<br>";
        }
>>>>>>> fc073561
    }

    strHTML += "<b>" + tr("Net amount") + ":</b> " + BitcoinUnits::formatHtmlWithUnit(unit, nNet, true) + "<br>";

    //
    // Message
    //
    if (wtx.mapValue.count("message") && !wtx.mapValue["message"].empty())
        strHTML += "<br><b>" + tr("Message") + ":</b><br>" + GUIUtil::HtmlEscape(wtx.mapValue["message"], true) + "<br>";
    if (wtx.mapValue.count("comment") && !wtx.mapValue["comment"].empty())
        strHTML += "<br><b>" + tr("Comment") + ":</b><br>" + GUIUtil::HtmlEscape(wtx.mapValue["comment"], true) + "<br>";

<<<<<<< HEAD
    strHTML += "<b>" + tr("Transaction ID") + ":</b> " + TransactionRecord::formatSubTxId(wtx.GetHash(), rec->idx) + "<br>";

    // Message from normal bitcoin:URI (bitcoin:123...?message=example)
    Q_FOREACH (const PAIRTYPE(string, string)& r, wtx.vOrderForm)
=======
    strHTML += "<b>" + tr("Transaction ID") + ":</b> " + rec->getTxID() + "<br>";
    strHTML += "<b>" + tr("Transaction total size") + ":</b> " + QString::number(wtx.tx->GetTotalSize()) + " bytes<br>";
    strHTML += "<b>" + tr("Output index") + ":</b> " + QString::number(rec->getOutputIndex()) + "<br>";

    // Message from normal bitcoin:URI (bitcoin:123...?message=example)
    Q_FOREACH (const PAIRTYPE(std::string, std::string)& r, wtx.vOrderForm)
>>>>>>> fc073561
        if (r.first == "Message")
            strHTML += "<br><b>" + tr("Message") + ":</b><br>" + GUIUtil::HtmlEscape(r.second, true) + "<br>";

    //
    // PaymentRequest info:
    //
<<<<<<< HEAD
    Q_FOREACH (const PAIRTYPE(string, string)& r, wtx.vOrderForm)
=======
    Q_FOREACH (const PAIRTYPE(std::string, std::string)& r, wtx.vOrderForm)
>>>>>>> fc073561
    {
        if (r.first == "PaymentRequest")
        {
            PaymentRequestPlus req;
            req.parse(QByteArray::fromRawData(r.second.data(), r.second.size()));
            QString merchant;
            if (req.getMerchant(PaymentServer::getCertStore(), merchant))
                strHTML += "<b>" + tr("Merchant") + ":</b> " + GUIUtil::HtmlEscape(merchant) + "<br>";
        }
    }
<<<<<<< HEAD

    if (wtx.IsCoinBase())
    {
        quint32 numBlocksToMaturity = COINBASE_MATURITY +  1;
        strHTML += "<br>" + tr("Generated coins must mature %1 blocks before they can be spent. When you generated this block, it was broadcast to the network to be added to the block chain. If it fails to get into the chain, its state will change to \"not accepted\" and it won't be spendable. This may occasionally happen if another node generates a block within a few seconds of yours.").arg(QString::number(numBlocksToMaturity)) + "<br>";
    }

    //
    // Debug view
    //
    if (fDebug)
    {
        strHTML += "<hr><br>" + tr("Debug information") + "<br><br>";
        BOOST_FOREACH(const CTxIn& txin, wtx.vin)
            if(wallet->IsMine(txin))
                strHTML += "<b>" + tr("Debit") + ":</b> " + BitcoinUnits::formatHtmlWithUnit(unit, -wallet->GetDebit(txin, ISMINE_ALL)) + "<br>";
        BOOST_FOREACH(const CTxOut& txout, wtx.vout)
            if(wallet->IsMine(txout))
                strHTML += "<b>" + tr("Credit") + ":</b> " + BitcoinUnits::formatHtmlWithUnit(unit, wallet->GetCredit(txout, ISMINE_ALL)) + "<br>";

        strHTML += "<br><b>" + tr("Transaction") + ":</b><br>";
        strHTML += GUIUtil::HtmlEscape(wtx.ToString(), true);
=======

    if (wtx.IsCoinBase())
    {
        quint32 numBlocksToMaturity = COINBASE_MATURITY +  1;
        strHTML += "<br>" + tr("Generated coins must mature %1 blocks before they can be spent. When you generated this block, it was broadcast to the network to be added to the block chain. If it fails to get into the chain, its state will change to \"not accepted\" and it won't be spendable. This may occasionally happen if another node generates a block within a few seconds of yours.").arg(QString::number(numBlocksToMaturity)) + "<br>";
    }

    //
    // Debug view
    //
    if (fDebug)
    {
        strHTML += "<hr><br>" + tr("Debug information") + "<br><br>";
        BOOST_FOREACH(const CTxIn& txin, wtx.tx->vin)
            if(wallet->IsMine(txin))
                strHTML += "<b>" + tr("Debit") + ":</b> " + BitcoinUnits::formatHtmlWithUnit(unit, -wallet->GetDebit(txin, ISMINE_ALL)) + "<br>";
        BOOST_FOREACH(const CTxOut& txout, wtx.tx->vout)
            if(wallet->IsMine(txout))
                strHTML += "<b>" + tr("Credit") + ":</b> " + BitcoinUnits::formatHtmlWithUnit(unit, wallet->GetCredit(txout, ISMINE_ALL)) + "<br>";

        strHTML += "<br><b>" + tr("Transaction") + ":</b><br>";
        strHTML += GUIUtil::HtmlEscape(wtx.tx->ToString(), true);
>>>>>>> fc073561

        strHTML += "<br><b>" + tr("Inputs") + ":</b>";
        strHTML += "<ul>";

<<<<<<< HEAD
        BOOST_FOREACH(const CTxIn& txin, wtx.vin)
=======
        BOOST_FOREACH(const CTxIn& txin, wtx.tx->vin)
>>>>>>> fc073561
        {
            COutPoint prevout = txin.prevout;

            CCoins prev;
            if(pcoinsTip->GetCoins(prevout.hash, prev))
            {
                if (prevout.n < prev.vout.size())
                {
                    strHTML += "<li>";
                    const CTxOut &vout = prev.vout[prevout.n];
                    CTxDestination address;
                    if (ExtractDestination(vout.scriptPubKey, address))
                    {
                        if (wallet->mapAddressBook.count(address) && !wallet->mapAddressBook[address].name.empty())
                            strHTML += GUIUtil::HtmlEscape(wallet->mapAddressBook[address].name) + " ";
                        strHTML += QString::fromStdString(CBitcoinAddress(address).ToString());
                    }
                    strHTML = strHTML + " " + tr("Amount") + "=" + BitcoinUnits::formatHtmlWithUnit(unit, vout.nValue);
                    strHTML = strHTML + " IsMine=" + (wallet->IsMine(vout) & ISMINE_SPENDABLE ? tr("true") : tr("false")) + "</li>";
                    strHTML = strHTML + " IsWatchOnly=" + (wallet->IsMine(vout) & ISMINE_WATCH_ONLY ? tr("true") : tr("false")) + "</li>";
                }
            }
        }

        strHTML += "</ul>";
    }

    strHTML += "</font></html>";
    return strHTML;
}<|MERGE_RESOLUTION|>--- conflicted
+++ resolved
@@ -1,8 +1,4 @@
-<<<<<<< HEAD
-// Copyright (c) 2011-2014 The Bitcoin Core developers
-=======
 // Copyright (c) 2011-2016 The Bitcoin Core developers
->>>>>>> fc073561
 // Distributed under the MIT software license, see the accompanying
 // file COPYING or http://www.opensource.org/licenses/mit-license.php.
 
@@ -15,11 +11,7 @@
 
 #include "base58.h"
 #include "consensus/consensus.h"
-<<<<<<< HEAD
-#include "main.h"
-=======
 #include "validation.h"
->>>>>>> fc073561
 #include "script/script.h"
 #include "timedata.h"
 #include "util.h"
@@ -29,20 +21,13 @@
 #include <stdint.h>
 #include <string>
 
-using namespace std;
-
 QString TransactionDesc::FormatTxStatus(const CWalletTx& wtx)
 {
     AssertLockHeld(cs_main);
     if (!CheckFinalTx(wtx))
     {
-<<<<<<< HEAD
-        if (wtx.nLockTime < LOCKTIME_THRESHOLD)
-            return tr("Open for %n more block(s)", "", wtx.nLockTime - chainActive.Height());
-=======
         if (wtx.tx->nLockTime < LOCKTIME_THRESHOLD)
             return tr("Open for %n more block(s)", "", wtx.tx->nLockTime - chainActive.Height());
->>>>>>> fc073561
         else
             return tr("Open until %1").arg(GUIUtil::dateTimeStr(wtx.tx->nLockTime));
     }
@@ -50,11 +35,7 @@
     {
         int nDepth = wtx.GetDepthInMainChain();
         if (nDepth < 0)
-<<<<<<< HEAD
-            return tr("conflicted");
-=======
             return tr("conflicted with a transaction with %1 confirmations").arg(-nDepth);
->>>>>>> fc073561
         else if (GetAdjustedTime() - wtx.nTimeReceived > 2 * 60 && wtx.GetRequestCount() == 0)
             return tr("%1/offline").arg(nDepth);
         else if (nDepth == 0)
@@ -128,7 +109,6 @@
             }
         }
     }
-<<<<<<< HEAD
 
     //
     // To
@@ -145,24 +125,6 @@
     }
 
     //
-=======
-
-    //
-    // To
-    //
-    if (wtx.mapValue.count("to") && !wtx.mapValue["to"].empty())
-    {
-        // Online transaction
-        std::string strAddress = wtx.mapValue["to"];
-        strHTML += "<b>" + tr("To") + ":</b> ";
-        CTxDestination dest = CBitcoinAddress(strAddress).Get();
-        if (wallet->mapAddressBook.count(dest) && !wallet->mapAddressBook[dest].name.empty())
-            strHTML += GUIUtil::HtmlEscape(wallet->mapAddressBook[dest].name) + " ";
-        strHTML += GUIUtil::HtmlEscape(strAddress) + "<br>";
-    }
-
-    //
->>>>>>> fc073561
     // Amount
     //
     if (wtx.IsCoinBase() && nCredit == 0)
@@ -171,11 +133,7 @@
         // Coinbase
         //
         CAmount nUnmatured = 0;
-<<<<<<< HEAD
-        BOOST_FOREACH(const CTxOut& txout, wtx.vout)
-=======
         BOOST_FOREACH(const CTxOut& txout, wtx.tx->vout)
->>>>>>> fc073561
             nUnmatured += wallet->GetCredit(txout, ISMINE_ALL);
         strHTML += "<b>" + tr("Credit") + ":</b> ";
         if (wtx.IsInMainChain())
@@ -194,38 +152,18 @@
     else
     {
         isminetype fAllFromMe = ISMINE_SPENDABLE;
-<<<<<<< HEAD
-        BOOST_FOREACH(const CTxIn& txin, wtx.vin)
-=======
         BOOST_FOREACH(const CTxIn& txin, wtx.tx->vin)
->>>>>>> fc073561
         {
             isminetype mine = wallet->IsMine(txin);
             if(fAllFromMe > mine) fAllFromMe = mine;
         }
 
         isminetype fAllToMe = ISMINE_SPENDABLE;
-<<<<<<< HEAD
-        BOOST_FOREACH(const CTxOut& txout, wtx.vout)
-=======
         BOOST_FOREACH(const CTxOut& txout, wtx.tx->vout)
->>>>>>> fc073561
         {
             isminetype mine = wallet->IsMine(txout);
             if(fAllToMe > mine) fAllToMe = mine;
         }
-<<<<<<< HEAD
-
-        if (fAllFromMe)
-        {
-            if(fAllFromMe == ISMINE_WATCH_ONLY)
-                strHTML += "<b>" + tr("From") + ":</b> " + tr("watch-only") + "<br>";
-
-            //
-            // Debit
-            //
-            BOOST_FOREACH(const CTxOut& txout, wtx.vout)
-=======
 
         if (fAllFromMe)
         {
@@ -236,7 +174,6 @@
             // Debit
             //
             BOOST_FOREACH(const CTxOut& txout, wtx.tx->vout)
->>>>>>> fc073561
             {
                 // Ignore change
                 isminetype toSelf = wallet->IsMine(txout);
@@ -255,11 +192,7 @@
                         strHTML += GUIUtil::HtmlEscape(CBitcoinAddress(address).ToString());
                         if(toSelf == ISMINE_SPENDABLE)
                             strHTML += " (own address)";
-<<<<<<< HEAD
-                        else if(toSelf == ISMINE_WATCH_ONLY)
-=======
                         else if(toSelf & ISMINE_WATCH_ONLY)
->>>>>>> fc073561
                             strHTML += " (watch-only)";
                         strHTML += "<br>";
                     }
@@ -279,24 +212,6 @@
                 strHTML += "<b>" + tr("Total credit") + ":</b> " + BitcoinUnits::formatHtmlWithUnit(unit, nValue) + "<br>";
             }
 
-<<<<<<< HEAD
-            CAmount nTxFee = nDebit - wtx.GetValueOut();
-            if (nTxFee > 0)
-                strHTML += "<b>" + tr("Transaction fee") + ":</b> " + BitcoinUnits::formatHtmlWithUnit(unit, -nTxFee) + "<br>";
-        }
-        else
-        {
-            //
-            // Mixed debit transaction
-            //
-            BOOST_FOREACH(const CTxIn& txin, wtx.vin)
-                if (wallet->IsMine(txin))
-                    strHTML += "<b>" + tr("Debit") + ":</b> " + BitcoinUnits::formatHtmlWithUnit(unit, -wallet->GetDebit(txin, ISMINE_ALL)) + "<br>";
-            BOOST_FOREACH(const CTxOut& txout, wtx.vout)
-                if (wallet->IsMine(txout))
-                    strHTML += "<b>" + tr("Credit") + ":</b> " + BitcoinUnits::formatHtmlWithUnit(unit, wallet->GetCredit(txout, ISMINE_ALL)) + "<br>";
-        }
-=======
             CAmount nTxFee = nDebit - wtx.tx->GetValueOut();
             if (nTxFee > 0)
                 strHTML += "<b>" + tr("Transaction fee") + ":</b> " + BitcoinUnits::formatHtmlWithUnit(unit, -nTxFee) + "<br>";
@@ -313,7 +228,6 @@
                 if (wallet->IsMine(txout))
                     strHTML += "<b>" + tr("Credit") + ":</b> " + BitcoinUnits::formatHtmlWithUnit(unit, wallet->GetCredit(txout, ISMINE_ALL)) + "<br>";
         }
->>>>>>> fc073561
     }
 
     strHTML += "<b>" + tr("Net amount") + ":</b> " + BitcoinUnits::formatHtmlWithUnit(unit, nNet, true) + "<br>";
@@ -326,30 +240,19 @@
     if (wtx.mapValue.count("comment") && !wtx.mapValue["comment"].empty())
         strHTML += "<br><b>" + tr("Comment") + ":</b><br>" + GUIUtil::HtmlEscape(wtx.mapValue["comment"], true) + "<br>";
 
-<<<<<<< HEAD
-    strHTML += "<b>" + tr("Transaction ID") + ":</b> " + TransactionRecord::formatSubTxId(wtx.GetHash(), rec->idx) + "<br>";
-
-    // Message from normal bitcoin:URI (bitcoin:123...?message=example)
-    Q_FOREACH (const PAIRTYPE(string, string)& r, wtx.vOrderForm)
-=======
     strHTML += "<b>" + tr("Transaction ID") + ":</b> " + rec->getTxID() + "<br>";
     strHTML += "<b>" + tr("Transaction total size") + ":</b> " + QString::number(wtx.tx->GetTotalSize()) + " bytes<br>";
     strHTML += "<b>" + tr("Output index") + ":</b> " + QString::number(rec->getOutputIndex()) + "<br>";
 
     // Message from normal bitcoin:URI (bitcoin:123...?message=example)
     Q_FOREACH (const PAIRTYPE(std::string, std::string)& r, wtx.vOrderForm)
->>>>>>> fc073561
         if (r.first == "Message")
             strHTML += "<br><b>" + tr("Message") + ":</b><br>" + GUIUtil::HtmlEscape(r.second, true) + "<br>";
 
     //
     // PaymentRequest info:
     //
-<<<<<<< HEAD
-    Q_FOREACH (const PAIRTYPE(string, string)& r, wtx.vOrderForm)
-=======
     Q_FOREACH (const PAIRTYPE(std::string, std::string)& r, wtx.vOrderForm)
->>>>>>> fc073561
     {
         if (r.first == "PaymentRequest")
         {
@@ -360,30 +263,6 @@
                 strHTML += "<b>" + tr("Merchant") + ":</b> " + GUIUtil::HtmlEscape(merchant) + "<br>";
         }
     }
-<<<<<<< HEAD
-
-    if (wtx.IsCoinBase())
-    {
-        quint32 numBlocksToMaturity = COINBASE_MATURITY +  1;
-        strHTML += "<br>" + tr("Generated coins must mature %1 blocks before they can be spent. When you generated this block, it was broadcast to the network to be added to the block chain. If it fails to get into the chain, its state will change to \"not accepted\" and it won't be spendable. This may occasionally happen if another node generates a block within a few seconds of yours.").arg(QString::number(numBlocksToMaturity)) + "<br>";
-    }
-
-    //
-    // Debug view
-    //
-    if (fDebug)
-    {
-        strHTML += "<hr><br>" + tr("Debug information") + "<br><br>";
-        BOOST_FOREACH(const CTxIn& txin, wtx.vin)
-            if(wallet->IsMine(txin))
-                strHTML += "<b>" + tr("Debit") + ":</b> " + BitcoinUnits::formatHtmlWithUnit(unit, -wallet->GetDebit(txin, ISMINE_ALL)) + "<br>";
-        BOOST_FOREACH(const CTxOut& txout, wtx.vout)
-            if(wallet->IsMine(txout))
-                strHTML += "<b>" + tr("Credit") + ":</b> " + BitcoinUnits::formatHtmlWithUnit(unit, wallet->GetCredit(txout, ISMINE_ALL)) + "<br>";
-
-        strHTML += "<br><b>" + tr("Transaction") + ":</b><br>";
-        strHTML += GUIUtil::HtmlEscape(wtx.ToString(), true);
-=======
 
     if (wtx.IsCoinBase())
     {
@@ -406,16 +285,11 @@
 
         strHTML += "<br><b>" + tr("Transaction") + ":</b><br>";
         strHTML += GUIUtil::HtmlEscape(wtx.tx->ToString(), true);
->>>>>>> fc073561
 
         strHTML += "<br><b>" + tr("Inputs") + ":</b>";
         strHTML += "<ul>";
 
-<<<<<<< HEAD
-        BOOST_FOREACH(const CTxIn& txin, wtx.vin)
-=======
         BOOST_FOREACH(const CTxIn& txin, wtx.tx->vin)
->>>>>>> fc073561
         {
             COutPoint prevout = txin.prevout;
 
