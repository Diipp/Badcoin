<<<<<<< HEAD
// Copyright (c) 2011-2015 The Bitcoin Core developers
=======
// Copyright (c) 2011-2016 The Bitcoin Core developers
>>>>>>> f2a96e7d
// Distributed under the MIT software license, see the accompanying
// file COPYING or http://www.opensource.org/licenses/mit-license.php.

#include "coincontroldialog.h"
#include "ui_coincontroldialog.h"

#include "addresstablemodel.h"
#include "bitcoinunits.h"
#include "guiutil.h"
#include "optionsmodel.h"
#include "platformstyle.h"
#include "txmempool.h"
#include "walletmodel.h"

#include "wallet/coincontrol.h"
#include "init.h"
#include "policy/policy.h"
#include "validation.h" // For mempool
#include "wallet/wallet.h"

#include <boost/assign/list_of.hpp> // for 'map_list_of()'

#include <QApplication>
#include <QCheckBox>
#include <QCursor>
#include <QDialogButtonBox>
#include <QFlags>
#include <QIcon>
#include <QSettings>
#include <QString>
#include <QTreeWidget>
#include <QTreeWidgetItem>

QList<CAmount> CoinControlDialog::payAmounts;
CCoinControl* CoinControlDialog::coinControl = new CCoinControl();
bool CoinControlDialog::fSubtractFeeFromAmount = false;

bool CCoinControlWidgetItem::operator<(const QTreeWidgetItem &other) const {
    int column = treeWidget()->sortColumn();
    if (column == CoinControlDialog::COLUMN_AMOUNT || column == CoinControlDialog::COLUMN_DATE || column == CoinControlDialog::COLUMN_CONFIRMATIONS)
        return data(column, Qt::UserRole).toLongLong() < other.data(column, Qt::UserRole).toLongLong();
    return QTreeWidgetItem::operator<(other);
}

CoinControlDialog::CoinControlDialog(const PlatformStyle *_platformStyle, QWidget *parent) :
    QDialog(parent),
    ui(new Ui::CoinControlDialog),
    model(0),
    platformStyle(_platformStyle)
{
    ui->setupUi(this);

    // context menu actions
    QAction *copyAddressAction = new QAction(tr("Copy address"), this);
    QAction *copyLabelAction = new QAction(tr("Copy label"), this);
    QAction *copyAmountAction = new QAction(tr("Copy amount"), this);
             copyTransactionHashAction = new QAction(tr("Copy transaction ID"), this);  // we need to enable/disable this
             lockAction = new QAction(tr("Lock unspent"), this);                        // we need to enable/disable this
             unlockAction = new QAction(tr("Unlock unspent"), this);                    // we need to enable/disable this

    // context menu
    contextMenu = new QMenu(this);
    contextMenu->addAction(copyAddressAction);
    contextMenu->addAction(copyLabelAction);
    contextMenu->addAction(copyAmountAction);
    contextMenu->addAction(copyTransactionHashAction);
    contextMenu->addSeparator();
    contextMenu->addAction(lockAction);
    contextMenu->addAction(unlockAction);

    // context menu signals
    connect(ui->treeWidget, SIGNAL(customContextMenuRequested(QPoint)), this, SLOT(showMenu(QPoint)));
    connect(copyAddressAction, SIGNAL(triggered()), this, SLOT(copyAddress()));
    connect(copyLabelAction, SIGNAL(triggered()), this, SLOT(copyLabel()));
    connect(copyAmountAction, SIGNAL(triggered()), this, SLOT(copyAmount()));
    connect(copyTransactionHashAction, SIGNAL(triggered()), this, SLOT(copyTransactionHash()));
    connect(lockAction, SIGNAL(triggered()), this, SLOT(lockCoin()));
    connect(unlockAction, SIGNAL(triggered()), this, SLOT(unlockCoin()));

    // clipboard actions
    QAction *clipboardQuantityAction = new QAction(tr("Copy quantity"), this);
    QAction *clipboardAmountAction = new QAction(tr("Copy amount"), this);
    QAction *clipboardFeeAction = new QAction(tr("Copy fee"), this);
    QAction *clipboardAfterFeeAction = new QAction(tr("Copy after fee"), this);
    QAction *clipboardBytesAction = new QAction(tr("Copy bytes"), this);
    QAction *clipboardLowOutputAction = new QAction(tr("Copy dust"), this);
    QAction *clipboardChangeAction = new QAction(tr("Copy change"), this);

    connect(clipboardQuantityAction, SIGNAL(triggered()), this, SLOT(clipboardQuantity()));
    connect(clipboardAmountAction, SIGNAL(triggered()), this, SLOT(clipboardAmount()));
    connect(clipboardFeeAction, SIGNAL(triggered()), this, SLOT(clipboardFee()));
    connect(clipboardAfterFeeAction, SIGNAL(triggered()), this, SLOT(clipboardAfterFee()));
    connect(clipboardBytesAction, SIGNAL(triggered()), this, SLOT(clipboardBytes()));
    connect(clipboardLowOutputAction, SIGNAL(triggered()), this, SLOT(clipboardLowOutput()));
    connect(clipboardChangeAction, SIGNAL(triggered()), this, SLOT(clipboardChange()));

    ui->labelCoinControlQuantity->addAction(clipboardQuantityAction);
    ui->labelCoinControlAmount->addAction(clipboardAmountAction);
    ui->labelCoinControlFee->addAction(clipboardFeeAction);
    ui->labelCoinControlAfterFee->addAction(clipboardAfterFeeAction);
    ui->labelCoinControlBytes->addAction(clipboardBytesAction);
    ui->labelCoinControlLowOutput->addAction(clipboardLowOutputAction);
    ui->labelCoinControlChange->addAction(clipboardChangeAction);

    // toggle tree/list mode
    connect(ui->radioTreeMode, SIGNAL(toggled(bool)), this, SLOT(radioTreeMode(bool)));
    connect(ui->radioListMode, SIGNAL(toggled(bool)), this, SLOT(radioListMode(bool)));

    // click on checkbox
    connect(ui->treeWidget, SIGNAL(itemChanged(QTreeWidgetItem*, int)), this, SLOT(viewItemChanged(QTreeWidgetItem*, int)));

    // click on header
#if QT_VERSION < 0x050000
    ui->treeWidget->header()->setClickable(true);
#else
    ui->treeWidget->header()->setSectionsClickable(true);
#endif
    connect(ui->treeWidget->header(), SIGNAL(sectionClicked(int)), this, SLOT(headerSectionClicked(int)));

    // ok button
    connect(ui->buttonBox, SIGNAL(clicked( QAbstractButton*)), this, SLOT(buttonBoxClicked(QAbstractButton*)));

    // (un)select all
    connect(ui->pushButtonSelectAll, SIGNAL(clicked()), this, SLOT(buttonSelectAllClicked()));

    // change coin control first column label due Qt4 bug.
    // see https://github.com/bitcoin/bitcoin/issues/5716
    ui->treeWidget->headerItem()->setText(COLUMN_CHECKBOX, QString());

    ui->treeWidget->setColumnWidth(COLUMN_CHECKBOX, 84);
    ui->treeWidget->setColumnWidth(COLUMN_AMOUNT, 110);
    ui->treeWidget->setColumnWidth(COLUMN_LABEL, 190);
    ui->treeWidget->setColumnWidth(COLUMN_ADDRESS, 320);
    ui->treeWidget->setColumnWidth(COLUMN_DATE, 130);
    ui->treeWidget->setColumnWidth(COLUMN_CONFIRMATIONS, 110);
    ui->treeWidget->setColumnHidden(COLUMN_TXHASH, true);         // store transaction hash in this column, but don't show it
    ui->treeWidget->setColumnHidden(COLUMN_VOUT_INDEX, true);     // store vout index in this column, but don't show it

    // default view is sorted by amount desc
    sortView(COLUMN_AMOUNT, Qt::DescendingOrder);

    // restore list mode and sortorder as a convenience feature
    QSettings settings;
    if (settings.contains("nCoinControlMode") && !settings.value("nCoinControlMode").toBool())
        ui->radioTreeMode->click();
    if (settings.contains("nCoinControlSortColumn") && settings.contains("nCoinControlSortOrder"))
        sortView(settings.value("nCoinControlSortColumn").toInt(), ((Qt::SortOrder)settings.value("nCoinControlSortOrder").toInt()));
}

CoinControlDialog::~CoinControlDialog()
{
    QSettings settings;
    settings.setValue("nCoinControlMode", ui->radioListMode->isChecked());
    settings.setValue("nCoinControlSortColumn", sortColumn);
    settings.setValue("nCoinControlSortOrder", (int)sortOrder);

    delete ui;
}

void CoinControlDialog::setModel(WalletModel *_model)
{
    this->model = _model;

    if(_model && _model->getOptionsModel() && _model->getAddressTableModel())
    {
        updateView();
        updateLabelLocked();
        CoinControlDialog::updateLabels(_model, this);
    }
}

// ok button
void CoinControlDialog::buttonBoxClicked(QAbstractButton* button)
{
    if (ui->buttonBox->buttonRole(button) == QDialogButtonBox::AcceptRole)
        done(QDialog::Accepted); // closes the dialog
}

// (un)select all
void CoinControlDialog::buttonSelectAllClicked()
{
    Qt::CheckState state = Qt::Checked;
    for (int i = 0; i < ui->treeWidget->topLevelItemCount(); i++)
    {
        if (ui->treeWidget->topLevelItem(i)->checkState(COLUMN_CHECKBOX) != Qt::Unchecked)
        {
            state = Qt::Unchecked;
            break;
        }
    }
    ui->treeWidget->setEnabled(false);
    for (int i = 0; i < ui->treeWidget->topLevelItemCount(); i++)
            if (ui->treeWidget->topLevelItem(i)->checkState(COLUMN_CHECKBOX) != state)
                ui->treeWidget->topLevelItem(i)->setCheckState(COLUMN_CHECKBOX, state);
    ui->treeWidget->setEnabled(true);
    if (state == Qt::Unchecked)
        coinControl->UnSelectAll(); // just to be sure
    CoinControlDialog::updateLabels(model, this);
}

// context menu
void CoinControlDialog::showMenu(const QPoint &point)
{
    QTreeWidgetItem *item = ui->treeWidget->itemAt(point);
    if(item)
    {
        contextMenuItem = item;

        // disable some items (like Copy Transaction ID, lock, unlock) for tree roots in context menu
        if (item->text(COLUMN_TXHASH).length() == 64) // transaction hash is 64 characters (this means its a child node, so its not a parent node in tree mode)
        {
            copyTransactionHashAction->setEnabled(true);
            if (model->isLockedCoin(uint256S(item->text(COLUMN_TXHASH).toStdString()), item->text(COLUMN_VOUT_INDEX).toUInt()))
            {
                lockAction->setEnabled(false);
                unlockAction->setEnabled(true);
            }
            else
            {
                lockAction->setEnabled(true);
                unlockAction->setEnabled(false);
            }
        }
        else // this means click on parent node in tree mode -> disable all
        {
            copyTransactionHashAction->setEnabled(false);
            lockAction->setEnabled(false);
            unlockAction->setEnabled(false);
        }

        // show context menu
        contextMenu->exec(QCursor::pos());
    }
}

// context menu action: copy amount
void CoinControlDialog::copyAmount()
{
    GUIUtil::setClipboard(BitcoinUnits::removeSpaces(contextMenuItem->text(COLUMN_AMOUNT)));
}

// context menu action: copy label
void CoinControlDialog::copyLabel()
{
    if (ui->radioTreeMode->isChecked() && contextMenuItem->text(COLUMN_LABEL).length() == 0 && contextMenuItem->parent())
        GUIUtil::setClipboard(contextMenuItem->parent()->text(COLUMN_LABEL));
    else
        GUIUtil::setClipboard(contextMenuItem->text(COLUMN_LABEL));
}

// context menu action: copy address
void CoinControlDialog::copyAddress()
{
    if (ui->radioTreeMode->isChecked() && contextMenuItem->text(COLUMN_ADDRESS).length() == 0 && contextMenuItem->parent())
        GUIUtil::setClipboard(contextMenuItem->parent()->text(COLUMN_ADDRESS));
    else
        GUIUtil::setClipboard(contextMenuItem->text(COLUMN_ADDRESS));
}

// context menu action: copy transaction id
void CoinControlDialog::copyTransactionHash()
{
    GUIUtil::setClipboard(contextMenuItem->text(COLUMN_TXHASH));
}

// context menu action: lock coin
void CoinControlDialog::lockCoin()
{
    if (contextMenuItem->checkState(COLUMN_CHECKBOX) == Qt::Checked)
        contextMenuItem->setCheckState(COLUMN_CHECKBOX, Qt::Unchecked);

    COutPoint outpt(uint256S(contextMenuItem->text(COLUMN_TXHASH).toStdString()), contextMenuItem->text(COLUMN_VOUT_INDEX).toUInt());
    model->lockCoin(outpt);
    contextMenuItem->setDisabled(true);
    contextMenuItem->setIcon(COLUMN_CHECKBOX, platformStyle->SingleColorIcon(":/icons/lock_closed"));
    updateLabelLocked();
}

// context menu action: unlock coin
void CoinControlDialog::unlockCoin()
{
    COutPoint outpt(uint256S(contextMenuItem->text(COLUMN_TXHASH).toStdString()), contextMenuItem->text(COLUMN_VOUT_INDEX).toUInt());
    model->unlockCoin(outpt);
    contextMenuItem->setDisabled(false);
    contextMenuItem->setIcon(COLUMN_CHECKBOX, QIcon());
    updateLabelLocked();
}

// copy label "Quantity" to clipboard
void CoinControlDialog::clipboardQuantity()
{
    GUIUtil::setClipboard(ui->labelCoinControlQuantity->text());
}

// copy label "Amount" to clipboard
void CoinControlDialog::clipboardAmount()
{
    GUIUtil::setClipboard(ui->labelCoinControlAmount->text().left(ui->labelCoinControlAmount->text().indexOf(" ")));
}

// copy label "Fee" to clipboard
void CoinControlDialog::clipboardFee()
{
    GUIUtil::setClipboard(ui->labelCoinControlFee->text().left(ui->labelCoinControlFee->text().indexOf(" ")).replace(ASYMP_UTF8, ""));
}

// copy label "After fee" to clipboard
void CoinControlDialog::clipboardAfterFee()
{
    GUIUtil::setClipboard(ui->labelCoinControlAfterFee->text().left(ui->labelCoinControlAfterFee->text().indexOf(" ")).replace(ASYMP_UTF8, ""));
}

// copy label "Bytes" to clipboard
void CoinControlDialog::clipboardBytes()
{
    GUIUtil::setClipboard(ui->labelCoinControlBytes->text().replace(ASYMP_UTF8, ""));
}

// copy label "Dust" to clipboard
void CoinControlDialog::clipboardLowOutput()
{
    GUIUtil::setClipboard(ui->labelCoinControlLowOutput->text());
}

// copy label "Change" to clipboard
void CoinControlDialog::clipboardChange()
{
    GUIUtil::setClipboard(ui->labelCoinControlChange->text().left(ui->labelCoinControlChange->text().indexOf(" ")).replace(ASYMP_UTF8, ""));
}

// treeview: sort
void CoinControlDialog::sortView(int column, Qt::SortOrder order)
{
    sortColumn = column;
    sortOrder = order;
    ui->treeWidget->sortItems(column, order);
    ui->treeWidget->header()->setSortIndicator(sortColumn, sortOrder);
}

// treeview: clicked on header
void CoinControlDialog::headerSectionClicked(int logicalIndex)
{
    if (logicalIndex == COLUMN_CHECKBOX) // click on most left column -> do nothing
    {
        ui->treeWidget->header()->setSortIndicator(sortColumn, sortOrder);
    }
    else
    {
        if (sortColumn == logicalIndex)
            sortOrder = ((sortOrder == Qt::AscendingOrder) ? Qt::DescendingOrder : Qt::AscendingOrder);
        else
        {
            sortColumn = logicalIndex;
            sortOrder = ((sortColumn == COLUMN_LABEL || sortColumn == COLUMN_ADDRESS) ? Qt::AscendingOrder : Qt::DescendingOrder); // if label or address then default => asc, else default => desc
        }

        sortView(sortColumn, sortOrder);
    }
}

// toggle tree mode
void CoinControlDialog::radioTreeMode(bool checked)
{
    if (checked && model)
        updateView();
}

// toggle list mode
void CoinControlDialog::radioListMode(bool checked)
{
    if (checked && model)
        updateView();
}

// checkbox clicked by user
void CoinControlDialog::viewItemChanged(QTreeWidgetItem* item, int column)
{
    if (column == COLUMN_CHECKBOX && item->text(COLUMN_TXHASH).length() == 64) // transaction hash is 64 characters (this means its a child node, so its not a parent node in tree mode)
    {
        COutPoint outpt(uint256S(item->text(COLUMN_TXHASH).toStdString()), item->text(COLUMN_VOUT_INDEX).toUInt());

        if (item->checkState(COLUMN_CHECKBOX) == Qt::Unchecked)
            coinControl->UnSelect(outpt);
        else if (item->isDisabled()) // locked (this happens if "check all" through parent node)
            item->setCheckState(COLUMN_CHECKBOX, Qt::Unchecked);
        else
            coinControl->Select(outpt);

        // selection changed -> update labels
        if (ui->treeWidget->isEnabled()) // do not update on every click for (un)select all
            CoinControlDialog::updateLabels(model, this);
    }

    // TODO: Remove this temporary qt5 fix after Qt5.3 and Qt5.4 are no longer used.
    //       Fixed in Qt5.5 and above: https://bugreports.qt.io/browse/QTBUG-43473
#if QT_VERSION >= 0x050000
    else if (column == COLUMN_CHECKBOX && item->childCount() > 0)
    {
        if (item->checkState(COLUMN_CHECKBOX) == Qt::PartiallyChecked && item->child(0)->checkState(COLUMN_CHECKBOX) == Qt::PartiallyChecked)
            item->setCheckState(COLUMN_CHECKBOX, Qt::Checked);
    }
#endif
}

// shows count of locked unspent outputs
void CoinControlDialog::updateLabelLocked()
{
    std::vector<COutPoint> vOutpts;
    model->listLockedCoins(vOutpts);
    if (vOutpts.size() > 0)
    {
       ui->labelLocked->setText(tr("(%1 locked)").arg(vOutpts.size()));
       ui->labelLocked->setVisible(true);
    }
    else ui->labelLocked->setVisible(false);
}

void CoinControlDialog::updateLabels(WalletModel *model, QDialog* dialog)
{
    if (!model)
        return;

    // nPayAmount
    CAmount nPayAmount = 0;
    bool fDust = false;
    CMutableTransaction txDummy;
    Q_FOREACH(const CAmount &amount, CoinControlDialog::payAmounts)
    {
        nPayAmount += amount;

        if (amount > 0)
        {
            CTxOut txout(amount, (CScript)std::vector<unsigned char>(24, 0));
            txDummy.vout.push_back(txout);
            if (txout.IsDust(dustRelayFee))
               fDust = true;
        }
    }

    CAmount nAmount             = 0;
    CAmount nPayFee             = 0;
    CAmount nAfterFee           = 0;
    CAmount nChange             = 0;
    unsigned int nBytes         = 0;
    unsigned int nBytesInputs   = 0;
    double dPriority            = 0;
    double dPriorityInputs      = 0;
    unsigned int nQuantity      = 0;
    int nQuantityUncompressed   = 0;
    bool fAllowFree             = false;
    bool fWitness               = false;

    std::vector<COutPoint> vCoinControl;
    std::vector<COutput>   vOutputs;
    coinControl->ListSelected(vCoinControl);
    model->getOutputs(vCoinControl, vOutputs);

    BOOST_FOREACH(const COutput& out, vOutputs) {
        // unselect already spent, very unlikely scenario, this could happen
        // when selected are spent elsewhere, like rpc or another computer
        uint256 txhash = out.tx->GetHash();
        COutPoint outpt(txhash, out.i);
        if (model->isSpent(outpt))
        {
            coinControl->UnSelect(outpt);
            continue;
        }

        // Quantity
        nQuantity++;

        // Amount
        nAmount += out.tx->tx->vout[out.i].nValue;

        // Priority
        dPriorityInputs += (double)out.tx->tx->vout[out.i].nValue * (out.nDepth+1);

        // Bytes
        CTxDestination address;
        int witnessversion = 0;
        std::vector<unsigned char> witnessprogram;
        if (out.tx->tx->vout[out.i].scriptPubKey.IsWitnessProgram(witnessversion, witnessprogram))
        {
            nBytesInputs += (32 + 4 + 1 + (107 / WITNESS_SCALE_FACTOR) + 4);
            fWitness = true;
        }
        else if(ExtractDestination(out.tx->tx->vout[out.i].scriptPubKey, address))
        {
            CPubKey pubkey;
            CKeyID *keyid = boost::get<CKeyID>(&address);
            if (keyid && model->getPubKey(*keyid, pubkey))
            {
                nBytesInputs += (pubkey.IsCompressed() ? 148 : 180);
                if (!pubkey.IsCompressed())
                    nQuantityUncompressed++;
            }
            else
                nBytesInputs += 148; // in all error cases, simply assume 148 here
        }
        else nBytesInputs += 148;
    }

    // calculation
    if (nQuantity > 0)
    {
        // Bytes
        nBytes = nBytesInputs + ((CoinControlDialog::payAmounts.size() > 0 ? CoinControlDialog::payAmounts.size() + 1 : 2) * 34) + 10; // always assume +1 output for change here
        if (fWitness)
        {
            // there is some fudging in these numbers related to the actual virtual transaction size calculation that will keep this estimate from being exact.
            // usually, the result will be an overestimate within a couple of satoshis so that the confirmation dialog ends up displaying a slightly smaller fee.
            // also, the witness stack size value value is a variable sized integer. usually, the number of stack items will be well under the single byte var int limit.
            nBytes += 2; // account for the serialized marker and flag bytes
            nBytes += nQuantity; // account for the witness byte that holds the number of stack items for each input.
        }

        // in the subtract fee from amount case, we can tell if zero change already and subtract the bytes, so that fee calculation afterwards is accurate
        if (CoinControlDialog::fSubtractFeeFromAmount)
            if (nAmount - nPayAmount == 0)
                nBytes -= 34;

        // Fee
        nPayFee = CWallet::GetMinimumFee(nBytes, nTxConfirmTarget, mempool);
        if (nPayFee > 0 && coinControl->nMinimumTotalFee > nPayFee)
            nPayFee = coinControl->nMinimumTotalFee;


        // Allow free? (require at least hard-coded threshold and default to that if no estimate)
        double mempoolEstimatePriority = mempool.estimateSmartPriority(nTxConfirmTarget);
        dPriority = dPriorityInputs / (nBytes - nBytesInputs + (nQuantityUncompressed * 29)); // 29 = 180 - 151 (uncompressed public keys are over the limit. max 151 bytes of the input are ignored for priority)
        double dPriorityNeeded = std::max(mempoolEstimatePriority, AllowFreeThreshold());
        fAllowFree = (dPriority >= dPriorityNeeded);

        if (fSendFreeTransactions)
            if (fAllowFree && nBytes <= MAX_FREE_TRANSACTION_CREATE_SIZE)
                nPayFee = 0;

        if (nPayAmount > 0)
        {
            nChange = nAmount - nPayAmount;
            if (!CoinControlDialog::fSubtractFeeFromAmount)
                nChange -= nPayFee;

            // Never create dust outputs; if we would, just add the dust to the fee.
            if (nChange > 0 && nChange < MIN_CHANGE)
            {
                CTxOut txout(nChange, (CScript)std::vector<unsigned char>(24, 0));
                if (txout.IsDust(dustRelayFee))
                {
                    if (CoinControlDialog::fSubtractFeeFromAmount) // dust-change will be raised until no dust
                        nChange = txout.GetDustThreshold(dustRelayFee);
                    else
                    {
                        nPayFee += nChange;
                        nChange = 0;
                    }
                }
            }

            if (nChange == 0 && !CoinControlDialog::fSubtractFeeFromAmount)
                nBytes -= 34;
        }

        // after fee
        nAfterFee = std::max<CAmount>(nAmount - nPayFee, 0);
    }

    // actually update labels
    int nDisplayUnit = BitcoinUnits::BTC;
    if (model && model->getOptionsModel())
        nDisplayUnit = model->getOptionsModel()->getDisplayUnit();

    QLabel *l1 = dialog->findChild<QLabel *>("labelCoinControlQuantity");
    QLabel *l2 = dialog->findChild<QLabel *>("labelCoinControlAmount");
    QLabel *l3 = dialog->findChild<QLabel *>("labelCoinControlFee");
    QLabel *l4 = dialog->findChild<QLabel *>("labelCoinControlAfterFee");
    QLabel *l5 = dialog->findChild<QLabel *>("labelCoinControlBytes");
    QLabel *l7 = dialog->findChild<QLabel *>("labelCoinControlLowOutput");
    QLabel *l8 = dialog->findChild<QLabel *>("labelCoinControlChange");

    // enable/disable "dust" and "change"
    dialog->findChild<QLabel *>("labelCoinControlLowOutputText")->setEnabled(nPayAmount > 0);
    dialog->findChild<QLabel *>("labelCoinControlLowOutput")    ->setEnabled(nPayAmount > 0);
    dialog->findChild<QLabel *>("labelCoinControlChangeText")   ->setEnabled(nPayAmount > 0);
    dialog->findChild<QLabel *>("labelCoinControlChange")       ->setEnabled(nPayAmount > 0);

    // stats
    l1->setText(QString::number(nQuantity));                                 // Quantity
    l2->setText(BitcoinUnits::formatWithUnit(nDisplayUnit, nAmount));        // Amount
    l3->setText(BitcoinUnits::formatWithUnit(nDisplayUnit, nPayFee));        // Fee
    l4->setText(BitcoinUnits::formatWithUnit(nDisplayUnit, nAfterFee));      // After Fee
    l5->setText(((nBytes > 0) ? ASYMP_UTF8 : "") + QString::number(nBytes));        // Bytes
    l7->setText(fDust ? tr("yes") : tr("no"));                               // Dust
    l8->setText(BitcoinUnits::formatWithUnit(nDisplayUnit, nChange));        // Change
    if (nPayFee > 0 && (coinControl->nMinimumTotalFee < nPayFee))
    {
        l3->setText(ASYMP_UTF8 + l3->text());
        l4->setText(ASYMP_UTF8 + l4->text());
        if (nChange > 0 && !CoinControlDialog::fSubtractFeeFromAmount)
            l8->setText(ASYMP_UTF8 + l8->text());
    }

    // turn label red when dust
    l7->setStyleSheet((fDust) ? "color:red;" : "");

    // tool tips
<<<<<<< HEAD
    QString toolTip1 = tr("This label turns red if the transaction size is greater than 1000 bytes.") + "<br /><br />";
    toolTip1 += tr("This means a fee of at least %1 per kB is required.").arg(BitcoinUnits::formatHtmlWithUnit(nDisplayUnit, CWallet::GetRequiredFee(1000))) + "<br /><br />";
    toolTip1 += tr("Can vary +/- 1 byte per input.");

    QString toolTip2 = tr("Transactions with higher priority are more likely to get included into a block.") + "<br /><br />";
    toolTip2 += tr("This label turns red if the priority is smaller than \"medium\".") + "<br /><br />";
    toolTip2 += tr("This means a fee of at least %1 per kB is required.").arg(BitcoinUnits::formatHtmlWithUnit(nDisplayUnit, CWallet::GetRequiredFee(1000)));

    QString toolTip3 = tr("This label turns red if any recipient receives an amount smaller than %1.").arg(BitcoinUnits::formatHtmlWithUnit(nDisplayUnit, ::minRelayTxFee.GetFee(546)));
=======
    QString toolTipDust = tr("This label turns red if any recipient receives an amount smaller than the current dust threshold.");
>>>>>>> f2a96e7d

    // how many satoshis the estimated fee can vary per byte we guess wrong
    double dFeeVary;
    if (payTxFee.GetFeePerK() > 0)
        dFeeVary = (double)std::max(CWallet::GetRequiredFee(1000), payTxFee.GetFeePerK()) / 1000;
    else {
        dFeeVary = (double)std::max(CWallet::GetRequiredFee(1000), mempool.estimateSmartFee(nTxConfirmTarget).GetFeePerK()) / 1000;
    }
    QString toolTip4 = tr("Can vary +/- %1 satoshi(s) per input.").arg(dFeeVary);

    l3->setToolTip(toolTip4);
    l4->setToolTip(toolTip4);
    l7->setToolTip(toolTipDust);
    l8->setToolTip(toolTip4);
    dialog->findChild<QLabel *>("labelCoinControlFeeText")      ->setToolTip(l3->toolTip());
    dialog->findChild<QLabel *>("labelCoinControlAfterFeeText") ->setToolTip(l4->toolTip());
    dialog->findChild<QLabel *>("labelCoinControlBytesText")    ->setToolTip(l5->toolTip());
    dialog->findChild<QLabel *>("labelCoinControlLowOutputText")->setToolTip(l7->toolTip());
    dialog->findChild<QLabel *>("labelCoinControlChangeText")   ->setToolTip(l8->toolTip());

    // Insufficient funds
    QLabel *label = dialog->findChild<QLabel *>("labelCoinControlInsuffFunds");
    if (label)
        label->setVisible(nChange < 0);
}

void CoinControlDialog::updateView()
{
    if (!model || !model->getOptionsModel() || !model->getAddressTableModel())
        return;

    bool treeMode = ui->radioTreeMode->isChecked();

    ui->treeWidget->clear();
    ui->treeWidget->setEnabled(false); // performance, otherwise updateLabels would be called for every checked checkbox
    ui->treeWidget->setAlternatingRowColors(!treeMode);
    QFlags<Qt::ItemFlag> flgCheckbox = Qt::ItemIsSelectable | Qt::ItemIsEnabled | Qt::ItemIsUserCheckable;
    QFlags<Qt::ItemFlag> flgTristate = Qt::ItemIsSelectable | Qt::ItemIsEnabled | Qt::ItemIsUserCheckable | Qt::ItemIsTristate;

    int nDisplayUnit = model->getOptionsModel()->getDisplayUnit();

    std::map<QString, std::vector<COutput> > mapCoins;
    model->listCoins(mapCoins);

    BOOST_FOREACH(const PAIRTYPE(QString, std::vector<COutput>)& coins, mapCoins) {
        CCoinControlWidgetItem *itemWalletAddress = new CCoinControlWidgetItem();
        itemWalletAddress->setCheckState(COLUMN_CHECKBOX, Qt::Unchecked);
        QString sWalletAddress = coins.first;
        QString sWalletLabel = model->getAddressTableModel()->labelForAddress(sWalletAddress);
        if (sWalletLabel.isEmpty())
            sWalletLabel = tr("(no label)");

        if (treeMode)
        {
            // wallet address
            ui->treeWidget->addTopLevelItem(itemWalletAddress);

            itemWalletAddress->setFlags(flgTristate);
            itemWalletAddress->setCheckState(COLUMN_CHECKBOX, Qt::Unchecked);

            // label
            itemWalletAddress->setText(COLUMN_LABEL, sWalletLabel);

            // address
            itemWalletAddress->setText(COLUMN_ADDRESS, sWalletAddress);
        }

        CAmount nSum = 0;
        int nChildren = 0;
        BOOST_FOREACH(const COutput& out, coins.second) {
            nSum += out.tx->tx->vout[out.i].nValue;
            nChildren++;

            CCoinControlWidgetItem *itemOutput;
            if (treeMode)    itemOutput = new CCoinControlWidgetItem(itemWalletAddress);
            else             itemOutput = new CCoinControlWidgetItem(ui->treeWidget);
            itemOutput->setFlags(flgCheckbox);
            itemOutput->setCheckState(COLUMN_CHECKBOX,Qt::Unchecked);

            // address
            CTxDestination outputAddress;
            QString sAddress = "";
            if(ExtractDestination(out.tx->tx->vout[out.i].scriptPubKey, outputAddress))
            {
                sAddress = QString::fromStdString(CBitcoinAddress(outputAddress).ToString());

                // if listMode or change => show bitcoin address. In tree mode, address is not shown again for direct wallet address outputs
                if (!treeMode || (!(sAddress == sWalletAddress)))
                    itemOutput->setText(COLUMN_ADDRESS, sAddress);
            }

            // label
            if (!(sAddress == sWalletAddress)) // change
            {
                // tooltip from where the change comes from
                itemOutput->setToolTip(COLUMN_LABEL, tr("change from %1 (%2)").arg(sWalletLabel).arg(sWalletAddress));
                itemOutput->setText(COLUMN_LABEL, tr("(change)"));
            }
            else if (!treeMode)
            {
                QString sLabel = model->getAddressTableModel()->labelForAddress(sAddress);
                if (sLabel.isEmpty())
                    sLabel = tr("(no label)");
                itemOutput->setText(COLUMN_LABEL, sLabel);
            }

            // amount
            itemOutput->setText(COLUMN_AMOUNT, BitcoinUnits::format(nDisplayUnit, out.tx->tx->vout[out.i].nValue));
            itemOutput->setData(COLUMN_AMOUNT, Qt::UserRole, QVariant((qlonglong)out.tx->tx->vout[out.i].nValue)); // padding so that sorting works correctly

            // date
            itemOutput->setText(COLUMN_DATE, GUIUtil::dateTimeStr(out.tx->GetTxTime()));
            itemOutput->setData(COLUMN_DATE, Qt::UserRole, QVariant((qlonglong)out.tx->GetTxTime()));

            // confirmations
            itemOutput->setText(COLUMN_CONFIRMATIONS, QString::number(out.nDepth));
            itemOutput->setData(COLUMN_CONFIRMATIONS, Qt::UserRole, QVariant((qlonglong)out.nDepth));

            // transaction hash
            uint256 txhash = out.tx->GetHash();
            itemOutput->setText(COLUMN_TXHASH, QString::fromStdString(txhash.GetHex()));

            // vout index
            itemOutput->setText(COLUMN_VOUT_INDEX, QString::number(out.i));

             // disable locked coins
            if (model->isLockedCoin(txhash, out.i))
            {
                COutPoint outpt(txhash, out.i);
                coinControl->UnSelect(outpt); // just to be sure
                itemOutput->setDisabled(true);
                itemOutput->setIcon(COLUMN_CHECKBOX, platformStyle->SingleColorIcon(":/icons/lock_closed"));
            }

            // set checkbox
            if (coinControl->IsSelected(COutPoint(txhash, out.i)))
                itemOutput->setCheckState(COLUMN_CHECKBOX, Qt::Checked);
        }

        // amount
        if (treeMode)
        {
            itemWalletAddress->setText(COLUMN_CHECKBOX, "(" + QString::number(nChildren) + ")");
            itemWalletAddress->setText(COLUMN_AMOUNT, BitcoinUnits::format(nDisplayUnit, nSum));
            itemWalletAddress->setData(COLUMN_AMOUNT, Qt::UserRole, QVariant((qlonglong)nSum));
        }
    }

    // expand all partially selected
    if (treeMode)
    {
        for (int i = 0; i < ui->treeWidget->topLevelItemCount(); i++)
            if (ui->treeWidget->topLevelItem(i)->checkState(COLUMN_CHECKBOX) == Qt::PartiallyChecked)
                ui->treeWidget->topLevelItem(i)->setExpanded(true);
    }

    // sort view
    sortView(sortColumn, sortOrder);
    ui->treeWidget->setEnabled(true);
}<|MERGE_RESOLUTION|>--- conflicted
+++ resolved
@@ -1,8 +1,4 @@
-<<<<<<< HEAD
-// Copyright (c) 2011-2015 The Bitcoin Core developers
-=======
 // Copyright (c) 2011-2016 The Bitcoin Core developers
->>>>>>> f2a96e7d
 // Distributed under the MIT software license, see the accompanying
 // file COPYING or http://www.opensource.org/licenses/mit-license.php.
 
@@ -609,19 +605,7 @@
     l7->setStyleSheet((fDust) ? "color:red;" : "");
 
     // tool tips
-<<<<<<< HEAD
-    QString toolTip1 = tr("This label turns red if the transaction size is greater than 1000 bytes.") + "<br /><br />";
-    toolTip1 += tr("This means a fee of at least %1 per kB is required.").arg(BitcoinUnits::formatHtmlWithUnit(nDisplayUnit, CWallet::GetRequiredFee(1000))) + "<br /><br />";
-    toolTip1 += tr("Can vary +/- 1 byte per input.");
-
-    QString toolTip2 = tr("Transactions with higher priority are more likely to get included into a block.") + "<br /><br />";
-    toolTip2 += tr("This label turns red if the priority is smaller than \"medium\".") + "<br /><br />";
-    toolTip2 += tr("This means a fee of at least %1 per kB is required.").arg(BitcoinUnits::formatHtmlWithUnit(nDisplayUnit, CWallet::GetRequiredFee(1000)));
-
-    QString toolTip3 = tr("This label turns red if any recipient receives an amount smaller than %1.").arg(BitcoinUnits::formatHtmlWithUnit(nDisplayUnit, ::minRelayTxFee.GetFee(546)));
-=======
     QString toolTipDust = tr("This label turns red if any recipient receives an amount smaller than the current dust threshold.");
->>>>>>> f2a96e7d
 
     // how many satoshis the estimated fee can vary per byte we guess wrong
     double dFeeVary;
