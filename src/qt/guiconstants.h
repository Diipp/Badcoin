--- conflicted
+++ resolved
@@ -1,8 +1,4 @@
-<<<<<<< HEAD
-// Copyright (c) 2011-2014 The Bitcoin Core developers
-=======
 // Copyright (c) 2011-2016 The Bitcoin Core developers
->>>>>>> fc073561
 // Distributed under the MIT software license, see the accompanying
 // file COPYING or http://www.opensource.org/licenses/mit-license.php.
 
@@ -33,11 +29,8 @@
 #define COLOR_TX_STATUS_OPENUNTILDATE QColor(64, 64, 255)
 /* Transaction list -- TX status decoration - offline */
 #define COLOR_TX_STATUS_OFFLINE QColor(192, 192, 192)
-<<<<<<< HEAD
-=======
 /* Transaction list -- TX status decoration - danger, tx needs attention */
 #define COLOR_TX_STATUS_DANGER QColor(200, 100, 100)
->>>>>>> fc073561
 /* Transaction list -- TX status decoration - default color */
 #define COLOR_BLACK QColor(0, 0, 0)
 
@@ -60,15 +53,4 @@
 #define QAPP_APP_NAME_DEFAULT "Myriad-Qt"
 #define QAPP_APP_NAME_TESTNET "Myriad-Qt-testnet"
 
-<<<<<<< HEAD
-/* Number of frames in spinner animation */
-#define SPINNER_FRAMES 35
-
-#define QAPP_ORG_NAME "Myriad"
-#define QAPP_ORG_DOMAIN "myriadcoin.org"
-#define QAPP_APP_NAME_DEFAULT "Myriad-Qt"
-#define QAPP_APP_NAME_TESTNET "Myriad-Qt-testnet"
-
-=======
->>>>>>> fc073561
 #endif // BITCOIN_QT_GUICONSTANTS_H