<<<<<<< HEAD
// Copyright (c) 2011-2013 The Bitcoin Core developers
=======
// Copyright (c) 2011-2016 The Bitcoin Core developers
>>>>>>> fc073561
// Distributed under the MIT software license, see the accompanying
// file COPYING or http://www.opensource.org/licenses/mit-license.php.

#ifndef BITCOIN_QT_GUIUTIL_H
#define BITCOIN_QT_GUIUTIL_H

#include "amount.h"

#include <QEvent>
#include <QHeaderView>
#include <QMessageBox>
#include <QObject>
#include <QProgressBar>
#include <QString>
#include <QTableView>
<<<<<<< HEAD
=======
#include <QLabel>
>>>>>>> fc073561

#include <boost/filesystem.hpp>

class QValidatedLineEdit;
class SendCoinsRecipient;

QT_BEGIN_NAMESPACE
class QAbstractItemView;
class QDateTime;
class QFont;
class QLineEdit;
class QUrl;
class QWidget;
QT_END_NAMESPACE

/** Utility functions used by the Bitcoin Qt UI.
 */
namespace GUIUtil
{
    // Create human-readable string from date
    QString dateTimeStr(const QDateTime &datetime);
    QString dateTimeStr(qint64 nTime);

    // Return a monospace font
    QFont fixedPitchFont();

    // Set up widgets for address and amounts
    void setupAddressWidget(QValidatedLineEdit *widget, QWidget *parent);
    void setupAmountWidget(QLineEdit *widget, QWidget *parent);

    // Parse "bitcoin:" URI into recipient object, return true on successful parsing
    bool parseBitcoinURI(const QUrl &uri, SendCoinsRecipient *out);
    bool parseBitcoinURI(QString uri, SendCoinsRecipient *out);
    QString formatBitcoinURI(const SendCoinsRecipient &info);

    // Returns true if given address+amount meets "dust" definition
    bool isDust(const QString& address, const CAmount& amount);

    // HTML escaping for rich text controls
    QString HtmlEscape(const QString& str, bool fMultiLine=false);
    QString HtmlEscape(const std::string& str, bool fMultiLine=false);

    /** Copy a field of the currently selected entry of a view to the clipboard. Does nothing if nothing
        is selected.
       @param[in] column  Data column to extract from the model
       @param[in] role    Data role to extract from the model
       @see  TransactionView::copyLabel, TransactionView::copyAmount, TransactionView::copyAddress
     */
    void copyEntryData(QAbstractItemView *view, int column, int role=Qt::EditRole);

<<<<<<< HEAD
=======
    /** Return a field of the currently selected entry as a QString. Does nothing if nothing
        is selected.
       @param[in] column  Data column to extract from the model
       @see  TransactionView::copyLabel, TransactionView::copyAmount, TransactionView::copyAddress
     */
    QList<QModelIndex> getEntryData(QAbstractItemView *view, int column);

>>>>>>> fc073561
    void setClipboard(const QString& str);

    /** Get save filename, mimics QFileDialog::getSaveFileName, except that it appends a default suffix
        when no suffix is provided by the user.

      @param[in] parent  Parent window (or 0)
      @param[in] caption Window caption (or empty, for default)
      @param[in] dir     Starting directory (or empty, to default to documents directory)
      @param[in] filter  Filter specification such as "Comma Separated Files (*.csv)"
      @param[out] selectedSuffixOut  Pointer to return the suffix (file type) that was selected (or 0).
                  Can be useful when choosing the save file format based on suffix.
     */
    QString getSaveFileName(QWidget *parent, const QString &caption, const QString &dir,
        const QString &filter,
        QString *selectedSuffixOut);

    /** Get open filename, convenience wrapper for QFileDialog::getOpenFileName.

      @param[in] parent  Parent window (or 0)
      @param[in] caption Window caption (or empty, for default)
      @param[in] dir     Starting directory (or empty, to default to documents directory)
      @param[in] filter  Filter specification such as "Comma Separated Files (*.csv)"
      @param[out] selectedSuffixOut  Pointer to return the suffix (file type) that was selected (or 0).
                  Can be useful when choosing the save file format based on suffix.
     */
    QString getOpenFileName(QWidget *parent, const QString &caption, const QString &dir,
        const QString &filter,
        QString *selectedSuffixOut);

    /** Get connection type to call object slot in GUI thread with invokeMethod. The call will be blocking.

       @returns If called from the GUI thread, return a Qt::DirectConnection.
                If called from another thread, return a Qt::BlockingQueuedConnection.
    */
    Qt::ConnectionType blockingGUIThreadConnection();

    // Determine whether a widget is hidden behind other windows
    bool isObscured(QWidget *w);

    // Open debug.log
    void openDebugLogfile();

    // Replace invalid default fonts with known good ones
    void SubstituteFonts(const QString& language);

    /** Qt event filter that intercepts ToolTipChange events, and replaces the tooltip with a rich text
      representation if needed. This assures that Qt can word-wrap long tooltip messages.
      Tooltips longer than the provided size threshold (in characters) are wrapped.
     */
    class ToolTipToRichTextFilter : public QObject
    {
        Q_OBJECT

    public:
        explicit ToolTipToRichTextFilter(int size_threshold, QObject *parent = 0);

    protected:
        bool eventFilter(QObject *obj, QEvent *evt);

    private:
        int size_threshold;
    };

    /**
     * Makes a QTableView last column feel as if it was being resized from its left border.
     * Also makes sure the column widths are never larger than the table's viewport.
     * In Qt, all columns are resizable from the right, but it's not intuitive resizing the last column from the right.
     * Usually our second to last columns behave as if stretched, and when on strech mode, columns aren't resizable
<<<<<<< HEAD
     * interactively or programatically.
=======
     * interactively or programmatically.
>>>>>>> fc073561
     *
     * This helper object takes care of this issue.
     *
     */
    class TableViewLastColumnResizingFixer: public QObject
    {
        Q_OBJECT

        public:
<<<<<<< HEAD
            TableViewLastColumnResizingFixer(QTableView* table, int lastColMinimumWidth, int allColsMinimumWidth);
=======
            TableViewLastColumnResizingFixer(QTableView* table, int lastColMinimumWidth, int allColsMinimumWidth, QObject *parent);
>>>>>>> fc073561
            void stretchColumnWidth(int column);

        private:
            QTableView* tableView;
            int lastColumnMinimumWidth;
            int allColumnsMinimumWidth;
            int lastColumnIndex;
            int columnCount;
            int secondToLastColumnIndex;

            void adjustTableColumnsWidth();
            int getAvailableWidthForColumn(int column);
            int getColumnsWidth();
            void connectViewHeadersSignals();
            void disconnectViewHeadersSignals();
            void setViewHeaderResizeMode(int logicalIndex, QHeaderView::ResizeMode resizeMode);
            void resizeColumn(int nColumnIndex, int width);

        private Q_SLOTS:
            void on_sectionResized(int logicalIndex, int oldSize, int newSize);
            void on_geometriesChanged();
    };

    bool GetStartOnSystemStartup();
    bool SetStartOnSystemStartup(bool fAutoStart);

    /** Save window size and position */
    void saveWindowGeometry(const QString& strSetting, QWidget *parent);
    /** Restore window size and position */
    void restoreWindowGeometry(const QString& strSetting, const QSize &defaultSizeIn, QWidget *parent);

    /* Convert QString to OS specific boost path through UTF-8 */
    boost::filesystem::path qstringToBoostPath(const QString &path);

    /* Convert OS specific boost path to QString through UTF-8 */
    QString boostPathToQString(const boost::filesystem::path &path);

    /* Convert seconds into a QString with days, hours, mins, secs */
    QString formatDurationStr(int secs);

    /* Format CNodeStats.nServices bitmask into a user-readable string */
    QString formatServicesStr(quint64 mask);

    /* Format a CNodeCombinedStats.dPingTime into a user-readable string or display N/A, if 0*/
    QString formatPingTime(double dPingTime);

    /* Format a CNodeCombinedStats.nTimeOffset into a user-readable string. */
    QString formatTimeOffset(int64_t nTimeOffset);
<<<<<<< HEAD
=======

    QString formatNiceTimeOffset(qint64 secs);

    class ClickableLabel : public QLabel
    {
        Q_OBJECT

    Q_SIGNALS:
        /** Emitted when the label is clicked. The relative mouse coordinates of the click are
         * passed to the signal.
         */
        void clicked(const QPoint& point);
    protected:
        void mouseReleaseEvent(QMouseEvent *event);
    };
    
    class ClickableProgressBar : public QProgressBar
    {
        Q_OBJECT
        
    Q_SIGNALS:
        /** Emitted when the progressbar is clicked. The relative mouse coordinates of the click are
         * passed to the signal.
         */
        void clicked(const QPoint& point);
    protected:
        void mouseReleaseEvent(QMouseEvent *event);
    };

#if defined(Q_OS_MAC) && QT_VERSION >= 0x050000
    // workaround for Qt OSX Bug:
    // https://bugreports.qt-project.org/browse/QTBUG-15631
    // QProgressBar uses around 10% CPU even when app is in background
    class ProgressBar : public ClickableProgressBar
    {
        bool event(QEvent *e) {
            return (e->type() != QEvent::StyleAnimationUpdate) ? QProgressBar::event(e) : false;
        }
    };
#else
    typedef ClickableProgressBar ProgressBar;
#endif
>>>>>>> fc073561

#if defined(Q_OS_MAC) && QT_VERSION >= 0x050000
    // workaround for Qt OSX Bug:
    // https://bugreports.qt-project.org/browse/QTBUG-15631
    // QProgressBar uses around 10% CPU even when app is in background
    class ProgressBar : public QProgressBar
    {
        bool event(QEvent *e) {
            return (e->type() != QEvent::StyleAnimationUpdate) ? QProgressBar::event(e) : false;
        }
    };
#else
    typedef QProgressBar ProgressBar;
#endif
    
} // namespace GUIUtil

#endif // BITCOIN_QT_GUIUTIL_H<|MERGE_RESOLUTION|>--- conflicted
+++ resolved
@@ -1,8 +1,4 @@
-<<<<<<< HEAD
-// Copyright (c) 2011-2013 The Bitcoin Core developers
-=======
 // Copyright (c) 2011-2016 The Bitcoin Core developers
->>>>>>> fc073561
 // Distributed under the MIT software license, see the accompanying
 // file COPYING or http://www.opensource.org/licenses/mit-license.php.
 
@@ -18,10 +14,7 @@
 #include <QProgressBar>
 #include <QString>
 #include <QTableView>
-<<<<<<< HEAD
-=======
 #include <QLabel>
->>>>>>> fc073561
 
 #include <boost/filesystem.hpp>
 
@@ -72,8 +65,6 @@
      */
     void copyEntryData(QAbstractItemView *view, int column, int role=Qt::EditRole);
 
-<<<<<<< HEAD
-=======
     /** Return a field of the currently selected entry as a QString. Does nothing if nothing
         is selected.
        @param[in] column  Data column to extract from the model
@@ -81,7 +72,6 @@
      */
     QList<QModelIndex> getEntryData(QAbstractItemView *view, int column);
 
->>>>>>> fc073561
     void setClipboard(const QString& str);
 
     /** Get save filename, mimics QFileDialog::getSaveFileName, except that it appends a default suffix
@@ -150,11 +140,7 @@
      * Also makes sure the column widths are never larger than the table's viewport.
      * In Qt, all columns are resizable from the right, but it's not intuitive resizing the last column from the right.
      * Usually our second to last columns behave as if stretched, and when on strech mode, columns aren't resizable
-<<<<<<< HEAD
-     * interactively or programatically.
-=======
      * interactively or programmatically.
->>>>>>> fc073561
      *
      * This helper object takes care of this issue.
      *
@@ -164,11 +150,7 @@
         Q_OBJECT
 
         public:
-<<<<<<< HEAD
-            TableViewLastColumnResizingFixer(QTableView* table, int lastColMinimumWidth, int allColsMinimumWidth);
-=======
             TableViewLastColumnResizingFixer(QTableView* table, int lastColMinimumWidth, int allColsMinimumWidth, QObject *parent);
->>>>>>> fc073561
             void stretchColumnWidth(int column);
 
         private:
@@ -217,8 +199,6 @@
 
     /* Format a CNodeCombinedStats.nTimeOffset into a user-readable string. */
     QString formatTimeOffset(int64_t nTimeOffset);
-<<<<<<< HEAD
-=======
 
     QString formatNiceTimeOffset(qint64 secs);
 
@@ -261,22 +241,7 @@
 #else
     typedef ClickableProgressBar ProgressBar;
 #endif
->>>>>>> fc073561
-
-#if defined(Q_OS_MAC) && QT_VERSION >= 0x050000
-    // workaround for Qt OSX Bug:
-    // https://bugreports.qt-project.org/browse/QTBUG-15631
-    // QProgressBar uses around 10% CPU even when app is in background
-    class ProgressBar : public QProgressBar
-    {
-        bool event(QEvent *e) {
-            return (e->type() != QEvent::StyleAnimationUpdate) ? QProgressBar::event(e) : false;
-        }
-    };
-#else
-    typedef QProgressBar ProgressBar;
-#endif
-    
+
 } // namespace GUIUtil
 
 #endif // BITCOIN_QT_GUIUTIL_H