<<<<<<< HEAD
// Copyright (c) 2011-2013 The Bitcoin Core developers
=======
// Copyright (c) 2011-2016 The Bitcoin Core developers
>>>>>>> fc073561
// Distributed under the MIT software license, see the accompanying
// file COPYING or http://www.opensource.org/licenses/mit-license.php.

#ifndef BITCOIN_QT_CLIENTMODEL_H
#define BITCOIN_QT_CLIENTMODEL_H

#include <QObject>
#include <QDateTime>
<<<<<<< HEAD

class AddressTableModel;
=======

#include <atomic>

class AddressTableModel;
class BanTableModel;
>>>>>>> fc073561
class OptionsModel;
class PeerTableModel;
class TransactionTableModel;

class CWallet;
class CBlockIndex;

QT_BEGIN_NAMESPACE
class QTimer;
QT_END_NAMESPACE

enum BlockSource {
    BLOCK_SOURCE_NONE,
    BLOCK_SOURCE_REINDEX,
    BLOCK_SOURCE_DISK,
    BLOCK_SOURCE_NETWORK
};

enum NumConnections {
    CONNECTIONS_NONE = 0,
    CONNECTIONS_IN   = (1U << 0),
    CONNECTIONS_OUT  = (1U << 1),
    CONNECTIONS_ALL  = (CONNECTIONS_IN | CONNECTIONS_OUT),
};

/** Model for Bitcoin network client. */
class ClientModel : public QObject
{
    Q_OBJECT

public:
    explicit ClientModel(OptionsModel *optionsModel, QObject *parent = 0);
    ~ClientModel();

    OptionsModel *getOptionsModel();
    PeerTableModel *getPeerTableModel();
<<<<<<< HEAD
=======
    BanTableModel *getBanTableModel();
>>>>>>> fc073561

    //! Return number of connections, default is in- and outbound (total)
    int getNumConnections(unsigned int flags = CONNECTIONS_ALL) const;
    int getNumBlocks() const;
<<<<<<< HEAD

    quint64 getTotalBytesRecv() const;
    quint64 getTotalBytesSent() const;

    double getVerificationProgress() const;
=======
    int getHeaderTipHeight() const;
    int64_t getHeaderTipTime() const;
    //! Return number of transactions in the mempool
    long getMempoolSize() const;
    //! Return the dynamic memory usage of the mempool
    size_t getMempoolDynamicUsage() const;
    
    quint64 getTotalBytesRecv() const;
    quint64 getTotalBytesSent() const;

    double getVerificationProgress(const CBlockIndex *tip) const;
>>>>>>> fc073561
    QDateTime getLastBlockDate() const;

    //! Return true if core is doing initial block download
    bool inInitialBlockDownload() const;
    //! Returns enum BlockSource of the current importing/syncing state
    enum BlockSource getBlockSource() const;
<<<<<<< HEAD
=======
    //! Return true if network activity in core is enabled
    bool getNetworkActive() const;
    //! Toggle network activity state in core
    void setNetworkActive(bool active);
>>>>>>> fc073561
    //! Return warnings to be displayed in status bar
    QString getStatusBarWarnings() const;

    QString formatFullVersion() const;
    QString formatSubVersion() const;
    bool isReleaseVersion() const;
    QString formatClientStartupTime() const;
    QString dataDir() const;

    // caches for the best header
    mutable std::atomic<int> cachedBestHeaderHeight;
    mutable std::atomic<int64_t> cachedBestHeaderTime;

private:
    OptionsModel *optionsModel;
    PeerTableModel *peerTableModel;
<<<<<<< HEAD

    int cachedNumBlocks;
    QDateTime cachedBlockDate;
    bool cachedReindexing;
    bool cachedImporting;
=======
    BanTableModel *banTableModel;
>>>>>>> fc073561

    QTimer *pollTimer;

    void subscribeToCoreSignals();
    void unsubscribeFromCoreSignals();

Q_SIGNALS:
    void numConnectionsChanged(int count);
<<<<<<< HEAD
    void numBlocksChanged(int count, const QDateTime& blockDate);
=======
    void numBlocksChanged(int count, const QDateTime& blockDate, double nVerificationProgress, bool header);
    void mempoolSizeChanged(long count, size_t mempoolSizeInBytes);
    void networkActiveChanged(bool networkActive);
>>>>>>> fc073561
    void alertsChanged(const QString &warnings);
    void bytesChanged(quint64 totalBytesIn, quint64 totalBytesOut);

    //! Fired when a message should be reported to the user
    void message(const QString &title, const QString &message, unsigned int style);

    // Show progress dialog e.g. for verifychain
    void showProgress(const QString &title, int nProgress);

public Q_SLOTS:
    void updateTimer();
    void updateNumConnections(int numConnections);
    void updateNetworkActive(bool networkActive);
    void updateAlert();
    void updateBanlist();
};

#endif // BITCOIN_QT_CLIENTMODEL_H<|MERGE_RESOLUTION|>--- conflicted
+++ resolved
@@ -1,8 +1,4 @@
-<<<<<<< HEAD
-// Copyright (c) 2011-2013 The Bitcoin Core developers
-=======
 // Copyright (c) 2011-2016 The Bitcoin Core developers
->>>>>>> fc073561
 // Distributed under the MIT software license, see the accompanying
 // file COPYING or http://www.opensource.org/licenses/mit-license.php.
 
@@ -11,16 +7,11 @@
 
 #include <QObject>
 #include <QDateTime>
-<<<<<<< HEAD
-
-class AddressTableModel;
-=======
 
 #include <atomic>
 
 class AddressTableModel;
 class BanTableModel;
->>>>>>> fc073561
 class OptionsModel;
 class PeerTableModel;
 class TransactionTableModel;
@@ -57,21 +48,11 @@
 
     OptionsModel *getOptionsModel();
     PeerTableModel *getPeerTableModel();
-<<<<<<< HEAD
-=======
     BanTableModel *getBanTableModel();
->>>>>>> fc073561
 
     //! Return number of connections, default is in- and outbound (total)
     int getNumConnections(unsigned int flags = CONNECTIONS_ALL) const;
     int getNumBlocks() const;
-<<<<<<< HEAD
-
-    quint64 getTotalBytesRecv() const;
-    quint64 getTotalBytesSent() const;
-
-    double getVerificationProgress() const;
-=======
     int getHeaderTipHeight() const;
     int64_t getHeaderTipTime() const;
     //! Return number of transactions in the mempool
@@ -83,20 +64,16 @@
     quint64 getTotalBytesSent() const;
 
     double getVerificationProgress(const CBlockIndex *tip) const;
->>>>>>> fc073561
     QDateTime getLastBlockDate() const;
 
     //! Return true if core is doing initial block download
     bool inInitialBlockDownload() const;
     //! Returns enum BlockSource of the current importing/syncing state
     enum BlockSource getBlockSource() const;
-<<<<<<< HEAD
-=======
     //! Return true if network activity in core is enabled
     bool getNetworkActive() const;
     //! Toggle network activity state in core
     void setNetworkActive(bool active);
->>>>>>> fc073561
     //! Return warnings to be displayed in status bar
     QString getStatusBarWarnings() const;
 
@@ -113,15 +90,7 @@
 private:
     OptionsModel *optionsModel;
     PeerTableModel *peerTableModel;
-<<<<<<< HEAD
-
-    int cachedNumBlocks;
-    QDateTime cachedBlockDate;
-    bool cachedReindexing;
-    bool cachedImporting;
-=======
     BanTableModel *banTableModel;
->>>>>>> fc073561
 
     QTimer *pollTimer;
 
@@ -130,13 +99,9 @@
 
 Q_SIGNALS:
     void numConnectionsChanged(int count);
-<<<<<<< HEAD
-    void numBlocksChanged(int count, const QDateTime& blockDate);
-=======
     void numBlocksChanged(int count, const QDateTime& blockDate, double nVerificationProgress, bool header);
     void mempoolSizeChanged(long count, size_t mempoolSizeInBytes);
     void networkActiveChanged(bool networkActive);
->>>>>>> fc073561
     void alertsChanged(const QString &warnings);
     void bytesChanged(quint64 totalBytesIn, quint64 totalBytesOut);
 
