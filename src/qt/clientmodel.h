// Copyright (c) 2011-2015 The Bitcoin Core developers
// Distributed under the MIT software license, see the accompanying
// file COPYING or http://www.opensource.org/licenses/mit-license.php.

#ifndef BITCOIN_QT_CLIENTMODEL_H
#define BITCOIN_QT_CLIENTMODEL_H

#include <QObject>
#include <QDateTime>

class AddressTableModel;
class BanTableModel;
class OptionsModel;
class PeerTableModel;
class TransactionTableModel;

class CWallet;
class CBlockIndex;

QT_BEGIN_NAMESPACE
class QTimer;
QT_END_NAMESPACE

enum BlockSource {
    BLOCK_SOURCE_NONE,
    BLOCK_SOURCE_REINDEX,
    BLOCK_SOURCE_DISK,
    BLOCK_SOURCE_NETWORK
};

enum NumConnections {
    CONNECTIONS_NONE = 0,
    CONNECTIONS_IN   = (1U << 0),
    CONNECTIONS_OUT  = (1U << 1),
    CONNECTIONS_ALL  = (CONNECTIONS_IN | CONNECTIONS_OUT),
};

/** Model for Bitcoin network client. */
class ClientModel : public QObject
{
    Q_OBJECT

public:
    explicit ClientModel(OptionsModel *optionsModel, QObject *parent = 0);
    ~ClientModel();

    OptionsModel *getOptionsModel();
    PeerTableModel *getPeerTableModel();
    BanTableModel *getBanTableModel();

    //! Return number of connections, default is in- and outbound (total)
    int getNumConnections(unsigned int flags = CONNECTIONS_ALL) const;
    int getNumBlocks() const;

    //! Return number of transactions in the mempool
    long getMempoolSize() const;
    //! Return the dynamic memory usage of the mempool
    size_t getMempoolDynamicUsage() const;
    
    quint64 getTotalBytesRecv() const;
    quint64 getTotalBytesSent() const;

    double getVerificationProgress(const CBlockIndex *tip) const;
    QDateTime getLastBlockDate() const;

    //! Return true if core is doing initial block download
    bool inInitialBlockDownload() const;
    //! Return true if core is importing blocks
    enum BlockSource getBlockSource() const;
    //! Return warnings to be displayed in status bar
    QString getStatusBarWarnings() const;

    QString formatFullVersion() const;
    QString formatSubVersion() const;
    QString formatBuildDate() const;
    bool isReleaseVersion() const;
    QString clientName() const;
    QString formatClientStartupTime() const;

private:
    OptionsModel *optionsModel;
    PeerTableModel *peerTableModel;
<<<<<<< HEAD

    int cachedNumBlocks;
    QDateTime cachedBlockDate;
    bool cachedReindexing;
    bool cachedImporting;
=======
    BanTableModel *banTableModel;
>>>>>>> c1b74217

    QTimer *pollTimer;

    void subscribeToCoreSignals();
    void unsubscribeFromCoreSignals();

Q_SIGNALS:
    void numConnectionsChanged(int count);
<<<<<<< HEAD
    void numBlocksChanged(int count, const QDateTime& blockDate);
=======
    void numBlocksChanged(int count, const QDateTime& blockDate, double nVerificationProgress);
    void mempoolSizeChanged(long count, size_t mempoolSizeInBytes);
>>>>>>> c1b74217
    void alertsChanged(const QString &warnings);
    void bytesChanged(quint64 totalBytesIn, quint64 totalBytesOut);

    //! Fired when a message should be reported to the user
    void message(const QString &title, const QString &message, unsigned int style);

    // Show progress dialog e.g. for verifychain
    void showProgress(const QString &title, int nProgress);

public Q_SLOTS:
    void updateTimer();
    void updateNumConnections(int numConnections);
    void updateAlert(const QString &hash, int status);
    void updateBanlist();
};

#endif // BITCOIN_QT_CLIENTMODEL_H<|MERGE_RESOLUTION|>--- conflicted
+++ resolved
@@ -80,15 +80,7 @@
 private:
     OptionsModel *optionsModel;
     PeerTableModel *peerTableModel;
-<<<<<<< HEAD
-
-    int cachedNumBlocks;
-    QDateTime cachedBlockDate;
-    bool cachedReindexing;
-    bool cachedImporting;
-=======
     BanTableModel *banTableModel;
->>>>>>> c1b74217
 
     QTimer *pollTimer;
 
@@ -97,12 +89,8 @@
 
 Q_SIGNALS:
     void numConnectionsChanged(int count);
-<<<<<<< HEAD
-    void numBlocksChanged(int count, const QDateTime& blockDate);
-=======
     void numBlocksChanged(int count, const QDateTime& blockDate, double nVerificationProgress);
     void mempoolSizeChanged(long count, size_t mempoolSizeInBytes);
->>>>>>> c1b74217
     void alertsChanged(const QString &warnings);
     void bytesChanged(quint64 totalBytesIn, quint64 totalBytesOut);
 
