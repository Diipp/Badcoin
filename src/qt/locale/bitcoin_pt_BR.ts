--- conflicted
+++ resolved
@@ -62,11 +62,11 @@
         <translation>Endereços de recebimento</translation>
     </message>
     <message>
-        <source>These are your Myriadcoin addresses for sending payments. Always check the amount and the receiving address before sending coins.</source>
+        <source>These are your Bitcoin addresses for sending payments. Always check the amount and the receiving address before sending coins.</source>
         <translation>Estes são os seus endereços para enviar pagamentos. Sempre cheque a quantia e o endereço do destinatário antes de enviar moedas.</translation>
     </message>
     <message>
-        <source>These are your Myriadcoin addresses for receiving payments. It is recommended to use a new receiving address for each transaction.</source>
+        <source>These are your Bitcoin addresses for receiving payments. It is recommended to use a new receiving address for each transaction.</source>
         <translation>Estes são os seus endereços para receber pagamentos. É recomendado usar um novo para cada transação.</translation>
     </message>
     <message>
@@ -338,7 +338,7 @@
         <translation>Reindexando blocos no disco...</translation>
     </message>
     <message>
-        <source>Send coins to a Myriadcoin address</source>
+        <source>Send coins to a Bitcoin address</source>
         <translation>Enviar moedas para um endereço bitcoin</translation>
     </message>
     <message>
@@ -390,12 +390,12 @@
         <translation>Criptografar as chaves privadas que pertencem à sua carteira</translation>
     </message>
     <message>
-        <source>Sign messages with your Myriadcoin addresses to prove you own them</source>
-        <translation>Assine mensagens com seus endereços Myriadcoin para provar que você é dono delas</translation>
-    </message>
-    <message>
-        <source>Verify messages to ensure they were signed with specified Myriadcoin addresses</source>
-        <translation>Verificar mensagens para se assegurar que elas foram assinadas pelo dono de Endereços Myriadcoin específicos</translation>
+        <source>Sign messages with your Bitcoin addresses to prove you own them</source>
+        <translation>Assine mensagens com seus endereços Bitcoin para provar que você é dono delas</translation>
+    </message>
+    <message>
+        <source>Verify messages to ensure they were signed with specified Bitcoin addresses</source>
+        <translation>Verificar mensagens para se assegurar que elas foram assinadas pelo dono de Endereços Bitcoin específicos</translation>
     </message>
     <message>
         <source>&amp;File</source>
@@ -414,8 +414,8 @@
         <translation>Barra de ferramentas</translation>
     </message>
     <message>
-        <source>Request payments (generates QR codes and myriadcoin: URIs)</source>
-        <translation>Solicitações de pagamentos (gera códigos QR e myriadcoin: URIs)</translation>
+        <source>Request payments (generates QR codes and bitcoin: URIs)</source>
+        <translation>Solicitações de pagamentos (gera códigos QR e bitcoin: URIs)</translation>
     </message>
     <message>
         <source>Show the list of used sending addresses and labels</source>
@@ -426,15 +426,15 @@
         <translation>Mostrar a lista de endereços de recebimento usados ​​e rótulos</translation>
     </message>
     <message>
-        <source>Open a myriadcoin: URI or payment request</source>
-        <translation>Abrir um myriadcoin: URI ou cobrança</translation>
+        <source>Open a bitcoin: URI or payment request</source>
+        <translation>Abrir um bitcoin: URI ou cobrança</translation>
     </message>
     <message>
         <source>&amp;Command-line options</source>
         <translation>Opções de linha de &amp;comando</translation>
     </message>
     <message numerus="yes">
-        <source>%n active connection(s) to Myriadcoin network</source>
+        <source>%n active connection(s) to Bitcoin network</source>
         <translation><numerusform>%n conexão ativa na rede Bitcoin</numerusform><numerusform>%n conexões ativas na rede Bitcoin</numerusform></translation>
     </message>
     <message>
@@ -478,7 +478,7 @@
         <translation>Atualizado</translation>
     </message>
     <message>
-        <source>Show the %1 help message to get a list with possible Myriadcoin command-line options</source>
+        <source>Show the %1 help message to get a list with possible Bitcoin command-line options</source>
         <translation>Mostrar a mensagem de ajuda do %1 para obter uma lista com possíveis opções de linha de comando Bitcoin</translation>
     </message>
     <message>
@@ -548,8 +548,8 @@
         <translation>Carteira está &lt;b&gt;criptografada&lt;/b&gt; e atualmente &lt;b&gt;bloqueada&lt;/b&gt;</translation>
     </message>
     <message>
-        <source>A fatal error occurred. Myriadcoin can no longer continue safely and will quit.</source>
-        <translation>Um erro fatal ocorreu. Myriadcoin não pode continuar em segurança e irá fechar.</translation>
+        <source>A fatal error occurred. Bitcoin can no longer continue safely and will quit.</source>
+        <translation>Um erro fatal ocorreu. Bitcoin não pode continuar em segurança e irá fechar.</translation>
     </message>
 </context>
 <context>
@@ -742,7 +742,7 @@
         <translation>Editar endereço de envio</translation>
     </message>
     <message>
-        <source>The entered address "%1" is not a valid Myriadcoin address.</source>
+        <source>The entered address "%1" is not a valid Bitcoin address.</source>
         <translation>O endereço digitado "%1" não é um endereço válido.</translation>
     </message>
     <message>
@@ -851,17 +851,12 @@
         <translation>Como essa é a primeira vez que o programa é executado, você pode escolher onde %1 armazenará seus dados.</translation>
     </message>
     <message>
-<<<<<<< HEAD
-        <source>%1 will download and store a copy of the Myriadcoin block chain. At least %2GB of data will be stored in this directory, and it will grow over time. The wallet will also be stored in this directory.</source>
-        <translation>O %1 irá baixar e armazenar uma cópia do block chain do Bitcoin. Pelo menos %2GB de dados serão armazenados neste diretório, e ele crescerá ao longo do tempo. A carteira também será armazenada neste diretório.</translation>
-=======
         <source>This initial synchronisation is very demanding, and may expose hardware problems with your computer that had previously gone unnoticed. Each time you run %1, it will continue downloading where it left off.</source>
         <translation>Esta sincronização inicial é muito exigente e pode expor problemas de hardware com o computador que passaram despercebidos anteriormente. Cada vez que você executar o %1, irá continuar baixando de onde parou.</translation>
     </message>
     <message>
         <source>If you have chosen to limit block chain storage (pruning), the historical data must still be downloaded and processed, but will be deleted afterward to keep your disk usage low.</source>
         <translation>Se você escolheu limitar o armazenamento da block chain (prunando), os dados históricos ainda devem ser baixados e processados, mas serão apagados no final para manter o uso de disco baixo.</translation>
->>>>>>> 9e116a6f
     </message>
     <message>
         <source>Use the default data directory</source>
@@ -919,13 +914,8 @@
         <translation>Transações recentes podem não estar visíveis ainda, portanto o seu saldo pode estar incorreto. Esta informação será corrigida assim que sua carteira for sincronizada com a rede, como detalhado abaixo.</translation>
     </message>
     <message>
-<<<<<<< HEAD
-        <source>Attempting to spend myriadcoins that are affected by not-yet-displayed transactions will not be accepted by the network.</source>
-        <translation>Gastar moedas de transações desconhecidas podem não ser aceitas pela rede.</translation>
-=======
         <source>Attempting to spend bitcoins that are affected by not-yet-displayed transactions will not be accepted by the network.</source>
         <translation>Tentar gastar bitcoins que estão em transações ainda não exibidas, não vão ser aceitos pela rede.</translation>
->>>>>>> 9e116a6f
     </message>
     <message>
         <source>Number of blocks left</source>
@@ -1094,18 +1084,14 @@
         <translation>Ga&amp;star troco não confirmado</translation>
     </message>
     <message>
-        <source>Automatically open the Myriadcoin client port on the router. This only works when your router supports UPnP and it is enabled.</source>
-        <translation>Abrir as portas do cliente Myriadcoin automaticamente no roteador. Isto só funcionará se seu roteador suportar UPnP e esta função estiver habilitada.</translation>
+        <source>Automatically open the Bitcoin client port on the router. This only works when your router supports UPnP and it is enabled.</source>
+        <translation>Abrir as portas do cliente Bitcoin automaticamente no roteador. Isto só funcionará se seu roteador suportar UPnP e esta função estiver habilitada.</translation>
     </message>
     <message>
         <source>Map port using &amp;UPnP</source>
         <translation>Mapear porta usando &amp;UPnP</translation>
     </message>
     <message>
-<<<<<<< HEAD
-        <source>Connect to the Myriadcoin network through a SOCKS5 proxy.</source>
-        <translation>Conectar na rede Myriadcoin através de um proxy SOCKS5.</translation>
-=======
         <source>Accept connections from outside.</source>
         <translation>Aceitar conexões externas.</translation>
     </message>
@@ -1116,7 +1102,6 @@
     <message>
         <source>Connect to the Bitcoin network through a SOCKS5 proxy.</source>
         <translation>Conectar na rede Bitcoin através de um proxy SOCKS5.</translation>
->>>>>>> 9e116a6f
     </message>
     <message>
         <source>&amp;Connect through SOCKS5 proxy (default proxy):</source>
@@ -1151,8 +1136,8 @@
         <translation>Tor</translation>
     </message>
     <message>
-        <source>Connect to the Myriadcoin network through a separate SOCKS5 proxy for Tor hidden services.</source>
-        <translation>Conecte-se à rede Myriadcoin através de um proxy SOCKS5 separado para utilizar serviços ocultos Tor.</translation>
+        <source>Connect to the Bitcoin network through a separate SOCKS5 proxy for Tor hidden services.</source>
+        <translation>Conecte-se à rede Bitcoin através de um proxy SOCKS5 separado para utilizar serviços ocultos Tor.</translation>
     </message>
     <message>
         <source>&amp;Window</source>
@@ -1188,11 +1173,7 @@
     </message>
     <message>
         <source>Choose the default subdivision unit to show in the interface and when sending coins.</source>
-<<<<<<< HEAD
-        <translation>Escolha a unidade padrão de subdivisão para interface mostrar quando enviar myriadcoins.</translation>
-=======
         <translation>Escolha a unidade de subdivisão padrão para exibição na interface ou quando enviando moedas.</translation>
->>>>>>> 9e116a6f
     </message>
     <message>
         <source>Whether to show coin control features or not.</source>
@@ -1262,13 +1243,8 @@
         <translation>Formulário</translation>
     </message>
     <message>
-<<<<<<< HEAD
-        <source>The displayed information may be out of date. Your wallet automatically synchronizes with the Myriadcoin network after a connection is established, but this process has not completed yet.</source>
-        <translation>A informação mostrada pode estar desatualizada. Sua carteira sincroniza automaticamente com a rede Myriadcoin depois que a conexão é estabelecida, mas este processo pode não estar completo ainda.</translation>
-=======
         <source>The displayed information may be out of date. Your wallet automatically synchronizes with the Bitcoin network after a connection is established, but this process has not completed yet.</source>
         <translation>A informação mostrada pode estar desatualizada. Sua carteira sincroniza automaticamente com a rede Bitcoin depois que a conexão é estabelecida, mas este processo ainda não está completo.</translation>
->>>>>>> 9e116a6f
     </message>
     <message>
         <source>Watch-only:</source>
@@ -1342,8 +1318,8 @@
         <translation>Erro no pedido de pagamento</translation>
     </message>
     <message>
-        <source>Cannot start myriadcoin: click-to-pay handler</source>
-        <translation>Não foi possível iniciar myriadcoin: manipulador click-to-pay</translation>
+        <source>Cannot start bitcoin: click-to-pay handler</source>
+        <translation>Não foi possível iniciar bitcoin: manipulador click-to-pay</translation>
     </message>
     <message>
         <source>URI handling</source>
@@ -1358,13 +1334,8 @@
         <translation>Endereço de pagamento %1 inválido</translation>
     </message>
     <message>
-<<<<<<< HEAD
-        <source>URI cannot be parsed! This can be caused by an invalid Myriadcoin address or malformed URI parameters.</source>
-        <translation>URI não pode ser analisado! Isto pode ser causado por um endereço inválido ou parâmetros URI informados incorretamente.</translation>
-=======
         <source>URI cannot be parsed! This can be caused by an invalid Bitcoin address or malformed URI parameters.</source>
         <translation>A URI não pode ser analisada! Isto pode ser causado por um endereço inválido ou um parâmetro URI malformado.</translation>
->>>>>>> 9e116a6f
     </message>
     <message>
         <source>Payment request file handling</source>
@@ -1465,8 +1436,8 @@
         <translation>Quantidade</translation>
     </message>
     <message>
-        <source>Enter a Myriadcoin address (e.g. %1)</source>
-        <translation>Informe um endereço Myriadcoin (ex: %1)</translation>
+        <source>Enter a Bitcoin address (e.g. %1)</source>
+        <translation>Informe um endereço Bitcoin (ex: %1)</translation>
     </message>
     <message>
         <source>%1 d</source>
@@ -1889,7 +1860,7 @@
         <translation>&amp;Mensagem:</translation>
     </message>
     <message>
-        <source>An optional message to attach to the payment request, which will be displayed when the request is opened. Note: The message will not be sent with the payment over the Myriadcoin network.</source>
+        <source>An optional message to attach to the payment request, which will be displayed when the request is opened. Note: The message will not be sent with the payment over the Bitcoin network.</source>
         <translation>Uma mensagem opcional que será anexada na cobrança e será mostrada quando ela for aberta. Nota: A mensagem não será enviada com o pagamento pela rede Bitcoin.</translation>
     </message>
     <message>
@@ -2298,13 +2269,8 @@
         <translation><numerusform>Confirmação em %n bloco.</numerusform><numerusform>Início estimado para confirmação em %n blocos.</numerusform></translation>
     </message>
     <message>
-<<<<<<< HEAD
-        <source>Warning: Invalid Myriadcoin address</source>
-        <translation>Aviso: Endereço inválido</translation>
-=======
         <source>Warning: Invalid Bitcoin address</source>
         <translation>Aviso: Endereço Bitcoin inválido</translation>
->>>>>>> 9e116a6f
     </message>
     <message>
         <source>Warning: Unknown change address</source>
@@ -2346,13 +2312,8 @@
         <translation>Este é um pagamento normal.</translation>
     </message>
     <message>
-<<<<<<< HEAD
-        <source>The Myriadcoin address to send the payment to</source>
-        <translation>Endereço que enviará o pagamento</translation>
-=======
         <source>The Bitcoin address to send the payment to</source>
         <translation>O endereço Bitcoin para enviar o pagamento</translation>
->>>>>>> 9e116a6f
     </message>
     <message>
         <source>Alt+A</source>
@@ -2371,8 +2332,8 @@
         <translation>Remover esta entrada</translation>
     </message>
     <message>
-        <source>The fee will be deducted from the amount being sent. The recipient will receive less myriadcoins than you enter in the amount field. If multiple recipients are selected, the fee is split equally.</source>
-        <translation>A taxa será deduzida da quantia que está sendo enviada. O destinatário receberá menos myriadcoins do que você colocou no campo de quantidade. Se vários destinatários estão selecionados, a taxa é dividida igualmente.</translation>
+        <source>The fee will be deducted from the amount being sent. The recipient will receive less bitcoins than you enter in the amount field. If multiple recipients are selected, the fee is split equally.</source>
+        <translation>A taxa será deduzida da quantia que está sendo enviada. O destinatário receberá menos bitcoins do que você colocou no campo de quantidade. Se vários destinatários estão selecionados, a taxa é dividida igualmente.</translation>
     </message>
     <message>
         <source>S&amp;ubtract fee from amount</source>
@@ -2399,8 +2360,8 @@
         <translation>Digite um rótulo para este endereço para adicioná-lo no catálogo</translation>
     </message>
     <message>
-        <source>A message that was attached to the myriadcoin: URI which will be stored with the transaction for your reference. Note: This message will not be sent over the Myriadcoin network.</source>
-        <translation>A mensagem que foi anexada ao myriadcoin: URI na qual será gravada na transação para sua referência. Nota: Essa mensagem não será gravada publicamente na rede Bitcoin.</translation>
+        <source>A message that was attached to the bitcoin: URI which will be stored with the transaction for your reference. Note: This message will not be sent over the Bitcoin network.</source>
+        <translation>A mensagem que foi anexada ao bitcoin: URI na qual será gravada na transação para sua referência. Nota: Essa mensagem não será gravada publicamente na rede Bitcoin.</translation>
     </message>
     <message>
         <source>Pay To:</source>
@@ -2444,17 +2405,12 @@
         <translation>&amp;Assinar mensagem</translation>
     </message>
     <message>
-        <source>You can sign messages/agreements with your addresses to prove you can receive myriadcoins sent to them. Be careful not to sign anything vague or random, as phishing attacks may try to trick you into signing your identity over to them. Only sign fully-detailed statements you agree to.</source>
-        <translation>Você pode assinar mensagens com seus endereços para provar que você pode receber myriadcoins enviados por alguém. Cuidado para não assinar nada vago ou aleatório, pois ataques phishing podem tentar te enganar para assinar coisas para eles como se fosse você. Somente assine termos bem detalhados que você concorde.</translation>
-    </message>
-    <message>
-<<<<<<< HEAD
-        <source>The Myriadcoin address to sign the message with</source>
-        <translation>O enderesso Myriadcoin que assinará a mensagem</translation>
-=======
+        <source>You can sign messages/agreements with your addresses to prove you can receive bitcoins sent to them. Be careful not to sign anything vague or random, as phishing attacks may try to trick you into signing your identity over to them. Only sign fully-detailed statements you agree to.</source>
+        <translation>Você pode assinar mensagens com seus endereços para provar que você pode receber bitcoins enviados por alguém. Cuidado para não assinar nada vago ou aleatório, pois ataques phishing podem tentar te enganar para assinar coisas para eles como se fosse você. Somente assine termos bem detalhados que você concorde.</translation>
+    </message>
+    <message>
         <source>The Bitcoin address to sign the message with</source>
         <translation>O endereço Bitcoin que assinará a mensagem</translation>
->>>>>>> 9e116a6f
     </message>
     <message>
         <source>Choose previously used address</source>
@@ -2485,7 +2441,7 @@
         <translation>Copiar a assinatura para a área de transferência do sistema</translation>
     </message>
     <message>
-        <source>Sign the message to prove you own this Myriadcoin address</source>
+        <source>Sign the message to prove you own this Bitcoin address</source>
         <translation>Assinar mensagem para provar que você é dono deste endereço Bitcoin</translation>
     </message>
     <message>
@@ -2509,21 +2465,12 @@
         <translation>Coloque o endereço do autor, a mensagem (certifique-se de copiar toda a mensagem, incluindo quebras de linha, espaços, tabulações, etc.) e a assinatura abaixo para verificar a mensagem. Cuidado para não compreender mais da assinatura do que está na mensagem assinada de fato, para evitar ser enganado por um ataque man-in-the-middle. Note que isso somente prova que o signatário recebe com este endereço, não pode provar que é o remetente de nenhuma transação!</translation>
     </message>
     <message>
-<<<<<<< HEAD
-        <source>The Myriadcoin address the message was signed with</source>
-        <translation>O enderesso Myriadcoin que assionou a mesnagem</translation>
-    </message>
-    <message>
-        <source>Verify the message to ensure it was signed with the specified Myriadcoin address</source>
-        <translation>Verificar mensagem para se assegurar que ela foi assinada pelo dono de um endereço Myriadcoin específico.</translation>
-=======
         <source>The Bitcoin address the message was signed with</source>
         <translation>O endereço Bitcoin que foi usado para assinar a mensagem</translation>
     </message>
     <message>
         <source>Verify the message to ensure it was signed with the specified Bitcoin address</source>
         <translation>Verificar mensagem para se assegurar que ela foi assinada pelo dono de um endereço Bitcoin específico</translation>
->>>>>>> 9e116a6f
     </message>
     <message>
         <source>Verify &amp;Message</source>
@@ -3215,8 +3162,8 @@
         <translation>Não foi possível iniciar o servidor HTTP. Veja o log de depuração para detaihes.</translation>
     </message>
     <message>
-        <source>Myriadcoin Core</source>
-        <translation>Myriadcoin Core</translation>
+        <source>Bitcoin Core</source>
+        <translation>Bitcoin Core</translation>
     </message>
     <message>
         <source>The %s developers</source>
