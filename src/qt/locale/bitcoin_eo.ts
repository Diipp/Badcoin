--- conflicted
+++ resolved
@@ -160,7 +160,7 @@
         <translation>Konfirmo de ĉifrado de la monujo</translation>
     </message>
     <message>
-        <source>Warning: If you encrypt your wallet and lose your passphrase, you will &lt;b&gt;LOSE ALL OF YOUR MYRIADS&lt;/b&gt;!</source>
+        <source>Warning: If you encrypt your wallet and lose your passphrase, you will &lt;b&gt;LOSE ALL OF YOUR BITCOINS&lt;/b&gt;!</source>
         <translation>Atentu! Se vi ĉifras vian monujon kaj perdas la pasfrazon, vi &lt;b&gt;PERDOS LA TUTON DE VIA BITMONO&lt;b&gt;!</translation>
     </message>
     <message>
@@ -180,13 +180,10 @@
         <translation>La monujo estas ĉifrita</translation>
     </message>
     <message>
-<<<<<<< HEAD
-=======
         <source>Enter the old passphrase and new passphrase to the wallet.</source>
         <translation>Tajpu la malnovan pasvorton kaj la novan pasvorton por la monujo.</translation>
     </message>
     <message>
->>>>>>> c1b74217
         <source>Wallet encryption failed</source>
         <translation>Ĉifrado de la monujo fiaskis</translation>
     </message>
@@ -293,11 +290,7 @@
         <translation>Malfermi &amp;URI-on...</translation>
     </message>
     <message>
-<<<<<<< HEAD
         <source>Myriad Core client</source>
-=======
-        <source>Bitcoin Core client</source>
->>>>>>> c1b74217
         <translation>kliento de bitmon-kerno</translation>
     </message>
     <message>
@@ -333,7 +326,7 @@
         <translation>&amp;Kontroli mesaĝon...</translation>
     </message>
     <message>
-        <source>Myriad</source>
+        <source>Bitcoin</source>
         <translation>Bitmono</translation>
     </message>
     <message>
@@ -349,11 +342,7 @@
         <translation>&amp;Ricevi</translation>
     </message>
     <message>
-<<<<<<< HEAD
         <source>Show information about Myriad Core</source>
-=======
-        <source>Show information about Bitcoin Core</source>
->>>>>>> c1b74217
         <translation>Vidigi informon pri Bitmona Kerno</translation>
     </message>
     <message>
@@ -397,8 +386,8 @@
         <translation>Kerno de Bitmono</translation>
     </message>
     <message>
-        <source>Request payments (generates QR codes and myriad: URIs)</source>
-        <translation>Peti pagon (kreas QR-kodojn kaj URI-ojn kun prefikso myriad:)</translation>
+        <source>Request payments (generates QR codes and bitcoin: URIs)</source>
+        <translation>Peti pagon (kreas QR-kodojn kaj URI-ojn kun prefikso bitcoin:)</translation>
     </message>
     <message>
         <source>&amp;About Myriad Core</source>
@@ -413,8 +402,8 @@
         <translation>Vidigi la liston de uzitaj ricevaj adresoj kaj etikedoj</translation>
     </message>
     <message>
-        <source>Open a myriad: URI or payment request</source>
-        <translation>Malfermi myriad:-URI-on aŭ pagpeton</translation>
+        <source>Open a bitcoin: URI or payment request</source>
+        <translation>Malfermi bitcoin:-URI-on aŭ pagpeton</translation>
     </message>
     <message>
         <source>&amp;Command-line options</source>
@@ -423,6 +412,18 @@
     <message>
         <source>No block source available...</source>
         <translation>Neniu fonto de blokoj trovebla...</translation>
+    </message>
+    <message numerus="yes">
+        <source>%n hour(s)</source>
+        <translation><numerusform>%n horo</numerusform><numerusform>%n horoj</numerusform></translation>
+    </message>
+    <message numerus="yes">
+        <source>%n day(s)</source>
+        <translation><numerusform>%n tago</numerusform><numerusform>%n tagoj</numerusform></translation>
+    </message>
+    <message numerus="yes">
+        <source>%n week(s)</source>
+        <translation><numerusform>%n semajno</numerusform><numerusform>%n semajnoj</numerusform></translation>
     </message>
     <message>
         <source>%1 and %2</source>
@@ -477,8 +478,6 @@
 </translation>
     </message>
     <message>
-<<<<<<< HEAD
-=======
         <source>Type: %1
 </source>
         <translation>Tipo: %1
@@ -505,7 +504,6 @@
         <translation>Envenanta transakcio</translation>
     </message>
     <message>
->>>>>>> c1b74217
         <source>Wallet is &lt;b&gt;encrypted&lt;/b&gt; and currently &lt;b&gt;unlocked&lt;/b&gt;</source>
         <translation>Monujo estas &lt;b&gt;ĉifrita&lt;/b&gt; kaj aktuale &lt;b&gt;malŝlosita&lt;/b&gt;</translation>
     </message>
@@ -828,15 +826,11 @@
         <source>command-line options</source>
         <translation>komandliniaj agordaĵoj</translation>
     </message>
-<<<<<<< HEAD
-</context>
-=======
     <message>
         <source>UI Options:</source>
         <translation>Uzantinterfaco ebloj:</translation>
     </message>
     </context>
->>>>>>> c1b74217
 <context>
     <name>Intro</name>
     <message>
@@ -938,22 +932,15 @@
         <translation>&amp;Reto</translation>
     </message>
     <message>
-<<<<<<< HEAD
-=======
         <source>W&amp;allet</source>
         <translation>Monujo</translation>
     </message>
     <message>
->>>>>>> c1b74217
         <source>Expert</source>
         <translation>Fakulo</translation>
     </message>
     <message>
-<<<<<<< HEAD
         <source>Automatically open the Myriad client port on the router. This only works when your router supports UPnP and it is enabled.</source>
-=======
-        <source>Automatically open the Bitcoin client port on the router. This only works when your router supports UPnP and it is enabled.</source>
->>>>>>> c1b74217
         <translation>Aŭtomate malfermi la kursilan pordon por Bitmono. Tio funkcias nur se via kursilo havas la UPnP-funkcion, kaj se tiu ĉi estas ŝaltita.</translation>
     </message>
     <message>
@@ -1079,8 +1066,6 @@
         <source>Your current total balance</source>
         <translation>via aktuala totala saldo</translation>
     </message>
-<<<<<<< HEAD
-=======
     <message>
         <source>Spendable:</source>
         <translation>Elspezebla:</translation>
@@ -1089,7 +1074,6 @@
         <source>Recent transactions</source>
         <translation>Lastaj transakcioj</translation>
     </message>
->>>>>>> c1b74217
     </context>
 <context>
     <name>PaymentServer</name>
@@ -1110,7 +1094,7 @@
         <translation>Eraro dum pagopeto</translation>
     </message>
     <message>
-        <source>Cannot start myriad: click-to-pay handler</source>
+        <source>Cannot start bitcoin: click-to-pay handler</source>
         <translation>Ne eblas lanĉi la ilon 'klaki-por-pagi'</translation>
     </message>
     <message>
@@ -1238,10 +1222,6 @@
         <translation>Aktuala nombro de blokoj</translation>
     </message>
     <message>
-<<<<<<< HEAD
-        <source>Bytes Sent</source>
-        <translation>Bajtoj Senditaj:</translation>
-=======
         <source>Received</source>
         <translation>Ricevita</translation>
     </message>
@@ -1268,7 +1248,6 @@
     <message>
         <source>Services</source>
         <translation>Servoj</translation>
->>>>>>> c1b74217
     </message>
     <message>
         <source>Last block time</source>
@@ -1760,11 +1739,7 @@
         <translation>&amp;Kontroli Mesaĝon</translation>
     </message>
     <message>
-<<<<<<< HEAD
         <source>Verify the message to ensure it was signed with the specified Myriad address</source>
-=======
-        <source>Verify the message to ensure it was signed with the specified Bitcoin address</source>
->>>>>>> c1b74217
         <translation>Kontroli la mesaĝon por pravigi, ke ĝi ja estas subskribita per la specifa Bitmon-adreso</translation>
     </message>
     <message>
@@ -2365,13 +2340,8 @@
         <translation>Plenumi komandon kiam rilata alerto riceviĝas, aŭ kiam ni vidas tre longan forkon (%s en cms anstataŭiĝas per mesaĝo)</translation>
     </message>
     <message>
-<<<<<<< HEAD
-        <source>Choose data directory on startup (default: 0)</source>
-        <translation>Elekti dosierujon por datumoj dum lanĉo (defaŭlte: 0)</translation>
-=======
         <source>Cannot resolve -whitebind address: '%s'</source>
         <translation>Ne eblas trovi la adreson -whitebind: '%s'</translation>
->>>>>>> c1b74217
     </message>
     <message>
         <source>Information</source>
@@ -2394,14 +2364,6 @@
         <translation>Sendi spurajn/sencimigajn informojn al la konzolo anstataŭ al dosiero debug.log</translation>
     </message>
     <message>
-        <source>Set language, for example "de_DE" (default: system locale)</source>
-        <translation>Agordi lingvon, ekzemple "de_DE" (defaŭlte: tiu de la sistemo)</translation>
-    </message>
-    <message>
-        <source>Show splash screen on startup (default: 1)</source>
-        <translation>Montri salutŝildon dum lanĉo (defaŭlte: 1)</translation>
-    </message>
-    <message>
         <source>Shrink debug.log file on client startup (default: 1 when no -debug)</source>
         <translation>Malpligrandigi la sencimigan protokol-dosieron kiam kliento lanĉiĝas (defaŭlte: 1 kiam mankas -debug)</translation>
     </message>
@@ -2410,13 +2372,6 @@
         <translation>Subskriba transakcio fiaskis</translation>
     </message>
     <message>
-<<<<<<< HEAD
-        <source>Start minimized</source>
-        <translation>Lanĉiĝi plejete</translation>
-    </message>
-    <message>
-=======
->>>>>>> c1b74217
         <source>This is experimental software.</source>
         <translation>ĝi estas eksperimenta programo</translation>
     </message>
