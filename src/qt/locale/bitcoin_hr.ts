--- conflicted
+++ resolved
@@ -54,10 +54,6 @@
         <translation>&amp;Odaberi</translation>
     </message>
     <message>
-<<<<<<< HEAD
-        <source>These are your Myriadcoin addresses for sending payments. Always check the amount and the receiving address before sending coins.</source>
-        <translation>Ovo su vaše Myriadcoin adrese za slanje novca. Uvijek provjerite iznos i adresu primatelja prije slanja novca.</translation>
-=======
         <source>Sending addresses</source>
         <translation>Adresa pošiljatelja</translation>
     </message>
@@ -68,7 +64,6 @@
     <message>
         <source>These are your Bitcoin addresses for sending payments. Always check the amount and the receiving address before sending coins.</source>
         <translation>Ovo su vaše Bitcoin adrese za slanje novca. Uvijek provjerite iznos i adresu primatelja prije slanja novca.</translation>
->>>>>>> 9e116a6f
     </message>
     <message>
         <source>These are your Bitcoin addresses for receiving payments. It is recommended to use a new receiving address for each transaction.</source>
@@ -307,7 +302,7 @@
         <translation>Re-indeksiranje blokova na disku...</translation>
     </message>
     <message>
-        <source>Send coins to a Myriadcoin address</source>
+        <source>Send coins to a Bitcoin address</source>
         <translation>Slanje novca na bitcoin adresu</translation>
     </message>
     <message>
@@ -359,11 +354,11 @@
         <translation>Šifriranje privatnih ključeva koji u novčaniku</translation>
     </message>
     <message>
-        <source>Sign messages with your Myriadcoin addresses to prove you own them</source>
+        <source>Sign messages with your Bitcoin addresses to prove you own them</source>
         <translation>Poruku potpišemo s bitcoin adresom, kako bi dokazali vlasništvo nad tom adresom</translation>
     </message>
     <message>
-        <source>Verify messages to ensure they were signed with specified Myriadcoin addresses</source>
+        <source>Verify messages to ensure they were signed with specified Bitcoin addresses</source>
         <translation>Provjeravanje poruke, kao dokaz, da je potpisana navedenom bitcoin adresom</translation>
     </message>
     <message>
@@ -383,8 +378,8 @@
         <translation>Traka kartica</translation>
     </message>
     <message>
-        <source>Request payments (generates QR codes and myriadcoin: URIs)</source>
-        <translation>Zatraži uplatu (stvara QR kod i myriadcoin: URI adresu)</translation>
+        <source>Request payments (generates QR codes and bitcoin: URIs)</source>
+        <translation>Zatraži uplatu (stvara QR kod i bitcoin: URI adresu)</translation>
     </message>
     <message>
         <source>Show the list of used sending addresses and labels</source>
@@ -395,16 +390,16 @@
         <translation>Prikaži popis korištenih adresa i oznaka za primanje novca</translation>
     </message>
     <message>
-        <source>Open a myriadcoin: URI or payment request</source>
-        <translation>Otvori myriadcoin: URI adresu ili zahtjev za uplatu</translation>
+        <source>Open a bitcoin: URI or payment request</source>
+        <translation>Otvori bitcoin: URI adresu ili zahtjev za uplatu</translation>
     </message>
     <message>
         <source>&amp;Command-line options</source>
         <translation>Opcije &amp;naredbene linije</translation>
     </message>
     <message numerus="yes">
-        <source>%n active connection(s) to Myriadcoin network</source>
-        <translation><numerusform>%n aktivna veza na Myriadcoin mrežu</numerusform><numerusform>%n aktivnih veza na Myriadcoin mrežu</numerusform><numerusform>%n aktivnih veza na Myriadcoin mrežu</numerusform></translation>
+        <source>%n active connection(s) to Bitcoin network</source>
+        <translation><numerusform>%n aktivna veza na Bitcoin mrežu</numerusform><numerusform>%n aktivnih veza na Bitcoin mrežu</numerusform><numerusform>%n aktivnih veza na Bitcoin mrežu</numerusform></translation>
     </message>
     <message>
         <source>Indexing blocks on disk...</source>
@@ -600,7 +595,7 @@
     </message>
     <message>
         <source>The address associated with this address list entry. This can only be modified for sending addresses.</source>
-        <translation>Myriadcoin adresa. Izmjene adrese su moguće samo za adrese za slanje.</translation>
+        <translation>Bitcoin adresa. Izmjene adrese su moguće samo za adrese za slanje.</translation>
     </message>
     <message>
         <source>&amp;Address</source>
@@ -781,8 +776,8 @@
         <translation>&amp;Trošenje nepotvrđenih vraćenih iznosa</translation>
     </message>
     <message>
-        <source>Automatically open the Myriadcoin client port on the router. This only works when your router supports UPnP and it is enabled.</source>
-        <translation>Automatski otvori port Myriadcoin klijenta na ruteru. To radi samo ako ruter podržava UPnP i ako je omogućen.</translation>
+        <source>Automatically open the Bitcoin client port on the router. This only works when your router supports UPnP and it is enabled.</source>
+        <translation>Automatski otvori port Bitcoin klijenta na ruteru. To radi samo ako ruter podržava UPnP i ako je omogućen.</translation>
     </message>
     <message>
         <source>Map port using &amp;UPnP</source>
@@ -860,8 +855,8 @@
         <translation>Oblik</translation>
     </message>
     <message>
-        <source>The displayed information may be out of date. Your wallet automatically synchronizes with the Myriadcoin network after a connection is established, but this process has not completed yet.</source>
-        <translation>Prikazani podatci mogu biti zastarjeli. Vaš novčanik se automatski sinkronizira s Myriadcoin mrežom kada je veza uspostavljena, ali taj proces još nije završen.</translation>
+        <source>The displayed information may be out of date. Your wallet automatically synchronizes with the Bitcoin network after a connection is established, but this process has not completed yet.</source>
+        <translation>Prikazani podatci mogu biti zastarjeli. Vaš novčanik se automatski sinkronizira s Bitcoin mrežom kada je veza uspostavljena, ali taj proces još nije završen.</translation>
     </message>
     <message>
         <source>Total:</source>
@@ -1675,8 +1670,8 @@
         <translation>Izvršavaj u pozadini kao uslužnik i prihvaćaj komande</translation>
     </message>
     <message>
-        <source>Myriadcoin Core</source>
-        <translation>Myriadcoin Core</translation>
+        <source>Bitcoin Core</source>
+        <translation>Bitcoin Core</translation>
     </message>
     <message>
         <source>Block creation options:</source>
