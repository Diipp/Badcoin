--- conflicted
+++ resolved
@@ -54,45 +54,12 @@
         <translation>&amp;Odaberi</translation>
     </message>
     <message>
-<<<<<<< HEAD
-        <source>Sending addresses</source>
-        <translation>Adresa za slanje</translation>
-    </message>
-    <message>
-        <source>Receiving addresses</source>
-        <translation>Adresa za primanje</translation>
-    </message>
-    <message>
-        <source>These are your Myriad addresses for sending payments. Always check the amount and the receiving address before sending coins.</source>
-        <translation>Ovo su vaše Myriad adrese za slanje novca. Uvijek provjerite iznos i adresu primatelja prije slanja novca.</translation>
-    </message>
-    <message>
-        <source>These are your Myriad addresses for receiving payments. It is recommended to use a new receiving address for each transaction.</source>
-        <translation>Ovo su vaše Myriad adrese za primanje novca. Preporučamo da koristite novu adresu za primanje za svaku transakciju.</translation>
-    </message>
-    <message>
-        <source>Copy &amp;Label</source>
-        <translation>Kopiraj &amp;oznaku</translation>
-    </message>
-    <message>
-        <source>&amp;Edit</source>
-        <translation>&amp;Uredi</translation>
-    </message>
-    <message>
-        <source>Export Address List</source>
-        <translation>Izvezi listu adresa</translation>
-    </message>
-    <message>
-        <source>Comma separated file (*.csv)</source>
-        <translation>Datoteka podataka odvojenih zarezima (*.csv)</translation>
-=======
-        <source>These are your Bitcoin addresses for sending payments. Always check the amount and the receiving address before sending coins.</source>
-        <translation>Ovo su vaše Bitcoin adrese za slanje novca. Uvijek provjerite iznos i adresu primatelja prije slanja novca.</translation>
+        <source>These are your Myriadcoin addresses for sending payments. Always check the amount and the receiving address before sending coins.</source>
+        <translation>Ovo su vaše Myriadcoin adrese za slanje novca. Uvijek provjerite iznos i adresu primatelja prije slanja novca.</translation>
     </message>
     <message>
         <source>&amp;Copy Address</source>
         <translation>&amp;Kopiraj adresu</translation>
->>>>>>> f2a96e7d
     </message>
     <message>
         <source>Exporting Failed</source>
@@ -203,22 +170,11 @@
         <translation>Otvori &amp;URI...</translation>
     </message>
     <message>
-<<<<<<< HEAD
-        <source>Myriad Core client</source>
-        <translation>Myriad Core klijent</translation>
-    </message>
-    <message>
-        <source>Importing blocks from disk...</source>
-        <translation>Importiranje blokova sa diska...</translation>
-    </message>
-    <message>
-=======
->>>>>>> f2a96e7d
         <source>Reindexing blocks on disk...</source>
         <translation>Re-indeksiranje blokova na disku...</translation>
     </message>
     <message>
-        <source>Send coins to a Myriad address</source>
+        <source>Send coins to a Myriadcoin address</source>
         <translation>Slanje novca na bitcoin adresu</translation>
     </message>
     <message>
@@ -258,13 +214,6 @@
         <translation>Pri&amp;mi</translation>
     </message>
     <message>
-<<<<<<< HEAD
-        <source>Show information about Myriad Core</source>
-        <translation>Prikaži informacije o programu Myriad Core</translation>
-    </message>
-    <message>
-=======
->>>>>>> f2a96e7d
         <source>&amp;Show / Hide</source>
         <translation>Po&amp;kaži / Sakrij</translation>
     </message>
@@ -277,11 +226,11 @@
         <translation>Šifriranje privatnih ključeva koji u novčaniku</translation>
     </message>
     <message>
-        <source>Sign messages with your Myriad addresses to prove you own them</source>
+        <source>Sign messages with your Myriadcoin addresses to prove you own them</source>
         <translation>Poruku potpišemo s bitcoin adresom, kako bi dokazali vlasništvo nad tom adresom</translation>
     </message>
     <message>
-        <source>Verify messages to ensure they were signed with specified Myriad addresses</source>
+        <source>Verify messages to ensure they were signed with specified Myriadcoin addresses</source>
         <translation>Provjeravanje poruke, kao dokaz, da je potpisana navedenom bitcoin adresom</translation>
     </message>
     <message>
@@ -301,28 +250,10 @@
         <translation>Traka kartica</translation>
     </message>
     <message>
-<<<<<<< HEAD
-        <source>Myriad Core</source>
-        <translation>Myriad Core</translation>
-    </message>
-    <message>
-=======
->>>>>>> f2a96e7d
-        <source>Request payments (generates QR codes and bitcoin: URIs)</source>
-        <translation>Zatraži uplatu (stvara QR kod i bitcoin: URI adresu)</translation>
-    </message>
-    <message>
-<<<<<<< HEAD
-        <source>&amp;About Myriad Core</source>
-        <translation>&amp;O programu Myriad Core</translation>
-    </message>
-    <message>
-        <source>Modify configuration options for Myriad Core</source>
-        <translation>Promijeni postavke programa</translation>
-    </message>
-    <message>
-=======
->>>>>>> f2a96e7d
+        <source>Request payments (generates QR codes and myriadcoin: URIs)</source>
+        <translation>Zatraži uplatu (stvara QR kod i myriadcoin: URI adresu)</translation>
+    </message>
+    <message>
         <source>Show the list of used sending addresses and labels</source>
         <translation>Prikaži popis korištenih adresa i oznaka za slanje novca</translation>
     </message>
@@ -331,23 +262,16 @@
         <translation>Prikaži popis korištenih adresa i oznaka za primanje novca</translation>
     </message>
     <message>
-        <source>Open a bitcoin: URI or payment request</source>
-        <translation>Otvori bitcoin: URI adresu ili zahtjev za uplatu</translation>
+        <source>Open a myriadcoin: URI or payment request</source>
+        <translation>Otvori myriadcoin: URI adresu ili zahtjev za uplatu</translation>
     </message>
     <message>
         <source>&amp;Command-line options</source>
         <translation>Opcije &amp;naredbene linije</translation>
     </message>
-<<<<<<< HEAD
-    <message>
-        <source>Show the Myriad Core help message to get a list with possible Myriad command-line options</source>
-        <translation>Ispis svih opcija naredbene linije programa sa kratkim opisom</translation>
-    </message>
-=======
->>>>>>> f2a96e7d
     <message numerus="yes">
-        <source>%n active connection(s) to Myriad network</source>
-        <translation><numerusform>%n aktivna veza na Myriad mrežu</numerusform><numerusform>%n aktivnih veza na Myriad mrežu</numerusform><numerusform>%n aktivnih veza na Myriad mrežu</numerusform></translation>
+        <source>%n active connection(s) to Myriadcoin network</source>
+        <translation><numerusform>%n aktivna veza na Myriadcoin mrežu</numerusform><numerusform>%n aktivnih veza na Myriadcoin mrežu</numerusform><numerusform>%n aktivnih veza na Myriadcoin mrežu</numerusform></translation>
     </message>
     <message numerus="yes">
         <source>Processed %n block(s) of transaction history.</source>
@@ -503,49 +427,13 @@
     </message>
     <message>
         <source>The address associated with this address list entry. This can only be modified for sending addresses.</source>
-        <translation>Myriad adresa. Izmjene adrese su moguće samo za adrese za slanje.</translation>
+        <translation>Myriadcoin adresa. Izmjene adrese su moguće samo za adrese za slanje.</translation>
     </message>
     <message>
         <source>&amp;Address</source>
         <translation>&amp;Adresa</translation>
     </message>
-<<<<<<< HEAD
-    <message>
-        <source>New receiving address</source>
-        <translation>Nova adresa za primanje</translation>
-    </message>
-    <message>
-        <source>New sending address</source>
-        <translation>Nova adresa za slanje</translation>
-    </message>
-    <message>
-        <source>Edit receiving address</source>
-        <translation>Uredi adresu za primanje</translation>
-    </message>
-    <message>
-        <source>Edit sending address</source>
-        <translation>Uredi adresu za slanje</translation>
-    </message>
-    <message>
-        <source>The entered address "%1" is already in the address book.</source>
-        <translation>Upisana adresa "%1" je već u adresaru.</translation>
-    </message>
-    <message>
-        <source>The entered address "%1" is not a valid Myriad address.</source>
-        <translation>Upisana adresa "%1" nije valjana bitcoin adresa.</translation>
-    </message>
-    <message>
-        <source>Could not unlock wallet.</source>
-        <translation>Ne mogu otključati novčanik.</translation>
-    </message>
-    <message>
-        <source>New key generation failed.</source>
-        <translation>Stvaranje novog ključa nije uspjelo.</translation>
-    </message>
-</context>
-=======
-    </context>
->>>>>>> f2a96e7d
+    </context>
 <context>
     <name>FreespaceChecker</name>
     <message>
@@ -564,13 +452,6 @@
 <context>
     <name>HelpMessageDialog</name>
     <message>
-<<<<<<< HEAD
-        <source>Myriad Core</source>
-        <translation>Myriad Core</translation>
-    </message>
-    <message>
-=======
->>>>>>> f2a96e7d
         <source>version</source>
         <translation>verzija</translation>
     </message>
@@ -579,13 +460,6 @@
         <translation>(%1-bit)</translation>
     </message>
     <message>
-<<<<<<< HEAD
-        <source>About Myriad Core</source>
-        <translation>O programu Myriad Core</translation>
-    </message>
-    <message>
-=======
->>>>>>> f2a96e7d
         <source>Command-line options</source>
         <translation>Opcije programa u naredbenoj liniji</translation>
     </message>
@@ -605,25 +479,15 @@
         <translation>Dobrodošli</translation>
     </message>
     <message>
-<<<<<<< HEAD
-        <source>Welcome to Myriad Core.</source>
-        <translation>Dobrodošli u programu Myriad Core.</translation>
-=======
         <source>Error</source>
         <translation>Greška</translation>
->>>>>>> f2a96e7d
     </message>
     </context>
 <context>
     <name>ModalOverlay</name>
     <message>
-<<<<<<< HEAD
-        <source>Myriad Core</source>
-        <translation>Myriad Core</translation>
-=======
         <source>Form</source>
         <translation>Oblik</translation>
->>>>>>> f2a96e7d
     </message>
     <message>
         <source>Last block time</source>
@@ -696,17 +560,6 @@
         <translation>&amp;Mreža</translation>
     </message>
     <message>
-<<<<<<< HEAD
-        <source>Automatically start Myriad Core after logging in to the system.</source>
-        <translation>Program se automatski pokrene po prijavi u sustav.</translation>
-    </message>
-    <message>
-        <source>&amp;Start Myriad Core on system login</source>
-        <translation>&amp;Pokreni program kod prijave u sustav</translation>
-    </message>
-    <message>
-=======
->>>>>>> f2a96e7d
         <source>W&amp;allet</source>
         <translation>&amp;Novčanik</translation>
     </message>
@@ -715,8 +568,8 @@
         <translation>&amp;Trošenje nepotvrđenih vraćenih iznosa</translation>
     </message>
     <message>
-        <source>Automatically open the Myriad client port on the router. This only works when your router supports UPnP and it is enabled.</source>
-        <translation>Automatski otvori port Myriad klijenta na ruteru. To radi samo ako ruter podržava UPnP i ako je omogućen.</translation>
+        <source>Automatically open the Myriadcoin client port on the router. This only works when your router supports UPnP and it is enabled.</source>
+        <translation>Automatski otvori port Myriadcoin klijenta na ruteru. To radi samo ako ruter podržava UPnP i ako je omogućen.</translation>
     </message>
     <message>
         <source>Map port using &amp;UPnP</source>
@@ -790,8 +643,8 @@
         <translation>Oblik</translation>
     </message>
     <message>
-        <source>The displayed information may be out of date. Your wallet automatically synchronizes with the Myriad network after a connection is established, but this process has not completed yet.</source>
-        <translation>Prikazani podatci mogu biti zastarjeli. Vaš novčanik se automatski sinkronizira s Myriad mrežom kada je veza uspostavljena, ali taj proces još nije završen.</translation>
+        <source>The displayed information may be out of date. Your wallet automatically synchronizes with the Myriadcoin network after a connection is established, but this process has not completed yet.</source>
+        <translation>Prikazani podatci mogu biti zastarjeli. Vaš novčanik se automatski sinkronizira s Myriadcoin mrežom kada je veza uspostavljena, ali taj proces još nije završen.</translation>
     </message>
     <message>
         <source>Total:</source>
@@ -842,13 +695,6 @@
     <message>
         <source>Debug window</source>
         <translation>Konzola za dijagnostiku</translation>
-<<<<<<< HEAD
-    </message>
-    <message>
-        <source>Using OpenSSL version</source>
-        <translation>OpenSSL verzija u upotrebi</translation>
-=======
->>>>>>> f2a96e7d
     </message>
     <message>
         <source>Network</source>
@@ -915,13 +761,6 @@
         <translation>Očisti konzolu</translation>
     </message>
     <message>
-<<<<<<< HEAD
-        <source>Welcome to the Myriad Core RPC console.</source>
-        <translation>Dobrodošli u Myriad RPC konzolu.</translation>
-    </message>
-    <message>
-=======
->>>>>>> f2a96e7d
         <source>Use up and down arrows to navigate history, and &lt;b&gt;Ctrl-L&lt;/b&gt; to clear screen.</source>
         <translation>Koristite tipke gore i dolje za izbor već korištenih naredbi. &lt;b&gt;Ctrl-L&lt;/b&gt; kako bi očistili ekran i povijest naredbi.</translation>
     </message>
@@ -1128,29 +967,11 @@
     <message>
         <source>Verify &amp;Message</source>
         <translation>&amp;Potvrdite poruku</translation>
-<<<<<<< HEAD
-    </message>
-    <message>
-        <source>Wallet unlock was cancelled.</source>
-        <translation>Otključavanje novčanika je otkazano.</translation>
-    </message>
-    <message>
-        <source>Message signed.</source>
-        <translation>Poruka je potpisana.</translation>
-=======
->>>>>>> f2a96e7d
     </message>
     </context>
 <context>
     <name>SplashScreen</name>
     <message>
-<<<<<<< HEAD
-        <source>Myriad Core</source>
-        <translation>Myriad Core</translation>
-    </message>
-    <message>
-=======
->>>>>>> f2a96e7d
         <source>[testnet]</source>
         <translation>[testnet]</translation>
     </message>
@@ -1213,8 +1034,8 @@
         <translation>Izvršavaj u pozadini kao uslužnik i prihvaćaj komande</translation>
     </message>
     <message>
-        <source>Bitcoin Core</source>
-        <translation>Bitcoin Core</translation>
+        <source>Myriadcoin Core</source>
+        <translation>Myriadcoin Core</translation>
     </message>
     <message>
         <source>Block creation options:</source>
@@ -1229,18 +1050,6 @@
         <translation>Informacija</translation>
     </message>
     <message>
-        <source>Invalid amount for -maxtxfee=&lt;amount&gt;: '%s'</source>
-        <translation>Nevaljali iznos za opciju -maxtxfee=&lt;iznos&gt;: '%s'</translation>
-    </message>
-    <message>
-        <source>Invalid amount for -minrelaytxfee=&lt;amount&gt;: '%s'</source>
-        <translation>Nevaljali iznos za opciju -minrelaytxfee=&lt;iznos&gt;: '%s'</translation>
-    </message>
-    <message>
-        <source>Invalid amount for -mintxfee=&lt;amount&gt;: '%s'</source>
-        <translation>Nevaljali iznos za opciju -mintxfee=&lt;iznos&gt;: '%s'</translation>
-    </message>
-    <message>
         <source>Send trace/debug info to console instead of debug.log file</source>
         <translation>Šalji trace/debug informacije na konzolu umjesto u debug.log datoteku</translation>
     </message>
