<TS language="ru_RU" version="2.1">
<context>
    <name>AddressBookPage</name>
    <message>
<<<<<<< HEAD
=======
        <source>Right-click to edit address or label</source>
        <translation>Кликните правой кнопкой мыши для редоктирования адреса или ярлыка</translation>
    </message>
    <message>
>>>>>>> f2a96e7d
        <source>Create a new address</source>
        <translation>Создать новый адрес</translation>
    </message>
    <message>
        <source>&amp;New</source>
        <translation>Новый</translation>
    </message>
    <message>
        <source>Copy the currently selected address to the system clipboard</source>
<<<<<<< HEAD
        <translation>Скопировать выделенный адрес в буфер</translation>
=======
        <translation>Copy the currently selected address to the system clipboardый адрес в буфер</translation>
>>>>>>> f2a96e7d
    </message>
    <message>
        <source>&amp;Copy</source>
        <translation>Копировать</translation>
    </message>
    <message>
        <source>C&amp;lose</source>
<<<<<<< HEAD
        <translation>Закрыть</translation>
    </message>
    <message>
        <source>&amp;Copy Address</source>
        <translation>Копировать адрес</translation>
=======
        <translation>&amp;Закрыть</translation>
>>>>>>> f2a96e7d
    </message>
    <message>
        <source>Delete the currently selected address from the list</source>
        <translation>Удалить выбранный адрес из списка</translation>
    </message>
    <message>
        <source>Export the data in the current tab to a file</source>
        <translation>Экспортировать данные текущей вкладки в файл</translation>
    </message>
    <message>
        <source>&amp;Export</source>
        <translation>Экспортировать</translation>
    </message>
    <message>
        <source>&amp;Delete</source>
        <translation>Удалить</translation>
    </message>
<<<<<<< HEAD
    <message>
        <source>C&amp;hoose</source>
        <translation>Выбрать</translation>
    </message>
=======
>>>>>>> f2a96e7d
    </context>
<context>
    <name>AddressTableModel</name>
    </context>
<context>
    <name>AskPassphraseDialog</name>
    <message>
        <source>Repeat new passphrase</source>
        <translation>Повторите новый пароль</translation>
    </message>
    </context>
<context>
    <name>BanTableModel</name>
    </context>
<context>
    <name>BitcoinGUI</name>
    <message>
<<<<<<< HEAD
        <source>Myriad Core</source>
        <translation>Myriad Core</translation>
    </message>
    <message>
        <source>&amp;About Myriad Core</source>
        <translation>О Myriad Core</translation>
    </message>
    <message>
        <source>&amp;Command-line options</source>
        <translation>Опции командной строки</translation>
=======
        <source>Bitcoin</source>
        <translation>Bitcoin Core</translation>
>>>>>>> f2a96e7d
    </message>
    <message>
        <source>&amp;Command-line options</source>
        <translation>Опции командной строки</translation>
    </message>
    <message>
        <source>Error</source>
        <translation>Ошибка</translation>
    </message>
    <message>
        <source>Warning</source>
        <translation>Предупреждение</translation>
    </message>
    <message>
        <source>Information</source>
        <translation>Информация</translation>
    </message>
    </context>
<context>
    <name>CoinControlDialog</name>
    <message>
        <source>Date</source>
        <translation>Дата</translation>
    </message>
    <message>
        <source>Confirmations</source>
        <translation>Подтверждения</translation>
    </message>
    <message>
        <source>Confirmed</source>
        <translation>Подтвержденные</translation>
    </message>
    </context>
<context>
    <name>EditAddressDialog</name>
    <message>
        <source>Edit Address</source>
        <translation>Изменить адрес</translation>
    </message>
    </context>
<context>
    <name>FreespaceChecker</name>
    </context>
<context>
    <name>HelpMessageDialog</name>
    <message>
<<<<<<< HEAD
        <source>Myriad Core</source>
        <translation>Myriad Core</translation>
    </message>
    <message>
=======
>>>>>>> f2a96e7d
        <source>version</source>
        <translation>версия</translation>
    </message>
    <message>
<<<<<<< HEAD
        <source>About Myriad Core</source>
        <translation>О Myriad Core</translation>
=======
        <source>Command-line options</source>
        <translation>Опции командной строки</translation>
>>>>>>> f2a96e7d
    </message>
    <message>
        <source>command-line options</source>
        <translation>Опции командной строки</translation>
    </message>
    <message>
        <source>command-line options</source>
        <translation>Опции командной строки</translation>
    </message>
    </context>
<context>
    <name>Intro</name>
    <message>
<<<<<<< HEAD
        <source>Myriad Core</source>
        <translation>Myriad Core</translation>
    </message>
    <message>
=======
>>>>>>> f2a96e7d
        <source>Error</source>
        <translation>Ошибка</translation>
    </message>
    </context>
<context>
    <name>ModalOverlay</name>
    </context>
<context>
    <name>OpenURIDialog</name>
    <message>
        <source>Open URI</source>
        <translation>Открыть URI</translation>
    </message>
    <message>
        <source>URI:</source>
        <translation>URI:</translation>
    </message>
    </context>
<context>
    <name>OptionsDialog</name>
    </context>
<context>
    <name>OverviewPage</name>
    </context>
<context>
    <name>PaymentServer</name>
    </context>
<context>
    <name>PeerTableModel</name>
    </context>
<context>
    <name>QObject</name>
    </context>
<context>
    <name>QObject::QObject</name>
    </context>
<context>
    <name>QRImageWidget</name>
    </context>
<context>
    <name>RPCConsole</name>
    <message>
        <source>&amp;Information</source>
        <translation>Информация</translation>
    </message>
    </context>
<context>
    <name>ReceiveCoinsDialog</name>
    </context>
<context>
    <name>ReceiveRequestDialog</name>
    </context>
<context>
    <name>RecentRequestsTableModel</name>
    </context>
<context>
    <name>SendCoinsDialog</name>
    </context>
<context>
    <name>SendCoinsEntry</name>
    </context>
<context>
    <name>SendConfirmationDialog</name>
    </context>
<context>
    <name>ShutdownWindow</name>
    </context>
<context>
    <name>SignVerifyMessageDialog</name>
    </context>
<context>
    <name>SplashScreen</name>
<<<<<<< HEAD
    <message>
        <source>Myriad Core</source>
        <translation>Myriad Core</translation>
    </message>
=======
>>>>>>> f2a96e7d
    </context>
<context>
    <name>TrafficGraphWidget</name>
    </context>
<context>
    <name>TransactionDesc</name>
    </context>
<context>
    <name>TransactionDescDialog</name>
    </context>
<context>
    <name>TransactionTableModel</name>
    </context>
<context>
    <name>TransactionView</name>
    </context>
<context>
    <name>UnitDisplayStatusBarControl</name>
    </context>
<context>
    <name>WalletFrame</name>
    </context>
<context>
    <name>WalletModel</name>
    </context>
<context>
    <name>WalletView</name>
    <message>
        <source>&amp;Export</source>
<<<<<<< HEAD
        <translation>Экспорт</translation>
    </message>
    <message>
        <source>Export the data in the current tab to a file</source>
        <translation>Экспортировать данные текущей вкладки в файл</translation>
=======
        <translation>Экспортировать</translation>
>>>>>>> f2a96e7d
    </message>
    </context>
<context>
    <name>bitcoin-core</name>
    <message>
        <source>Bitcoin Core</source>
        <translation>Bitcoin Core</translation>
    </message>
    <message>
        <source>Whitelisted peers cannot be DoS banned and their transactions are always relayed, even if they are already in the mempool, useful e.g. for a gateway</source>
        <translation>bitcoin-core</translation>
    </message>
    <message>
        <source>Information</source>
        <translation>Информация</translation>
    </message>
    <message>
        <source>Warning</source>
        <translation>Предупреждение</translation>
    </message>
    <message>
        <source>Do not keep transactions in the mempool longer than &lt;n&gt; hours (default: %u)</source>
        <translation>Do not keep transactions in the mempool longer than &lt;n&gt; hours (default: %u)</translation>
    </message>
    <message>
        <source>Error</source>
        <translation>Ошибка</translation>
    </message>
</context>
</TS><|MERGE_RESOLUTION|>--- conflicted
+++ resolved
@@ -2,13 +2,10 @@
 <context>
     <name>AddressBookPage</name>
     <message>
-<<<<<<< HEAD
-=======
         <source>Right-click to edit address or label</source>
         <translation>Кликните правой кнопкой мыши для редоктирования адреса или ярлыка</translation>
     </message>
     <message>
->>>>>>> f2a96e7d
         <source>Create a new address</source>
         <translation>Создать новый адрес</translation>
     </message>
@@ -18,11 +15,7 @@
     </message>
     <message>
         <source>Copy the currently selected address to the system clipboard</source>
-<<<<<<< HEAD
-        <translation>Скопировать выделенный адрес в буфер</translation>
-=======
         <translation>Copy the currently selected address to the system clipboardый адрес в буфер</translation>
->>>>>>> f2a96e7d
     </message>
     <message>
         <source>&amp;Copy</source>
@@ -30,15 +23,7 @@
     </message>
     <message>
         <source>C&amp;lose</source>
-<<<<<<< HEAD
-        <translation>Закрыть</translation>
-    </message>
-    <message>
-        <source>&amp;Copy Address</source>
-        <translation>Копировать адрес</translation>
-=======
         <translation>&amp;Закрыть</translation>
->>>>>>> f2a96e7d
     </message>
     <message>
         <source>Delete the currently selected address from the list</source>
@@ -56,13 +41,6 @@
         <source>&amp;Delete</source>
         <translation>Удалить</translation>
     </message>
-<<<<<<< HEAD
-    <message>
-        <source>C&amp;hoose</source>
-        <translation>Выбрать</translation>
-    </message>
-=======
->>>>>>> f2a96e7d
     </context>
 <context>
     <name>AddressTableModel</name>
@@ -80,25 +58,12 @@
 <context>
     <name>BitcoinGUI</name>
     <message>
-<<<<<<< HEAD
-        <source>Myriad Core</source>
-        <translation>Myriad Core</translation>
-    </message>
-    <message>
-        <source>&amp;About Myriad Core</source>
-        <translation>О Myriad Core</translation>
+        <source>Bitcoin</source>
+        <translation>Myriadcoin Core</translation>
     </message>
     <message>
         <source>&amp;Command-line options</source>
         <translation>Опции командной строки</translation>
-=======
-        <source>Bitcoin</source>
-        <translation>Bitcoin Core</translation>
->>>>>>> f2a96e7d
-    </message>
-    <message>
-        <source>&amp;Command-line options</source>
-        <translation>Опции командной строки</translation>
     </message>
     <message>
         <source>Error</source>
@@ -141,44 +106,21 @@
 <context>
     <name>HelpMessageDialog</name>
     <message>
-<<<<<<< HEAD
-        <source>Myriad Core</source>
-        <translation>Myriad Core</translation>
-    </message>
-    <message>
-=======
->>>>>>> f2a96e7d
         <source>version</source>
         <translation>версия</translation>
     </message>
     <message>
-<<<<<<< HEAD
-        <source>About Myriad Core</source>
-        <translation>О Myriad Core</translation>
-=======
         <source>Command-line options</source>
         <translation>Опции командной строки</translation>
->>>>>>> f2a96e7d
     </message>
     <message>
         <source>command-line options</source>
         <translation>Опции командной строки</translation>
     </message>
-    <message>
-        <source>command-line options</source>
-        <translation>Опции командной строки</translation>
-    </message>
     </context>
 <context>
     <name>Intro</name>
     <message>
-<<<<<<< HEAD
-        <source>Myriad Core</source>
-        <translation>Myriad Core</translation>
-    </message>
-    <message>
-=======
->>>>>>> f2a96e7d
         <source>Error</source>
         <translation>Ошибка</translation>
     </message>
@@ -251,13 +193,6 @@
     </context>
 <context>
     <name>SplashScreen</name>
-<<<<<<< HEAD
-    <message>
-        <source>Myriad Core</source>
-        <translation>Myriad Core</translation>
-    </message>
-=======
->>>>>>> f2a96e7d
     </context>
 <context>
     <name>TrafficGraphWidget</name>
@@ -287,22 +222,14 @@
     <name>WalletView</name>
     <message>
         <source>&amp;Export</source>
-<<<<<<< HEAD
-        <translation>Экспорт</translation>
-    </message>
-    <message>
-        <source>Export the data in the current tab to a file</source>
-        <translation>Экспортировать данные текущей вкладки в файл</translation>
-=======
         <translation>Экспортировать</translation>
->>>>>>> f2a96e7d
     </message>
     </context>
 <context>
     <name>bitcoin-core</name>
     <message>
-        <source>Bitcoin Core</source>
-        <translation>Bitcoin Core</translation>
+        <source>Myriadcoin Core</source>
+        <translation>Myriadcoin Core</translation>
     </message>
     <message>
         <source>Whitelisted peers cannot be DoS banned and their transactions are always relayed, even if they are already in the mempool, useful e.g. for a gateway</source>
