--- conflicted
+++ resolved
@@ -3,11 +3,7 @@
     <name>AddressBookPage</name>
     <message>
         <source>Right-click to edit address or label</source>
-<<<<<<< HEAD
-        <translation>Кликните правой кнопкой мыши для редактирования адреса или метки</translation>
-=======
         <translation>$Right-click to edit address or label</translation>
->>>>>>> 9e116a6f
     </message>
     <message>
         <source>Create a new address</source>
@@ -53,8 +49,6 @@
         <source>Choose the address to receive coins with</source>
         <translation>Выбрать адрес для получения монет</translation>
     </message>
-<<<<<<< HEAD
-=======
     <message>
         <source>C&amp;hoose</source>
         <translation>В&amp;ыбрать</translation>
@@ -1213,7 +1207,6 @@
         <source>(no message)</source>
         <translation>(нет сообщений)</translation>
     </message>
->>>>>>> 9e116a6f
     </context>
 <context>
     <name>SendCoinsDialog</name>
@@ -1427,13 +1420,8 @@
 <context>
     <name>TransactionDesc</name>
     <message>
-<<<<<<< HEAD
-        <source>Bitcoin</source>
-        <translation>Myriadcoin Core</translation>
-=======
         <source>Status</source>
         <translation>Статус</translation>
->>>>>>> 9e116a6f
     </message>
     <message>
         <source>Date</source>
@@ -1640,10 +1628,6 @@
 <context>
     <name>bitcoin-core</name>
     <message>
-<<<<<<< HEAD
-        <source>Myriadcoin Core</source>
-        <translation>Myriadcoin Core</translation>
-=======
         <source>Options:</source>
         <translation>Опции:</translation>
     </message>
@@ -1662,7 +1646,6 @@
     <message>
         <source>Bitcoin Core</source>
         <translation>Bitcoin Core</translation>
->>>>>>> 9e116a6f
     </message>
     <message>
         <source>The %s developers</source>
