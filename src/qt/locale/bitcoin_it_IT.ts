--- conflicted
+++ resolved
@@ -46,18 +46,13 @@
         <translation>Scegli l'indirizzo a cui inviare denaro</translation>
     </message>
     <message>
-<<<<<<< HEAD
+        <source>Choose the address to receive coins with</source>
+        <translation>Scegli l'indirizzo dove accreditare i coins</translation>
+    </message>
+    <message>
         <source>C&amp;hoose</source>
         <translation>Scegli</translation>
     </message>
-=======
-        <source>Choose the address to receive coins with</source>
-        <translation>Scegli l'indirizzo dove accreditare i coins</translation>
-    </message>
-    <message>
-        <source>C&amp;hoose</source>
-        <translation>Scegli</translation>
-    </message>
     <message>
         <source>Sending addresses</source>
         <translation>Indirizzi mandanti</translation>
@@ -98,30 +93,22 @@
         <source>Exporting Failed</source>
         <translation>Esportazione Fallita</translation>
     </message>
->>>>>>> 9e116a6f
     </context>
 <context>
     <name>AddressTableModel</name>
     <message>
-<<<<<<< HEAD
+        <source>Label</source>
+        <translation>Etichetta</translation>
+    </message>
+    <message>
         <source>Address</source>
         <translation>Indirizzo</translation>
     </message>
-    </context>
-=======
-        <source>Label</source>
-        <translation>Etichetta</translation>
-    </message>
-    <message>
-        <source>Address</source>
-        <translation>Indirizzo</translation>
-    </message>
     <message>
         <source>(no label)</source>
         <translation>(nessuna etichetta)</translation>
     </message>
 </context>
->>>>>>> 9e116a6f
 <context>
     <name>AskPassphraseDialog</name>
     <message>
@@ -887,8 +874,6 @@
         <source>Address</source>
         <translation>Indirizzo</translation>
     </message>
-<<<<<<< HEAD
-=======
     <message>
         <source>Amount</source>
         <translation>Importo</translation>
@@ -897,7 +882,6 @@
         <source>Label</source>
         <translation>Etichetta</translation>
     </message>
->>>>>>> 9e116a6f
     </context>
 <context>
     <name>RecentRequestsTableModel</name>
@@ -1019,51 +1003,45 @@
 <context>
     <name>TransactionView</name>
     <message>
-<<<<<<< HEAD
+        <source>Copy address</source>
+        <translation>Copia indirizzo</translation>
+    </message>
+    <message>
+        <source>Copy label</source>
+        <translation>Copia etichetta</translation>
+    </message>
+    <message>
+        <source>Copy amount</source>
+        <translation>Copia importo</translation>
+    </message>
+    <message>
+        <source>Copy transaction ID</source>
+        <translation>Copia ID transazione</translation>
+    </message>
+    <message>
+        <source>Comma separated file (*.csv)</source>
+        <translation>Comma separated file (*.csv)</translation>
+    </message>
+    <message>
+        <source>Confirmed</source>
+        <translation>Confermato</translation>
+    </message>
+    <message>
+        <source>Date</source>
+        <translation>Data</translation>
+    </message>
+    <message>
+        <source>Label</source>
+        <translation>Etichetta</translation>
+    </message>
+    <message>
         <source>Address</source>
         <translation>Indirizzo</translation>
     </message>
-=======
-        <source>Copy address</source>
-        <translation>Copia indirizzo</translation>
-    </message>
-    <message>
-        <source>Copy label</source>
-        <translation>Copia etichetta</translation>
-    </message>
-    <message>
-        <source>Copy amount</source>
-        <translation>Copia importo</translation>
-    </message>
-    <message>
-        <source>Copy transaction ID</source>
-        <translation>Copia ID transazione</translation>
-    </message>
-    <message>
-        <source>Comma separated file (*.csv)</source>
-        <translation>Comma separated file (*.csv)</translation>
-    </message>
-    <message>
-        <source>Confirmed</source>
-        <translation>Confermato</translation>
-    </message>
-    <message>
-        <source>Date</source>
-        <translation>Data</translation>
-    </message>
-    <message>
-        <source>Label</source>
-        <translation>Etichetta</translation>
-    </message>
-    <message>
-        <source>Address</source>
-        <translation>Indirizzo</translation>
-    </message>
     <message>
         <source>Exporting Failed</source>
         <translation>Esportazione Fallita</translation>
     </message>
->>>>>>> 9e116a6f
     </context>
 <context>
     <name>UnitDisplayStatusBarControl</name>
