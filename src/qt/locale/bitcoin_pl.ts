<TS language="pl" version="2.1">
<context>
    <name>AddressBookPage</name>
    <message>
        <source>Right-click to edit address or label</source>
        <translation>Kliknij prawy przycisk myszy, aby edytować adres lub etykietę</translation>
    </message>
    <message>
        <source>Create a new address</source>
        <translation>Utwórz nowy adres</translation>
    </message>
    <message>
        <source>&amp;New</source>
        <translation>&amp;Nowy</translation>
    </message>
    <message>
        <source>Copy the currently selected address to the system clipboard</source>
        <translation>Skopiuj aktualnie wybrany adres do schowka</translation>
    </message>
    <message>
        <source>&amp;Copy</source>
        <translation>&amp;Kopiuj</translation>
    </message>
    <message>
        <source>C&amp;lose</source>
        <translation>Z&amp;amknij</translation>
    </message>
    <message>
        <source>Delete the currently selected address from the list</source>
        <translation>Usuń zaznaczony adres z listy</translation>
    </message>
    <message>
        <source>Export the data in the current tab to a file</source>
        <translation>Eksportuj dane z aktywnej karty do pliku</translation>
    </message>
    <message>
        <source>&amp;Export</source>
        <translation>&amp;Eksportuj</translation>
    </message>
    <message>
        <source>&amp;Delete</source>
        <translation>&amp;Usuń</translation>
    </message>
    <message>
        <source>Choose the address to send coins to</source>
        <translation>Wybierz adres, na który chcesz wysłać monety</translation>
    </message>
    <message>
        <source>Choose the address to receive coins with</source>
        <translation>Wybierz adres, na który chcesz otrzymać monety</translation>
    </message>
    <message>
        <source>C&amp;hoose</source>
        <translation>W&amp;ybierz</translation>
    </message>
    <message>
        <source>Sending addresses</source>
        <translation>Adresy wysyłania</translation>
    </message>
    <message>
        <source>Receiving addresses</source>
        <translation>Adresy odbioru</translation>
    </message>
    <message>
        <source>These are your Myriadcoin addresses for sending payments. Always check the amount and the receiving address before sending coins.</source>
        <translation>Tutaj znajdują się adresy Myriadcoin na które wysyłasz płatności. Zawsze sprawdzaj ilość i adres odbiorcy przed wysyłką monet.</translation>
    </message>
    <message>
        <source>These are your Myriadcoin addresses for receiving payments. It is recommended to use a new receiving address for each transaction.</source>
        <translation>To są twoje adresy Myriadcoin do odbierania płatności. Zaleca się używanie nowych adresów odbiorczych dla każdej transakcji.</translation>
    </message>
    <message>
        <source>&amp;Copy Address</source>
        <translation>&amp;Kopiuj adres</translation>
    </message>
    <message>
        <source>Copy &amp;Label</source>
        <translation>Kopiuj &amp;Etykietę</translation>
    </message>
    <message>
        <source>&amp;Edit</source>
        <translation>&amp;Edytuj</translation>
    </message>
    <message>
        <source>Export Address List</source>
        <translation>Eksportuj listę adresów</translation>
    </message>
    <message>
        <source>Comma separated file (*.csv)</source>
        <translation>Plik *.CSV (dane rozdzielane przecinkami)</translation>
    </message>
    <message>
        <source>Exporting Failed</source>
        <translation>Eksportowanie nie powiodło się</translation>
    </message>
    <message>
        <source>There was an error trying to save the address list to %1. Please try again.</source>
        <translation>Wystąpił błąd podczas próby zapisu listy adresów do %1. Proszę spróbować ponownie.</translation>
    </message>
</context>
<context>
    <name>AddressTableModel</name>
    <message>
        <source>Label</source>
        <translation>Etykieta</translation>
    </message>
    <message>
        <source>Address</source>
        <translation>Adres</translation>
    </message>
    <message>
        <source>(no label)</source>
        <translation>(brak etykiety)</translation>
    </message>
</context>
<context>
    <name>AskPassphraseDialog</name>
    <message>
        <source>Passphrase Dialog</source>
        <translation>Okienko Hasła</translation>
    </message>
    <message>
        <source>Enter passphrase</source>
        <translation>Wpisz hasło</translation>
    </message>
    <message>
        <source>New passphrase</source>
        <translation>Nowe hasło</translation>
    </message>
    <message>
        <source>Repeat new passphrase</source>
        <translation>Powtórz nowe hasło</translation>
    </message>
    <message>
        <source>Show password</source>
        <translation>Pokaż hasło</translation>
    </message>
    <message>
        <source>Enter the new passphrase to the wallet.&lt;br/&gt;Please use a passphrase of &lt;b&gt;ten or more random characters&lt;/b&gt;, or &lt;b&gt;eight or more words&lt;/b&gt;.</source>
        <translation>Wprowadź nowe hasło do portfela.&lt;br/&gt;Proszę używać hasła złożonego z &lt;b&gt;10 lub więcej losowych znaków&lt;/b&gt; albo &lt;b&gt;8 lub więcej słów.&lt;/b&gt;</translation>
    </message>
    <message>
        <source>Encrypt wallet</source>
        <translation>Zaszyfruj portfel</translation>
    </message>
    <message>
        <source>This operation needs your wallet passphrase to unlock the wallet.</source>
        <translation>Ta operacja wymaga hasła do portfela aby odblokować portfel.</translation>
    </message>
    <message>
        <source>Unlock wallet</source>
        <translation>Odblokuj portfel</translation>
    </message>
    <message>
        <source>This operation needs your wallet passphrase to decrypt the wallet.</source>
        <translation>Ta operacja wymaga hasła portfela, aby go odszyfrować.</translation>
    </message>
    <message>
        <source>Decrypt wallet</source>
        <translation>Odszyfruj portfel</translation>
    </message>
    <message>
        <source>Change passphrase</source>
        <translation>Zmień hasło</translation>
    </message>
    <message>
        <source>Enter the old passphrase and new passphrase to the wallet.</source>
        <translation>Podaj stare i nowe hasło do portfela.</translation>
    </message>
    <message>
        <source>Confirm wallet encryption</source>
        <translation>Potwierdź szyfrowanie portfela</translation>
    </message>
    <message>
        <source>Warning: If you encrypt your wallet and lose your passphrase, you will &lt;b&gt;LOSE ALL OF YOUR BITCOINS&lt;/b&gt;!</source>
        <translation>Uwaga: jeśli zaszyfrujesz swój portfel i zgubisz hasło &lt;b&gt;STRACISZ WSZYSTKIE SWOJE BITCOINY&lt;/b&gt;!</translation>
    </message>
    <message>
        <source>Are you sure you wish to encrypt your wallet?</source>
        <translation>Jesteś pewien, że chcesz zaszyfrować swój portfel?</translation>
    </message>
    <message>
        <source>Wallet encrypted</source>
        <translation>Portfel zaszyfrowany</translation>
    </message>
    <message>
        <source>%1 will close now to finish the encryption process. Remember that encrypting your wallet cannot fully protect your myriadcoins from being stolen by malware infecting your computer.</source>
        <translation>%1 zamknie się aby dokończyć proces szyfrowania. Pamiętaj, że szyfrowanie portfela nie zabezpiecza w pełni Twoich bitcoinów przed kradzieżą przez wirusy lub trojany mogące zainfekować Twój komputer.</translation>
    </message>
    <message>
        <source>IMPORTANT: Any previous backups you have made of your wallet file should be replaced with the newly generated, encrypted wallet file. For security reasons, previous backups of the unencrypted wallet file will become useless as soon as you start using the new, encrypted wallet.</source>
        <translation>WAŻNE: Wszystkie wykonane wcześniej kopie pliku portfela powinny być zamienione na nowe, szyfrowane pliki. Z powodów bezpieczeństwa, poprzednie kopie nieszyfrowanych plików portfela staną się bezużyteczne jak tylko zaczniesz korzystać z nowego, szyfrowanego portfela.</translation>
    </message>
    <message>
        <source>Wallet encryption failed</source>
        <translation>Szyfrowanie portfela nie powiodło się</translation>
    </message>
    <message>
        <source>Wallet encryption failed due to an internal error. Your wallet was not encrypted.</source>
        <translation>Szyfrowanie portfela nie powiodło się z powodu wewnętrznego błędu. Twój portfel nie został zaszyfrowany.</translation>
    </message>
    <message>
        <source>The supplied passphrases do not match.</source>
        <translation>Podane hasła nie są takie same.</translation>
    </message>
    <message>
        <source>Wallet unlock failed</source>
        <translation>Odblokowanie portfela nie powiodło się</translation>
    </message>
    <message>
        <source>The passphrase entered for the wallet decryption was incorrect.</source>
        <translation>Wprowadzone hasło do odszyfrowania portfela jest niepoprawne.</translation>
    </message>
    <message>
        <source>Wallet decryption failed</source>
        <translation>Odszyfrowanie portfela nie powiodło się</translation>
    </message>
    <message>
        <source>Wallet passphrase was successfully changed.</source>
        <translation>Hasło do portfela zostało pomyślnie zmienione.</translation>
    </message>
    <message>
        <source>Warning: The Caps Lock key is on!</source>
        <translation>Ostrzeżenie: Caps Lock jest włączony!</translation>
    </message>
</context>
<context>
    <name>BanTableModel</name>
    <message>
        <source>IP/Netmask</source>
        <translation>IP / maska podsieci</translation>
    </message>
    <message>
        <source>Banned Until</source>
        <translation>Blokada do</translation>
    </message>
</context>
<context>
    <name>BitcoinGUI</name>
    <message>
        <source>Sign &amp;message...</source>
        <translation>Podpisz wiado&amp;mość...</translation>
    </message>
    <message>
        <source>Synchronizing with network...</source>
        <translation>Synchronizacja z siecią...</translation>
    </message>
    <message>
        <source>&amp;Overview</source>
        <translation>P&amp;odsumowanie</translation>
    </message>
    <message>
        <source>Node</source>
        <translation>Węzeł</translation>
    </message>
    <message>
        <source>Show general overview of wallet</source>
        <translation>Pokazuje ogólny widok portfela</translation>
    </message>
    <message>
        <source>&amp;Transactions</source>
        <translation>&amp;Transakcje</translation>
    </message>
    <message>
        <source>Browse transaction history</source>
        <translation>Przeglądaj historię transakcji</translation>
    </message>
    <message>
        <source>E&amp;xit</source>
        <translation>&amp;Zakończ</translation>
    </message>
    <message>
        <source>Quit application</source>
        <translation>Zamknij program</translation>
    </message>
    <message>
        <source>&amp;About %1</source>
        <translation>&amp;O %1</translation>
    </message>
    <message>
        <source>Show information about %1</source>
        <translation>Pokaż informacje o %1</translation>
    </message>
    <message>
        <source>About &amp;Qt</source>
        <translation>O &amp;Qt</translation>
    </message>
    <message>
        <source>Show information about Qt</source>
        <translation>Pokazuje informacje o Qt</translation>
    </message>
    <message>
        <source>&amp;Options...</source>
        <translation>&amp;Opcje...</translation>
    </message>
    <message>
        <source>Modify configuration options for %1</source>
        <translation>Zmień opcje konfiguracji dla %1</translation>
    </message>
    <message>
        <source>&amp;Encrypt Wallet...</source>
        <translation>Zaszyfruj Portf&amp;el</translation>
    </message>
    <message>
        <source>&amp;Backup Wallet...</source>
        <translation>Wykonaj kopię zapasową...</translation>
    </message>
    <message>
        <source>&amp;Change Passphrase...</source>
        <translation>&amp;Zmień hasło...</translation>
    </message>
    <message>
        <source>&amp;Sending addresses...</source>
        <translation>Adresy wysyłania...</translation>
    </message>
    <message>
        <source>&amp;Receiving addresses...</source>
        <translation>Adresy odbioru...</translation>
    </message>
    <message>
        <source>Open &amp;URI...</source>
        <translation>Otwórz URI...</translation>
    </message>
    <message>
        <source>Click to disable network activity.</source>
        <translation>Kliknij aby wyłączyć aktywność sieciową.</translation>
    </message>
    <message>
        <source>Network activity disabled.</source>
        <translation>Aktywność sieciowa została wyłączona.</translation>
    </message>
    <message>
        <source>Click to enable network activity again.</source>
        <translation>Kliknij, aby ponownie włączyć aktywności sieciową.</translation>
    </message>
    <message>
        <source>Syncing Headers (%1%)...</source>
        <translation>Synchronizowanie headerów (%1%)...</translation>
    </message>
    <message>
        <source>Reindexing blocks on disk...</source>
        <translation>Ponowne indeksowanie bloków na dysku...</translation>
    </message>
    <message>
        <source>Send coins to a Myriadcoin address</source>
        <translation>Wyślij monety na adres bitcoinowy</translation>
    </message>
    <message>
        <source>Backup wallet to another location</source>
        <translation>Zapasowy portfel w innej lokalizacji</translation>
    </message>
    <message>
        <source>Change the passphrase used for wallet encryption</source>
        <translation>Zmień hasło użyte do szyfrowania portfela</translation>
    </message>
    <message>
        <source>&amp;Debug window</source>
        <translation>&amp;Okno debugowania</translation>
    </message>
    <message>
        <source>Open debugging and diagnostic console</source>
        <translation>Otwórz konsolę debugowania i diagnostyki</translation>
    </message>
    <message>
        <source>&amp;Verify message...</source>
        <translation>&amp;Zweryfikuj wiadomość...</translation>
    </message>
    <message>
        <source>Bitcoin</source>
        <translation>Bitcoin</translation>
    </message>
    <message>
        <source>Wallet</source>
        <translation>Portfel</translation>
    </message>
    <message>
        <source>&amp;Send</source>
        <translation>Wyślij</translation>
    </message>
    <message>
        <source>&amp;Receive</source>
        <translation>Odbie&amp;rz</translation>
    </message>
    <message>
        <source>&amp;Show / Hide</source>
        <translation>&amp;Pokaż / Ukryj</translation>
    </message>
    <message>
        <source>Show or hide the main Window</source>
        <translation>Pokazuje lub ukrywa główne okno</translation>
    </message>
    <message>
        <source>Encrypt the private keys that belong to your wallet</source>
        <translation>Szyfruj klucze prywatne, które są w twoim portfelu</translation>
    </message>
    <message>
        <source>Sign messages with your Myriadcoin addresses to prove you own them</source>
        <translation>Podpisz wiadomości swoim adresem aby udowodnić jego posiadanie</translation>
    </message>
    <message>
        <source>Verify messages to ensure they were signed with specified Myriadcoin addresses</source>
        <translation>Zweryfikuj wiadomość,  aby upewnić się, że została podpisana podanym adresem bitcoinowym.</translation>
    </message>
    <message>
        <source>&amp;File</source>
        <translation>&amp;Plik</translation>
    </message>
    <message>
        <source>&amp;Settings</source>
        <translation>P&amp;referencje</translation>
    </message>
    <message>
        <source>&amp;Help</source>
        <translation>Pomo&amp;c</translation>
    </message>
    <message>
        <source>Tabs toolbar</source>
        <translation>Pasek zakładek</translation>
    </message>
    <message>
        <source>Request payments (generates QR codes and myriadcoin: URIs)</source>
        <translation>Żądaj płatności (generuje kod QR oraz bitcoinowe URI)</translation>
    </message>
    <message>
        <source>Show the list of used sending addresses and labels</source>
        <translation>Pokaż listę adresów i etykiet użytych do wysyłania</translation>
    </message>
    <message>
        <source>Show the list of used receiving addresses and labels</source>
        <translation>Pokaż listę adresów i etykiet użytych do odbierania</translation>
    </message>
    <message>
        <source>Open a myriadcoin: URI or payment request</source>
        <translation>Otwórz URI myriadcoin: lub żądanie zapłaty</translation>
    </message>
    <message>
        <source>&amp;Command-line options</source>
        <translation>&amp;Opcje linii komend</translation>
    </message>
    <message numerus="yes">
<<<<<<< HEAD
        <source>%n active connection(s) to Myriadcoin network</source>
=======
        <source>%n active connection(s) to Bitcoin network</source>
>>>>>>> 9e116a6f
        <translation><numerusform>%n aktywnych połączeń do sieci Bitcoin</numerusform><numerusform>%n aktywnych połączeń do sieci Bitcoin</numerusform><numerusform>%n aktywnych połączeń do sieci Bitcoin</numerusform><numerusform>%n aktywnych połączeń do sieci Bitcoin</numerusform></translation>
    </message>
    <message>
        <source>Indexing blocks on disk...</source>
        <translation>Indeksowanie bloków na dysku...</translation>
    </message>
    <message>
        <source>Processing blocks on disk...</source>
        <translation>Przetwarzanie blocks on disk...</translation>
    </message>
    <message numerus="yes">
        <source>Processed %n block(s) of transaction history.</source>
        <translation><numerusform>Przetworzono %n bloków historii transakcji.</numerusform><numerusform>Przetworzono %n bloków historii transakcji.</numerusform><numerusform>Przetworzono %n bloków historii transakcji.</numerusform><numerusform>Przetworzono %n bloków historii transakcji.</numerusform></translation>
    </message>
    <message>
        <source>%1 behind</source>
        <translation>%1 za</translation>
    </message>
    <message>
        <source>Last received block was generated %1 ago.</source>
        <translation>Ostatni otrzymany blok został wygenerowany %1 temu.</translation>
    </message>
    <message>
        <source>Transactions after this will not yet be visible.</source>
        <translation>Transakcje po tym momencie nie będą jeszcze widoczne.</translation>
    </message>
    <message>
        <source>Error</source>
        <translation>Błąd</translation>
    </message>
    <message>
        <source>Warning</source>
        <translation>Ostrzeżenie</translation>
    </message>
    <message>
        <source>Information</source>
        <translation>Informacja</translation>
    </message>
    <message>
        <source>Up to date</source>
        <translation>Aktualny</translation>
    </message>
    <message>
        <source>Show the %1 help message to get a list with possible Myriadcoin command-line options</source>
        <translation>Pokaż pomoc %1 aby zobaczyć listę wszystkich opcji lnii poleceń.</translation>
    </message>
    <message>
        <source>%1 client</source>
        <translation>%1 klient</translation>
    </message>
    <message>
        <source>Connecting to peers...</source>
        <translation>Łączenie z peerami...</translation>
    </message>
    <message>
        <source>Catching up...</source>
        <translation>Trwa synchronizacja…</translation>
    </message>
    <message>
        <source>Date: %1
</source>
        <translation>Data: %1
</translation>
    </message>
    <message>
        <source>Amount: %1
</source>
        <translation>Kwota: %1
</translation>
    </message>
    <message>
        <source>Type: %1
</source>
        <translation>Typ: %1
</translation>
    </message>
    <message>
        <source>Label: %1
</source>
        <translation>Etykieta: %1
</translation>
    </message>
    <message>
        <source>Address: %1
</source>
        <translation>Adres: %1
</translation>
    </message>
    <message>
        <source>Sent transaction</source>
        <translation>Transakcja wysłana</translation>
    </message>
    <message>
        <source>Incoming transaction</source>
        <translation>Transakcja przychodząca</translation>
    </message>
    <message>
        <source>HD key generation is &lt;b&gt;enabled&lt;/b&gt;</source>
        <translation>Generowanie kluczy HD jest &lt;b&gt;włączone&lt;/b&gt;</translation>
    </message>
    <message>
        <source>HD key generation is &lt;b&gt;disabled&lt;/b&gt;</source>
        <translation>Generowanie kluczy HD jest &lt;b&gt;wyłączone&lt;/b&gt;</translation>
    </message>
    <message>
        <source>Wallet is &lt;b&gt;encrypted&lt;/b&gt; and currently &lt;b&gt;unlocked&lt;/b&gt;</source>
        <translation>Portfel jest &lt;b&gt;zaszyfrowany&lt;/b&gt; i obecnie &lt;b&gt;odblokowany&lt;/b&gt;</translation>
    </message>
    <message>
        <source>Wallet is &lt;b&gt;encrypted&lt;/b&gt; and currently &lt;b&gt;locked&lt;/b&gt;</source>
        <translation>Portfel jest &lt;b&gt;zaszyfrowany&lt;/b&gt; i obecnie &lt;b&gt;zablokowany&lt;/b&gt;</translation>
    </message>
    <message>
        <source>A fatal error occurred. Bitcoin can no longer continue safely and will quit.</source>
        <translation>Wystąpił krytyczny błąd. Bitcoin nie jest w stanie kontynuować bezpiecznie i zostanie zamknięty.</translation>
    </message>
</context>
<context>
    <name>CoinControlDialog</name>
    <message>
        <source>Coin Selection</source>
        <translation>Wybór monet</translation>
    </message>
    <message>
        <source>Quantity:</source>
        <translation>Ilość:</translation>
    </message>
    <message>
        <source>Bytes:</source>
        <translation>Bajtów:</translation>
    </message>
    <message>
        <source>Amount:</source>
        <translation>Kwota:</translation>
    </message>
    <message>
        <source>Fee:</source>
        <translation>Opłata:</translation>
    </message>
    <message>
        <source>Dust:</source>
        <translation>Pył:</translation>
    </message>
    <message>
        <source>After Fee:</source>
        <translation>Po opłacie:</translation>
    </message>
    <message>
        <source>Change:</source>
        <translation>Reszta:</translation>
    </message>
    <message>
        <source>(un)select all</source>
        <translation>Zaznacz/Odznacz wszystko</translation>
    </message>
    <message>
        <source>Tree mode</source>
        <translation>Widok drzewa</translation>
    </message>
    <message>
        <source>List mode</source>
        <translation>Widok listy</translation>
    </message>
    <message>
        <source>Amount</source>
        <translation>Kwota</translation>
    </message>
    <message>
        <source>Received with label</source>
        <translation>Otrzymano z opisem</translation>
    </message>
    <message>
        <source>Received with address</source>
        <translation>Otrzymano z adresem</translation>
    </message>
    <message>
        <source>Date</source>
        <translation>Data</translation>
    </message>
    <message>
        <source>Confirmations</source>
        <translation>Potwierdzenia</translation>
    </message>
    <message>
        <source>Confirmed</source>
        <translation>Potwierdzony</translation>
    </message>
    <message>
        <source>Copy address</source>
        <translation>Kopiuj adres</translation>
    </message>
    <message>
        <source>Copy label</source>
        <translation>Kopiuj etykietę</translation>
    </message>
    <message>
        <source>Copy amount</source>
        <translation>Kopiuj kwotę</translation>
    </message>
    <message>
        <source>Copy transaction ID</source>
        <translation>Skopiuj ID transakcji</translation>
    </message>
    <message>
        <source>Lock unspent</source>
        <translation>Zablokuj niewydane</translation>
    </message>
    <message>
        <source>Unlock unspent</source>
        <translation>Odblokuj niewydane</translation>
    </message>
    <message>
        <source>Copy quantity</source>
        <translation>Skopiuj ilość</translation>
    </message>
    <message>
        <source>Copy fee</source>
        <translation>Skopiuj prowizję</translation>
    </message>
    <message>
        <source>Copy after fee</source>
        <translation>Skopiuj ilość po opłacie</translation>
    </message>
    <message>
        <source>Copy bytes</source>
        <translation>Skopiuj ilość bajtów</translation>
    </message>
    <message>
        <source>Copy dust</source>
        <translation>Kopiuj pył</translation>
    </message>
    <message>
        <source>Copy change</source>
        <translation>Skopiuj resztę</translation>
    </message>
    <message>
        <source>(%1 locked)</source>
        <translation>(%1 zablokowane)</translation>
    </message>
    <message>
        <source>yes</source>
        <translation>tak</translation>
    </message>
    <message>
        <source>no</source>
        <translation>nie</translation>
    </message>
    <message>
        <source>This label turns red if any recipient receives an amount smaller than the current dust threshold.</source>
        <translation>Ta etykieta staje się czerwona jeżeli którykolwiek odbiorca otrzymuje kwotę mniejszą niż obecny próg pyłu.</translation>
    </message>
    <message>
        <source>Can vary +/- %1 satoshi(s) per input.</source>
        <translation>Waha się +/- %1 satoshi na wejście.</translation>
    </message>
    <message>
        <source>(no label)</source>
        <translation>(brak etykiety)</translation>
    </message>
    <message>
        <source>change from %1 (%2)</source>
        <translation>reszta z %1 (%2)</translation>
    </message>
    <message>
        <source>(change)</source>
        <translation>(reszta)</translation>
    </message>
</context>
<context>
    <name>EditAddressDialog</name>
    <message>
        <source>Edit Address</source>
        <translation>Zmień adres</translation>
    </message>
    <message>
        <source>&amp;Label</source>
        <translation>&amp;Etykieta</translation>
    </message>
    <message>
        <source>The label associated with this address list entry</source>
        <translation>Etykieta skojarzona z tym wpisem na liście adresów</translation>
    </message>
    <message>
        <source>The address associated with this address list entry. This can only be modified for sending addresses.</source>
        <translation>Ten adres jest skojarzony z wpisem na liście adresów. Może być zmodyfikowany jedynie dla adresów wysyłających.</translation>
    </message>
    <message>
        <source>&amp;Address</source>
        <translation>&amp;Adres</translation>
    </message>
    <message>
        <source>New receiving address</source>
        <translation>Nowy adres odbiorczy</translation>
    </message>
    <message>
        <source>New sending address</source>
        <translation>Nowy adres wysyłania</translation>
    </message>
    <message>
        <source>Edit receiving address</source>
        <translation>Zmień adres odbioru</translation>
    </message>
    <message>
        <source>Edit sending address</source>
        <translation>Zmień adres wysyłania</translation>
    </message>
    <message>
        <source>The entered address "%1" is not a valid Bitcoin address.</source>
        <translation>Wprowadzony adres "%1" nie jest prawidłowym adresem Bitcoin.</translation>
    </message>
    <message>
        <source>The entered address "%1" is already in the address book.</source>
        <translation>Wprowadzony adres "%1" znajduje się już w książce adresowej.</translation>
    </message>
    <message>
        <source>Could not unlock wallet.</source>
        <translation>Nie można było odblokować portfela.</translation>
    </message>
    <message>
        <source>New key generation failed.</source>
        <translation>Generowanie nowego klucza nie powiodło się.</translation>
    </message>
</context>
<context>
    <name>FreespaceChecker</name>
    <message>
        <source>A new data directory will be created.</source>
        <translation>Będzie utworzony nowy folder danych.</translation>
    </message>
    <message>
        <source>name</source>
        <translation>nazwa</translation>
    </message>
    <message>
        <source>Directory already exists. Add %1 if you intend to create a new directory here.</source>
        <translation>Katalog już istnieje. Dodaj %1 jeśli masz zamiar utworzyć tutaj nowy katalog.</translation>
    </message>
    <message>
        <source>Path already exists, and is not a directory.</source>
        <translation>Ścieżka już istnieje i nie jest katalogiem.</translation>
    </message>
    <message>
        <source>Cannot create data directory here.</source>
        <translation>Nie można było tutaj utworzyć folderu.</translation>
    </message>
</context>
<context>
    <name>HelpMessageDialog</name>
    <message>
        <source>version</source>
        <translation>wersja</translation>
    </message>
    <message>
        <source>(%1-bit)</source>
        <translation>(%1-bit)</translation>
    </message>
    <message>
        <source>About %1</source>
        <translation>Informacje o %1</translation>
    </message>
    <message>
        <source>Command-line options</source>
        <translation>Opcje konsoli</translation>
    </message>
    <message>
        <source>Usage:</source>
        <translation>Użycie:</translation>
    </message>
    <message>
        <source>command-line options</source>
        <translation>opcje konsoli</translation>
    </message>
    <message>
        <source>UI Options:</source>
        <translation>Opcje interfejsu</translation>
    </message>
    <message>
        <source>Choose data directory on startup (default: %u)</source>
        <translation>Katalog danych używany podczas uruchamiania programu (domyślny: %u)</translation>
    </message>
    <message>
        <source>Set language, for example "de_DE" (default: system locale)</source>
        <translation>Wybierz język, na przykład «de_DE» (domyślnie: język systemowy)</translation>
    </message>
    <message>
        <source>Start minimized</source>
        <translation>Uruchom zminimalizowany</translation>
    </message>
    <message>
        <source>Set SSL root certificates for payment request (default: -system-)</source>
        <translation>Ustaw certyfikaty główne SSL dla żądań płatności (domyślnie: -system-)</translation>
    </message>
    <message>
        <source>Show splash screen on startup (default: %u)</source>
        <translation>Wyświetl okno powitalne podczas uruchamiania (domyślnie: %u)</translation>
    </message>
    <message>
        <source>Reset all settings changed in the GUI</source>
        <translation>Zresetuj wszystkie ustawienia zmienione w GUI</translation>
    </message>
</context>
<context>
    <name>Intro</name>
    <message>
        <source>Welcome</source>
        <translation>Witaj</translation>
    </message>
    <message>
        <source>Welcome to %1.</source>
        <translation>Witaj w %1.</translation>
    </message>
    <message>
        <source>As this is the first time the program is launched, you can choose where %1 will store its data.</source>
        <translation>Ponieważ jest to pierwsze uruchomienie programu, możesz wybrać gdzie %1 będzie przechowywał swoje dane.</translation>
    </message>
    <message>
<<<<<<< HEAD
        <source>%1 will download and store a copy of the Myriadcoin block chain. At least %2GB of data will be stored in this directory, and it will grow over time. The wallet will also be stored in this directory.</source>
        <translation>%1 pobierze i będzie przechowywał kopię łańcucha bloków Bitcoin. W wybranym katalogu zostanie zapisanych %2GB danych, a z czasem ta ilość będzie rosła. Portfel będzie przechowywany w tym samym katalogu.</translation>
=======
        <source>When you click OK, %1 will begin to download and process the full %4 block chain (%2GB) starting with the earliest transactions in %3 when %4 initially launched.</source>
        <translation>Gdy naciśniesz OK, %1 zacznie się pobieranie i przetwarzanie całego %4 łańcucha bloków (%2GB) zaczynając od najwcześniejszych transakcji w %3 gdy %4 został uruchomiony. </translation>
    </message>
    <message>
        <source>This initial synchronisation is very demanding, and may expose hardware problems with your computer that had previously gone unnoticed. Each time you run %1, it will continue downloading where it left off.</source>
        <translation>Wstępna synchronizacja jest bardzo wymagająca i może ujawnić wcześniej niezauważone problemy sprzętowe. Za każdym uruchomieniem %1 pobieranie będzie kontynuowane od miejsca w którym zostało zatrzymane.</translation>
    </message>
    <message>
        <source>If you have chosen to limit block chain storage (pruning), the historical data must still be downloaded and processed, but will be deleted afterward to keep your disk usage low.</source>
        <translation>Jeśli wybrałeś opcję ograniczenia przechowywania łańcucha bloków (przycinanie) dane historyczne cały czas będą musiały być pobrane i przetworzone, jednak po tym zostaną usunięte aby ograniczyć użycie dysku.</translation>
>>>>>>> 9e116a6f
    </message>
    <message>
        <source>Use the default data directory</source>
        <translation>Użyj domyślnego folderu danych</translation>
    </message>
    <message>
        <source>Use a custom data directory:</source>
        <translation>Użyj wybranego folderu dla danych</translation>
    </message>
    <message>
        <source>Bitcoin</source>
        <translation>Bitcoin</translation>
    </message>
    <message>
        <source>At least %1 GB of data will be stored in this directory, and it will grow over time.</source>
        <translation>Co najmniej %1 GB danych, zostanie zapisane w tym katalogu, dane te będą przyrastały w czasie.</translation>
    </message>
    <message>
        <source>Approximately %1 GB of data will be stored in this directory.</source>
        <translation>Około %1 GB danych zostanie zapisane w tym katalogu.</translation>
    </message>
    <message>
        <source>%1 will download and store a copy of the Bitcoin block chain.</source>
        <translation>%1 pobierze i zapisze lokalnie kopię łańcucha bloków Bitcoin.</translation>
    </message>
    <message>
        <source>The wallet will also be stored in this directory.</source>
        <translation>Portfel również zostanie zapisany w tym katalogu.</translation>
    </message>
    <message>
        <source>Error: Specified data directory "%1" cannot be created.</source>
        <translation>Błąd: podany folder danych «%1» nie mógł zostać utworzony.</translation>
    </message>
    <message>
        <source>Error</source>
        <translation>Błąd</translation>
    </message>
    <message numerus="yes">
        <source>%n GB of free space available</source>
        <translation><numerusform>%n GB dostępnego wolnego miejsca</numerusform><numerusform>%n GB dostępnego wolnego miejsca</numerusform><numerusform>%n GB dostępnego wolnego miejsca</numerusform><numerusform>%n GB dostępnego wolnego miejsca</numerusform></translation>
    </message>
    <message numerus="yes">
        <source>(of %n GB needed)</source>
        <translation><numerusform>(z %n GB potrzebnych)</numerusform><numerusform>(z %n GB potrzebnych)</numerusform><numerusform>(z %n GB potrzebnych)</numerusform><numerusform>(z %n GB potrzebnych)</numerusform></translation>
    </message>
</context>
<context>
    <name>ModalOverlay</name>
    <message>
        <source>Form</source>
        <translation>Formularz</translation>
    </message>
    <message>
        <source>Recent transactions may not yet be visible, and therefore your wallet's balance might be incorrect. This information will be correct once your wallet has finished synchronizing with the bitcoin network, as detailed below.</source>
        <translation>Świeże transakcje mogą nie być jeszcze widoczne, a zatem saldo portfela może być nieprawidłowe. Te detale będą poprawne, gdy portfel zakończy synchronizację z siecią bitcoin, zgodnie z poniższym opisem.</translation>
    </message>
    <message>
        <source>Attempting to spend bitcoins that are affected by not-yet-displayed transactions will not be accepted by the network.</source>
        <translation>Próba wydania bitcoinów które nie są jeszcze wyświetlone jako transakcja zostanie odrzucona przez sieć. </translation>
    </message>
    <message>
        <source>Number of blocks left</source>
        <translation>Pozostało bloków</translation>
    </message>
    <message>
        <source>Unknown...</source>
        <translation>Nienznane...</translation>
    </message>
    <message>
        <source>Last block time</source>
        <translation>Czas ostatniego bloku</translation>
    </message>
    <message>
        <source>Progress</source>
        <translation>Postęp</translation>
    </message>
    <message>
        <source>Progress increase per hour</source>
        <translation>Przyrost postępu na godzinę</translation>
    </message>
    <message>
        <source>calculating...</source>
        <translation>obliczanie...</translation>
    </message>
    <message>
        <source>Estimated time left until synced</source>
        <translation>Przewidywany czas zakończenia synchronizacji</translation>
    </message>
    <message>
        <source>Hide</source>
        <translation>Ukryj</translation>
    </message>
    <message>
        <source>Unknown. Syncing Headers (%1)...</source>
        <translation>Nieznane. Synchronizowanie nagłówków (%1)...</translation>
    </message>
</context>
<context>
    <name>OpenURIDialog</name>
    <message>
        <source>Open URI</source>
        <translation>Otwórz URI</translation>
    </message>
    <message>
        <source>Open payment request from URI or file</source>
        <translation>Otwórz żądanie zapłaty z URI lub pliku</translation>
    </message>
    <message>
        <source>URI:</source>
        <translation>URI:</translation>
    </message>
    <message>
        <source>Select payment request file</source>
        <translation>Otwórz żądanie zapłaty z pliku</translation>
    </message>
    <message>
        <source>Select payment request file to open</source>
        <translation>Wybierz plik żądania zapłaty do otwarcia</translation>
    </message>
</context>
<context>
    <name>OptionsDialog</name>
    <message>
        <source>Options</source>
        <translation>Opcje</translation>
    </message>
    <message>
        <source>&amp;Main</source>
        <translation>Główne</translation>
    </message>
    <message>
        <source>Automatically start %1 after logging in to the system.</source>
        <translation>Automatycznie uruchom %1 po zalogowaniu do systemu.</translation>
    </message>
    <message>
        <source>&amp;Start %1 on system login</source>
        <translation>Uruchamiaj %1 wraz z zalogowaniem do &amp;systemu</translation>
    </message>
    <message>
        <source>Size of &amp;database cache</source>
        <translation>Wielkość bufora bazy &amp;danych</translation>
    </message>
    <message>
        <source>MB</source>
        <translation>MB</translation>
    </message>
    <message>
        <source>Number of script &amp;verification threads</source>
        <translation>Liczba wątków &amp;weryfikacji skryptu</translation>
    </message>
    <message>
        <source>IP address of the proxy (e.g. IPv4: 127.0.0.1 / IPv6: ::1)</source>
        <translation>Adres IP serwera proxy (np. IPv4: 127.0.0.1 / IPv6: ::1)</translation>
    </message>
    <message>
        <source>Shows if the supplied default SOCKS5 proxy is used to reach peers via this network type.</source>
        <translation>Pakazuje czy dostarczone domyślne SOCKS5 proxy jest użyte do połączenia z węzłami przez sieć tego typu.</translation>
    </message>
    <message>
        <source>Hide the icon from the system tray.</source>
        <translation>Ukryj ikonę z zasobnika systemowego.</translation>
    </message>
    <message>
        <source>&amp;Hide tray icon</source>
        <translation>&amp;Ukryj ikonę z zasobnika</translation>
    </message>
    <message>
        <source>Minimize instead of exit the application when the window is closed. When this option is enabled, the application will be closed only after selecting Exit in the menu.</source>
        <translation>Minimalizuje zamiast zakończyć działanie programu przy zamykaniu okna. Kiedy ta opcja jest włączona, program zakończy działanie po wybieraniu Zamknij w menu.</translation>
    </message>
    <message>
        <source>Third party URLs (e.g. a block explorer) that appear in the transactions tab as context menu items. %s in the URL is replaced by transaction hash. Multiple URLs are separated by vertical bar |.</source>
        <translation>Zewnętrzne URL podglądu transakcji (np. eksplorator bloków), które będą wyświetlały się w menu kontekstowym, w zakładce transakcji. %s będzie zamieniany w adresie na hash transakcji. Oddziel wiele adresów pionową kreską |.</translation>
    </message>
    <message>
        <source>Active command-line options that override above options:</source>
        <translation>Aktywne opcje linii komend, które nadpisują powyższe opcje:</translation>
    </message>
    <message>
        <source>Open the %1 configuration file from the working directory.</source>
        <translation>Otwiera %1 plik konfiguracyjny z czynnego katalogu.</translation>
    </message>
    <message>
        <source>Open Configuration File</source>
        <translation>Otwórz plik konfiguracyjny</translation>
    </message>
    <message>
        <source>Reset all client options to default.</source>
        <translation>Przywróć wszystkie domyślne ustawienia klienta.</translation>
    </message>
    <message>
        <source>&amp;Reset Options</source>
        <translation>Z&amp;resetuj ustawienia</translation>
    </message>
    <message>
        <source>&amp;Network</source>
        <translation>&amp;Sieć</translation>
    </message>
    <message>
        <source>(0 = auto, &lt;0 = leave that many cores free)</source>
        <translation>(0 = automatycznie, &lt;0 = zostaw tyle wolnych rdzeni)</translation>
    </message>
    <message>
        <source>W&amp;allet</source>
        <translation>Portfel</translation>
    </message>
    <message>
        <source>Expert</source>
        <translation>Ekspert</translation>
    </message>
    <message>
        <source>Enable coin &amp;control features</source>
        <translation>Włącz funk&amp;cje kontoli monet</translation>
    </message>
    <message>
        <source>If you disable the spending of unconfirmed change, the change from a transaction cannot be used until that transaction has at least one confirmation. This also affects how your balance is computed.</source>
        <translation>Jeżeli wyłączysz możliwość wydania niezatwierdzonej wydanej reszty, reszta z transakcji nie będzie mogła zostać wykorzystana, dopóki ta transakcja nie będzie miała przynajmniej jednego potwierdzenia. To także ma wpływ na obliczanie Twojego salda.</translation>
    </message>
    <message>
        <source>&amp;Spend unconfirmed change</source>
        <translation>Wydaj niepotwierdzoną re&amp;sztę</translation>
    </message>
    <message>
        <source>Automatically open the Myriadcoin client port on the router. This only works when your router supports UPnP and it is enabled.</source>
        <translation>Automatycznie otwiera port klienta Myriadcoin na routerze. Ta opcja dzieła tylko jeśli twój router wspiera UPnP i jest ono włączone.</translation>
    </message>
    <message>
        <source>Map port using &amp;UPnP</source>
        <translation>Mapuj port używając &amp;UPnP</translation>
    </message>
    <message>
<<<<<<< HEAD
        <source>Connect to the Myriadcoin network through a SOCKS5 proxy.</source>
        <translation>Połącz się z siecią Myriadcoin poprzez proxy SOCKS5.</translation>
=======
        <source>Accept connections from outside.</source>
        <translation>Akceptuj połączenia z zewnątrz.</translation>
    </message>
    <message>
        <source>Allow incomin&amp;g connections</source>
        <translation>Zezwól na &amp;połączenia przychodzące</translation>
    </message>
    <message>
        <source>Connect to the Bitcoin network through a SOCKS5 proxy.</source>
        <translation>Połącz się z siecią Bitcoin poprzez proxy SOCKS5.</translation>
>>>>>>> 9e116a6f
    </message>
    <message>
        <source>&amp;Connect through SOCKS5 proxy (default proxy):</source>
        <translation>Połącz przez proxy SO&amp;CKS5 (domyślne proxy):</translation>
    </message>
    <message>
        <source>Proxy &amp;IP:</source>
        <translation>&amp;IP proxy: </translation>
    </message>
    <message>
        <source>&amp;Port:</source>
        <translation>&amp;Port:</translation>
    </message>
    <message>
        <source>Port of the proxy (e.g. 9050)</source>
        <translation>Port proxy (np. 9050)</translation>
    </message>
    <message>
        <source>Used for reaching peers via:</source>
        <translation>Użyto do połączenia z peerami przy pomocy:</translation>
    </message>
    <message>
        <source>IPv4</source>
        <translation>IPv4</translation>
    </message>
    <message>
        <source>IPv6</source>
        <translation>IPv6</translation>
    </message>
    <message>
        <source>Tor</source>
        <translation>Tor</translation>
    </message>
    <message>
        <source>Connect to the Myriadcoin network through a separate SOCKS5 proxy for Tor hidden services.</source>
        <translation>Połącz się z siecią Myriadcoin przy pomocy oddzielnego SOCKS5 proxy dla sieci TOR</translation>
    </message>
    <message>
        <source>&amp;Window</source>
        <translation>&amp;Okno</translation>
    </message>
    <message>
        <source>Show only a tray icon after minimizing the window.</source>
        <translation>Pokazuj tylko ikonę przy zegarku po zminimalizowaniu okna.</translation>
    </message>
    <message>
        <source>&amp;Minimize to the tray instead of the taskbar</source>
        <translation>&amp;Minimalizuj do zasobnika systemowego zamiast do paska zadań</translation>
    </message>
    <message>
        <source>M&amp;inimize on close</source>
        <translation>M&amp;inimalizuj przy zamknięciu</translation>
    </message>
    <message>
        <source>&amp;Display</source>
        <translation>&amp;Wyświetlanie</translation>
    </message>
    <message>
        <source>User Interface &amp;language:</source>
        <translation>Język &amp;użytkownika:</translation>
    </message>
    <message>
        <source>The user interface language can be set here. This setting will take effect after restarting %1.</source>
        <translation>Można tu ustawić język interfejsu uzytkownika. Ustawienie przyniesie skutek po ponownym uruchomieniu %1.</translation>
    </message>
    <message>
        <source>&amp;Unit to show amounts in:</source>
        <translation>&amp;Jednostka pokazywana przy kwocie:</translation>
    </message>
    <message>
        <source>Choose the default subdivision unit to show in the interface and when sending coins.</source>
        <translation>Wybierz podział jednostki pokazywany w interfejsie  oraz podczas wysyłania monet</translation>
    </message>
    <message>
        <source>Whether to show coin control features or not.</source>
        <translation>Wybierz pokazywanie lub nie funkcji kontroli monet.</translation>
    </message>
    <message>
        <source>&amp;Third party transaction URLs</source>
        <translation>&amp;Zewnętrzny URL podglądu transakcji</translation>
    </message>
    <message>
        <source>&amp;OK</source>
        <translation>&amp;OK</translation>
    </message>
    <message>
        <source>&amp;Cancel</source>
        <translation>&amp;Anuluj</translation>
    </message>
    <message>
        <source>default</source>
        <translation>domyślny</translation>
    </message>
    <message>
        <source>none</source>
        <translation>żaden</translation>
    </message>
    <message>
        <source>Confirm options reset</source>
        <translation>Potwierdź reset ustawień</translation>
    </message>
    <message>
        <source>Client restart required to activate changes.</source>
        <translation>Wymagany restart programu, aby uaktywnić zmiany.</translation>
    </message>
    <message>
        <source>Client will be shut down. Do you want to proceed?</source>
        <translation>Program zostanie wyłączony. Czy chcesz kontynuować?</translation>
    </message>
    <message>
        <source>Configuration options</source>
        <translation>Opcje konfiguracji</translation>
    </message>
    <message>
        <source>The configuration file is used to specify advanced user options which override GUI settings. Additionally, any command-line options will override this configuration file.</source>
        <translation>Plik konfiguracyjny jest używany celem zdefiniowania zaawansowanych opcji nadpisujących ustawienia aplikacji okienkowej (GUI). Parametry zdefiniowane z poziomu linii poleceń nadpisują parametry określone w tym pliku.</translation>
    </message>
    <message>
        <source>Error</source>
        <translation>Błąd</translation>
    </message>
    <message>
        <source>The configuration file could not be opened.</source>
        <translation>Plik z konfiguracją nie mógł być otworzony.</translation>
    </message>
    <message>
        <source>This change would require a client restart.</source>
        <translation>Ta zmiana może wymagać ponownego uruchomienia klienta.</translation>
    </message>
    <message>
        <source>The supplied proxy address is invalid.</source>
        <translation>Adres podanego proxy jest nieprawidłowy</translation>
    </message>
</context>
<context>
    <name>OverviewPage</name>
    <message>
        <source>Form</source>
        <translation>Formularz</translation>
    </message>
    <message>
        <source>The displayed information may be out of date. Your wallet automatically synchronizes with the Myriadcoin network after a connection is established, but this process has not completed yet.</source>
        <translation>Wyświetlana informacja może być nieaktualna. Twój portfel synchronizuje się automatycznie z siecią bitcoin, zaraz po tym jak uzyskano połączenie, ale proces ten nie został jeszcze ukończony.</translation>
    </message>
    <message>
        <source>Watch-only:</source>
        <translation>Tylko podglądaj:</translation>
    </message>
    <message>
        <source>Available:</source>
        <translation>Dostępne:</translation>
    </message>
    <message>
        <source>Your current spendable balance</source>
        <translation>Twoje obecne saldo</translation>
    </message>
    <message>
        <source>Pending:</source>
        <translation>W toku:</translation>
    </message>
    <message>
        <source>Total of transactions that have yet to be confirmed, and do not yet count toward the spendable balance</source>
        <translation>Suma transakcji, które nie zostały jeszcze potwierdzone, a które nie zostały wliczone do twojego obecnego salda</translation>
    </message>
    <message>
        <source>Immature:</source>
        <translation>Niedojrzały: </translation>
    </message>
    <message>
        <source>Mined balance that has not yet matured</source>
        <translation>Balans wydobytych monet, które jeszcze nie dojrzały</translation>
    </message>
    <message>
        <source>Balances</source>
        <translation>Salda</translation>
    </message>
    <message>
        <source>Total:</source>
        <translation>Ogółem:</translation>
    </message>
    <message>
        <source>Your current total balance</source>
        <translation>Twoje obecne saldo</translation>
    </message>
    <message>
        <source>Your current balance in watch-only addresses</source>
        <translation>Twoje obecne saldo na podglądanym adresie </translation>
    </message>
    <message>
        <source>Spendable:</source>
        <translation>Możliwe do wydania:</translation>
    </message>
    <message>
        <source>Recent transactions</source>
        <translation>Ostatnie transakcje</translation>
    </message>
    <message>
        <source>Unconfirmed transactions to watch-only addresses</source>
        <translation>Niepotwierdzone transakcje na podglądanych adresach</translation>
    </message>
    <message>
        <source>Mined balance in watch-only addresses that has not yet matured</source>
        <translation>Wykopane monety na podglądanych adresach które jeszcze nie dojrzały</translation>
    </message>
    <message>
        <source>Current total balance in watch-only addresses</source>
        <translation>Łączna kwota na podglądanych adresach</translation>
    </message>
</context>
<context>
    <name>PaymentServer</name>
    <message>
        <source>Payment request error</source>
        <translation>Błąd żądania płatności</translation>
    </message>
    <message>
        <source>Cannot start myriadcoin: click-to-pay handler</source>
        <translation>Nie można uruchomić protokołu myriadcoin: kliknij-by-zapłacić</translation>
    </message>
    <message>
        <source>URI handling</source>
        <translation>Obsługa URI</translation>
    </message>
    <message>
        <source>Payment request fetch URL is invalid: %1</source>
        <translation>URL pobrania żądania zapłaty jest nieprawidłowy: %1</translation>
    </message>
    <message>
        <source>Invalid payment address %1</source>
        <translation>błędny adres płatności %1</translation>
    </message>
    <message>
        <source>URI cannot be parsed! This can be caused by an invalid Bitcoin address or malformed URI parameters.</source>
        <translation>Nie można przeanalizować identyfikatora URI! Może to być spowodowane nieważnym adresem Bitcoin lub nieprawidłowymi parametrami URI.</translation>
    </message>
    <message>
        <source>Payment request file handling</source>
        <translation>Przechwytywanie plików żądania płatności</translation>
    </message>
    <message>
        <source>Payment request file cannot be read! This can be caused by an invalid payment request file.</source>
        <translation>Plik z żądaniem płatności nie mógł zostać otwarty. Może być to spowodowane nieprawidłowym plikiem.</translation>
    </message>
    <message>
        <source>Payment request rejected</source>
        <translation>Żądanie płatności odrzucone</translation>
    </message>
    <message>
        <source>Payment request network doesn't match client network.</source>
        <translation>Sieć żądania zapłaty nie odpowiada sieci klienta.</translation>
    </message>
    <message>
        <source>Payment request expired.</source>
        <translation>Żądanie płatności upłynęło.</translation>
    </message>
    <message>
        <source>Payment request is not initialized.</source>
        <translation>Żądanie płatności nie jest zainicjowane.</translation>
    </message>
    <message>
        <source>Unverified payment requests to custom payment scripts are unsupported.</source>
        <translation>Niezweryfikowane żądania płatności do własnych skryptów płatności są niewspierane.</translation>
    </message>
    <message>
        <source>Invalid payment request.</source>
        <translation>Nieprawidłowe żądanie płatności</translation>
    </message>
    <message>
        <source>Requested payment amount of %1 is too small (considered dust).</source>
        <translation>Żądana kwota %1 jest za niska (uznano za kurz).</translation>
    </message>
    <message>
        <source>Refund from %1</source>
        <translation>Zwrot z %1</translation>
    </message>
    <message>
        <source>Payment request %1 is too large (%2 bytes, allowed %3 bytes).</source>
        <translation>Żądanie płatności %1 jest zbyt duże (%2 bajtów, dozwolone %3 bajtów).</translation>
    </message>
    <message>
        <source>Error communicating with %1: %2</source>
        <translation>Błąd komunikacji z %1 : %2</translation>
    </message>
    <message>
        <source>Payment request cannot be parsed!</source>
        <translation>Żądanie płatności nie może zostać przetworzone.</translation>
    </message>
    <message>
        <source>Bad response from server %1</source>
        <translation>Błędna odpowiedź z serwera %1</translation>
    </message>
    <message>
        <source>Network request error</source>
        <translation>Błąd żądania sieci</translation>
    </message>
    <message>
        <source>Payment acknowledged</source>
        <translation>Płatność potwierdzona</translation>
    </message>
</context>
<context>
    <name>PeerTableModel</name>
    <message>
        <source>User Agent</source>
        <translation>Aplikacja kliencka</translation>
    </message>
    <message>
        <source>Node/Service</source>
        <translation>Węzeł/Usługi</translation>
    </message>
    <message>
        <source>NodeId</source>
        <translation>Identyfikator węzła</translation>
    </message>
    <message>
        <source>Ping</source>
        <translation>Ping</translation>
    </message>
    <message>
        <source>Sent</source>
        <translation>Wysłane</translation>
    </message>
    <message>
        <source>Received</source>
        <translation>Otrzymane</translation>
    </message>
</context>
<context>
    <name>QObject</name>
    <message>
        <source>Amount</source>
        <translation>Kwota</translation>
    </message>
    <message>
        <source>Enter a Myriadcoin address (e.g. %1)</source>
        <translation>Wprowadź adres bitcoinowy (np. %1)</translation>
    </message>
    <message>
        <source>%1 d</source>
        <translation>%1 d</translation>
    </message>
    <message>
        <source>%1 h</source>
        <translation>%1 h</translation>
    </message>
    <message>
        <source>%1 m</source>
        <translation>%1 m</translation>
    </message>
    <message>
        <source>%1 s</source>
        <translation>%1 s</translation>
    </message>
    <message>
        <source>None</source>
        <translation>Żaden</translation>
    </message>
    <message>
        <source>N/A</source>
        <translation>NIEDOSTĘPNE</translation>
    </message>
    <message>
        <source>%1 ms</source>
        <translation>%1 ms</translation>
    </message>
    <message numerus="yes">
        <source>%n second(s)</source>
        <translation><numerusform>%n sekunda</numerusform><numerusform>%n sekund</numerusform><numerusform>%n sekund</numerusform><numerusform>%n sekund</numerusform></translation>
    </message>
    <message numerus="yes">
        <source>%n minute(s)</source>
        <translation><numerusform>%n minuta</numerusform><numerusform>%n minut</numerusform><numerusform>%n minut</numerusform><numerusform>%n minut</numerusform></translation>
<<<<<<< HEAD
=======
    </message>
    <message numerus="yes">
        <source>%n hour(s)</source>
        <translation><numerusform>%n godzina</numerusform><numerusform>%n godziny</numerusform><numerusform>%n godzin</numerusform><numerusform>%n godzin</numerusform></translation>
    </message>
    <message numerus="yes">
        <source>%n day(s)</source>
        <translation><numerusform>%n dzień</numerusform><numerusform>%n dni</numerusform><numerusform>%n dni</numerusform><numerusform>%n dni</numerusform></translation>
    </message>
    <message numerus="yes">
        <source>%n week(s)</source>
        <translation><numerusform>%n tydzień</numerusform><numerusform>%n tygodnie</numerusform><numerusform>%n tygodni</numerusform><numerusform>%n tygodni</numerusform></translation>
>>>>>>> 9e116a6f
    </message>
    <message>
        <source>%1 and %2</source>
        <translation>%1 i %2</translation>
    </message>
    <message numerus="yes">
        <source>%n year(s)</source>
        <translation><numerusform>%n rok</numerusform><numerusform>%n lata</numerusform><numerusform>%n lat</numerusform><numerusform>%n lat</numerusform></translation>
    </message>
    <message>
        <source>%1 B</source>
        <translation>%1 B</translation>
    </message>
    <message>
        <source>%1 KB</source>
        <translation>%1 KB</translation>
    </message>
    <message>
        <source>%1 MB</source>
        <translation>%1 MB</translation>
    </message>
    <message>
        <source>%1 GB</source>
        <translation>%1 GB</translation>
    </message>
    <message>
        <source>%1 didn't yet exit safely...</source>
        <translation>%1 jeszcze się bezpiecznie nie zamknął...</translation>
    </message>
    <message>
        <source>unknown</source>
        <translation>nieznane</translation>
    </message>
</context>
<context>
    <name>QObject::QObject</name>
    <message>
        <source>Error: Specified data directory "%1" does not exist.</source>
        <translation>Błąd: Określony folder danych "%1" nie istnieje.</translation>
    </message>
    <message>
        <source>Error: Cannot parse configuration file: %1. Only use key=value syntax.</source>
        <translation>Błąd: Nie można przetworzyć pliku konfiguracyjnego: %1. Używaj tylko składni klucz=wartość.</translation>
    </message>
    <message>
        <source>Error: %1</source>
        <translation>Błąd: %1</translation>
    </message>
</context>
<context>
    <name>QRImageWidget</name>
    <message>
        <source>&amp;Save Image...</source>
        <translation>&amp;Zapisz obraz...</translation>
    </message>
    <message>
        <source>&amp;Copy Image</source>
        <translation>&amp;Kopiuj obraz</translation>
    </message>
    <message>
        <source>Save QR Code</source>
        <translation>Zapisz Kod QR</translation>
    </message>
    <message>
        <source>PNG Image (*.png)</source>
        <translation>Obraz PNG (*.png)</translation>
    </message>
</context>
<context>
    <name>RPCConsole</name>
    <message>
        <source>N/A</source>
        <translation>NIEDOSTĘPNE</translation>
    </message>
    <message>
        <source>Client version</source>
        <translation>Wersja klienta</translation>
    </message>
    <message>
        <source>&amp;Information</source>
        <translation>&amp;Informacje</translation>
    </message>
    <message>
        <source>Debug window</source>
        <translation>Okno debugowania</translation>
    </message>
    <message>
        <source>General</source>
        <translation>Ogólne</translation>
    </message>
    <message>
        <source>Using BerkeleyDB version</source>
        <translation>Używana wersja BerkeleyDB </translation>
    </message>
    <message>
        <source>Datadir</source>
        <translation>Katalog danych</translation>
    </message>
    <message>
        <source>Startup time</source>
        <translation>Czas uruchomienia</translation>
    </message>
    <message>
        <source>Network</source>
        <translation>Sieć</translation>
    </message>
    <message>
        <source>Name</source>
        <translation>Nazwa</translation>
    </message>
    <message>
        <source>Number of connections</source>
        <translation>Liczba połączeń</translation>
    </message>
    <message>
        <source>Block chain</source>
        <translation>Łańcuch bloków</translation>
    </message>
    <message>
        <source>Current number of blocks</source>
        <translation>Aktualna liczba bloków</translation>
    </message>
    <message>
        <source>Memory Pool</source>
        <translation>Memory Pool (obszar pamięci)</translation>
    </message>
    <message>
        <source>Current number of transactions</source>
        <translation>Obecna liczba transakcji</translation>
    </message>
    <message>
        <source>Memory usage</source>
        <translation>Zużycie pamięci</translation>
    </message>
    <message>
        <source>&amp;Reset</source>
        <translation>&amp;Reset</translation>
    </message>
    <message>
        <source>Received</source>
        <translation>Otrzymane</translation>
    </message>
    <message>
        <source>Sent</source>
        <translation>Wysłane</translation>
    </message>
    <message>
        <source>&amp;Peers</source>
        <translation>&amp;Węzły</translation>
    </message>
    <message>
        <source>Banned peers</source>
        <translation>Blokowane węzły</translation>
    </message>
    <message>
        <source>Select a peer to view detailed information.</source>
        <translation>Wybierz węzeł żeby zobaczyć szczegóły.</translation>
    </message>
    <message>
        <source>Whitelisted</source>
        <translation>Biała lista</translation>
    </message>
    <message>
        <source>Direction</source>
        <translation>Kierunek</translation>
    </message>
    <message>
        <source>Version</source>
        <translation>Wersja</translation>
    </message>
    <message>
        <source>Starting Block</source>
        <translation>Blok startowy</translation>
    </message>
    <message>
        <source>Synced Headers</source>
        <translation>Zsynchronizowane nagłówki</translation>
    </message>
    <message>
        <source>Synced Blocks</source>
        <translation>Zsynchronizowane bloki</translation>
    </message>
    <message>
        <source>User Agent</source>
        <translation>Aplikacja kliencka</translation>
    </message>
    <message>
        <source>Open the %1 debug log file from the current data directory. This can take a few seconds for large log files.</source>
        <translation>Otwórz plik dziennika debugowania %1 z obecnego katalogu z danymi. Może to potrwać kilka sekund przy większych plikach.</translation>
    </message>
    <message>
        <source>Decrease font size</source>
        <translation>Zmniejsz rozmiar czcionki</translation>
    </message>
    <message>
        <source>Increase font size</source>
        <translation>Zwiększ rozmiar czcionki</translation>
    </message>
    <message>
        <source>Services</source>
        <translation>Usługi</translation>
    </message>
    <message>
        <source>Ban Score</source>
        <translation>Punkty karne</translation>
    </message>
    <message>
        <source>Connection Time</source>
        <translation>Czas połączenia</translation>
    </message>
    <message>
        <source>Last Send</source>
        <translation>Ostatnio wysłano</translation>
    </message>
    <message>
        <source>Last Receive</source>
        <translation>Ostatnio odebrano</translation>
    </message>
    <message>
        <source>Ping Time</source>
        <translation>Czas odpowiedzi</translation>
    </message>
    <message>
        <source>The duration of a currently outstanding ping.</source>
        <translation>Czas trwania nadmiarowego pingu</translation>
    </message>
    <message>
        <source>Ping Wait</source>
        <translation>Czas odpowiedzi</translation>
    </message>
    <message>
        <source>Min Ping</source>
        <translation>Minimalny czas odpowiedzi</translation>
    </message>
    <message>
        <source>Time Offset</source>
        <translation>Przesunięcie czasu</translation>
    </message>
    <message>
        <source>Last block time</source>
        <translation>Czas ostatniego bloku</translation>
    </message>
    <message>
        <source>&amp;Open</source>
        <translation>&amp;Otwórz</translation>
    </message>
    <message>
        <source>&amp;Console</source>
        <translation>&amp;Konsola</translation>
    </message>
    <message>
        <source>&amp;Network Traffic</source>
        <translation>$Ruch sieci</translation>
    </message>
    <message>
        <source>Totals</source>
        <translation>Kwota ogólna</translation>
    </message>
    <message>
        <source>In:</source>
        <translation>Wejście:</translation>
    </message>
    <message>
        <source>Out:</source>
        <translation>Wyjście:</translation>
    </message>
    <message>
        <source>Debug log file</source>
        <translation>Plik logowania debugowania</translation>
    </message>
    <message>
        <source>Clear console</source>
        <translation>Wyczyść konsolę</translation>
    </message>
    <message>
        <source>1 &amp;hour</source>
        <translation>1 &amp;godzina</translation>
    </message>
    <message>
        <source>1 &amp;day</source>
        <translation>1 &amp;dzień</translation>
    </message>
    <message>
        <source>1 &amp;week</source>
        <translation>1 &amp;tydzień</translation>
    </message>
    <message>
        <source>1 &amp;year</source>
        <translation>1 &amp;rok</translation>
    </message>
    <message>
        <source>&amp;Disconnect</source>
        <translation>&amp;Rozłącz</translation>
    </message>
    <message>
        <source>Ban for</source>
        <translation>Zbanuj na</translation>
    </message>
    <message>
        <source>&amp;Unban</source>
        <translation>&amp;Odblokuj</translation>
    </message>
    <message>
        <source>Welcome to the %1 RPC console.</source>
        <translation>Witaj w konsoli %1 RPC.</translation>
    </message>
    <message>
        <source>Use up and down arrows to navigate history, and %1 to clear screen.</source>
        <translation>Użyj strzałek do przewijania historii i %1 aby wyczyścić ekran</translation>
    </message>
    <message>
        <source>Type %1 for an overview of available commands.</source>
        <translation>Wpisz %1 aby uzyskać listę dostępnych komend.</translation>
    </message>
    <message>
        <source>For more information on using this console type %1.</source>
        <translation>Aby uzyskać więcej informacji jak używać tej konsoli wpisz %1.</translation>
    </message>
    <message>
        <source>WARNING: Scammers have been active, telling users to type commands here, stealing their wallet contents. Do not use this console without fully understanding the ramifications of a command.</source>
        <translation>UWAGA: Oszuści nakłaniają do wpisywania tutaj różnych poleceń aby ukraść portfel. Nie używaj tej konsoli bez pełnego zrozumienia wpisywanych poleceń.</translation>
    </message>
    <message>
        <source>Network activity disabled</source>
        <translation>Aktywność sieciowa wyłączona</translation>
    </message>
    <message>
        <source>(node id: %1)</source>
        <translation>(id węzła: %1)</translation>
    </message>
    <message>
        <source>via %1</source>
        <translation>przez %1</translation>
    </message>
    <message>
        <source>never</source>
        <translation>nigdy</translation>
    </message>
    <message>
        <source>Inbound</source>
        <translation>Wejściowy</translation>
    </message>
    <message>
        <source>Outbound</source>
        <translation>Wyjściowy</translation>
    </message>
    <message>
        <source>Yes</source>
        <translation>Tak</translation>
    </message>
    <message>
        <source>No</source>
        <translation>Nie</translation>
    </message>
    <message>
        <source>Unknown</source>
        <translation>Nieznany</translation>
    </message>
</context>
<context>
    <name>ReceiveCoinsDialog</name>
    <message>
        <source>&amp;Amount:</source>
        <translation>&amp;Ilość:</translation>
    </message>
    <message>
        <source>&amp;Label:</source>
        <translation>&amp;Etykieta:</translation>
    </message>
    <message>
        <source>&amp;Message:</source>
        <translation>&amp;Wiadomość:</translation>
    </message>
    <message>
<<<<<<< HEAD
        <source>Reuse one of the previously used receiving addresses. Reusing addresses has security and privacy issues. Do not use this unless re-generating a payment request made before.</source>
        <translation>Użyj jednego z poprzednio użytych adresów odbiorczych. Podczas ponownego używania adresów występują problemy z bezpieczeństwem i prywatnością. Nie korzystaj z tej opcji, chyba że odtwarzasz żądanie płatności wykonane już wcześniej.</translation>
    </message>
    <message>
        <source>R&amp;euse an existing receiving address (not recommended)</source>
        <translation>U&amp;żyj ponownie istniejącego adresu odbiorczego (niepolecane)</translation>
    </message>
    <message>
        <source>An optional message to attach to the payment request, which will be displayed when the request is opened. Note: The message will not be sent with the payment over the Myriadcoin network.</source>
=======
        <source>An optional message to attach to the payment request, which will be displayed when the request is opened. Note: The message will not be sent with the payment over the Bitcoin network.</source>
>>>>>>> 9e116a6f
        <translation>Opcjonalna wiadomość do dołączenia do żądania płatności, która będzie wyświetlana, gdy żądanie zostanie otwarte. Uwaga: wiadomość ta nie zostanie wysłana wraz z płatnością w sieci Bitcoin.</translation>
    </message>
    <message>
        <source>An optional label to associate with the new receiving address.</source>
        <translation>Opcjonalna etykieta do skojarzenia z nowym adresem odbiorczym.</translation>
    </message>
    <message>
        <source>Use this form to request payments. All fields are &lt;b&gt;optional&lt;/b&gt;.</source>
        <translation>Użyj tego formularza do zażądania płatności. Wszystkie pola są &lt;b&gt;opcjonalne&lt;/b&gt;.</translation>
    </message>
    <message>
        <source>An optional amount to request. Leave this empty or zero to not request a specific amount.</source>
        <translation>Opcjonalna kwota by zażądać. Zostaw puste lub zero by nie zażądać konkretnej kwoty.</translation>
    </message>
    <message>
        <source>Clear all fields of the form.</source>
        <translation>Wyczyść wszystkie pola formularza.</translation>
    </message>
    <message>
        <source>Clear</source>
        <translation>Wyczyść</translation>
    </message>
    <message>
        <source>Native segwit addresses (aka Bech32 or BIP-173) reduce your transaction fees later on and offer better protection against typos, but old wallets don't support them. When unchecked, an address compatible with older wallets will be created instead.</source>
        <translation>Natywne adresy segwit (aka Bech32 lub BIP-173) zmniejszają później twoje opłaty transakcyjne i dają lepsze zabezpieczenie przed literówkami, ale stare portfele ich nie obsługują. Jeżeli odznaczone, stworzony zostanie adres kompatybilny ze starszymi portfelami.</translation>
    </message>
    <message>
        <source>Generate native segwit (Bech32) address</source>
        <translation>Wygeneruj natywny adres segwit (Bech32)</translation>
    </message>
    <message>
        <source>Requested payments history</source>
        <translation>Żądanie historii płatności</translation>
    </message>
    <message>
        <source>&amp;Request payment</source>
        <translation>&amp;Żądaj płatności</translation>
    </message>
    <message>
        <source>Show the selected request (does the same as double clicking an entry)</source>
        <translation>Pokaż wybrane żądanie (robi to samo co dwukrotne kliknięcie pozycji)</translation>
    </message>
    <message>
        <source>Show</source>
        <translation>Pokaż</translation>
    </message>
    <message>
        <source>Remove the selected entries from the list</source>
        <translation>Usuń zaznaczone z listy</translation>
    </message>
    <message>
        <source>Remove</source>
        <translation>Usuń</translation>
    </message>
    <message>
        <source>Copy URI</source>
        <translation>Kopiuj URI:</translation>
    </message>
    <message>
        <source>Copy label</source>
        <translation>Kopiuj etykietę</translation>
    </message>
    <message>
        <source>Copy message</source>
        <translation>Kopiuj wiadomość</translation>
    </message>
    <message>
        <source>Copy amount</source>
        <translation>Kopiuj kwotę</translation>
    </message>
</context>
<context>
    <name>ReceiveRequestDialog</name>
    <message>
        <source>QR Code</source>
        <translation>Kod QR</translation>
    </message>
    <message>
        <source>Copy &amp;URI</source>
        <translation>Kopiuj &amp;URI</translation>
    </message>
    <message>
        <source>Copy &amp;Address</source>
        <translation>Kopiuj &amp;adres</translation>
    </message>
    <message>
        <source>&amp;Save Image...</source>
        <translation>&amp;Zapisz obraz...</translation>
    </message>
    <message>
        <source>Request payment to %1</source>
        <translation>Zażądaj płatności do %1</translation>
    </message>
    <message>
        <source>Payment information</source>
        <translation>Informacje o płatności</translation>
    </message>
    <message>
        <source>URI</source>
        <translation>URI</translation>
    </message>
    <message>
        <source>Address</source>
        <translation>Adres</translation>
    </message>
    <message>
        <source>Amount</source>
        <translation>Kwota</translation>
    </message>
    <message>
        <source>Label</source>
        <translation>Etykieta</translation>
    </message>
    <message>
        <source>Message</source>
        <translation>Wiadomość</translation>
    </message>
    <message>
        <source>Resulting URI too long, try to reduce the text for label / message.</source>
        <translation>Wynikowy URI jest zbyt długi, spróbuj zmniejszyć tekst etykiety / wiadomości</translation>
    </message>
    <message>
        <source>Error encoding URI into QR Code.</source>
        <translation>Błąd kodowania URI w kod QR</translation>
    </message>
</context>
<context>
    <name>RecentRequestsTableModel</name>
    <message>
        <source>Date</source>
        <translation>Data</translation>
    </message>
    <message>
        <source>Label</source>
        <translation>Etykieta</translation>
    </message>
    <message>
        <source>Message</source>
        <translation>Wiadomość</translation>
    </message>
    <message>
        <source>(no label)</source>
        <translation>(brak etykiety)</translation>
    </message>
    <message>
        <source>(no message)</source>
        <translation>(brak wiadomości)</translation>
    </message>
    <message>
        <source>(no amount requested)</source>
        <translation>(brak kwoty)</translation>
    </message>
    <message>
        <source>Requested</source>
        <translation>Zażądano</translation>
    </message>
</context>
<context>
    <name>SendCoinsDialog</name>
    <message>
        <source>Send Coins</source>
        <translation>Wyślij monety</translation>
    </message>
    <message>
        <source>Coin Control Features</source>
        <translation>Funkcje kontroli monet</translation>
    </message>
    <message>
        <source>Inputs...</source>
        <translation>Wejścia...</translation>
    </message>
    <message>
        <source>automatically selected</source>
        <translation>zaznaczone automatycznie</translation>
    </message>
    <message>
        <source>Insufficient funds!</source>
        <translation>Niewystarczające środki!</translation>
    </message>
    <message>
        <source>Quantity:</source>
        <translation>Ilość:</translation>
    </message>
    <message>
        <source>Bytes:</source>
        <translation>Bajtów:</translation>
    </message>
    <message>
        <source>Amount:</source>
        <translation>Kwota:</translation>
    </message>
    <message>
        <source>Fee:</source>
        <translation>Opłata:</translation>
    </message>
    <message>
        <source>After Fee:</source>
        <translation>Po opłacie:</translation>
    </message>
    <message>
        <source>Change:</source>
        <translation>Reszta:</translation>
    </message>
    <message>
        <source>If this is activated, but the change address is empty or invalid, change will be sent to a newly generated address.</source>
        <translation>Kiedy ta opcja jest wybrana, to jeżeli adres reszty jest pusty lub nieprawidłowy, to reszta będzie wysyłana na nowo wygenerowany adres, </translation>
    </message>
    <message>
        <source>Custom change address</source>
        <translation>Niestandardowe zmiany adresu</translation>
    </message>
    <message>
        <source>Transaction Fee:</source>
        <translation>Opłata transakcyjna:</translation>
    </message>
    <message>
        <source>Choose...</source>
        <translation>Wybierz...</translation>
    </message>
    <message>
        <source>Warning: Fee estimation is currently not possible.</source>
        <translation>Uwaga: Oszacowanie opłaty za transakcje jest aktualnie niemożliwe.</translation>
    </message>
    <message>
        <source>collapse fee-settings</source>
        <translation>zwiń opcje opłaty</translation>
    </message>
    <message>
        <source>per kilobyte</source>
        <translation>za kilobajt</translation>
    </message>
    <message>
        <source>If the custom fee is set to 1000 satoshis and the transaction is only 250 bytes, then "per kilobyte" only pays 250 satoshis in fee, while "total at least" pays 1000 satoshis. For transactions bigger than a kilobyte both pay by kilobyte.</source>
        <translation>Jeżeli własna opłata zostanie ustawiona na 1000 satoshi, a transakcja będzie miała tylko 250 bajtów, to "za kilobajt" płaci tylko 250 satoshi, podczas gdy, "razem przynajmniej" płaci 1000 satoshi. Przy transakcjach większych niż kilobajt, w obu przypadkach płaci za każdy kilobajt.</translation>
    </message>
    <message>
        <source>Hide</source>
        <translation>Ukryj</translation>
    </message>
    <message>
        <source>Paying only the minimum fee is just fine as long as there is less transaction volume than space in the blocks. But be aware that this can end up in a never confirming transaction once there is more demand for bitcoin transactions than the network can process.</source>
        <translation>Zapłacenie tylko minimalnej opłaty jest nadal wystarczające, dopóki jest mniejszy wolumen transakcji niż miejsca w blokach. Należy jednak mieć świadomość, że może skończyć się to niezatwierdzeniem nigdy transakcji, gdy jest większe zapotrzebowanie na transakcje bitcoina niż sieć może przetworzyć.</translation>
    </message>
    <message>
        <source>(read the tooltip)</source>
        <translation>(przeczytaj podpowiedź)</translation>
    </message>
    <message>
        <source>Recommended:</source>
        <translation>Zalecane:</translation>
    </message>
    <message>
        <source>Custom:</source>
        <translation>Własna:</translation>
    </message>
    <message>
        <source>(Smart fee not initialized yet. This usually takes a few blocks...)</source>
        <translation>(Sprytne opłaty nie są jeszcze zainicjowane. Trwa to zwykle kilka bloków...)</translation>
    </message>
    <message>
        <source>Send to multiple recipients at once</source>
        <translation>Wyślij do wielu odbiorców na raz</translation>
    </message>
    <message>
        <source>Add &amp;Recipient</source>
        <translation>Dodaj Odbio&amp;rcę</translation>
    </message>
    <message>
        <source>Clear all fields of the form.</source>
        <translation>Wyczyść wszystkie pola formularza.</translation>
    </message>
    <message>
        <source>Dust:</source>
        <translation>Pył:</translation>
    </message>
    <message>
        <source>Confirmation time target:</source>
        <translation>Docelowy czas potwierdzenia:</translation>
    </message>
    <message>
        <source>Enable Replace-By-Fee</source>
        <translation>Włącz RBF (podmiana transakcji przez podniesienie opłaty)</translation>
    </message>
    <message>
        <source>Clear &amp;All</source>
        <translation>Wyczyść &amp;wszystko</translation>
    </message>
    <message>
        <source>Balance:</source>
        <translation>Saldo:</translation>
    </message>
    <message>
        <source>Confirm the send action</source>
        <translation>Potwierdź akcję wysyłania</translation>
    </message>
    <message>
        <source>S&amp;end</source>
        <translation>Wy&amp;syłka</translation>
    </message>
    <message>
        <source>Copy quantity</source>
        <translation>Skopiuj ilość</translation>
    </message>
    <message>
        <source>Copy amount</source>
        <translation>Kopiuj kwotę</translation>
    </message>
    <message>
        <source>Copy fee</source>
        <translation>Skopiuj prowizję</translation>
    </message>
    <message>
        <source>Copy after fee</source>
        <translation>Skopiuj ilość po opłacie</translation>
    </message>
    <message>
        <source>Copy bytes</source>
        <translation>Skopiuj ilość bajtów</translation>
    </message>
    <message>
        <source>Copy dust</source>
        <translation>Kopiuj pył</translation>
    </message>
    <message>
        <source>Copy change</source>
        <translation>Skopiuj resztę</translation>
    </message>
    <message>
        <source>%1 (%2 blocks)</source>
        <translation>%1 (%2 bloków)</translation>
    </message>
    <message>
        <source>%1 to %2</source>
        <translation>%1 do %2</translation>
    </message>
    <message>
        <source>Are you sure you want to send?</source>
        <translation>Czy na pewno chcesz wysłać?</translation>
    </message>
    <message>
        <source>added as transaction fee</source>
        <translation>dodano jako opłata transakcyjna</translation>
    </message>
    <message>
        <source>Total Amount %1</source>
        <translation>Łączna kwota %1</translation>
    </message>
    <message>
        <source>or</source>
        <translation>lub</translation>
    </message>
    <message>
        <source>Confirm send coins</source>
        <translation>Potwierdź wysyłanie monet</translation>
    </message>
    <message>
        <source>The recipient address is not valid. Please recheck.</source>
        <translation>Adres odbiorcy jest nieprawidłowy, proszę sprawić ponownie.</translation>
    </message>
    <message>
        <source>The amount to pay must be larger than 0.</source>
        <translation>Kwota do zapłacenia musi być większa od 0.</translation>
    </message>
    <message>
        <source>The amount exceeds your balance.</source>
        <translation>Kwota przekracza twoje saldo.</translation>
    </message>
    <message>
        <source>The total exceeds your balance when the %1 transaction fee is included.</source>
        <translation>Suma przekracza twoje saldo, gdy doliczymy %1 prowizji transakcyjnej.</translation>
    </message>
    <message>
        <source>Duplicate address found: addresses should only be used once each.</source>
        <translation>Duplikat adres-u znaleziony: adresy powinny zostać użyte tylko raz.</translation>
    </message>
    <message>
        <source>Transaction creation failed!</source>
        <translation>Utworzenie transakcji nie powiodło się!</translation>
    </message>
    <message>
        <source>The transaction was rejected with the following reason: %1</source>
        <translation>Transakcja została odrzucona z następującym powodem: %1</translation>
    </message>
    <message>
        <source>A fee higher than %1 is considered an absurdly high fee.</source>
        <translation>Opłata wyższa niż %1 jest uznawana za absurdalnie dużą.</translation>
    </message>
    <message>
        <source>Payment request expired.</source>
        <translation>Żądanie płatności upłynęło.</translation>
    </message>
    <message>
        <source>Pay only the required fee of %1</source>
        <translation>Zapłać tylko wymaganą opłatę w wysokości %1</translation>
    </message>
    <message>
        <source>Warning: Invalid Myriadcoin address</source>
        <translation>Ostrzeżenie: nieprawidłowy adres Bitcoin</translation>
    </message>
    <message>
        <source>Warning: Unknown change address</source>
        <translation>Ostrzeżenie: Nieznany adres reszty</translation>
    </message>
    <message>
        <source>Confirm custom change address</source>
        <translation>Potwierdź zmianę adresu własnego</translation>
    </message>
    <message>
        <source>(no label)</source>
        <translation>(brak etykiety)</translation>
    </message>
</context>
<context>
    <name>SendCoinsEntry</name>
    <message>
        <source>A&amp;mount:</source>
        <translation>Su&amp;ma:</translation>
    </message>
    <message>
        <source>Pay &amp;To:</source>
        <translation>Zapłać &amp;dla:</translation>
    </message>
    <message>
        <source>&amp;Label:</source>
        <translation>&amp;Etykieta:</translation>
    </message>
    <message>
        <source>Choose previously used address</source>
        <translation>Wybierz wcześniej użyty adres</translation>
    </message>
    <message>
        <source>This is a normal payment.</source>
        <translation>To jest standardowa płatność</translation>
    </message>
    <message>
        <source>The Myriadcoin address to send the payment to</source>
        <translation>Adres Myriadcoin gdzie wysłać płatność</translation>
    </message>
    <message>
        <source>Alt+A</source>
        <translation>Alt+A</translation>
    </message>
    <message>
        <source>Paste address from clipboard</source>
        <translation>Wklej adres ze schowka</translation>
    </message>
    <message>
        <source>Alt+P</source>
        <translation>Alt+P</translation>
    </message>
    <message>
        <source>Remove this entry</source>
        <translation>Usuń ten wpis</translation>
    </message>
    <message>
        <source>The fee will be deducted from the amount being sent. The recipient will receive less myriadcoins than you enter in the amount field. If multiple recipients are selected, the fee is split equally.</source>
        <translation>Opłata zostanie odjęta od kwoty wysyłane.Odbiorca otrzyma mniej niż myriadcoins wpisz w polu kwoty. Jeśli wybrano kilku odbiorców, opłata jest podzielona równo.</translation>
    </message>
    <message>
        <source>S&amp;ubtract fee from amount</source>
        <translation>Odejmij od wysokości opłaty</translation>
    </message>
    <message>
        <source>Message:</source>
        <translation>Wiadomość:</translation>
    </message>
    <message>
        <source>This is an unauthenticated payment request.</source>
        <translation>To żądanie zapłaty nie zostało zweryfikowane.</translation>
    </message>
    <message>
        <source>This is an authenticated payment request.</source>
        <translation>To żądanie zapłaty jest zweryfikowane.</translation>
    </message>
    <message>
        <source>Enter a label for this address to add it to the list of used addresses</source>
        <translation>Wprowadź etykietę dla tego adresu by dodać go do listy użytych adresów</translation>
    </message>
    <message>
        <source>A message that was attached to the myriadcoin: URI which will be stored with the transaction for your reference. Note: This message will not be sent over the Myriadcoin network.</source>
        <translation>Wiadomość, która została dołączona do URI myriadcoin:, która będzie przechowywana wraz z transakcją w celach informacyjnych. Uwaga: Ta wiadomość nie będzie rozsyłana w sieci Bitcoin.</translation>
    </message>
    <message>
        <source>Pay To:</source>
        <translation>Wpłać do:</translation>
    </message>
    <message>
        <source>Memo:</source>
        <translation>Notatka:</translation>
    </message>
    <message>
        <source>Enter a label for this address to add it to your address book</source>
        <translation>Wprowadź etykietę dla tego adresu by dodać go do książki adresowej</translation>
    </message>
</context>
<context>
    <name>SendConfirmationDialog</name>
    <message>
        <source>Yes</source>
        <translation>Tak</translation>
    </message>
</context>
<context>
    <name>ShutdownWindow</name>
    <message>
        <source>%1 is shutting down...</source>
        <translation>%1 się zamyka...</translation>
    </message>
    <message>
        <source>Do not shut down the computer until this window disappears.</source>
        <translation>Nie wyłączaj komputera dopóki to okno nie zniknie.</translation>
    </message>
</context>
<context>
    <name>SignVerifyMessageDialog</name>
    <message>
        <source>Signatures - Sign / Verify a Message</source>
        <translation>Podpisy - Podpisz / zweryfikuj wiadomość</translation>
    </message>
    <message>
        <source>&amp;Sign Message</source>
        <translation>Podpi&amp;sz Wiadomość</translation>
    </message>
    <message>
        <source>You can sign messages/agreements with your addresses to prove you can receive myriadcoins sent to them. Be careful not to sign anything vague or random, as phishing attacks may try to trick you into signing your identity over to them. Only sign fully-detailed statements you agree to.</source>
        <translation>Możesz podpisywać wiadomości swoimi adresami aby udowodnić, że jesteś ich właścicielem. Uważaj, aby nie podpisywać niczego co wzbudza Twoje podejrzenia, ponieważ ktoś może stosować phishing próbując nakłonić Cię do ich podpisania. Akceptuj i podpisuj tylko w pełni zrozumiałe komunikaty i wiadomości.</translation>
    </message>
    <message>
        <source>The Myriadcoin address to sign the message with</source>
        <translation>Adres Bitcoin, za pomocą którego podpisać wiadomość</translation>
    </message>
    <message>
        <source>Choose previously used address</source>
        <translation>Wybierz wcześniej użyty adres</translation>
    </message>
    <message>
        <source>Alt+A</source>
        <translation>Alt+A</translation>
    </message>
    <message>
        <source>Paste address from clipboard</source>
        <translation>Wklej adres ze schowka</translation>
    </message>
    <message>
        <source>Alt+P</source>
        <translation>Alt+P</translation>
    </message>
    <message>
        <source>Enter the message you want to sign here</source>
        <translation>Tutaj wprowadź wiadomość, którą chcesz podpisać</translation>
    </message>
    <message>
        <source>Signature</source>
        <translation>Podpis</translation>
    </message>
    <message>
        <source>Copy the current signature to the system clipboard</source>
        <translation>Kopiuje aktualny podpis do schowka systemowego</translation>
    </message>
    <message>
        <source>Sign the message to prove you own this Myriadcoin address</source>
        <translation>Podpisz wiadomość aby dowieść, że ten adres jest twój</translation>
    </message>
    <message>
        <source>Sign &amp;Message</source>
        <translation>Podpisz Wiado&amp;mość</translation>
    </message>
    <message>
        <source>Reset all sign message fields</source>
        <translation>Zresetuj wszystkie pola podpisanej wiadomości</translation>
    </message>
    <message>
        <source>Clear &amp;All</source>
        <translation>Wyczyść &amp;wszystko</translation>
    </message>
    <message>
        <source>&amp;Verify Message</source>
        <translation>&amp;Zweryfikuj wiadomość</translation>
    </message>
    <message>
        <source>Enter the receiver's address, message (ensure you copy line breaks, spaces, tabs, etc. exactly) and signature below to verify the message. Be careful not to read more into the signature than what is in the signed message itself, to avoid being tricked by a man-in-the-middle attack. Note that this only proves the signing party receives with the address, it cannot prove sendership of any transaction!</source>
        <translation>Wpisz adres, wiadomość oraz sygnaturę (podpis) odbiorcy (upewnij się, że dokładnie skopiujesz wszystkie zakończenia linii, spacje, tabulacje itp.).  Uważaj by nie dodać więcej do podpisu niż do samej podpisywanej wiadomości by uniknąć ataku man-in-the-middle. 
Zwróć uwagę, że poprawnie zweryfikowana wiadomość potwierdza to, że nadawca posiada klucz do adresu, natomiast nie potwierdza to, że poprawne wysłanie jakiejkolwiek transakcji! </translation>
    </message>
    <message>
        <source>The Myriadcoin address the message was signed with</source>
        <translation>Adres Bitcoin, którym została podpisana wiadomość</translation>
    </message>
    <message>
        <source>Verify the message to ensure it was signed with the specified Myriadcoin address</source>
        <translation>Zweryfikuj wiadomość,  aby upewnić się, że została podpisana odpowiednim adresem Bitcoin.</translation>
    </message>
    <message>
        <source>Verify &amp;Message</source>
        <translation>Zweryfikuj Wiado&amp;mość</translation>
    </message>
    <message>
        <source>Reset all verify message fields</source>
        <translation>Resetuje wszystkie pola weryfikacji wiadomości</translation>
    </message>
    <message>
        <source>Click "Sign Message" to generate signature</source>
        <translation>Kliknij "Podpisz Wiadomość" żeby uzyskać podpis</translation>
    </message>
    <message>
        <source>The entered address is invalid.</source>
        <translation>Podany adres jest nieprawidłowy.</translation>
    </message>
    <message>
        <source>Please check the address and try again.</source>
        <translation>Proszę sprawdzić adres i spróbować ponownie.</translation>
    </message>
    <message>
        <source>The entered address does not refer to a key.</source>
        <translation>Wprowadzony adres nie odnosi się do klucza.</translation>
    </message>
    <message>
        <source>Wallet unlock was cancelled.</source>
        <translation>Odblokowanie portfela zostało anulowane.</translation>
    </message>
    <message>
        <source>Private key for the entered address is not available.</source>
        <translation>Klucz prywatny dla podanego adresu nie jest dostępny.</translation>
    </message>
    <message>
        <source>Message signing failed.</source>
        <translation>Podpisanie wiadomości nie powiodło się.</translation>
    </message>
    <message>
        <source>Message signed.</source>
        <translation>Wiadomość podpisana.</translation>
    </message>
    <message>
        <source>The signature could not be decoded.</source>
        <translation>Podpis nie może zostać zdekodowany.</translation>
    </message>
    <message>
        <source>Please check the signature and try again.</source>
        <translation>Sprawdź podpis i spróbuj ponownie.</translation>
    </message>
    <message>
        <source>The signature did not match the message digest.</source>
        <translation>Podpis nie odpowiada skrótowi wiadomości.</translation>
    </message>
    <message>
        <source>Message verification failed.</source>
        <translation>Weryfikacja wiadomości nie powiodła się.</translation>
    </message>
    <message>
        <source>Message verified.</source>
        <translation>Wiadomość zweryfikowana.</translation>
    </message>
</context>
<context>
    <name>SplashScreen</name>
    <message>
        <source>[testnet]</source>
        <translation>[testnet]</translation>
    </message>
</context>
<context>
    <name>TrafficGraphWidget</name>
    <message>
        <source>KB/s</source>
        <translation>KB/s</translation>
    </message>
</context>
<context>
    <name>TransactionDesc</name>
    <message numerus="yes">
        <source>Open for %n more block(s)</source>
        <translation><numerusform>Otwórz dla %n kolejnego bloku</numerusform><numerusform>Otwórz dla %n kolejnych bloków</numerusform><numerusform>Otwórz dla %n kolejnych bloków</numerusform><numerusform>Otwórz dla %n kolejnych bloków</numerusform></translation>
    </message>
    <message>
        <source>Open until %1</source>
        <translation>Otwórz do %1</translation>
    </message>
    <message>
        <source>conflicted with a transaction with %1 confirmations</source>
        <translation>sprzeczny z transakcją posiadającą %1 potwierdzeń</translation>
    </message>
    <message>
        <source>%1/offline</source>
        <translation>%1/offline</translation>
    </message>
    <message>
        <source>0/unconfirmed, %1</source>
        <translation>0/niezatwierdzone, %1</translation>
    </message>
    <message>
        <source>in memory pool</source>
        <translation>w obszarze pamięci</translation>
    </message>
    <message>
        <source>not in memory pool</source>
        <translation>nie w obszarze pamięci</translation>
    </message>
    <message>
        <source>abandoned</source>
        <translation>porzucone</translation>
    </message>
    <message>
        <source>%1/unconfirmed</source>
        <translation>%1/niezatwierdzone</translation>
    </message>
    <message>
        <source>%1 confirmations</source>
        <translation>%1 potwierdzeń</translation>
    </message>
    <message>
        <source>Status</source>
        <translation>Status</translation>
    </message>
    <message>
        <source>, has not been successfully broadcast yet</source>
        <translation>, nie został jeszcze pomyślnie rozesłany</translation>
    </message>
    <message numerus="yes">
        <source>, broadcast through %n node(s)</source>
        <translation><numerusform>, przekazywany przez %n węzeł</numerusform><numerusform>, przekazywany przez %n węzły</numerusform><numerusform>, przekazywany przez %n węzłów</numerusform><numerusform>, przekazywany przez %n węzłów</numerusform></translation>
    </message>
    <message>
        <source>Date</source>
        <translation>Data</translation>
    </message>
    <message>
        <source>Source</source>
        <translation>Źródło</translation>
    </message>
    <message>
        <source>Generated</source>
        <translation>Wygenerowano</translation>
    </message>
    <message>
        <source>From</source>
        <translation>Od</translation>
    </message>
    <message>
        <source>unknown</source>
        <translation>nieznane</translation>
    </message>
    <message>
        <source>To</source>
        <translation>Do</translation>
    </message>
    <message>
        <source>own address</source>
        <translation>własny adres</translation>
    </message>
    <message>
        <source>watch-only</source>
        <translation>tylko-obserwowany</translation>
    </message>
    <message>
        <source>label</source>
        <translation>etykieta</translation>
    </message>
    <message>
        <source>Credit</source>
        <translation>Uznanie</translation>
    </message>
    <message>
        <source>not accepted</source>
        <translation>niezaakceptowane</translation>
    </message>
    <message>
        <source>Debit</source>
        <translation>Debet</translation>
    </message>
    <message>
        <source>Transaction fee</source>
        <translation>Opłata transakcyjna</translation>
    </message>
    <message>
        <source>Net amount</source>
        <translation>Kwota netto</translation>
    </message>
    <message>
        <source>Message</source>
        <translation>Wiadomość</translation>
    </message>
    <message>
        <source>Comment</source>
        <translation>Komentarz</translation>
    </message>
    <message>
        <source>Transaction ID</source>
        <translation>ID transakcji</translation>
    </message>
    <message>
        <source>Transaction total size</source>
        <translation>Rozmiar transakcji</translation>
    </message>
    <message>
        <source>Output index</source>
        <translation>Indeks wyjściowy</translation>
    </message>
    <message>
        <source>Merchant</source>
        <translation>Kupiec</translation>
    </message>
    <message>
        <source>Debug information</source>
        <translation>Informacje debugowania</translation>
    </message>
    <message>
        <source>Transaction</source>
        <translation>Transakcja</translation>
    </message>
    <message>
        <source>Inputs</source>
        <translation>Wejścia</translation>
    </message>
    <message>
        <source>Amount</source>
        <translation>Kwota</translation>
    </message>
    <message>
        <source>true</source>
        <translation>prawda</translation>
    </message>
    <message>
        <source>false</source>
        <translation>fałsz</translation>
    </message>
</context>
<context>
    <name>TransactionDescDialog</name>
    <message>
        <source>This pane shows a detailed description of the transaction</source>
        <translation>Ten panel pokazuje szczegółowy opis transakcji</translation>
    </message>
    <message>
        <source>Details for %1</source>
        <translation>Szczegóły %1</translation>
    </message>
</context>
<context>
    <name>TransactionTableModel</name>
    <message>
        <source>Date</source>
        <translation>Data</translation>
    </message>
    <message>
        <source>Type</source>
        <translation>Typ</translation>
    </message>
    <message>
        <source>Label</source>
        <translation>Etykieta</translation>
    </message>
    <message numerus="yes">
        <source>Open for %n more block(s)</source>
        <translation><numerusform>Otwórz dla %n kolejny blok</numerusform><numerusform>Otwórz dla %n kolejne bloki</numerusform><numerusform>Otwórz dla %n kolejnych bloków</numerusform><numerusform>Otwórz dla %n kolejnych bloków</numerusform></translation>
    </message>
    <message>
        <source>Open until %1</source>
        <translation>Otwórz do %1</translation>
    </message>
    <message>
        <source>Offline</source>
        <translation>Offline</translation>
    </message>
    <message>
        <source>Unconfirmed</source>
        <translation>Niepotwierdzone</translation>
    </message>
    <message>
        <source>Abandoned</source>
        <translation>Porzucone</translation>
    </message>
    <message>
        <source>Confirming (%1 of %2 recommended confirmations)</source>
        <translation>Potwierdzanie (%1 z %2 rekomendowanych potwierdzeń)</translation>
    </message>
    <message>
        <source>Confirmed (%1 confirmations)</source>
        <translation>Potwierdzono (%1 potwierdzeń)</translation>
    </message>
    <message>
        <source>Conflicted</source>
        <translation>Skonfliktowane</translation>
    </message>
    <message>
        <source>Immature (%1 confirmations, will be available after %2)</source>
        <translation>Niedojrzała (%1 potwierdzeń, będzie dostępna po %2)</translation>
    </message>
    <message>
        <source>This block was not received by any other nodes and will probably not be accepted!</source>
        <translation>Ten blok nie został odebrany przez jakikolwiek inny węzeł i prawdopodobnie nie zostanie zaakceptowany!</translation>
    </message>
    <message>
        <source>Generated but not accepted</source>
        <translation>Wygenerowane ale nie zaakceptowane</translation>
    </message>
    <message>
        <source>Received with</source>
        <translation>Otrzymane przez</translation>
    </message>
    <message>
        <source>Received from</source>
        <translation>Odebrano od</translation>
    </message>
    <message>
        <source>Sent to</source>
        <translation>Wysłane do</translation>
    </message>
    <message>
        <source>Payment to yourself</source>
        <translation>Płatność do siebie</translation>
    </message>
    <message>
        <source>Mined</source>
        <translation>Wydobyto</translation>
    </message>
    <message>
        <source>watch-only</source>
        <translation>tylko-obserwowany</translation>
    </message>
    <message>
        <source>(n/a)</source>
        <translation>(brak)</translation>
    </message>
    <message>
        <source>(no label)</source>
        <translation>(brak etykiety)</translation>
    </message>
    <message>
        <source>Transaction status. Hover over this field to show number of confirmations.</source>
        <translation>Status transakcji. Najedź na pole, aby zobaczyć liczbę potwierdzeń.</translation>
    </message>
    <message>
        <source>Date and time that the transaction was received.</source>
        <translation>Data i czas odebrania transakcji.</translation>
    </message>
    <message>
        <source>Type of transaction.</source>
        <translation>Rodzaj transakcji.</translation>
    </message>
    </context>
<context>
    <name>TransactionView</name>
    <message>
        <source>All</source>
        <translation>Wszystko</translation>
    </message>
    <message>
        <source>Today</source>
        <translation>Dzisiaj</translation>
    </message>
    <message>
        <source>This week</source>
        <translation>W tym tygodniu</translation>
    </message>
    <message>
        <source>This month</source>
        <translation>W tym miesiącu</translation>
    </message>
    <message>
        <source>Last month</source>
        <translation>W zeszłym miesiącu</translation>
    </message>
    <message>
        <source>This year</source>
        <translation>W tym roku</translation>
    </message>
    <message>
        <source>Range...</source>
        <translation>Zakres...</translation>
    </message>
    <message>
        <source>Received with</source>
        <translation>Otrzymane przez</translation>
    </message>
    <message>
        <source>Sent to</source>
        <translation>Wysłane do</translation>
    </message>
    <message>
        <source>To yourself</source>
        <translation>Do siebie</translation>
    </message>
    <message>
        <source>Mined</source>
        <translation>Wydobyto</translation>
    </message>
    <message>
        <source>Other</source>
        <translation>Inne</translation>
    </message>
    <message>
        <source>Min amount</source>
        <translation>Minimalna kwota</translation>
    </message>
    <message>
        <source>Abandon transaction</source>
        <translation>Porzuć transakcję</translation>
    </message>
    <message>
        <source>Increase transaction fee</source>
        <translation>Zwiększ prowizję</translation>
    </message>
    <message>
        <source>Copy address</source>
        <translation>Kopiuj adres</translation>
    </message>
    <message>
        <source>Copy label</source>
        <translation>Kopiuj etykietę</translation>
    </message>
    <message>
        <source>Copy amount</source>
        <translation>Kopiuj kwotę</translation>
    </message>
    <message>
        <source>Copy transaction ID</source>
        <translation>Skopiuj ID transakcji</translation>
    </message>
    <message>
        <source>Copy raw transaction</source>
        <translation>Skopiuj surowe dane transakcji</translation>
    </message>
    <message>
        <source>Copy full transaction details</source>
        <translation>Skopiuj pełne informacje o transakcji</translation>
    </message>
    <message>
        <source>Edit label</source>
        <translation>Zmień etykietę</translation>
    </message>
    <message>
        <source>Show transaction details</source>
        <translation>Pokaż szczegóły transakcji</translation>
    </message>
    <message>
        <source>Export Transaction History</source>
        <translation>Eksport historii transakcji</translation>
    </message>
    <message>
        <source>Comma separated file (*.csv)</source>
        <translation>Plik *.CSV (dane rozdzielane przecinkami)</translation>
    </message>
    <message>
        <source>Confirmed</source>
        <translation>Potwierdzony</translation>
    </message>
    <message>
        <source>Date</source>
        <translation>Data</translation>
    </message>
    <message>
        <source>Type</source>
        <translation>Typ</translation>
    </message>
    <message>
        <source>Label</source>
        <translation>Etykieta</translation>
    </message>
    <message>
        <source>Address</source>
        <translation>Adres</translation>
    </message>
    <message>
        <source>ID</source>
        <translation>ID</translation>
    </message>
    <message>
        <source>Exporting Failed</source>
        <translation>Eksportowanie nie powiodło się</translation>
    </message>
    <message>
        <source>There was an error trying to save the transaction history to %1.</source>
        <translation>Wystąpił błąd przy próbie zapisu historii transakcji do %1.</translation>
    </message>
    <message>
        <source>Exporting Successful</source>
        <translation>Eksport powiódł się</translation>
    </message>
    <message>
        <source>The transaction history was successfully saved to %1.</source>
        <translation>Historia transakcji została zapisana do %1.</translation>
    </message>
    <message>
        <source>Range:</source>
        <translation>Zakres:</translation>
    </message>
    <message>
        <source>to</source>
        <translation>do</translation>
    </message>
</context>
<context>
    <name>UnitDisplayStatusBarControl</name>
    <message>
        <source>Unit to show amounts in. Click to select another unit.</source>
        <translation>Jednostka w jakiej pokazywane są kwoty. Kliknij aby wybrać inną.</translation>
    </message>
</context>
<context>
    <name>WalletFrame</name>
    <message>
        <source>No wallet has been loaded.</source>
        <translation>Nie załadowano żadnego portfela.</translation>
    </message>
</context>
<context>
    <name>WalletModel</name>
    <message>
        <source>Send Coins</source>
        <translation>Wyślij płatność</translation>
    </message>
    <message>
        <source>Fee bump error</source>
        <translation>Błąd zwiększenia prowizji</translation>
    </message>
    <message>
        <source>Increasing transaction fee failed</source>
        <translation>Nieudane zwiększenie prowizji</translation>
    </message>
    <message>
        <source>Do you want to increase the fee?</source>
        <translation>Czy chcesz zwiększyć prowizję?</translation>
    </message>
    <message>
        <source>Current fee:</source>
        <translation>Aktualna opłata:</translation>
    </message>
    <message>
        <source>Increase:</source>
        <translation>Zwiększ:</translation>
    </message>
    <message>
        <source>New fee:</source>
        <translation>Nowa opłata:</translation>
    </message>
    <message>
        <source>Can't sign transaction.</source>
        <translation>Nie można podpisać transakcji.</translation>
    </message>
    <message>
        <source>Could not commit transaction</source>
        <translation>Nie można zatwierdzić transakcji</translation>
    </message>
</context>
<context>
    <name>WalletView</name>
    <message>
        <source>&amp;Export</source>
        <translation>&amp;Eksportuj</translation>
    </message>
    <message>
        <source>Export the data in the current tab to a file</source>
        <translation>Eksportuj dane z aktywnej karty do pliku</translation>
    </message>
    <message>
        <source>Backup Wallet</source>
        <translation>Kopia zapasowa portfela</translation>
    </message>
    <message>
        <source>Wallet Data (*.dat)</source>
        <translation>Dane Portfela (*.dat)</translation>
    </message>
    <message>
        <source>Backup Failed</source>
        <translation>Nie udało się wykonać kopii zapasowej</translation>
    </message>
    <message>
        <source>There was an error trying to save the wallet data to %1.</source>
        <translation>Wystąpił błąd przy próbie zapisu pliku portfela do %1.</translation>
    </message>
    <message>
        <source>Backup Successful</source>
        <translation>Wykonano kopię zapasową</translation>
    </message>
    <message>
        <source>The wallet data was successfully saved to %1.</source>
        <translation>Dane portfela zostały poprawnie zapisane w %1.</translation>
    </message>
</context>
<context>
    <name>bitcoin-core</name>
    <message>
        <source>Options:</source>
        <translation>Opcje:</translation>
    </message>
    <message>
        <source>Specify data directory</source>
        <translation>Wskaż folder danych</translation>
    </message>
    <message>
        <source>Connect to a node to retrieve peer addresses, and disconnect</source>
        <translation>Podłącz się do węzła aby otrzymać adresy peerów i rozłącz</translation>
    </message>
    <message>
        <source>Specify your own public address</source>
        <translation>Podaj swój publiczny adres</translation>
    </message>
    <message>
        <source>Accept command line and JSON-RPC commands</source>
        <translation>Akceptuj linię poleceń oraz polecenia JSON-RPC</translation>
    </message>
    <message>
        <source>Distributed under the MIT software license, see the accompanying file %s or %s</source>
        <translation>Rozprowadzane na licencji MIT, zobacz dołączony plik %s lub %s</translation>
    </message>
    <message>
        <source>If &lt;category&gt; is not supplied or if &lt;category&gt; = 1, output all debugging information.</source>
        <translation>Jeżeli &lt;category&gt; nie zostanie określona lub &lt;category&gt; = 1, wyświetl wszystkie informacje debugowania.</translation>
    </message>
    <message>
        <source>Prune configured below the minimum of %d MiB.  Please use a higher number.</source>
        <translation>Przycinanie skonfigurowano poniżej minimalnych %d MiB. Proszę użyć wyższej liczby.</translation>
    </message>
    <message>
        <source>Prune: last wallet synchronisation goes beyond pruned data. You need to -reindex (download the whole blockchain again in case of pruned node)</source>
        <translation>Prune: ostatnia synchronizacja portfela jest za danymi. Muszisz -reindexować (pobrać cały ciąg bloków ponownie w przypadku przyciętego węzła)</translation>
    </message>
    <message>
        <source>Rescans are not possible in pruned mode. You will need to use -reindex which will download the whole blockchain again.</source>
        <translation>Ponowne skanowanie nie jest możliwe w trybie przycinania. Będzie trzeba użyć -reindex, co pobierze ponownie cały łańcuch bloków.</translation>
    </message>
    <message>
        <source>Error: A fatal internal error occurred, see debug.log for details</source>
        <translation>Błąd: Wystąpił fatalny błąd wewnętrzny, sprawdź szczegóły w debug.log</translation>
    </message>
    <message>
        <source>Fee (in %s/kB) to add to transactions you send (default: %s)</source>
        <translation>Prowizja (w %s/kB) dodawana do wysyłanych transakcji (domyślnie: %s)</translation>
    </message>
    <message>
        <source>Pruning blockstore...</source>
        <translation>Przycinanie zapisu bloków...</translation>
    </message>
    <message>
        <source>Run in the background as a daemon and accept commands</source>
        <translation>Uruchom w tle jako daemon i przyjmuj polecenia</translation>
    </message>
    <message>
        <source>Unable to start HTTP server. See debug log for details.</source>
        <translation>Uruchomienie serwera HTTP nie powiodło się. Zobacz dziennik debugowania, aby uzyskać więcej szczegółów.</translation>
    </message>
    <message>
<<<<<<< HEAD
        <source>Myriadcoin Core</source>
        <translation>Rdzeń Bitcoina</translation>
=======
        <source>Bitcoin Core</source>
        <translation>Bitcoin Core</translation>
>>>>>>> 9e116a6f
    </message>
    <message>
        <source>The %s developers</source>
        <translation>Deweloperzy %s</translation>
    </message>
    <message>
        <source>A fee rate (in %s/kB) that will be used when fee estimation has insufficient data (default: %s)</source>
        <translation>Stawka prowizji (w %s/kB), która będzie użyta, gdy oszacowane dane o prowizjach nie będą wystarczające (domyślnie: %s)</translation>
    </message>
    <message>
        <source>Accept relayed transactions received from whitelisted peers even when not relaying transactions (default: %d)</source>
        <translation>Accept relayed transactions received from whitelisted peers even when not relaying transactions (default: %d)</translation>
    </message>
    <message>
        <source>Bind to given address and always listen on it. Use [host]:port notation for IPv6</source>
        <translation>Skojarz z podanym adresem i nasłuchuj na nim. Użyj formatu [host]:port dla IPv6</translation>
    </message>
    <message>
        <source>Cannot obtain a lock on data directory %s. %s is probably already running.</source>
        <translation>Nie można uzyskać blokady na katalogu z danymi %s. %s najprawdopodobniej jest już uruchomiony.</translation>
    </message>
    <message>
        <source>Delete all wallet transactions and only recover those parts of the blockchain through -rescan on startup</source>
        <translation>Usuwa wszystkie transakcje w portfelu i tylko odtwarza te części z łańcucha bloków poprzez -rescan przy starcie</translation>
    </message>
    <message>
        <source>Error reading %s! All keys read correctly, but transaction data or address book entries might be missing or incorrect.</source>
        <translation>Błąd odczytu %s! Wszystkie klucze zostały odczytane poprawnie, ale może brakować  danych transakcji lub wpisów w książce adresowej, lub mogą one być nieprawidłowe.</translation>
    </message>
    <message>
        <source>Execute command when a wallet transaction changes (%s in cmd is replaced by TxID)</source>
        <translation>Wykonaj polecenie, kiedy transakcja portfela ulegnie zmianie (%s w poleceniu zostanie zastąpione przez TxID)</translation>
    </message>
    <message>
        <source>Please check that your computer's date and time are correct! If your clock is wrong, %s will not work properly.</source>
        <translation>Proszę sprawdzić czy data i czas na Twoim komputerze są poprawne! Jeżeli ustawienia zegara będą złe, %s nie będzie działał prawidłowo.</translation>
    </message>
    <message>
        <source>Set the number of script verification threads (%u to %d, 0 = auto, &lt;0 = leave that many cores free, default: %d)</source>
        <translation>Ustaw liczbę wątków skryptu weryfikacyjnego (%u do %d, 0 = auto, &lt;0 = zostaw tyle rdzeni wolnych, domyślnie: %d)</translation>
    </message>
    <message>
        <source>Use UPnP to map the listening port (default: 1 when listening and no -proxy)</source>
        <translation>Użyj UPnP do mapowania portu nasłuchu (domyślnie: 1 gdy nasłuchuje i brak -proxy)</translation>
    </message>
    <message>
        <source>Warning: The network does not appear to fully agree! Some miners appear to be experiencing issues.</source>
        <translation>Ostrzeżenie: Sieć nie wydaje się w pełni zgodna! Niektórzy górnicy wydają się doświadczać problemów.</translation>
    </message>
    <message>
        <source>%s corrupt, salvage failed</source>
        <translation>%s uszkodzony, odtworzenie się nie powiodło</translation>
    </message>
    <message>
        <source>-maxmempool must be at least %d MB</source>
        <translation>-maxmempool musi być przynajmniej %d MB</translation>
    </message>
    <message>
        <source>&lt;category&gt; can be:</source>
        <translation>&lt;category&gt; mogą być:</translation>
    </message>
    <message>
        <source>Accept connections from outside (default: 1 if no -proxy or -connect)</source>
        <translation>Akceptuj połączenia z zewnątrz (domyślnie: 1 jeśli nie ustawiono -proxy lub -connect)</translation>
    </message>
    <message>
        <source>Append comment to the user agent string</source>
        <translation>Dodaj komentarz do pola user agent</translation>
    </message>
    <message>
        <source>Attempt to recover private keys from a corrupt wallet on startup</source>
        <translation>Próbuj odzyskać klucze prywatne z uszkodzonego portfela podczas uruchamiania.</translation>
    </message>
    <message>
        <source>Block creation options:</source>
        <translation>Opcje tworzenia bloku:</translation>
    </message>
    <message>
        <source>Cannot resolve -%s address: '%s'</source>
        <translation>Nie można rozpoznać -%s adresu: '%s'</translation>
    </message>
    <message>
        <source>Chain selection options:</source>
        <translation>Opcje zmiany łańcucha.</translation>
    </message>
    <message>
        <source>Change index out of range</source>
        <translation>Index zmian poza zasięgiem.</translation>
    </message>
    <message>
        <source>Connection options:</source>
        <translation>Opcje połączenia:</translation>
    </message>
    <message>
        <source>Copyright (C) %i-%i</source>
        <translation>Prawa autorskie (C) %i-%i</translation>
    </message>
    <message>
        <source>Corrupted block database detected</source>
        <translation>Wykryto uszkodzoną bazę bloków</translation>
    </message>
    <message>
        <source>Debugging/Testing options:</source>
        <translation>Opcje debugowania/testowania:</translation>
    </message>
    <message>
        <source>Do not load the wallet and disable wallet RPC calls</source>
        <translation>Nie ładuj portfela i wyłącz wywołania RPC portfela</translation>
    </message>
    <message>
        <source>Do you want to rebuild the block database now?</source>
        <translation>Czy chcesz teraz przebudować bazę bloków?</translation>
    </message>
    <message>
        <source>Enable publish hash block in &lt;address&gt;</source>
        <translation>Włącz wyświetlanie hasha bloku w &lt;address&gt;</translation>
    </message>
    <message>
        <source>Enable publish hash transaction in &lt;address&gt;</source>
        <translation>Umożliw publikacje tranzakcji haszowej w &lt;address&gt;</translation>
    </message>
    <message>
        <source>Enable publish raw block in &lt;address&gt;</source>
        <translation>Włącz wyświetlanie hasha bloku w &lt;address&gt;</translation>
    </message>
    <message>
        <source>Enable publish raw transaction in &lt;address&gt;</source>
        <translation>Umożliw publikację transakcji haszowej w &lt;address&gt;</translation>
    </message>
    <message>
        <source>Error initializing block database</source>
        <translation>Błąd inicjowania bazy danych bloków</translation>
    </message>
    <message>
        <source>Error initializing wallet database environment %s!</source>
        <translation>Błąd inicjowania środowiska bazy portfela %s!</translation>
    </message>
    <message>
        <source>Error loading %s</source>
        <translation>Błąd ładowania %s</translation>
    </message>
    <message>
        <source>Error loading %s: Wallet corrupted</source>
        <translation>Błąd ładowania %s: Uszkodzony portfel</translation>
    </message>
    <message>
        <source>Error loading %s: Wallet requires newer version of %s</source>
        <translation>Błąd ładowania %s: Portfel wymaga nowszej wersji %s</translation>
    </message>
    <message>
        <source>Error loading block database</source>
        <translation>Błąd ładowania bazy bloków</translation>
    </message>
    <message>
        <source>Error opening block database</source>
        <translation>Błąd otwierania bazy bloków</translation>
    </message>
    <message>
        <source>Error: Disk space is low!</source>
        <translation>Błąd: Mało miejsca na dysku!</translation>
    </message>
    <message>
        <source>Failed to listen on any port. Use -listen=0 if you want this.</source>
        <translation>Próba nasłuchiwania na jakimkolwiek porcie nie powiodła się. Użyj -listen=0 jeśli tego chcesz.</translation>
    </message>
    <message>
        <source>Importing...</source>
        <translation>Importowanie…</translation>
    </message>
    <message>
        <source>Incorrect or no genesis block found. Wrong datadir for network?</source>
        <translation>Nieprawidłowy lub brak bloku genezy. Błędny folder_danych dla sieci?</translation>
    </message>
    <message>
        <source>Initialization sanity check failed. %s is shutting down.</source>
        <translation>Wstępna kontrola poprawności nie powiodła się. %s wyłącza się.</translation>
    </message>
    <message>
        <source>Invalid amount for -%s=&lt;amount&gt;: '%s'</source>
        <translation>Nieprawidłowa kwota dla -%s=&lt;amount&gt;: '%s'</translation>
    </message>
    <message>
        <source>Invalid amount for -discardfee=&lt;amount&gt;: '%s'</source>
        <translation>Nieprawidłowa kwota dla -discardfee=&lt;amount&gt;: '%s'</translation>
    </message>
    <message>
        <source>Invalid amount for -fallbackfee=&lt;amount&gt;: '%s'</source>
        <translation>Nieprawidłowa kwota dla -fallbackfee=&lt;amount&gt;: '%s'</translation>
    </message>
    <message>
        <source>Keep the transaction memory pool below &lt;n&gt; megabytes (default: %u)</source>
        <translation>Utrzymuj obszar pamięci dla transakcji poniżej &lt;n&gt; MB (default: %u)</translation>
    </message>
    <message>
        <source>Loading P2P addresses...</source>
        <translation>Wczytywanie adresów P2P...</translation>
    </message>
    <message>
        <source>Loading banlist...</source>
        <translation>Ładowanie listy zablokowanych...</translation>
    </message>
    <message>
        <source>Location of the auth cookie (default: data dir)</source>
        <translation>Lokalizacja autoryzacyjnego pliku cookie (domyślnie: ścieżka danych)</translation>
    </message>
    <message>
        <source>Not enough file descriptors available.</source>
        <translation>Brak wystarczającej liczby deskryptorów plików. </translation>
    </message>
    <message>
        <source>Only connect to nodes in network &lt;net&gt; (ipv4, ipv6 or onion)</source>
        <translation>Łącz z węzłami tylko w sieci &lt;net&gt; (ipv4, piv6 lub onion)</translation>
    </message>
    <message>
        <source>Print this help message and exit</source>
        <translation>Wyświetl ten tekst pomocy i wyjdź</translation>
    </message>
    <message>
        <source>Print version and exit</source>
        <translation>Wyświetl wersję i wyjdź</translation>
    </message>
    <message>
        <source>Prune cannot be configured with a negative value.</source>
        <translation>Przycinanie nie może być skonfigurowane z negatywną wartością.</translation>
    </message>
    <message>
        <source>Prune mode is incompatible with -txindex.</source>
        <translation>Tryb ograniczony jest niekompatybilny z -txindex.</translation>
    </message>
    <message>
        <source>Rebuild chain state and block index from the blk*.dat files on disk</source>
        <translation>Odbuduj stan lańcucha i indeks bloków z obecnych na dysku plików blk*.dat</translation>
    </message>
    <message>
        <source>Rebuild chain state from the currently indexed blocks</source>
        <translation>Odbuduj stan łańcucha z aktualnie zindeksowanych bloków</translation>
    </message>
    <message>
        <source>Replaying blocks...</source>
        <translation>Weryfikacja bloków...</translation>
    </message>
    <message>
        <source>Rewinding blocks...</source>
        <translation>Przewijanie bloków...</translation>
    </message>
    <message>
        <source>Set database cache size in megabytes (%d to %d, default: %d)</source>
        <translation>Ustaw wielkość pamięci podręcznej w megabajtach (%d do %d, domyślnie: %d)</translation>
    </message>
    <message>
        <source>Specify wallet file (within data directory)</source>
        <translation>Określ plik portfela (w obrębie folderu danych)</translation>
    </message>
    <message>
        <source>The source code is available from %s.</source>
        <translation>Kod źródłowy dostępny jest z %s.</translation>
    </message>
    <message>
        <source>Transaction fee and change calculation failed</source>
        <translation>Opłaty za transakcję i przeliczenie zmian nie powiodło się.</translation>
    </message>
    <message>
        <source>Unable to bind to %s on this computer. %s is probably already running.</source>
        <translation>Nie można przywiązać do %s na tym komputerze. %s prawdopodobnie jest już uruchomiony.</translation>
    </message>
    <message>
        <source>Unsupported argument -benchmark ignored, use -debug=bench.</source>
        <translation>Niewspierany argument -benchmark zignorowany, użyj -debug=bench.</translation>
    </message>
    <message>
        <source>Unsupported argument -debugnet ignored, use -debug=net.</source>
        <translation>Niewspierany argument -debugnet zignorowany, użyj -debug=net.</translation>
    </message>
    <message>
        <source>Unsupported argument -tor found, use -onion.</source>
        <translation>Znaleziono nieprawidłowy argument -tor, użyj -onion.</translation>
    </message>
    <message>
        <source>Unsupported logging category %s=%s.</source>
        <translation>Nieobsługiwana kategoria rejestrowania %s=%s.</translation>
    </message>
    <message>
        <source>Upgrading UTXO database</source>
        <translation>Aktualizowanie bazy danych UTXO</translation>
    </message>
    <message>
        <source>Use UPnP to map the listening port (default: %u)</source>
        <translation>Użyj UPnP do przekazania portu nasłuchu (domyślnie : %u)</translation>
    </message>
    <message>
        <source>Use the test chain</source>
        <translation>Użyj łańcucha testowego</translation>
    </message>
    <message>
        <source>User Agent comment (%s) contains unsafe characters.</source>
        <translation>Komentarz User Agent (%s) zawiera niebezpieczne znaki.</translation>
    </message>
    <message>
        <source>Verifying blocks...</source>
        <translation>Weryfikacja bloków...</translation>
    </message>
    <message>
        <source>Wallet debugging/testing options:</source>
        <translation>Opcje debugowania/testowania portfela:</translation>
    </message>
    <message>
        <source>Wallet needed to be rewritten: restart %s to complete</source>
        <translation>Portfel wymaga przepisania: zrestartuj %s aby ukończyć</translation>
    </message>
    <message>
        <source>Wallet options:</source>
        <translation>Opcje portfela:</translation>
    </message>
    <message>
        <source>Allow JSON-RPC connections from specified source. Valid for &lt;ip&gt; are a single IP (e.g. 1.2.3.4), a network/netmask (e.g. 1.2.3.4/255.255.255.0) or a network/CIDR (e.g. 1.2.3.4/24). This option can be specified multiple times</source>
        <translation>Pozwól na połączenia JSON-RPC z podanego źródła. Jako &lt;ip&gt; prawidłowe jest pojedyncze IP (np. 1.2.3.4), podsieć/maska (np. 1.2.3.4/255.255.255.0) lub sieć/CIDR (np. 1.2.3.4/24). Opcja ta może być użyta wiele razy.</translation>
    </message>
    <message>
        <source>Bind to given address and whitelist peers connecting to it. Use [host]:port notation for IPv6</source>
        <translation>Podepnij się do podanego adresu i dodawaj do białej listy węzły łączące się z nim. Użyj notacji [host]:port dla IPv6</translation>
    </message>
    <message>
        <source>Create new files with system default permissions, instead of umask 077 (only effective with disabled wallet functionality)</source>
        <translation>Twórz nowe pliki z domyślnymi dla systemu uprawnieniami, zamiast umask 077 (skuteczne tylko przy wyłączonej funkcjonalności portfela)</translation>
    </message>
    <message>
        <source>Discover own IP addresses (default: 1 when listening and no -externalip or -proxy)</source>
        <translation>Odkryj własny adres IP (domyślnie: 1 kiedy w trybie nasłuchu i brak -externalip lub -proxy)</translation>
    </message>
    <message>
        <source>Error: Listening for incoming connections failed (listen returned error %s)</source>
        <translation>Błąd: Nasłuchiwanie połączeń przychodzących nie powiodło się (nasłuch zwrócił błąd %s)</translation>
    </message>
    <message>
        <source>Execute command when a relevant alert is received or we see a really long fork (%s in cmd is replaced by message)</source>
        <translation>Uruchom polecenie przy otrzymaniu odpowiedniego powiadomienia lub gdy zobaczymy naprawdę długie rozgałęzienie (%s w poleceniu jest podstawiane za komunikat)</translation>
    </message>
    <message>
        <source>Fees (in %s/kB) smaller than this are considered zero fee for relaying, mining and transaction creation (default: %s)</source>
        <translation>Opłaty (w %s/Kb) mniejsze niż ta, będą traktowane jako zerowe przy tworzeniu, przesyłaniu i zatwierdzaniu transakcji (domyślnie: %s)</translation>
    </message>
    <message>
        <source>If paytxfee is not set, include enough fee so transactions begin confirmation on average within n blocks (default: %u)</source>
        <translation>Jeżeli nie ustawiono paytxfee, dołącz wystarczająca opłatę, aby transakcja mogła zostać zatwierdzona w ciągu średniej ilości n bloków (domyślnie: %u)</translation>
    </message>
    <message>
        <source>Invalid amount for -maxtxfee=&lt;amount&gt;: '%s' (must be at least the minrelay fee of %s to prevent stuck transactions)</source>
        <translation>Niewłaściwa ilość dla -maxtxfee=&lt;ilość&gt;: '%s' (musi wynosić przynajmniej minimalną wielkość %s aby zapobiec utknięciu transakcji)</translation>
    </message>
    <message>
        <source>Maximum size of data in data carrier transactions we relay and mine (default: %u)</source>
        <translation>Maksymalny rozmiar danych w transakcji przekazującej dane które przekazujemy i wydobywamy (domyślnie: %u)</translation>
    </message>
    <message>
        <source>The transaction amount is too small to send after the fee has been deducted</source>
        <translation>Zbyt niska kwota transakcji do wysłania po odjęciu opłaty</translation>
    </message>
    <message>
        <source>Whitelisted peers cannot be DoS banned and their transactions are always relayed, even if they are already in the mempool, useful e.g. for a gateway</source>
        <translation>Węzły z białej listy nie mogą zostać zbanowane za ataki DoS, a ich transakcje będą zawsze przekazywane, nawet jeżeli będą znajdywać się już w pamięci, przydatne np. dla bramek płatniczych</translation>
    </message>
    <message>
        <source>(default: %u)</source>
        <translation>(domyślnie: %u)</translation>
    </message>
    <message>
        <source>Accept public REST requests (default: %u)</source>
        <translation>Akceptuj publiczne żądania REST (domyślnie: %u)</translation>
    </message>
    <message>
        <source>Automatically create Tor hidden service (default: %d)</source>
        <translation>Stwórz automatycznie ukrytą usługę Tora (domyślnie: %d)</translation>
    </message>
    <message>
        <source>Connect through SOCKS5 proxy</source>
        <translation>Połącz przez SOCKS5 proxy</translation>
    </message>
    <message>
        <source>Error reading from database, shutting down.</source>
        <translation>Błąd odczytu z bazy danych, wyłączam się.</translation>
    </message>
    <message>
        <source>Error upgrading chainstate database</source>
        <translation>Błąd ładowania bazy bloków</translation>
    </message>
    <message>
        <source>Imports blocks from external blk000??.dat file on startup</source>
        <translation>Importuj bloki z zewnętrznego pliku blk000??.dat podczas uruchamiania programu</translation>
    </message>
    <message>
        <source>Information</source>
        <translation>Informacja</translation>
    </message>
    <message>
        <source>Invalid -proxy address or hostname: '%s'</source>
        <translation>Nieprawidłowy adres -proxy lub nazwa hosta: '%s'</translation>
    </message>
    <message>
        <source>Invalid amount for -paytxfee=&lt;amount&gt;: '%s' (must be at least %s)</source>
        <translation>Nieprawidłowa kwota dla -paytxfee=&lt;amount&gt;: '%s' (musi być co najmniej %s)</translation>
    </message>
    <message>
        <source>Invalid netmask specified in -whitelist: '%s'</source>
        <translation>Nieprawidłowa maska sieci określona w -whitelist: '%s'</translation>
    </message>
    <message>
        <source>Keep at most &lt;n&gt; unconnectable transactions in memory (default: %u)</source>
        <translation>Przechowuj w pamięci maksymalnie &lt;n&gt; transakcji nie możliwych do połączenia (domyślnie: %u)</translation>
    </message>
    <message>
        <source>Need to specify a port with -whitebind: '%s'</source>
        <translation>Musisz określić port z -whitebind: '%s'</translation>
    </message>
    <message>
        <source>Node relay options:</source>
        <translation>Opcje przekaźnikowe węzła:</translation>
    </message>
    <message>
        <source>RPC server options:</source>
        <translation>Opcje serwera RPC:</translation>
    </message>
    <message>
        <source>Reducing -maxconnections from %d to %d, because of system limitations.</source>
        <translation>Zmniejszanie -maxconnections z %d do %d z powodu ograniczeń systemu.</translation>
    </message>
    <message>
        <source>Rescan the block chain for missing wallet transactions on startup</source>
        <translation>Przeskanuj podczas ładowania programu łańcuch bloków w poszukiwaniu zaginionych transakcji portfela</translation>
    </message>
    <message>
        <source>Send trace/debug info to console instead of debug.log file</source>
        <translation>Wyślij informację/raport do konsoli zamiast do pliku debug.log.</translation>
    </message>
    <message>
        <source>Show all debugging options (usage: --help -help-debug)</source>
        <translation>Pokaż wszystkie opcje odpluskwiania (użycie: --help -help-debug)</translation>
    </message>
    <message>
        <source>Shrink debug.log file on client startup (default: 1 when no -debug)</source>
        <translation>Zmniejsz plik debug.log przy starcie programu (domyślnie: 1 jeśli nie użyto -debug)</translation>
    </message>
    <message>
        <source>Signing transaction failed</source>
        <translation>Podpisywanie transakcji nie powiodło się</translation>
    </message>
    <message>
        <source>The transaction amount is too small to pay the fee</source>
        <translation>Zbyt niska kwota transakcji by zapłacić opłatę</translation>
    </message>
    <message>
        <source>This is experimental software.</source>
        <translation>To oprogramowanie eksperymentalne.</translation>
    </message>
    <message>
        <source>Tor control port password (default: empty)</source>
        <translation>Hasło zabezpieczające portu kontrolnego Tora (domyślnie: puste)</translation>
    </message>
    <message>
        <source>Tor control port to use if onion listening enabled (default: %s)</source>
        <translation>Port kontrolny sieci Tor jeśli onion listening jest włączone (domyślnie: %s)</translation>
    </message>
    <message>
        <source>Transaction amount too small</source>
        <translation>Zbyt niska kwota transakcji </translation>
    </message>
    <message>
        <source>Transaction too large for fee policy</source>
        <translation>Transakcja jest zbyt duża dla tej opłaty</translation>
    </message>
    <message>
        <source>Transaction too large</source>
        <translation>Transakcja zbyt duża</translation>
    </message>
    <message>
        <source>Unable to bind to %s on this computer (bind returned error %s)</source>
        <translation>Nie można przywiązać do %s na tym komputerze (bind zwrócił błąd %s)</translation>
    </message>
    <message>
        <source>Upgrade wallet to latest format on startup</source>
        <translation>Zaktualizuj portfel do najnowszego formatu podczas ładowania programu</translation>
    </message>
    <message>
        <source>Username for JSON-RPC connections</source>
        <translation>Nazwa użytkownika dla połączeń JSON-RPC</translation>
    </message>
    <message>
        <source>Verifying wallet(s)...</source>
        <translation>Weryfikacja portfela...</translation>
    </message>
    <message>
        <source>Warning</source>
        <translation>Ostrzeżenie</translation>
    </message>
    <message>
        <source>Zapping all transactions from wallet...</source>
        <translation>Usuwam wszystkie transakcje z portfela...</translation>
    </message>
    <message>
        <source>ZeroMQ notification options:</source>
        <translation>Opcje powiadomień ZeroMQ:</translation>
    </message>
    <message>
        <source>Password for JSON-RPC connections</source>
        <translation>Hasło do połączeń JSON-RPC</translation>
    </message>
    <message>
        <source>Execute command when the best block changes (%s in cmd is replaced by block hash)</source>
        <translation>Wykonaj polecenie kiedy najlepszy blok ulegnie zmianie (%s w komendzie zastanie zastąpione przez hash bloku)</translation>
    </message>
    <message>
        <source>Allow DNS lookups for -addnode, -seednode and -connect</source>
        <translation>Zezwól -addnode, -seednode i -connect na łączenie się z serwerem DNS</translation>
    </message>
    <message>
        <source>(1 = keep tx meta data e.g. account owner and payment request information, 2 = drop tx meta data)</source>
        <translation>(1 = zachowaj wysłane metadane np. właściciel konta i informacje o żądaniach płatności, 2 = porzuć wysłane metadane)</translation>
    </message>
    <message>
        <source>-maxtxfee is set very high! Fees this large could be paid on a single transaction.</source>
        <translation>-maxtxfee ma ustawioną badzo dużą wartość! Tak wysokie opłaty mogą być zapłacone w jednej transakcji.</translation>
    </message>
    <message>
        <source>Do not keep transactions in the mempool longer than &lt;n&gt; hours (default: %u)</source>
        <translation>Nie trzymaj w pamięci transakcji starszych niż &lt;n&gt; godz. (domyślnie: %u)</translation>
    </message>
    <message>
        <source>Fees (in %s/kB) smaller than this are considered zero fee for transaction creation (default: %s)</source>
        <translation>Opłaty (w %s/Kb) mniejsze niż ta będą traktowane jako bez opłaty przy tworzeniu transakcji (domyślnie: %s)</translation>
    </message>
    <message>
        <source>How thorough the block verification of -checkblocks is (0-4, default: %u)</source>
        <translation>Jak dokładna jest weryfikacja bloków przy -checkblocks (0-4, domyślnie: %u)</translation>
    </message>
    <message>
        <source>Maintain a full transaction index, used by the getrawtransaction rpc call (default: %u)</source>
        <translation>Utrzymuj pełny indeks transakcji, używany przy wywołaniu RPC getrawtransaction (domyślnie: %u)</translation>
    </message>
    <message>
        <source>Number of seconds to keep misbehaving peers from reconnecting (default: %u)</source>
        <translation>Czas w sekundach, przez jaki nietrzymające się zasad węzły nie będą mogły ponownie się podłączyć (domyślnie: %u)</translation>
    </message>
    <message>
        <source>Output debugging information (default: %u, supplying &lt;category&gt; is optional)</source>
        <translation>Wypuść informacje debugowania (domyślnie: %u, podanie &lt;category&gt; jest opcjonalne)</translation>
    </message>
    <message>
        <source>Support filtering of blocks and transaction with bloom filters (default: %u)</source>
        <translation>Wspieraj filtrowanie bloków i transakcji używając Filtrów Blooma (domyślnie: %u)</translation>
    </message>
    <message>
        <source>This product includes software developed by the OpenSSL Project for use in the OpenSSL Toolkit %s and cryptographic software written by Eric Young and UPnP software written by Thomas Bernard.</source>
        <translation>Produkt zawiera oprogramowanie stworzone przez OpenSSL Project do użycia w OpensSSL Toolkit %s, oprogramowanie kryptograficzne napisane przez Eric Young oraz oprogramowanie UPnP napisane przez Thomas Bernard.</translation>
    </message>
    <message>
        <source>Total length of network version string (%i) exceeds maximum length (%i). Reduce the number or size of uacomments.</source>
        <translation>Całkowita długość łańcucha wersji (%i) przekracza maksymalną dopuszczalną długość (%i). Zmniejsz ilość lub rozmiar parametru uacomment.</translation>
    </message>
    <message>
        <source>Tries to keep outbound traffic under the given target (in MiB per 24h), 0 = no limit (default: %d)</source>
        <translation>Próbuje utrzymać ruch wychodzący poniżej zadanego (w MiB na 24h), 0 = bez limitu (domyślnie: %d)</translation>
    </message>
    <message>
        <source>Unsupported argument -socks found. Setting SOCKS version isn't possible anymore, only SOCKS5 proxies are supported.</source>
        <translation>Znaleziono niewspierany argument -socks. Wybieranie wersji SOCKS nie jest już możliwe, wsparcie programu obejmuje tylko proxy SOCKS5</translation>
    </message>
    <message>
        <source>Unsupported argument -whitelistalwaysrelay ignored, use -whitelistrelay and/or -whitelistforcerelay.</source>
        <translation>Niewspierany argument -whitelistalwaysrelay zignorowany, użyj -whitelistrelay i/lub -whitelistforcerelay.</translation>
    </message>
    <message>
        <source>Use separate SOCKS5 proxy to reach peers via Tor hidden services (default: %s)</source>
        <translation>Użyj oddzielnego prozy SOCKS5 aby osiągnąć węzły w ukrytych usługach Tor (domyślnie: %s)</translation>
    </message>
    <message>
        <source>Warning: Wallet file corrupt, data salvaged! Original %s saved as %s in %s; if your balance or transactions are incorrect you should restore from a backup.</source>
        <translation>Ostrzeżenie: Odtworzono dane z uszkodzonego pliku portfela! Oryginalny %s został zapisany jako %s w %s; jeśli twoje saldo lub transakcje są niepoprawne powinieneś odtworzyć kopię zapasową.</translation>
    </message>
    <message>
        <source>%s is set very high!</source>
        <translation>%s jest ustawione bardzo wysoko!</translation>
    </message>
    <message>
        <source>(default: %s)</source>
        <translation>(domyślnie: %s)</translation>
    </message>
    <message>
        <source>Always query for peer addresses via DNS lookup (default: %u)</source>
        <translation>Zawsze wypytuj o adresy węzłów poprzez podejrzenie DNS (domyślnie: %u)</translation>
    </message>
    <message>
        <source>Error loading wallet %s. Invalid characters in -wallet filename.</source>
        <translation>Błąd wczytywania portfela %s. Nieprawidłowe znaki w pliku -wallet</translation>
    </message>
    <message>
        <source>How many blocks to check at startup (default: %u, 0 = all)</source>
        <translation>Ile bloków sprawdzić przy starcie (domyślnie: %u, 0 = wszystkie)</translation>
    </message>
    <message>
        <source>Include IP addresses in debug output (default: %u)</source>
        <translation>Dołącz adresy IP do logowania (domyślnie: %u)</translation>
    </message>
    <message>
        <source>Listen for JSON-RPC connections on &lt;port&gt; (default: %u or testnet: %u)</source>
        <translation>Nasłuchuj połączeń JSON-RPC na &lt;port&gt; (domyślnie: %u lub testnet: %u)</translation>
    </message>
    <message>
        <source>Listen for connections on &lt;port&gt; (default: %u or testnet: %u)</source>
        <translation>Nasłuchuj połączeń na &lt;port&gt; (domyślnie: %u lub testnet: %u)</translation>
    </message>
    <message>
        <source>Maintain at most &lt;n&gt; connections to peers (default: %u)</source>
        <translation>Utrzymuj maksymalnie &lt;n&gt; połączeń z węzłami (domyślnie: %u)</translation>
    </message>
    <message>
        <source>Make the wallet broadcast transactions</source>
        <translation>Spraw by portfel dokonał transmisji transakcji</translation>
    </message>
    <message>
        <source>Maximum per-connection receive buffer, &lt;n&gt;*1000 bytes (default: %u)</source>
        <translation>Maksymalny bufor odbioru na połączenie, &lt;n&gt;*1000 bajtów (domyślnie: %u)</translation>
    </message>
    <message>
        <source>Maximum per-connection send buffer, &lt;n&gt;*1000 bytes (default: %u)</source>
        <translation>Maksymalny bufor wysyłania na połączenie, &lt;n&gt;*1000 bajtów (domyślnie: %u)</translation>
    </message>
    <message>
        <source>Prepend debug output with timestamp (default: %u)</source>
        <translation>Dołączaj znacznik czasu do logowania (domyślnie: %u)</translation>
    </message>
    <message>
        <source>Relay and mine data carrier transactions (default: %u)</source>
        <translation>Przekazuj i wydobywaj transakcje zawierające dane (domyślnie: %u)</translation>
    </message>
    <message>
        <source>Relay non-P2SH multisig (default: %u)</source>
        <translation>Przekazuj transakcje multisig inne niż P2SH (domyślnie: %u)</translation>
    </message>
    <message>
        <source>Set key pool size to &lt;n&gt; (default: %u)</source>
        <translation>Ustaw rozmiar puli kluczy na &lt;n&gt; (domyślnie: %u)</translation>
    </message>
    <message>
        <source>Set maximum BIP141 block weight (default: %d)</source>
        <translation>ustawienie maksymalnego rozmiaru bloku BIP141 (domyślnie: %d)</translation>
    </message>
    <message>
        <source>Set the number of threads to service RPC calls (default: %d)</source>
        <translation>Ustaw liczbę wątków do obsługi RPC (domyślnie: %d)</translation>
    </message>
    <message>
        <source>Specify configuration file (default: %s)</source>
        <translation>Wskaż plik konfiguracyjny (domyślnie: %s)</translation>
    </message>
    <message>
        <source>Specify connection timeout in milliseconds (minimum: 1, default: %d)</source>
        <translation>Wskaż czas oczekiwania na połączenie w milisekundach (minimum: 1, domyślnie: %d)</translation>
    </message>
    <message>
        <source>Specify pid file (default: %s)</source>
        <translation>Wskaż plik pid (domyślnie: %s)</translation>
    </message>
    <message>
        <source>Spend unconfirmed change when sending transactions (default: %u)</source>
        <translation>Wydawaj niepotwierdzoną resztę podczas wysyłania transakcji (domyślnie: %u)</translation>
    </message>
    <message>
        <source>Starting network threads...</source>
        <translation>Uruchamianie wątków sieciowych...</translation>
    </message>
    <message>
        <source>The wallet will avoid paying less than the minimum relay fee.</source>
        <translation>Portfel będzie unikał płacenia mniejszej niż przekazana opłaty.</translation>
    </message>
    <message>
        <source>This is the minimum transaction fee you pay on every transaction.</source>
        <translation>Minimalna opłata transakcyjna którą płacisz przy każdej transakcji.</translation>
    </message>
    <message>
        <source>This is the transaction fee you will pay if you send a transaction.</source>
        <translation>To jest opłata transakcyjna którą zapłacisz jeśli wyślesz transakcję. </translation>
    </message>
    <message>
        <source>Threshold for disconnecting misbehaving peers (default: %u)</source>
        <translation>Próg, po którym nastąpi rozłączenie węzłów nietrzymających się zasad (domyślnie: %u)</translation>
    </message>
    <message>
        <source>Transaction amounts must not be negative</source>
        <translation>Kwota transakcji musi być dodatnia</translation>
    </message>
    <message>
        <source>Transaction has too long of a mempool chain</source>
        <translation>Transakcja posiada zbyt długi łańcuch pamięci</translation>
    </message>
    <message>
        <source>Transaction must have at least one recipient</source>
        <translation>Transakcja wymaga co najmniej jednego odbiorcy</translation>
    </message>
    <message>
        <source>Unknown network specified in -onlynet: '%s'</source>
        <translation>Nieznana sieć w -onlynet: '%s'</translation>
    </message>
    <message>
        <source>Insufficient funds</source>
        <translation>Niewystarczające środki</translation>
    </message>
    <message>
        <source>Loading block index...</source>
        <translation>Ładowanie indeksu bloku...</translation>
    </message>
    <message>
        <source>Loading wallet...</source>
        <translation>Wczytywanie portfela...</translation>
    </message>
    <message>
        <source>Cannot downgrade wallet</source>
        <translation>Nie można dezaktualizować portfela</translation>
    </message>
    <message>
        <source>Rescanning...</source>
        <translation>Ponowne skanowanie...</translation>
    </message>
    <message>
        <source>Done loading</source>
        <translation>Wczytywanie zakończone</translation>
    </message>
    <message>
        <source>Error</source>
        <translation>Błąd</translation>
    </message>
</context>
</TS><|MERGE_RESOLUTION|>--- conflicted
+++ resolved
@@ -62,12 +62,12 @@
         <translation>Adresy odbioru</translation>
     </message>
     <message>
-        <source>These are your Myriadcoin addresses for sending payments. Always check the amount and the receiving address before sending coins.</source>
-        <translation>Tutaj znajdują się adresy Myriadcoin na które wysyłasz płatności. Zawsze sprawdzaj ilość i adres odbiorcy przed wysyłką monet.</translation>
-    </message>
-    <message>
-        <source>These are your Myriadcoin addresses for receiving payments. It is recommended to use a new receiving address for each transaction.</source>
-        <translation>To są twoje adresy Myriadcoin do odbierania płatności. Zaleca się używanie nowych adresów odbiorczych dla każdej transakcji.</translation>
+        <source>These are your Bitcoin addresses for sending payments. Always check the amount and the receiving address before sending coins.</source>
+        <translation>Tutaj znajdują się adresy Bitcoin na które wysyłasz płatności. Zawsze sprawdzaj ilość i adres odbiorcy przed wysyłką monet.</translation>
+    </message>
+    <message>
+        <source>These are your Bitcoin addresses for receiving payments. It is recommended to use a new receiving address for each transaction.</source>
+        <translation>To są twoje adresy Bitcoin do odbierania płatności. Zaleca się używanie nowych adresów odbiorczych dla każdej transakcji.</translation>
     </message>
     <message>
         <source>&amp;Copy Address</source>
@@ -184,7 +184,7 @@
         <translation>Portfel zaszyfrowany</translation>
     </message>
     <message>
-        <source>%1 will close now to finish the encryption process. Remember that encrypting your wallet cannot fully protect your myriadcoins from being stolen by malware infecting your computer.</source>
+        <source>%1 will close now to finish the encryption process. Remember that encrypting your wallet cannot fully protect your bitcoins from being stolen by malware infecting your computer.</source>
         <translation>%1 zamknie się aby dokończyć proces szyfrowania. Pamiętaj, że szyfrowanie portfela nie zabezpiecza w pełni Twoich bitcoinów przed kradzieżą przez wirusy lub trojany mogące zainfekować Twój komputer.</translation>
     </message>
     <message>
@@ -342,7 +342,7 @@
         <translation>Ponowne indeksowanie bloków na dysku...</translation>
     </message>
     <message>
-        <source>Send coins to a Myriadcoin address</source>
+        <source>Send coins to a Bitcoin address</source>
         <translation>Wyślij monety na adres bitcoinowy</translation>
     </message>
     <message>
@@ -394,11 +394,11 @@
         <translation>Szyfruj klucze prywatne, które są w twoim portfelu</translation>
     </message>
     <message>
-        <source>Sign messages with your Myriadcoin addresses to prove you own them</source>
+        <source>Sign messages with your Bitcoin addresses to prove you own them</source>
         <translation>Podpisz wiadomości swoim adresem aby udowodnić jego posiadanie</translation>
     </message>
     <message>
-        <source>Verify messages to ensure they were signed with specified Myriadcoin addresses</source>
+        <source>Verify messages to ensure they were signed with specified Bitcoin addresses</source>
         <translation>Zweryfikuj wiadomość,  aby upewnić się, że została podpisana podanym adresem bitcoinowym.</translation>
     </message>
     <message>
@@ -418,7 +418,7 @@
         <translation>Pasek zakładek</translation>
     </message>
     <message>
-        <source>Request payments (generates QR codes and myriadcoin: URIs)</source>
+        <source>Request payments (generates QR codes and bitcoin: URIs)</source>
         <translation>Żądaj płatności (generuje kod QR oraz bitcoinowe URI)</translation>
     </message>
     <message>
@@ -430,19 +430,15 @@
         <translation>Pokaż listę adresów i etykiet użytych do odbierania</translation>
     </message>
     <message>
-        <source>Open a myriadcoin: URI or payment request</source>
-        <translation>Otwórz URI myriadcoin: lub żądanie zapłaty</translation>
+        <source>Open a bitcoin: URI or payment request</source>
+        <translation>Otwórz URI bitcoin: lub żądanie zapłaty</translation>
     </message>
     <message>
         <source>&amp;Command-line options</source>
         <translation>&amp;Opcje linii komend</translation>
     </message>
     <message numerus="yes">
-<<<<<<< HEAD
-        <source>%n active connection(s) to Myriadcoin network</source>
-=======
         <source>%n active connection(s) to Bitcoin network</source>
->>>>>>> 9e116a6f
         <translation><numerusform>%n aktywnych połączeń do sieci Bitcoin</numerusform><numerusform>%n aktywnych połączeń do sieci Bitcoin</numerusform><numerusform>%n aktywnych połączeń do sieci Bitcoin</numerusform><numerusform>%n aktywnych połączeń do sieci Bitcoin</numerusform></translation>
     </message>
     <message>
@@ -486,7 +482,7 @@
         <translation>Aktualny</translation>
     </message>
     <message>
-        <source>Show the %1 help message to get a list with possible Myriadcoin command-line options</source>
+        <source>Show the %1 help message to get a list with possible Bitcoin command-line options</source>
         <translation>Pokaż pomoc %1 aby zobaczyć listę wszystkich opcji lnii poleceń.</translation>
     </message>
     <message>
@@ -859,10 +855,6 @@
         <translation>Ponieważ jest to pierwsze uruchomienie programu, możesz wybrać gdzie %1 będzie przechowywał swoje dane.</translation>
     </message>
     <message>
-<<<<<<< HEAD
-        <source>%1 will download and store a copy of the Myriadcoin block chain. At least %2GB of data will be stored in this directory, and it will grow over time. The wallet will also be stored in this directory.</source>
-        <translation>%1 pobierze i będzie przechowywał kopię łańcucha bloków Bitcoin. W wybranym katalogu zostanie zapisanych %2GB danych, a z czasem ta ilość będzie rosła. Portfel będzie przechowywany w tym samym katalogu.</translation>
-=======
         <source>When you click OK, %1 will begin to download and process the full %4 block chain (%2GB) starting with the earliest transactions in %3 when %4 initially launched.</source>
         <translation>Gdy naciśniesz OK, %1 zacznie się pobieranie i przetwarzanie całego %4 łańcucha bloków (%2GB) zaczynając od najwcześniejszych transakcji w %3 gdy %4 został uruchomiony. </translation>
     </message>
@@ -873,7 +865,6 @@
     <message>
         <source>If you have chosen to limit block chain storage (pruning), the historical data must still be downloaded and processed, but will be deleted afterward to keep your disk usage low.</source>
         <translation>Jeśli wybrałeś opcję ograniczenia przechowywania łańcucha bloków (przycinanie) dane historyczne cały czas będą musiały być pobrane i przetworzone, jednak po tym zostaną usunięte aby ograniczyć użycie dysku.</translation>
->>>>>>> 9e116a6f
     </message>
     <message>
         <source>Use the default data directory</source>
@@ -1097,18 +1088,14 @@
         <translation>Wydaj niepotwierdzoną re&amp;sztę</translation>
     </message>
     <message>
-        <source>Automatically open the Myriadcoin client port on the router. This only works when your router supports UPnP and it is enabled.</source>
-        <translation>Automatycznie otwiera port klienta Myriadcoin na routerze. Ta opcja dzieła tylko jeśli twój router wspiera UPnP i jest ono włączone.</translation>
+        <source>Automatically open the Bitcoin client port on the router. This only works when your router supports UPnP and it is enabled.</source>
+        <translation>Automatycznie otwiera port klienta Bitcoin na routerze. Ta opcja dzieła tylko jeśli twój router wspiera UPnP i jest ono włączone.</translation>
     </message>
     <message>
         <source>Map port using &amp;UPnP</source>
         <translation>Mapuj port używając &amp;UPnP</translation>
     </message>
     <message>
-<<<<<<< HEAD
-        <source>Connect to the Myriadcoin network through a SOCKS5 proxy.</source>
-        <translation>Połącz się z siecią Myriadcoin poprzez proxy SOCKS5.</translation>
-=======
         <source>Accept connections from outside.</source>
         <translation>Akceptuj połączenia z zewnątrz.</translation>
     </message>
@@ -1119,7 +1106,6 @@
     <message>
         <source>Connect to the Bitcoin network through a SOCKS5 proxy.</source>
         <translation>Połącz się z siecią Bitcoin poprzez proxy SOCKS5.</translation>
->>>>>>> 9e116a6f
     </message>
     <message>
         <source>&amp;Connect through SOCKS5 proxy (default proxy):</source>
@@ -1154,8 +1140,8 @@
         <translation>Tor</translation>
     </message>
     <message>
-        <source>Connect to the Myriadcoin network through a separate SOCKS5 proxy for Tor hidden services.</source>
-        <translation>Połącz się z siecią Myriadcoin przy pomocy oddzielnego SOCKS5 proxy dla sieci TOR</translation>
+        <source>Connect to the Bitcoin network through a separate SOCKS5 proxy for Tor hidden services.</source>
+        <translation>Połącz się z siecią Bitcoin przy pomocy oddzielnego SOCKS5 proxy dla sieci TOR</translation>
     </message>
     <message>
         <source>&amp;Window</source>
@@ -1261,7 +1247,7 @@
         <translation>Formularz</translation>
     </message>
     <message>
-        <source>The displayed information may be out of date. Your wallet automatically synchronizes with the Myriadcoin network after a connection is established, but this process has not completed yet.</source>
+        <source>The displayed information may be out of date. Your wallet automatically synchronizes with the Bitcoin network after a connection is established, but this process has not completed yet.</source>
         <translation>Wyświetlana informacja może być nieaktualna. Twój portfel synchronizuje się automatycznie z siecią bitcoin, zaraz po tym jak uzyskano połączenie, ale proces ten nie został jeszcze ukończony.</translation>
     </message>
     <message>
@@ -1336,8 +1322,8 @@
         <translation>Błąd żądania płatności</translation>
     </message>
     <message>
-        <source>Cannot start myriadcoin: click-to-pay handler</source>
-        <translation>Nie można uruchomić protokołu myriadcoin: kliknij-by-zapłacić</translation>
+        <source>Cannot start bitcoin: click-to-pay handler</source>
+        <translation>Nie można uruchomić protokołu bitcoin: kliknij-by-zapłacić</translation>
     </message>
     <message>
         <source>URI handling</source>
@@ -1454,7 +1440,7 @@
         <translation>Kwota</translation>
     </message>
     <message>
-        <source>Enter a Myriadcoin address (e.g. %1)</source>
+        <source>Enter a Bitcoin address (e.g. %1)</source>
         <translation>Wprowadź adres bitcoinowy (np. %1)</translation>
     </message>
     <message>
@@ -1492,8 +1478,6 @@
     <message numerus="yes">
         <source>%n minute(s)</source>
         <translation><numerusform>%n minuta</numerusform><numerusform>%n minut</numerusform><numerusform>%n minut</numerusform><numerusform>%n minut</numerusform></translation>
-<<<<<<< HEAD
-=======
     </message>
     <message numerus="yes">
         <source>%n hour(s)</source>
@@ -1506,7 +1490,6 @@
     <message numerus="yes">
         <source>%n week(s)</source>
         <translation><numerusform>%n tydzień</numerusform><numerusform>%n tygodnie</numerusform><numerusform>%n tygodni</numerusform><numerusform>%n tygodni</numerusform></translation>
->>>>>>> 9e116a6f
     </message>
     <message>
         <source>%1 and %2</source>
@@ -1881,19 +1864,7 @@
         <translation>&amp;Wiadomość:</translation>
     </message>
     <message>
-<<<<<<< HEAD
-        <source>Reuse one of the previously used receiving addresses. Reusing addresses has security and privacy issues. Do not use this unless re-generating a payment request made before.</source>
-        <translation>Użyj jednego z poprzednio użytych adresów odbiorczych. Podczas ponownego używania adresów występują problemy z bezpieczeństwem i prywatnością. Nie korzystaj z tej opcji, chyba że odtwarzasz żądanie płatności wykonane już wcześniej.</translation>
-    </message>
-    <message>
-        <source>R&amp;euse an existing receiving address (not recommended)</source>
-        <translation>U&amp;żyj ponownie istniejącego adresu odbiorczego (niepolecane)</translation>
-    </message>
-    <message>
-        <source>An optional message to attach to the payment request, which will be displayed when the request is opened. Note: The message will not be sent with the payment over the Myriadcoin network.</source>
-=======
         <source>An optional message to attach to the payment request, which will be displayed when the request is opened. Note: The message will not be sent with the payment over the Bitcoin network.</source>
->>>>>>> 9e116a6f
         <translation>Opcjonalna wiadomość do dołączenia do żądania płatności, która będzie wyświetlana, gdy żądanie zostanie otwarte. Uwaga: wiadomość ta nie zostanie wysłana wraz z płatnością w sieci Bitcoin.</translation>
     </message>
     <message>
@@ -2290,7 +2261,7 @@
         <translation>Zapłać tylko wymaganą opłatę w wysokości %1</translation>
     </message>
     <message>
-        <source>Warning: Invalid Myriadcoin address</source>
+        <source>Warning: Invalid Bitcoin address</source>
         <translation>Ostrzeżenie: nieprawidłowy adres Bitcoin</translation>
     </message>
     <message>
@@ -2329,8 +2300,8 @@
         <translation>To jest standardowa płatność</translation>
     </message>
     <message>
-        <source>The Myriadcoin address to send the payment to</source>
-        <translation>Adres Myriadcoin gdzie wysłać płatność</translation>
+        <source>The Bitcoin address to send the payment to</source>
+        <translation>Adres Bitcoin gdzie wysłać płatność</translation>
     </message>
     <message>
         <source>Alt+A</source>
@@ -2349,8 +2320,8 @@
         <translation>Usuń ten wpis</translation>
     </message>
     <message>
-        <source>The fee will be deducted from the amount being sent. The recipient will receive less myriadcoins than you enter in the amount field. If multiple recipients are selected, the fee is split equally.</source>
-        <translation>Opłata zostanie odjęta od kwoty wysyłane.Odbiorca otrzyma mniej niż myriadcoins wpisz w polu kwoty. Jeśli wybrano kilku odbiorców, opłata jest podzielona równo.</translation>
+        <source>The fee will be deducted from the amount being sent. The recipient will receive less bitcoins than you enter in the amount field. If multiple recipients are selected, the fee is split equally.</source>
+        <translation>Opłata zostanie odjęta od kwoty wysyłane.Odbiorca otrzyma mniej niż bitcoins wpisz w polu kwoty. Jeśli wybrano kilku odbiorców, opłata jest podzielona równo.</translation>
     </message>
     <message>
         <source>S&amp;ubtract fee from amount</source>
@@ -2373,8 +2344,8 @@
         <translation>Wprowadź etykietę dla tego adresu by dodać go do listy użytych adresów</translation>
     </message>
     <message>
-        <source>A message that was attached to the myriadcoin: URI which will be stored with the transaction for your reference. Note: This message will not be sent over the Myriadcoin network.</source>
-        <translation>Wiadomość, która została dołączona do URI myriadcoin:, która będzie przechowywana wraz z transakcją w celach informacyjnych. Uwaga: Ta wiadomość nie będzie rozsyłana w sieci Bitcoin.</translation>
+        <source>A message that was attached to the bitcoin: URI which will be stored with the transaction for your reference. Note: This message will not be sent over the Bitcoin network.</source>
+        <translation>Wiadomość, która została dołączona do URI bitcoin:, która będzie przechowywana wraz z transakcją w celach informacyjnych. Uwaga: Ta wiadomość nie będzie rozsyłana w sieci Bitcoin.</translation>
     </message>
     <message>
         <source>Pay To:</source>
@@ -2418,11 +2389,11 @@
         <translation>Podpi&amp;sz Wiadomość</translation>
     </message>
     <message>
-        <source>You can sign messages/agreements with your addresses to prove you can receive myriadcoins sent to them. Be careful not to sign anything vague or random, as phishing attacks may try to trick you into signing your identity over to them. Only sign fully-detailed statements you agree to.</source>
+        <source>You can sign messages/agreements with your addresses to prove you can receive bitcoins sent to them. Be careful not to sign anything vague or random, as phishing attacks may try to trick you into signing your identity over to them. Only sign fully-detailed statements you agree to.</source>
         <translation>Możesz podpisywać wiadomości swoimi adresami aby udowodnić, że jesteś ich właścicielem. Uważaj, aby nie podpisywać niczego co wzbudza Twoje podejrzenia, ponieważ ktoś może stosować phishing próbując nakłonić Cię do ich podpisania. Akceptuj i podpisuj tylko w pełni zrozumiałe komunikaty i wiadomości.</translation>
     </message>
     <message>
-        <source>The Myriadcoin address to sign the message with</source>
+        <source>The Bitcoin address to sign the message with</source>
         <translation>Adres Bitcoin, za pomocą którego podpisać wiadomość</translation>
     </message>
     <message>
@@ -2454,7 +2425,7 @@
         <translation>Kopiuje aktualny podpis do schowka systemowego</translation>
     </message>
     <message>
-        <source>Sign the message to prove you own this Myriadcoin address</source>
+        <source>Sign the message to prove you own this Bitcoin address</source>
         <translation>Podpisz wiadomość aby dowieść, że ten adres jest twój</translation>
     </message>
     <message>
@@ -2479,11 +2450,11 @@
 Zwróć uwagę, że poprawnie zweryfikowana wiadomość potwierdza to, że nadawca posiada klucz do adresu, natomiast nie potwierdza to, że poprawne wysłanie jakiejkolwiek transakcji! </translation>
     </message>
     <message>
-        <source>The Myriadcoin address the message was signed with</source>
+        <source>The Bitcoin address the message was signed with</source>
         <translation>Adres Bitcoin, którym została podpisana wiadomość</translation>
     </message>
     <message>
-        <source>Verify the message to ensure it was signed with the specified Myriadcoin address</source>
+        <source>Verify the message to ensure it was signed with the specified Bitcoin address</source>
         <translation>Zweryfikuj wiadomość,  aby upewnić się, że została podpisana odpowiednim adresem Bitcoin.</translation>
     </message>
     <message>
@@ -3136,13 +3107,8 @@
         <translation>Uruchomienie serwera HTTP nie powiodło się. Zobacz dziennik debugowania, aby uzyskać więcej szczegółów.</translation>
     </message>
     <message>
-<<<<<<< HEAD
-        <source>Myriadcoin Core</source>
-        <translation>Rdzeń Bitcoina</translation>
-=======
         <source>Bitcoin Core</source>
         <translation>Bitcoin Core</translation>
->>>>>>> 9e116a6f
     </message>
     <message>
         <source>The %s developers</source>
