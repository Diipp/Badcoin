--- conflicted
+++ resolved
@@ -43,11 +43,11 @@
     </message>
     <message>
         <source>Choose the address to send coins to</source>
-        <translation>Vælg adresse at sende myriadcoins til</translation>
+        <translation>Vælg adresse at sende bitcoins til</translation>
     </message>
     <message>
         <source>Choose the address to receive coins with</source>
-        <translation>Vælg adresse at modtage myriadcoins med</translation>
+        <translation>Vælg adresse at modtage bitcoins med</translation>
     </message>
     <message>
         <source>C&amp;hoose</source>
@@ -62,11 +62,11 @@
         <translation>Modtagelsesadresser</translation>
     </message>
     <message>
-        <source>These are your Myriadcoin addresses for sending payments. Always check the amount and the receiving address before sending coins.</source>
-        <translation>Disse er dine Bitcoin-adresser til afsendelse af betalinger. Tjek altid beløb og modtagelsesadresse, inden du sender myriadcoins.</translation>
-    </message>
-    <message>
-        <source>These are your Myriadcoin addresses for receiving payments. It is recommended to use a new receiving address for each transaction.</source>
+        <source>These are your Bitcoin addresses for sending payments. Always check the amount and the receiving address before sending coins.</source>
+        <translation>Disse er dine Bitcoin-adresser til afsendelse af betalinger. Tjek altid beløb og modtagelsesadresse, inden du sender bitcoins.</translation>
+    </message>
+    <message>
+        <source>These are your Bitcoin addresses for receiving payments. It is recommended to use a new receiving address for each transaction.</source>
         <translation>Dette er dine Bitcoin-adresser til modtagelse af betalinger. Det anbefales at bruge en ny modtagelsesadresse for hver transaktion.</translation>
     </message>
     <message>
@@ -184,7 +184,7 @@
         <translation>Tegnebog krypteret</translation>
     </message>
     <message>
-        <source>%1 will close now to finish the encryption process. Remember that encrypting your wallet cannot fully protect your myriadcoins from being stolen by malware infecting your computer.</source>
+        <source>%1 will close now to finish the encryption process. Remember that encrypting your wallet cannot fully protect your bitcoins from being stolen by malware infecting your computer.</source>
         <translation>%1 vil nu lukke for at færdiggøre krypteringsprocessen. Husk at kryptering af din tegnebog kan ikke beskytte dine bitcoin fuldt ud mod at blive stjålet af eventuel malware, der måtte have inficeret din computer.</translation>
     </message>
     <message>
@@ -342,8 +342,8 @@
         <translation>Genindekserer blokke på disken…</translation>
     </message>
     <message>
-        <source>Send coins to a Myriadcoin address</source>
-        <translation>Send myriadcoins til en Bitcoin-adresse</translation>
+        <source>Send coins to a Bitcoin address</source>
+        <translation>Send bitcoins til en Bitcoin-adresse</translation>
     </message>
     <message>
         <source>Backup wallet to another location</source>
@@ -394,11 +394,11 @@
         <translation>Kryptér de private nøgler, der hører til din tegnebog</translation>
     </message>
     <message>
-        <source>Sign messages with your Myriadcoin addresses to prove you own them</source>
+        <source>Sign messages with your Bitcoin addresses to prove you own them</source>
         <translation>Signér beskeder med dine Bitcoin-adresser for at bevise, at de tilhører dig</translation>
     </message>
     <message>
-        <source>Verify messages to ensure they were signed with specified Myriadcoin addresses</source>
+        <source>Verify messages to ensure they were signed with specified Bitcoin addresses</source>
         <translation>Verificér beskeder for at sikre, at de er signeret med de angivne Bitcoin-adresser</translation>
     </message>
     <message>
@@ -418,8 +418,8 @@
         <translation>Faneværktøjslinje</translation>
     </message>
     <message>
-        <source>Request payments (generates QR codes and myriadcoin: URIs)</source>
-        <translation>Anmod om betalinger (genererer QR-koder og “myriadcoin:”-URI'er)</translation>
+        <source>Request payments (generates QR codes and bitcoin: URIs)</source>
+        <translation>Anmod om betalinger (genererer QR-koder og “bitcoin:”-URI'er)</translation>
     </message>
     <message>
         <source>Show the list of used sending addresses and labels</source>
@@ -430,15 +430,15 @@
         <translation>Vis listen over brugte modtagelsesadresser og -mærkater</translation>
     </message>
     <message>
-        <source>Open a myriadcoin: URI or payment request</source>
-        <translation>Åbn en “myriadcoin:”-URI eller betalingsanmodning</translation>
+        <source>Open a bitcoin: URI or payment request</source>
+        <translation>Åbn en “bitcoin:”-URI eller betalingsanmodning</translation>
     </message>
     <message>
         <source>&amp;Command-line options</source>
         <translation>Tilvalg for &amp;kommandolinje</translation>
     </message>
     <message numerus="yes">
-        <source>%n active connection(s) to Myriadcoin network</source>
+        <source>%n active connection(s) to Bitcoin network</source>
         <translation><numerusform>%n aktiv forbindelse til Bitcoin-netværket</numerusform><numerusform>%n aktive forbindelser til Bitcoin-netværket</numerusform></translation>
     </message>
     <message>
@@ -482,8 +482,8 @@
         <translation>Opdateret</translation>
     </message>
     <message>
-        <source>Show the %1 help message to get a list with possible Myriadcoin command-line options</source>
-        <translation>Vis %1 hjælpebesked for at få en liste over mulige tilvalg for Myriadcoin kommandolinje</translation>
+        <source>Show the %1 help message to get a list with possible Bitcoin command-line options</source>
+        <translation>Vis %1 hjælpebesked for at få en liste over mulige tilvalg for Bitcoin kommandolinje</translation>
     </message>
     <message>
         <source>%1 client</source>
@@ -552,8 +552,8 @@
         <translation>Tegnebog er &lt;b&gt;krypteret&lt;/b&gt; og i øjeblikket &lt;b&gt;låst&lt;/b&gt;</translation>
     </message>
     <message>
-        <source>A fatal error occurred. Myriadcoin can no longer continue safely and will quit.</source>
-        <translation>Der opstod en fatal fejl. Myriadcoin kan ikke længere fortsætte sikkert og vil afslutte.</translation>
+        <source>A fatal error occurred. Bitcoin can no longer continue safely and will quit.</source>
+        <translation>Der opstod en fatal fejl. Bitcoin kan ikke længere fortsætte sikkert og vil afslutte.</translation>
     </message>
 </context>
 <context>
@@ -746,7 +746,7 @@
         <translation>Redigér afsendelsesadresse</translation>
     </message>
     <message>
-        <source>The entered address "%1" is not a valid Myriadcoin address.</source>
+        <source>The entered address "%1" is not a valid Bitcoin address.</source>
         <translation>Den indtastede adresse “%1” er ikke en gyldig Bitcoin-adresse.</translation>
     </message>
     <message>
@@ -855,10 +855,6 @@
         <translation>Siden dette er første gang, programmet startes, kan du vælge, hvor %1 skal gemme sin data.</translation>
     </message>
     <message>
-<<<<<<< HEAD
-        <source>%1 will download and store a copy of the Myriadcoin block chain. At least %2GB of data will be stored in this directory, and it will grow over time. The wallet will also be stored in this directory.</source>
-        <translation>%1 vil downloade og gemme et kopi af Bitcoin-blokkæden. Mindst %2 GB data vil blive gemt i denne mappe, og den vil vokse over tid. Tegnebogen vil også blive gemt i denne mappe.</translation>
-=======
         <source>When you click OK, %1 will begin to download and process the full %4 block chain (%2GB) starting with the earliest transactions in %3 when %4 initially launched.</source>
         <translation>Når du klikker OK, vil %1 begynde at downloade og bearbejde den fulde %4-blokkæde (%2 GB), startende med de tidligste transaktioner i %3, da %4 først startede.</translation>
     </message>
@@ -869,7 +865,6 @@
     <message>
         <source>If you have chosen to limit block chain storage (pruning), the historical data must still be downloaded and processed, but will be deleted afterward to keep your disk usage low.</source>
         <translation>Hvis du har valgt at begrænse opbevaringen af blokkæden (beskæring/pruning), vil al historisk data stadig skulle downloades og bearbejdes men vil blive slettet efterfølgende for at holde dit diskforbrug lavt.</translation>
->>>>>>> 9e116a6f
     </message>
     <message>
         <source>Use the default data directory</source>
@@ -927,7 +922,7 @@
         <translation>Nylige transaktioner er måske ikke synlige endnu, og derfor kan din tegnebogs saldo være ukorrekt. Denne information vil være korrekt, når din tegnebog er færdig med at synkronisere med bitcoin-netværket, som detaljerne herunder viser.</translation>
     </message>
     <message>
-        <source>Attempting to spend myriadcoins that are affected by not-yet-displayed transactions will not be accepted by the network.</source>
+        <source>Attempting to spend bitcoins that are affected by not-yet-displayed transactions will not be accepted by the network.</source>
         <translation>Forsøg på at bruge bitcoin, som er indeholdt i endnu-ikke-viste transaktioner, accepteres ikke af netværket.</translation>
     </message>
     <message>
@@ -1097,7 +1092,7 @@
         <translation>&amp;Brug ubekræftede byttepenge</translation>
     </message>
     <message>
-        <source>Automatically open the Myriadcoin client port on the router. This only works when your router supports UPnP and it is enabled.</source>
+        <source>Automatically open the Bitcoin client port on the router. This only works when your router supports UPnP and it is enabled.</source>
         <translation>Åbn automatisk Bitcoin-klientens port på routeren. Dette virker kun, når din router understøtter UPnP, og UPnP er aktiveret.</translation>
     </message>
     <message>
@@ -1105,9 +1100,6 @@
         <translation>Konfigurér port vha. &amp;UPnP</translation>
     </message>
     <message>
-<<<<<<< HEAD
-        <source>Connect to the Myriadcoin network through a SOCKS5 proxy.</source>
-=======
         <source>Accept connections from outside.</source>
         <translation>Acceptér forbindelser udefra.</translation>
     </message>
@@ -1117,7 +1109,6 @@
     </message>
     <message>
         <source>Connect to the Bitcoin network through a SOCKS5 proxy.</source>
->>>>>>> 9e116a6f
         <translation>Forbind til Bitcoin-netværket gennem en SOCKS5-proxy.</translation>
     </message>
     <message>
@@ -1153,17 +1144,8 @@
         <translation>Tor</translation>
     </message>
     <message>
-<<<<<<< HEAD
-        <source>Connect to the Myriadcoin network through a separate SOCKS5 proxy for Tor hidden services.</source>
-        <translation>Forbind til Bitcoin-netværket gennem en separat SOCKS5-proxy for skjulte Tor-tjenester.</translation>
-    </message>
-    <message>
-        <source>Use separate SOCKS5 proxy to reach peers via Tor hidden services:</source>
-        <translation>Brug separat SOCKS5-proxy for at nå knuder via skjulte Tor-tjenester.</translation>
-=======
         <source>Connect to the Bitcoin network through a separate SOCKS5 proxy for Tor hidden services.</source>
         <translation>Forbind til Bitcoin-netværket gennem en separat SOCKS5-proxy for Tors skjulte tjenester.</translation>
->>>>>>> 9e116a6f
     </message>
     <message>
         <source>&amp;Window</source>
@@ -1199,7 +1181,7 @@
     </message>
     <message>
         <source>Choose the default subdivision unit to show in the interface and when sending coins.</source>
-        <translation>Vælg standard for underopdeling af enhed, som skal vises i brugergrænsefladen og ved afsendelse af myriadcoins.</translation>
+        <translation>Vælg standard for underopdeling af enhed, som skal vises i brugergrænsefladen og ved afsendelse af bitcoins.</translation>
     </message>
     <message>
         <source>Whether to show coin control features or not.</source>
@@ -1269,7 +1251,7 @@
         <translation>Formular</translation>
     </message>
     <message>
-        <source>The displayed information may be out of date. Your wallet automatically synchronizes with the Myriadcoin network after a connection is established, but this process has not completed yet.</source>
+        <source>The displayed information may be out of date. Your wallet automatically synchronizes with the Bitcoin network after a connection is established, but this process has not completed yet.</source>
         <translation>Den viste information kan være forældet. Din tegnebog synkroniserer automatisk med Bitcoin-netværket, når en forbindelse etableres, men denne proces er ikke gennemført endnu.</translation>
     </message>
     <message>
@@ -1344,8 +1326,8 @@
         <translation>Fejl i betalingsanmodning</translation>
     </message>
     <message>
-        <source>Cannot start myriadcoin: click-to-pay handler</source>
-        <translation>Kan ikke starte myriadcoin: click-to-pay-håndtering</translation>
+        <source>Cannot start bitcoin: click-to-pay handler</source>
+        <translation>Kan ikke starte bitcoin: click-to-pay-håndtering</translation>
     </message>
     <message>
         <source>URI handling</source>
@@ -1360,7 +1342,7 @@
         <translation>Ugyldig betalingsadresse %1</translation>
     </message>
     <message>
-        <source>URI cannot be parsed! This can be caused by an invalid Myriadcoin address or malformed URI parameters.</source>
+        <source>URI cannot be parsed! This can be caused by an invalid Bitcoin address or malformed URI parameters.</source>
         <translation>URI kan ikke tolkes! Dette kan skyldes en ugyldig Bitcoin-adresse eller forkert udformede URL-parametre.</translation>
     </message>
     <message>
@@ -1462,7 +1444,7 @@
         <translation>Beløb</translation>
     </message>
     <message>
-        <source>Enter a Myriadcoin address (e.g. %1)</source>
+        <source>Enter a Bitcoin address (e.g. %1)</source>
         <translation>Indtast en Bitcoin-adresse (fx %1)</translation>
     </message>
     <message>
@@ -1886,19 +1868,7 @@
         <translation>&amp;Besked:</translation>
     </message>
     <message>
-<<<<<<< HEAD
-        <source>Reuse one of the previously used receiving addresses. Reusing addresses has security and privacy issues. Do not use this unless re-generating a payment request made before.</source>
-        <translation>Genbrug en af de tidligere brugte modtagelsesadresser. Genbrug af adresser har indflydelse på sikkerhed og privatliv. Brug ikke dette med mindre du genskaber en betalingsanmodning fra tidligere.</translation>
-    </message>
-    <message>
-        <source>R&amp;euse an existing receiving address (not recommended)</source>
-        <translation>&amp;Genbrug en eksisterende modtagelsesadresse (anbefales ikke)</translation>
-    </message>
-    <message>
-        <source>An optional message to attach to the payment request, which will be displayed when the request is opened. Note: The message will not be sent with the payment over the Myriadcoin network.</source>
-=======
         <source>An optional message to attach to the payment request, which will be displayed when the request is opened. Note: The message will not be sent with the payment over the Bitcoin network.</source>
->>>>>>> 9e116a6f
         <translation>En valgfri besked, der føjes til betalingsanmodningen, og som vil vises, når anmodningen åbnes. Bemærk: Beskeden vil ikke sendes sammen med betalingen over Bitcoin-netværket.</translation>
     </message>
     <message>
@@ -2060,7 +2030,7 @@
     <name>SendCoinsDialog</name>
     <message>
         <source>Send Coins</source>
-        <translation>Send myriadcoins</translation>
+        <translation>Send bitcoins</translation>
     </message>
     <message>
         <source>Coin Control Features</source>
@@ -2268,7 +2238,7 @@
     </message>
     <message>
         <source>Confirm send coins</source>
-        <translation>Bekræft afsendelse af myriadcoins</translation>
+        <translation>Bekræft afsendelse af bitcoins</translation>
     </message>
     <message>
         <source>The recipient address is not valid. Please recheck.</source>
@@ -2315,7 +2285,7 @@
         <translation><numerusform>Bekræftelse estimeret til at begynde om %n blok.</numerusform><numerusform>Bekræftelse estimeret til at begynde om %n blokke.</numerusform></translation>
     </message>
     <message>
-        <source>Warning: Invalid Myriadcoin address</source>
+        <source>Warning: Invalid Bitcoin address</source>
         <translation>Advarsel: Ugyldig Bitcoin-adresse</translation>
     </message>
     <message>
@@ -2358,7 +2328,7 @@
         <translation>Dette er en normal betaling.</translation>
     </message>
     <message>
-        <source>The Myriadcoin address to send the payment to</source>
+        <source>The Bitcoin address to send the payment to</source>
         <translation>Bitcoin-adresse, som betalingen skal sendes til</translation>
     </message>
     <message>
@@ -2378,7 +2348,7 @@
         <translation>Fjern denne indgang</translation>
     </message>
     <message>
-        <source>The fee will be deducted from the amount being sent. The recipient will receive less myriadcoins than you enter in the amount field. If multiple recipients are selected, the fee is split equally.</source>
+        <source>The fee will be deducted from the amount being sent. The recipient will receive less bitcoins than you enter in the amount field. If multiple recipients are selected, the fee is split equally.</source>
         <translation>Gebyret vil blive trukket fra det sendte beløb. Modtageren vil modtage færre bitcoin, end du indtaster i beløbfeltet. Hvis flere modtagere vælges, vil gebyret deles ligeligt.</translation>
     </message>
     <message>
@@ -2406,7 +2376,7 @@
         <translation>Indtast et mærkat for denne adresse for at føje den til listen over brugte adresser</translation>
     </message>
     <message>
-        <source>A message that was attached to the myriadcoin: URI which will be stored with the transaction for your reference. Note: This message will not be sent over the Myriadcoin network.</source>
+        <source>A message that was attached to the bitcoin: URI which will be stored with the transaction for your reference. Note: This message will not be sent over the Bitcoin network.</source>
         <translation>En besked, som blev føjet til “bitcon:”-URI'en, som vil gemmes med transaktionen til din reference. Bemærk: Denne besked vil ikke blive sendt over Bitcoin-netværket.</translation>
     </message>
     <message>
@@ -2451,11 +2421,11 @@
         <translation>&amp;Singér besked</translation>
     </message>
     <message>
-        <source>You can sign messages/agreements with your addresses to prove you can receive myriadcoins sent to them. Be careful not to sign anything vague or random, as phishing attacks may try to trick you into signing your identity over to them. Only sign fully-detailed statements you agree to.</source>
+        <source>You can sign messages/agreements with your addresses to prove you can receive bitcoins sent to them. Be careful not to sign anything vague or random, as phishing attacks may try to trick you into signing your identity over to them. Only sign fully-detailed statements you agree to.</source>
         <translation>Du kan signere beskeder/aftaler med dine adresser for at bevise, at du kan modtage bitcoin, der bliver sendt til adresserne. Vær forsigtig med ikke at signere noget vagt eller tilfældigt, da eventuelle phishing-angreb kan snyde dig til at overlade din identitet til dem. Signér kun fuldt ud detaljerede udsagn, som du er enig i.</translation>
     </message>
     <message>
-        <source>The Myriadcoin address to sign the message with</source>
+        <source>The Bitcoin address to sign the message with</source>
         <translation>Bitcoin-adresse, som beskeden skal signeres med</translation>
     </message>
     <message>
@@ -2487,7 +2457,7 @@
         <translation>Kopiér den nuværende signatur til systemets udklipsholder</translation>
     </message>
     <message>
-        <source>Sign the message to prove you own this Myriadcoin address</source>
+        <source>Sign the message to prove you own this Bitcoin address</source>
         <translation>Signér denne besked for at bevise, at Bitcoin-adressen tilhører dig</translation>
     </message>
     <message>
@@ -2511,11 +2481,11 @@
         <translation>Indtast modtagerens adresse, besked (vær sikker på at kopiere linjeskift, mellemrum, tabuleringer, etc. præcist) og signatur herunder for at verificere beskeden. Vær forsigtig med ikke at læse noget ud fra signaturen, som ikke står i selve beskeden, for at undgå at blive snydt af et eventuelt man-in-the-middle-angreb. Bemærk, at dette kun beviser, at den signerende person kan modtage med adressen; det kan ikke bevise hvem der har sendt en given transaktion!</translation>
     </message>
     <message>
-        <source>The Myriadcoin address the message was signed with</source>
+        <source>The Bitcoin address the message was signed with</source>
         <translation>Bitcoin-adressen, som beskeden blev signeret med</translation>
     </message>
     <message>
-        <source>Verify the message to ensure it was signed with the specified Myriadcoin address</source>
+        <source>Verify the message to ensure it was signed with the specified Bitcoin address</source>
         <translation>Verificér beskeden for at sikre, at den er signeret med den angivne Bitcoin-adresse</translation>
     </message>
     <message>
@@ -2741,7 +2711,7 @@
     </message>
     <message>
         <source>Generated coins must mature %1 blocks before they can be spent. When you generated this block, it was broadcast to the network to be added to the block chain. If it fails to get into the chain, its state will change to "not accepted" and it won't be spendable. This may occasionally happen if another node generates a block within a few seconds of yours.</source>
-        <translation>Minede myriadcoins skal modne %1 blokke, før de kan bruges. Da du genererede denne blok, blev den transmitteret til netværket for at blive føjet til blokkæden. Hvis det ikke lykkes at få den i kæden, vil dens tilstand ændres til “ikke accepteret”, og den vil ikke kunne bruges. Dette kan ske nu og da, hvis en anden knude udvinder en blok inden for nogle få sekunder fra din.</translation>
+        <translation>Minede bitcoins skal modne %1 blokke, før de kan bruges. Da du genererede denne blok, blev den transmitteret til netværket for at blive føjet til blokkæden. Hvis det ikke lykkes at få den i kæden, vil dens tilstand ændres til “ikke accepteret”, og den vil ikke kunne bruges. Dette kan ske nu og da, hvis en anden knude udvinder en blok inden for nogle få sekunder fra din.</translation>
     </message>
     <message>
         <source>Debug information</source>
@@ -3071,7 +3041,7 @@
     <name>WalletModel</name>
     <message>
         <source>Send Coins</source>
-        <translation>Send myriadcoins</translation>
+        <translation>Send bitcoins</translation>
     </message>
     <message>
         <source>Fee bump error</source>
@@ -3208,8 +3178,8 @@
         <translation>Kunne ikke starte HTTP-server. Se fejlretningslog for detaljer.</translation>
     </message>
     <message>
-        <source>Myriadcoin Core</source>
-        <translation>Myriadcoin Core</translation>
+        <source>Bitcoin Core</source>
+        <translation>Bitcoin Core</translation>
     </message>
     <message>
         <source>The %s developers</source>
