--- conflicted
+++ resolved
@@ -140,8 +140,8 @@
         <translation>Kumpirman ya ing wallet encryption</translation>
     </message>
     <message>
-        <source>Warning: If you encrypt your wallet and lose your passphrase, you will &lt;b&gt;LOSE ALL OF YOUR MYRIADS&lt;/b&gt;!</source>
-        <translation>Kapabaluan: Istung in-encrypt me ing kekang wallet at meala ya ing passphrase na, ma-&lt;b&gt;ALA NO NGAN RING KEKANG MYRIADS&lt;/b&gt;</translation>
+        <source>Warning: If you encrypt your wallet and lose your passphrase, you will &lt;b&gt;LOSE ALL OF YOUR BITCOINS&lt;/b&gt;!</source>
+        <translation>Kapabaluan: Istung in-encrypt me ing kekang wallet at meala ya ing passphrase na, ma-&lt;b&gt;ALA NO NGAN RING KEKANG BITCOINS&lt;/b&gt;</translation>
     </message>
     <message>
         <source>Are you sure you wish to encrypt your wallet?</source>
@@ -250,17 +250,12 @@
         <translation>&amp;Alilan ing Passphrase...</translation>
     </message>
     <message>
-<<<<<<< HEAD
+        <source>&amp;Receiving addresses...</source>
+        <translation>Address king pamag-Tanggap</translation>
+    </message>
+    <message>
         <source>Send coins to a Myriad address</source>
         <translation>Magpadalang barya king Myriad address</translation>
-=======
-        <source>&amp;Receiving addresses...</source>
-        <translation>Address king pamag-Tanggap</translation>
-    </message>
-    <message>
-        <source>Send coins to a Bitcoin address</source>
-        <translation>Magpadalang barya king Bitcoin address</translation>
->>>>>>> c1b74217
     </message>
     <message>
         <source>Backup wallet to another location</source>
@@ -283,8 +278,8 @@
         <translation>&amp;Beripikan ing message...</translation>
     </message>
     <message>
-        <source>Myriad</source>
-        <translation>Myriad</translation>
+        <source>Bitcoin</source>
+        <translation>Bitcoin</translation>
     </message>
     <message>
         <source>Wallet</source>
@@ -316,7 +311,7 @@
     </message>
     <message>
         <source>Myriad Core</source>
-        <translation>Kapilubluban ning Myriad</translation>
+        <translation>Kapilubluban ning Bitcoin</translation>
     </message>
     <message>
         <source>&amp;Command-line options</source>
@@ -463,7 +458,7 @@
     <name>HelpMessageDialog</name>
     <message>
         <source>Myriad Core</source>
-        <translation>Kapilubluban ning Myriad</translation>
+        <translation>Kapilubluban ning Bitcoin</translation>
     </message>
     <message>
         <source>version</source>
@@ -481,11 +476,7 @@
         <source>command-line options</source>
         <translation>pipamilian command-line</translation>
     </message>
-<<<<<<< HEAD
-</context>
-=======
-    </context>
->>>>>>> c1b74217
+    </context>
 <context>
     <name>Intro</name>
     <message>
@@ -494,7 +485,7 @@
     </message>
     <message>
         <source>Myriad Core</source>
-        <translation>Kapilubluban ning Myriad</translation>
+        <translation>Kapilubluban ning Bitcoin</translation>
     </message>
     <message>
         <source>Error</source>
@@ -1018,7 +1009,7 @@
     <name>SplashScreen</name>
     <message>
         <source>Myriad Core</source>
-        <translation>Kapilubluban ning Myriad</translation>
+        <translation>Kapilubluban ning Bitcoin</translation>
     </message>
     <message>
         <source>[testnet]</source>
@@ -1439,18 +1430,6 @@
         <translation>Magpadalang trace/debug info okeng console kesa keng debug.log file</translation>
     </message>
     <message>
-        <source>Set language, for example "de_DE" (default: system locale)</source>
-        <translation>Mamiling Amanu, alimbawa "de_DE"(default: system locale)</translation>
-    </message>
-    <message>
-        <source>Show splash screen on startup (default: 1)</source>
-        <translation>Ipalto ing splash screen keng umpisa (default: 1)</translation>
-    </message>
-    <message>
-        <source>Start minimized</source>
-        <translation>Umpisan ing pamaglati</translation>
-    </message>
-    <message>
         <source>Transaction too large</source>
         <translation>Maragul yang masiadu ing transaksion</translation>
     </message>
