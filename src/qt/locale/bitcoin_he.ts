--- conflicted
+++ resolved
@@ -2,13 +2,10 @@
 <context>
     <name>AddressBookPage</name>
     <message>
-<<<<<<< HEAD
-=======
         <source>Right-click to edit address or label</source>
         <translation>לחץ משק ימני כדי לערוך כתובת או חברה</translation>
     </message>
     <message>
->>>>>>> c1b74217
         <source>Create a new address</source>
         <translation>יצירת כתובת חדשה</translation>
     </message>
@@ -163,7 +160,7 @@
         <translation>אישור הצפנת הארנק</translation>
     </message>
     <message>
-        <source>Warning: If you encrypt your wallet and lose your passphrase, you will &lt;b&gt;LOSE ALL OF YOUR MYRIADS&lt;/b&gt;!</source>
+        <source>Warning: If you encrypt your wallet and lose your passphrase, you will &lt;b&gt;LOSE ALL OF YOUR BITCOINS&lt;/b&gt;!</source>
         <translation>אזהרה: הצפנת הארנק ואיבוד מילת הצופן עשויה להוביל &lt;b&gt;לאיבוד כל הביטקוינים שלך&lt;/b&gt;!</translation>
     </message>
     <message>
@@ -171,7 +168,7 @@
         <translation>האם אכן להצפין את הארנק?</translation>
     </message>
     <message>
-        <source>Bitcoin Core will close now to finish the encryption process. Remember that encrypting your wallet cannot fully protect your bitcoins from being stolen by malware infecting your computer.</source>
+        <source>Myriad Core will close now to finish the encryption process. Remember that encrypting your wallet cannot fully protect your myriadcoins from being stolen by malware infecting your computer.</source>
         <translation>ליבת ביטקוין תיסגר עכשיו כדי לסיים את תליך ההצפנה. זכור כי הצפנה אינה יכולה להגן עלייך באופן מלא מגניבה שמקורה בתוכנות זדוניות המצויות במחשב שלך.</translation>
     </message>
     <message>
@@ -191,13 +188,10 @@
         <translation>נא להזין את מילת הצופן החדשה לארנק.&lt;br/&gt;כדאי להשתמש במילת צופן המורכבת מ&lt;b&gt;עשרה תווים אקראיים ומעלה&lt;/b&gt;, או &lt;b&gt;שמונה מילים ומעלה&lt;/b&gt;.</translation>
     </message>
     <message>
-<<<<<<< HEAD
-=======
         <source>Enter the old passphrase and new passphrase to the wallet.</source>
         <translation>הכנס את מילת הצופן הישנה ומילת צופן חדשה לארנק שלך.</translation>
     </message>
     <message>
->>>>>>> c1b74217
         <source>Wallet encryption failed</source>
         <translation>הצפנת הארנק נכשלה</translation>
     </message>
@@ -340,7 +334,7 @@
         <translation>&amp;אימות הודעה…</translation>
     </message>
     <message>
-        <source>Myriad</source>
+        <source>Bitcoin</source>
         <translation>ביטקוין</translation>
     </message>
     <message>
@@ -400,7 +394,7 @@
         <translation>ליבת ביטקוין</translation>
     </message>
     <message>
-        <source>Request payments (generates QR codes and myriad: URIs)</source>
+        <source>Request payments (generates QR codes and bitcoin: URIs)</source>
         <translation>בקשת תשלומים (יצירה של קודים מסוג QR וסכימות כתובות משאב של :bitcoin)</translation>
     </message>
     <message>
@@ -416,7 +410,7 @@
         <translation>הצגת רשימת הכתובות והתוויות הנמצאות בשימוש</translation>
     </message>
     <message>
-        <source>Open a myriad: URI or payment request</source>
+        <source>Open a bitcoin: URI or payment request</source>
         <translation>פתיחת ביטקוין: כתובת משאב או בקשת תשלום</translation>
     </message>
     <message>
@@ -798,11 +792,7 @@
         <source>command-line options</source>
         <translation>אפשרויות שורת פקודה</translation>
     </message>
-<<<<<<< HEAD
-</context>
-=======
     </context>
->>>>>>> c1b74217
 <context>
     <name>Intro</name>
     <message>
@@ -1138,7 +1128,7 @@
         <translation>שגיאה בבקשת תשלום</translation>
     </message>
     <message>
-        <source>Cannot start myriad: click-to-pay handler</source>
+        <source>Cannot start bitcoin: click-to-pay handler</source>
         <translation>לא ניתן להתחיל את ביטקוין: טיפול בלחיצה–לתשלום </translation>
     </message>
     <message>
@@ -1865,7 +1855,7 @@
         <translation>יש להזין תווית עבור כתובת זו כדי להוסיף אותה לרשימת הכתובות בשימוש</translation>
     </message>
     <message>
-        <source>A message that was attached to the myriad: URI which will be stored with the transaction for your reference. Note: This message will not be sent over the Myriad network.</source>
+        <source>A message that was attached to the bitcoin: URI which will be stored with the transaction for your reference. Note: This message will not be sent over the Myriad network.</source>
         <translation>הודעה שצורפה לביטקוין: כתובת שתאוחסן בהעברה לצורך מעקב מצדך. לתשומת לבך: הודעה זו לא תישלח ברשת הביטקוין.</translation>
     </message>
     <message>
@@ -1899,11 +1889,7 @@
         <translation>חתימה על הו&amp;דעה</translation>
     </message>
     <message>
-<<<<<<< HEAD
         <source>The Myriad address to sign the message with</source>
-=======
-        <source>The Bitcoin address to sign the message with</source>
->>>>>>> c1b74217
         <translation>כתובת הביטקוין אתה לחתום אתה את ההודעה</translation>
     </message>
     <message>
@@ -1955,11 +1941,7 @@
         <translation>&amp;אימות הודעה</translation>
     </message>
     <message>
-<<<<<<< HEAD
         <source>The Myriad address the message was signed with</source>
-=======
-        <source>The Bitcoin address the message was signed with</source>
->>>>>>> c1b74217
         <translation>כתובת הביטקוין שאתה נחתמה ההודעה</translation>
     </message>
     <message>
@@ -2672,21 +2654,10 @@
         <translation>הרץ פקודה כאשר ההתראה הרלוונטית מתקבלת או כשאנחנו עדים לפיצול ארוך מאוד (%s בשורת הפקודה יוחלף ע"י ההודעה)</translation>
     </message>
     <message>
-<<<<<<< HEAD
-        <source>Warning: Please check that your computer's date and time are correct! If your clock is wrong Myriad Core will not work properly.</source>
-        <translation>אזהרה: נא לבדוק שהתאריך והשעה של המחשב שלך נכונים! אם השעון שלך שגוי ליבת ביטקוין לא תעבוד כראוי.</translation>
-    </message>
-    <message>
-=======
->>>>>>> c1b74217
         <source>Cannot resolve -whitebind address: '%s'</source>
         <translation>לא ניתן לפתור את הכתובת ‎-whitebind:‏ '%s'</translation>
     </message>
     <message>
-        <source>Choose data directory on startup (default: 0)</source>
-        <translation>בחירת תיקיית נתונים עם ההפעלה (בררת מחדל: 0)</translation>
-    </message>
-    <message>
         <source>Connect through SOCKS5 proxy</source>
         <translation>התחברות דרך מתווך SOCKS5</translation>
     </message>
@@ -2695,15 +2666,7 @@
         <translation>כל הזכויות שמורות (C)‏ 2009‏-%i מתכנתי ליבת ביטקוין</translation>
     </message>
     <message>
-<<<<<<< HEAD
-        <source>Could not parse -rpcbind value %s as network address</source>
-        <translation>לא ניתן לנתח את הערך של ‎-rpcbind שצוין בתור %s ככתובת רשת</translation>
-    </message>
-    <message>
         <source>Error loading wallet.dat: Wallet requires newer version of Myriad Core</source>
-=======
-        <source>Error loading wallet.dat: Wallet requires newer version of Bitcoin Core</source>
->>>>>>> c1b74217
         <translation>אירעה שגיאה בטעינת wallet.dat: הארנק דורש גרסה חדשה יותר של ליבת ביטקוין</translation>
     </message>
     <message>
@@ -2743,13 +2706,6 @@
         <translation>אפשרויות ממסר מפרק:</translation>
     </message>
     <message>
-<<<<<<< HEAD
-        <source>RPC SSL options: (see the Myriad Wiki for SSL setup instructions)</source>
-        <translation>אפשרויות RPC SSL: (נא לעיין בוויקי של ביטקוין לקבלת הנחיות על הגדרת SSL)</translation>
-    </message>
-    <message>
-=======
->>>>>>> c1b74217
         <source>RPC server options:</source>
         <translation>הגדרות שרת RPC</translation>
     </message>
@@ -2758,22 +2714,10 @@
         <translation>שלח מידע דיבאג ועקבה לקונסולה במקום לקובץ debug.log</translation>
     </message>
     <message>
-        <source>Set SSL root certificates for payment request (default: -system-)</source>
-        <translation>הגדרות אישורי בסיס של SSL לבקשות תשלום (בררת המחדל: -מערכת-)</translation>
-    </message>
-    <message>
-        <source>Set language, for example "de_DE" (default: system locale)</source>
-        <translation>הגדרת שפה, למשל „he_il“ (בררת מחדל: שפת המערכת)</translation>
-    </message>
-    <message>
         <source>Show all debugging options (usage: --help -help-debug)</source>
         <translation>הצגת כל אפשרויות הניפוי (שימוש: ‎--help -help-debug)</translation>
     </message>
     <message>
-        <source>Show splash screen on startup (default: 1)</source>
-        <translation>הצגת מסך פתיחה בעת הפעלה (בררת מחדל: 1)</translation>
-    </message>
-    <message>
         <source>Shrink debug.log file on client startup (default: 1 when no -debug)</source>
         <translation>כיווץ הקובץ debug.log בהפעלת הלקוח (בררת מחדל: 1 ללא ‎-debug)</translation>
     </message>
@@ -2782,10 +2726,6 @@
         <translation>החתימה על ההעברה נכשלה</translation>
     </message>
     <message>
-        <source>Start minimized</source>
-        <translation>התחלה במצב ממוזער</translation>
-    </message>
-    <message>
         <source>This is experimental software.</source>
         <translation>זוהי תכנית נסיונית.</translation>
     </message>
@@ -2818,21 +2758,6 @@
         <translation>אזהרה</translation>
     </message>
     <message>
-<<<<<<< HEAD
-        <source>Warning: Unsupported argument -benchmark ignored, use -debug=bench.</source>
-        <translation>אזהרה: הארגומנט שאינו נתמך עוד ‎-benchmark לא הופעל, נא להשתמש ב־‎-debug=bench.</translation>
-    </message>
-    <message>
-        <source>Warning: Unsupported argument -debugnet ignored, use -debug=net.</source>
-        <translation>אזהרה: הארגומנט שאינו נתמך עוד ‎-debugnet לא הופעל, נא להשתמש ב־‎-debug=net.</translation>
-    </message>
-    <message>
-        <source>on startup</source>
-        <translation>עם ההפעלה</translation>
-    </message>
-    <message>
-=======
->>>>>>> c1b74217
         <source>wallet.dat corrupt, salvage failed</source>
         <translation>קובץ wallet.dat מושחת, החילוץ נכשל</translation>
     </message>
