--- conflicted
+++ resolved
@@ -62,21 +62,12 @@
         <translation>כתובות לקבלה</translation>
     </message>
     <message>
-<<<<<<< HEAD
-        <source>These are your Myriadcoin addresses for sending payments. Always check the amount and the receiving address before sending coins.</source>
-        <translation>אלה הם כתובות הביטקוין שלך לשליחת תשלומים. חשוב לבדוק את הכמות של הכתובות המקבלות לפני שליחת מטבעות</translation>
-    </message>
-    <message>
-        <source>These are your Myriadcoin addresses for receiving payments. It is recommended to use a new receiving address for each transaction.</source>
-        <translation>אלה הן כתובות הביטקוין שלך לקבלת תשלומים. מומלץ להשתמש בכתובת חדשה לכל העברה.</translation>
-=======
         <source>These are your Bitcoin addresses for sending payments. Always check the amount and the receiving address before sending coins.</source>
         <translation>אלו הן כתובות הביטקוין שלך לשליחת תשלומים. חשוב לבדוק את הסכום ואת הכתובת המקבלת לפני שליחת מטבעות.</translation>
     </message>
     <message>
         <source>These are your Bitcoin addresses for receiving payments. It is recommended to use a new receiving address for each transaction.</source>
         <translation>אלו הן כתובות הביטקוין שלך לקבלת תשלומים. מומלץ להשתמש בכתובת חדשה לכל העברה.</translation>
->>>>>>> 9e116a6f
     </message>
     <message>
         <source>&amp;Copy Address</source>
@@ -351,7 +342,7 @@
         <translation>המקטעים נוספים למפתח בכונן…</translation>
     </message>
     <message>
-        <source>Send coins to a Myriadcoin address</source>
+        <source>Send coins to a Bitcoin address</source>
         <translation>שליחת מטבעות לכתובת ביטקוין</translation>
     </message>
     <message>
@@ -403,11 +394,11 @@
         <translation>הצפנת המפתחות הפרטיים ששייכים לארנק שלך</translation>
     </message>
     <message>
-        <source>Sign messages with your Myriadcoin addresses to prove you own them</source>
+        <source>Sign messages with your Bitcoin addresses to prove you own them</source>
         <translation>חתום על הודעות עם כתובות הביטקוין שלך כדי להוכיח שהן בבעלותך</translation>
     </message>
     <message>
-        <source>Verify messages to ensure they were signed with specified Myriadcoin addresses</source>
+        <source>Verify messages to ensure they were signed with specified Bitcoin addresses</source>
         <translation>אמת הודעות כדי להבטיח שהן נחתמו עם כתובת ביטקוין מסוימות</translation>
     </message>
     <message>
@@ -427,7 +418,7 @@
         <translation>סרגל כלים לשוניות</translation>
     </message>
     <message>
-        <source>Request payments (generates QR codes and myriadcoin: URIs)</source>
+        <source>Request payments (generates QR codes and bitcoin: URIs)</source>
         <translation>בקשת תשלומים (יצירה של קודים מסוג QR וסכימות כתובות משאב של :bitcoin)</translation>
     </message>
     <message>
@@ -439,7 +430,7 @@
         <translation>הצגת רשימת הכתובות והתוויות הנמצאות בשימוש</translation>
     </message>
     <message>
-        <source>Open a myriadcoin: URI or payment request</source>
+        <source>Open a bitcoin: URI or payment request</source>
         <translation>פתיחת ביטקוין: כתובת משאב או בקשת תשלום</translation>
     </message>
     <message>
@@ -1085,7 +1076,7 @@
         <translation>עודף &amp;בלתי מאושר מההשקעה</translation>
     </message>
     <message>
-        <source>Automatically open the Myriadcoin client port on the router. This only works when your router supports UPnP and it is enabled.</source>
+        <source>Automatically open the Bitcoin client port on the router. This only works when your router supports UPnP and it is enabled.</source>
         <translation>פתיחת הפתחה של ביטקוין בנתב באופן אוטומטי. עובד רק אם UPnP מופעל ונתמך בנתב.</translation>
     </message>
     <message>
@@ -1228,7 +1219,7 @@
         <translation>טופס</translation>
     </message>
     <message>
-        <source>The displayed information may be out of date. Your wallet automatically synchronizes with the Myriadcoin network after a connection is established, but this process has not completed yet.</source>
+        <source>The displayed information may be out of date. Your wallet automatically synchronizes with the Bitcoin network after a connection is established, but this process has not completed yet.</source>
         <translation>המידע המוצג עשוי להיות מיושן. הארנק שלך מסתנכרן באופן אוטומטי עם רשת הביטקוין לאחר יצירת החיבור, אך התהליך טרם הסתיים.</translation>
     </message>
     <message>
@@ -1307,13 +1298,8 @@
         <translation>לא ניתן להפעיל את המקשר bitcoin: click-to-pay</translation>
     </message>
     <message>
-<<<<<<< HEAD
-        <source>Enter a Myriadcoin address (e.g. %1)</source>
-        <translation>נא להזין כתובת ביטקוין (למשל: %1)</translation>
-=======
         <source>URI handling</source>
         <translation>טיפול בכתובות</translation>
->>>>>>> 9e116a6f
     </message>
     <message>
         <source>Invalid payment address %1</source>
@@ -1822,19 +1808,7 @@
         <translation>הו&amp;דעה:</translation>
     </message>
     <message>
-<<<<<<< HEAD
-        <source>Reuse one of the previously used receiving addresses. Reusing addresses has security and privacy issues. Do not use this unless re-generating a payment request made before.</source>
-        <translation>ניתן להשתמש שוב באחת מכתובות הקבלה שכבר נעשה בהן שימוש. לשימוש חוזר בכתובות ישנן השלכות אבטחה ופרטיות. מומלץ שלא להשתמש באפשרות זו למעט יצירה מחדש של בקשת תשלום שנוצרה בעבר.</translation>
-    </message>
-    <message>
-        <source>R&amp;euse an existing receiving address (not recommended)</source>
-        <translation>ש&amp;ימוש &amp;חוזר בכתובת קבלה קיימת (לא מומלץ)</translation>
-    </message>
-    <message>
-        <source>An optional message to attach to the payment request, which will be displayed when the request is opened. Note: The message will not be sent with the payment over the Myriadcoin network.</source>
-=======
         <source>An optional message to attach to the payment request, which will be displayed when the request is opened. Note: The message will not be sent with the payment over the Bitcoin network.</source>
->>>>>>> 9e116a6f
         <translation>הודעת רשות לצירוף לבקשת התשלום שתוצג בעת פתיחת הבקשה. לתשומת לבך: ההודעה לא תישלח עם התשלום ברשת ביטקוין.</translation>
     </message>
     <message>
@@ -2238,7 +2212,7 @@
         <translation>זהו תשלום רגיל.</translation>
     </message>
     <message>
-        <source>The Myriadcoin address to send the payment to</source>
+        <source>The Bitcoin address to send the payment to</source>
         <translation>כתובת הביטקוין של המוטב</translation>
     </message>
     <message>
@@ -2286,7 +2260,7 @@
         <translation>יש להזין תווית עבור כתובת זו כדי להוסיף אותה לרשימת הכתובות בשימוש</translation>
     </message>
     <message>
-        <source>A message that was attached to the myriadcoin: URI which will be stored with the transaction for your reference. Note: This message will not be sent over the Myriadcoin network.</source>
+        <source>A message that was attached to the bitcoin: URI which will be stored with the transaction for your reference. Note: This message will not be sent over the Bitcoin network.</source>
         <translation>הודעה שצורפה לביטקוין: כתובת שתאוחסן בהעברה לצורך מעקב מצדך. לתשומת לבך: הודעה זו לא תישלח ברשת הביטקוין.</translation>
     </message>
     <message>
@@ -2331,15 +2305,11 @@
         <translation>חתימה על הו&amp;דעה</translation>
     </message>
     <message>
-<<<<<<< HEAD
-        <source>The Myriadcoin address to sign the message with</source>
-=======
         <source>You can sign messages/agreements with your addresses to prove you can receive bitcoins sent to them. Be careful not to sign anything vague or random, as phishing attacks may try to trick you into signing your identity over to them. Only sign fully-detailed statements you agree to.</source>
         <translation>באפשרותך לחתום על הודעות/הסכמים באמצעות הכתובות שלך, כדי להוכיח שאתה יכול לקבל את הביטקוינים הנשלחים אליהן. היזהר לא לחתום על תוכן עמום או אקראי, מכיוון שתקיפות פישינג עשויות לנסות לגנוב את הזהות שלך. חתום רק על הצהרות מפורטות שאתה מסכים להן.</translation>
     </message>
     <message>
         <source>The Bitcoin address to sign the message with</source>
->>>>>>> 9e116a6f
         <translation>כתובת הביטקוין אתה לחתום אתה את ההודעה</translation>
     </message>
     <message>
@@ -2371,7 +2341,7 @@
         <translation>העתקת החתימה הנוכחית ללוח הגזירים</translation>
     </message>
     <message>
-        <source>Sign the message to prove you own this Myriadcoin address</source>
+        <source>Sign the message to prove you own this Bitcoin address</source>
         <translation>ניתן לחתום על ההודעה כדי להוכיח שכתובת הביטקוין הזו בבעלותך.</translation>
     </message>
     <message>
@@ -2391,11 +2361,11 @@
         <translation>&amp;אימות הודעה</translation>
     </message>
     <message>
-        <source>The Myriadcoin address the message was signed with</source>
+        <source>The Bitcoin address the message was signed with</source>
         <translation>כתובת הביטקוין שאתה נחתמה ההודעה</translation>
     </message>
     <message>
-        <source>Verify the message to ensure it was signed with the specified Myriadcoin address</source>
+        <source>Verify the message to ensure it was signed with the specified Bitcoin address</source>
         <translation>ניתן לאמת את ההודעה כדי להבטיח שהיא נחתמה עם כתובת הביטקוין הנתונה</translation>
     </message>
     <message>
@@ -2996,7 +2966,7 @@
         <translation>ריצה כסוכן ברקע וקבלת פקודות</translation>
     </message>
     <message>
-        <source>Myriadcoin Core</source>
+        <source>Bitcoin Core</source>
         <translation>ליבת ביטקוין</translation>
     </message>
     <message>
