--- conflicted
+++ resolved
@@ -1,5 +1,4 @@
-<<<<<<< HEAD
-<TS language="fa_IR" version="2.0">
+<TS language="fa_IR" version="2.1">
 <context>
     <name>AddressBookPage</name>
     <message>
@@ -23,10 +22,6 @@
         <translation>بستن</translation>
     </message>
     <message>
-        <source>&amp;Copy Address</source>
-        <translation>کپی آدرس</translation>
-    </message>
-    <message>
         <source>Delete the currently selected address from the list</source>
         <translation>حذف آدرس های انتخاب شده از لیست</translation>
     </message>
@@ -42,66 +37,10 @@
         <source>&amp;Delete</source>
         <translation>حذف</translation>
     </message>
-    <message>
-        <source>Choose the address to send coins to</source>
-        <translation>انتخاب آدرس جهت ارسال کوین ها به آن آدرس</translation>
-    </message>
-    <message>
-        <source>Choose the address to receive coins with</source>
-        <translation>انتخاب آدرس جهت دریافت کوین ها از آن آدرس</translation>
-    </message>
-    <message>
-        <source>C&amp;hoose</source>
-        <translation>انتخاب</translation>
-    </message>
-    <message>
-        <source>Sending addresses</source>
-        <translation>ارسال آدرس ها</translation>
-    </message>
-    <message>
-        <source>Receiving addresses</source>
-        <translation>دریافت آدرس ها</translation>
-    </message>
-    <message>
-        <source>Copy &amp;Label</source>
-        <translation>کپی برچسب</translation>
-    </message>
-    <message>
-        <source>&amp;Edit</source>
-        <translation>ویرایش</translation>
-    </message>
-    <message>
-        <source>Export Address List</source>
-        <translation>صدور لیست آدرس</translation>
-    </message>
-    <message>
-        <source>Comma separated file (*.csv)</source>
-        <translation>فایل سی اس وی (*.csv)</translation>
-    </message>
-    <message>
-        <source>Exporting Failed</source>
-        <translation>صدور با شکست مواجه شد</translation>
-    </message>
-    <message>
-        <source>There was an error trying to save the address list to %1. Please try again.</source>
-        <translation>خطایی به هنگام ذخیره لیست آدرس در %1 رخ داده است. لطفا دوباره تلاش کنید.</translation>
-    </message>
-</context>
+    </context>
 <context>
     <name>AddressTableModel</name>
-    <message>
-        <source>Label</source>
-        <translation>برچسب</translation>
-    </message>
-    <message>
-        <source>Address</source>
-        <translation>حساب</translation>
-    </message>
-    <message>
-        <source>(no label)</source>
-        <translation>(برچسب ندارد)</translation>
-    </message>
-</context>
+    </context>
 <context>
     <name>AskPassphraseDialog</name>
     <message>
@@ -120,75 +59,10 @@
         <source>Repeat new passphrase</source>
         <translation>رمز/پَس فرِیز را دوباره وارد کنید</translation>
     </message>
-    <message>
-        <source>Encrypt wallet</source>
-        <translation>wallet را رمزگذاری کنید</translation>
-    </message>
-    <message>
-        <source>This operation needs your wallet passphrase to unlock the wallet.</source>
-        <translation>برای انجام این عملکرد به رمز/پَس فرِیزِwallet نیاز است تا آن را از حالت قفل درآورد.</translation>
-    </message>
-    <message>
-        <source>Unlock wallet</source>
-        <translation>باز کردن قفل wallet </translation>
-    </message>
-    <message>
-        <source>This operation needs your wallet passphrase to decrypt the wallet.</source>
-        <translation>برای کشف رمز wallet، به رمز/پَس فرِیزِwallet نیاز است.</translation>
-    </message>
-    <message>
-        <source>Decrypt wallet</source>
-        <translation>کشف رمز wallet</translation>
-    </message>
-    <message>
-        <source>Change passphrase</source>
-        <translation>تغییر رمز/پَس فرِیز</translation>
-    </message>
-    <message>
-        <source>Confirm wallet encryption</source>
-        <translation>رمزگذاری wallet را تایید کنید</translation>
-    </message>
-    <message>
-        <source>Warning: The Caps Lock key is on!</source>
-        <translation>اخطار: کلید Caps Lock فعال است!</translation>
-    </message>
-    <message>
-        <source>Wallet encrypted</source>
-        <translation>تایید رمزگذاری</translation>
-    </message>
-    <message>
-        <source>Enter the old passphrase and new passphrase to the wallet.</source>
-        <translation>رمز قدیمی و جدید کیف پول را وارد کنید.</translation>
-    </message>
-    <message>
-        <source>Wallet encryption failed</source>
-        <translation>رمزگذاری تایید نشد</translation>
-    </message>
-    <message>
-        <source>Wallet encryption failed due to an internal error. Your wallet was not encrypted.</source>
-        <translation>رمزگذاری به علت خطای داخلی تایید نشد. wallet شما رمزگذاری نشد</translation>
-    </message>
-    <message>
-        <source>The supplied passphrases do not match.</source>
-        <translation>رمزهای/پَس فرِیزهایِ وارد شده با هم تطابق ندارند</translation>
-    </message>
-    <message>
-        <source>Wallet unlock failed</source>
-        <translation>قفل wallet  باز نشد</translation>
-    </message>
-    <message>
-        <source>The passphrase entered for the wallet decryption was incorrect.</source>
-        <translation>رمزهای/پَس فرِیزهایِ وارد شده wallet برای کشف رمز اشتباه است.</translation>
-    </message>
-    <message>
-        <source>Wallet decryption failed</source>
-        <translation>کشف رمز wallet انجام نشد</translation>
-    </message>
-    <message>
-        <source>Wallet passphrase was successfully changed.</source>
-        <translation>رمز عبور کیف پول با موفقیت تغییر کرد.</translation>
-    </message>
-</context>
+    </context>
+<context>
+    <name>BanTableModel</name>
+    </context>
 <context>
     <name>BitcoinGUI</name>
     <message>
@@ -248,6 +122,10 @@
         <translation>تغییر رمز/پَس فرِیز</translation>
     </message>
     <message>
+        <source>&amp;Receiving addresses...</source>
+        <translation>دریافت آدرس ها</translation>
+    </message>
+    <message>
         <source>Backup wallet to another location</source>
         <translation>گرفتن نسخه پیشتیبان در آدرسی دیگر</translation>
     </message>
@@ -256,7 +134,7 @@
         <translation>رمز مربوط به رمزگذاریِ wallet را تغییر دهید</translation>
     </message>
     <message>
-        <source>Myriad</source>
+        <source>Bitcoin</source>
         <translation>bitcoin</translation>
     </message>
     <message>
@@ -315,14 +193,7 @@
         <source>Wallet is &lt;b&gt;encrypted&lt;/b&gt; and currently &lt;b&gt;locked&lt;/b&gt;</source>
         <translation>wallet رمزگذاری شد و در حال حاضر قفل است</translation>
     </message>
-</context>
-<context>
-    <name>ClientModel</name>
-    <message>
-        <source>Network Alert</source>
-        <translation>هشدار شبکه</translation>
-    </message>
-</context>
+    </context>
 <context>
     <name>CoinControlDialog</name>
     <message>
@@ -341,22 +212,6 @@
         <source>Confirmed</source>
         <translation>تایید شده</translation>
     </message>
-    <message>
-        <source>Copy address</source>
-        <translation>آدرس را کپی کنید</translation>
-    </message>
-    <message>
-        <source>Copy label</source>
-        <translation>برچسب را کپی کنید</translation>
-    </message>
-    <message>
-        <source>Copy amount</source>
-        <translation>میزان وجه کپی شود</translation>
-    </message>
-    <message>
-        <source>(no label)</source>
-        <translation>(برچسب ندارد)</translation>
-    </message>
     </context>
 <context>
     <name>EditAddressDialog</name>
@@ -372,36 +227,7 @@
         <source>&amp;Address</source>
         <translation>حساب&amp;</translation>
     </message>
-    <message>
-        <source>New receiving address</source>
-        <translation>حساب دریافت کننده جدید
-</translation>
-    </message>
-    <message>
-        <source>New sending address</source>
-        <translation>حساب ارسال کننده جدید</translation>
-    </message>
-    <message>
-        <source>Edit receiving address</source>
-        <translation>ویرایش حساب دریافت کننده</translation>
-    </message>
-    <message>
-        <source>Edit sending address</source>
-        <translation>ویرایش حساب ارسال کننده</translation>
-    </message>
-    <message>
-        <source>The entered address "%1" is not a valid Myriad address.</source>
-        <translation>آدرس وارد شده "%1" یک آدرس صحیح برای myriad نسشت</translation>
-    </message>
-    <message>
-        <source>Could not unlock wallet.</source>
-        <translation>عدم توانیی برای قفل گشایی wallet</translation>
-    </message>
-    <message>
-        <source>New key generation failed.</source>
-        <translation>عدم توانیی در ایجاد کلید جدید</translation>
-    </message>
-</context>
+    </context>
 <context>
     <name>FreespaceChecker</name>
     </context>
@@ -424,6 +250,13 @@
     </message>
     </context>
 <context>
+    <name>ModalOverlay</name>
+    <message>
+        <source>Form</source>
+        <translation>فرم</translation>
+    </message>
+    </context>
+<context>
     <name>OpenURIDialog</name>
     </context>
 <context>
@@ -433,6 +266,14 @@
         <translation>انتخاب/آپشن</translation>
     </message>
     <message>
+        <source>&amp;Network</source>
+        <translation>شبکه</translation>
+    </message>
+    <message>
+        <source>W&amp;allet</source>
+        <translation>کیف پول</translation>
+    </message>
+    <message>
         <source>&amp;OK</source>
         <translation>و تایید</translation>
     </message>
@@ -452,8 +293,8 @@
         <translation>فرم</translation>
     </message>
     <message>
-        <source>The displayed information may be out of date. Your wallet automatically synchronizes with the Myriad network after a connection is established, but this process has not completed yet.</source>
-        <translation>اطلاعات نمایش داده شده ممکن است روزآمد نباشد. wallet شما به صورت خودکار بعد از برقراری اتصال با شبکه myriad به روز می شود اما این فرایند هنوز تکمیل نشده است.</translation>
+        <source>The displayed information may be out of date. Your wallet automatically synchronizes with the Myriadcoin network after a connection is established, but this process has not completed yet.</source>
+        <translation>اطلاعات نمایش داده شده ممکن است روزآمد نباشد. wallet شما به صورت خودکار بعد از برقراری اتصال با شبکه bitcoin به روز می شود اما این فرایند هنوز تکمیل نشده است.</translation>
     </message>
     </context>
 <context>
@@ -470,14 +311,13 @@
     </message>
     </context>
 <context>
+    <name>QObject::QObject</name>
+    </context>
+<context>
     <name>QRImageWidget</name>
     </context>
 <context>
     <name>RPCConsole</name>
-    <message>
-        <source>Client name</source>
-        <translation>نام کنسول RPC</translation>
-    </message>
     <message>
         <source>Client version</source>
         <translation>ویرایش کنسول RPC</translation>
@@ -502,67 +342,27 @@
 <context>
     <name>ReceiveCoinsDialog</name>
     <message>
+        <source>&amp;Amount:</source>
+        <translation>میزان وجه:</translation>
+    </message>
+    <message>
         <source>&amp;Label:</source>
         <translation>و برچسب</translation>
     </message>
     <message>
-        <source>Copy label</source>
-        <translation>برچسب را کپی کنید</translation>
-    </message>
-    <message>
-        <source>Copy amount</source>
-        <translation>میزان وجه کپی شود</translation>
-    </message>
-</context>
+        <source>&amp;Message:</source>
+        <translation>پیام:</translation>
+    </message>
+    </context>
 <context>
     <name>ReceiveRequestDialog</name>
     <message>
-        <source>Address</source>
-        <translation>حساب</translation>
-    </message>
-    <message>
-        <source>Amount</source>
-        <translation>میزان</translation>
-    </message>
-    <message>
-        <source>Label</source>
-        <translation>برچسب</translation>
-    </message>
-    <message>
-        <source>Message</source>
-        <translation>پیام</translation>
-    </message>
-    <message>
-        <source>Resulting URI too long, try to reduce the text for label / message.</source>
-        <translation>متن وارد شده طولانی است، متنِ برچسب/پیام را کوتاه کنید</translation>
-    </message>
-    <message>
-        <source>Error encoding URI into QR Code.</source>
-        <translation>خطای تبدیل URI به کد QR</translation>
-    </message>
-</context>
+        <source>Copy &amp;Address</source>
+        <translation>کپی آدرس</translation>
+    </message>
+    </context>
 <context>
     <name>RecentRequestsTableModel</name>
-    <message>
-        <source>Date</source>
-        <translation>تاریخ</translation>
-    </message>
-    <message>
-        <source>Label</source>
-        <translation>برچسب</translation>
-    </message>
-    <message>
-        <source>Message</source>
-        <translation>پیام</translation>
-    </message>
-    <message>
-        <source>Amount</source>
-        <translation>میزان</translation>
-    </message>
-    <message>
-        <source>(no label)</source>
-        <translation>(برچسب ندارد)</translation>
-    </message>
     </context>
 <context>
     <name>SendCoinsDialog</name>
@@ -571,6 +371,10 @@
         <translation>سکه های ارسالی</translation>
     </message>
     <message>
+        <source>Insufficient funds!</source>
+        <translation>وجوه ناکافی</translation>
+    </message>
+    <message>
         <source>Amount:</source>
         <translation>میزان وجه:</translation>
     </message>
@@ -590,26 +394,6 @@
         <source>S&amp;end</source>
         <translation>و ارسال</translation>
     </message>
-    <message>
-        <source>Confirm send coins</source>
-        <translation>تایید ارسال بیت کوین ها</translation>
-    </message>
-    <message>
-        <source>Copy amount</source>
-        <translation>میزان وجه کپی شود</translation>
-    </message>
-    <message>
-        <source>The amount to pay must be larger than 0.</source>
-        <translation>میزان پرداخت باید بیشتر از 0 باشد</translation>
-    </message>
-    <message>
-        <source>The amount exceeds your balance.</source>
-        <translation>مقدار مورد نظر از مانده حساب بیشتر است.</translation>
-    </message>
-    <message>
-        <source>(no label)</source>
-        <translation>(برچسب ندارد)</translation>
-    </message>
     </context>
 <context>
     <name>SendCoinsEntry</name>
@@ -622,10 +406,6 @@
         <translation>پرداخت و به چه کسی</translation>
     </message>
     <message>
-        <source>Enter a label for this address to add it to your address book</source>
-        <translation>یک برچسب برای این آدرس بنویسید تا به دفترچه آدرسهای شما اضافه شود</translation>
-    </message>
-    <message>
         <source>&amp;Label:</source>
         <translation>و برچسب</translation>
     </message>
@@ -653,13 +433,12 @@
         <source>Memo:</source>
         <translation>یادداشت:</translation>
     </message>
-</context>
+    </context>
+<context>
+    <name>SendConfirmationDialog</name>
+    </context>
 <context>
     <name>ShutdownWindow</name>
-    <message>
-        <source>Myriad Core is shutting down...</source>
-        <translation>هسته بیت کوین در حال خاموش شدن است...</translation>
-    </message>
     <message>
         <source>Do not shut down the computer until this window disappears.</source>
         <translation>تا پیش از بسته شدن این پنجره کامپیوتر خود را خاموش نکنید.</translation>
@@ -683,6 +462,10 @@
         <source>Alt+P</source>
         <translation>Alt و P</translation>
     </message>
+    <message>
+        <source>Sign &amp;Message</source>
+        <translation>و امضای پیام </translation>
+    </message>
     </context>
 <context>
     <name>SplashScreen</name>
@@ -696,248 +479,20 @@
     </context>
 <context>
     <name>TransactionDesc</name>
-    <message>
-        <source>Open until %1</source>
-        <translation>باز کن تا %1</translation>
-    </message>
-    <message>
-        <source>%1/unconfirmed</source>
-        <translation>%1 / تایید نشده</translation>
-    </message>
-    <message>
-        <source>%1 confirmations</source>
-        <translation>%1 تایید</translation>
-    </message>
-    <message>
-        <source>Date</source>
-        <translation>تاریخ</translation>
-    </message>
-    <message>
-        <source>label</source>
-        <translation>برچسب</translation>
-    </message>
-    <message>
-        <source>Message</source>
-        <translation>پیام</translation>
-    </message>
-    <message>
-        <source>Transaction ID</source>
-        <translation>شناسه کاربری</translation>
-    </message>
-    <message>
-        <source>Amount</source>
-        <translation>میزان</translation>
-    </message>
-    <message>
-        <source>, has not been successfully broadcast yet</source>
-        <translation>، هنوز با موفقیت ارسال نگردیده است</translation>
-    </message>
-    <message>
-        <source>unknown</source>
-        <translation>ناشناس</translation>
-    </message>
-</context>
+    </context>
 <context>
     <name>TransactionDescDialog</name>
-    <message>
-        <source>Transaction details</source>
-        <translation>جزئیات تراکنش</translation>
-    </message>
     <message>
         <source>This pane shows a detailed description of the transaction</source>
         <translation>این بخش جزئیات تراکنش را نشان می دهد</translation>
     </message>
-</context>
+    </context>
 <context>
     <name>TransactionTableModel</name>
-    <message>
-        <source>Date</source>
-        <translation>تاریخ</translation>
-    </message>
-    <message>
-        <source>Type</source>
-        <translation>گونه</translation>
-    </message>
-    <message>
-        <source>Open until %1</source>
-        <translation>باز کن تا %1</translation>
-    </message>
-    <message>
-        <source>Confirmed (%1 confirmations)</source>
-        <translation>تایید شده (%1 تاییدها)</translation>
-    </message>
-    <message>
-        <source>This block was not received by any other nodes and will probably not be accepted!</source>
-        <translation>این block توسط گره های دیگری دریافت نشده است و ممکن است قبول نشود</translation>
-    </message>
-    <message>
-        <source>Generated but not accepted</source>
-        <translation>تولید شده اما قبول نشده است</translation>
-    </message>
-    <message>
-        <source>Label</source>
-        <translation>برچسب</translation>
-    </message>
-    <message>
-        <source>Received with</source>
-        <translation>دریافت با</translation>
-    </message>
-    <message>
-        <source>Received from</source>
-        <translation>دریافت شده از</translation>
-    </message>
-    <message>
-        <source>Sent to</source>
-        <translation>ارسال به</translation>
-    </message>
-    <message>
-        <source>Payment to yourself</source>
-        <translation>وجه برای شما </translation>
-    </message>
-    <message>
-        <source>Mined</source>
-        <translation>استخراج شده</translation>
-    </message>
-    <message>
-        <source>(n/a)</source>
-        <translation>خالی</translation>
-    </message>
-    <message>
-        <source>Transaction status. Hover over this field to show number of confirmations.</source>
-        <translation>وضعیت تراکنش. با اشاره به این بخش تعداد تاییدها نمایش داده می شود</translation>
-    </message>
-    <message>
-        <source>Date and time that the transaction was received.</source>
-        <translation>زمان و تاریخی که تراکنش دریافت شده است</translation>
-    </message>
-    <message>
-        <source>Type of transaction.</source>
-        <translation>نوع تراکنش</translation>
-    </message>
-    <message>
-        <source>Amount removed from or added to balance.</source>
-        <translation>میزان وجه کم شده یا اضافه شده به حساب</translation>
-    </message>
-</context>
+    </context>
 <context>
     <name>TransactionView</name>
-    <message>
-        <source>All</source>
-        <translation>همه</translation>
-    </message>
-    <message>
-        <source>Today</source>
-        <translation>امروز</translation>
-    </message>
-    <message>
-        <source>This week</source>
-        <translation>این هفته</translation>
-    </message>
-    <message>
-        <source>This month</source>
-        <translation>این ماه</translation>
-    </message>
-    <message>
-        <source>Last month</source>
-        <translation>ماه گذشته</translation>
-    </message>
-    <message>
-        <source>This year</source>
-        <translation>این سال</translation>
-    </message>
-    <message>
-        <source>Range...</source>
-        <translation>حدود..</translation>
-    </message>
-    <message>
-        <source>Received with</source>
-        <translation>دریافت با</translation>
-    </message>
-    <message>
-        <source>Sent to</source>
-        <translation>ارسال به</translation>
-    </message>
-    <message>
-        <source>To yourself</source>
-        <translation>به شما</translation>
-    </message>
-    <message>
-        <source>Mined</source>
-        <translation>استخراج شده</translation>
-    </message>
-    <message>
-        <source>Other</source>
-        <translation>دیگر</translation>
-    </message>
-    <message>
-        <source>Enter address or label to search</source>
-        <translation>آدرس یا برچسب را برای جستجو وارد کنید</translation>
-    </message>
-    <message>
-        <source>Min amount</source>
-        <translation>حداقل میزان وجه</translation>
-    </message>
-    <message>
-        <source>Copy address</source>
-        <translation>آدرس را کپی کنید</translation>
-    </message>
-    <message>
-        <source>Copy label</source>
-        <translation>برچسب را کپی کنید</translation>
-    </message>
-    <message>
-        <source>Copy amount</source>
-        <translation>میزان وجه کپی شود</translation>
-    </message>
-    <message>
-        <source>Edit label</source>
-        <translation>برچسب را ویرایش کنید</translation>
-    </message>
-    <message>
-        <source>Exporting Failed</source>
-        <translation>صدور با شکست مواجه شد</translation>
-    </message>
-    <message>
-        <source>Exporting Successful</source>
-        <translation>صدور با موفقیت انجام شد</translation>
-    </message>
-    <message>
-        <source>Comma separated file (*.csv)</source>
-        <translation>Comma separated file (*.csv) فایل جداگانه دستوری</translation>
-    </message>
-    <message>
-        <source>Confirmed</source>
-        <translation>تایید شده</translation>
-    </message>
-    <message>
-        <source>Date</source>
-        <translation>تاریخ</translation>
-    </message>
-    <message>
-        <source>Type</source>
-        <translation>گونه</translation>
-    </message>
-    <message>
-        <source>Label</source>
-        <translation>برچسب</translation>
-    </message>
-    <message>
-        <source>Address</source>
-        <translation>حساب</translation>
-    </message>
-    <message>
-        <source>ID</source>
-        <translation>شناسه کاربری</translation>
-    </message>
-    <message>
-        <source>Range:</source>
-        <translation>دامنه:</translation>
-    </message>
-    <message>
-        <source>to</source>
-        <translation>به</translation>
-    </message>
-</context>
+    </context>
 <context>
     <name>UnitDisplayStatusBarControl</name>
     </context>
@@ -946,34 +501,9 @@
     </context>
 <context>
     <name>WalletModel</name>
-    <message>
-        <source>Send Coins</source>
-        <translation>سکه های ارسالی</translation>
-    </message>
-</context>
+    </context>
 <context>
     <name>WalletView</name>
-    <message>
-        <source>&amp;Export</source>
-        <translation>صدور</translation>
-    </message>
-    <message>
-        <source>Export the data in the current tab to a file</source>
-        <translation>صدور داده نوار جاری به یک فایل</translation>
-    </message>
-    <message>
-        <source>Backup Wallet</source>
-        <translation>گرفتن نسخه پیشتیبان از Wallet</translation>
-    </message>
-    <message>
-        <source>Wallet Data (*.dat)</source>
-        <translation>داده های Wallet  
-(*.dat)</translation>
-    </message>
-    <message>
-        <source>Backup Failed</source>
-        <translation>عملیات گرفتن نسخه پیشتیبان انجام نشد</translation>
-    </message>
     </context>
 <context>
     <name>bitcoin-core</name>
@@ -994,10 +524,6 @@
         <translation>به عنوان daemon بک گراند را اجرا کنید و دستورات را قبول نمایید</translation>
     </message>
     <message>
-        <source>Use the test network</source>
-        <translation>از تستِ شبکه استفاده نمایید</translation>
-    </message>
-    <message>
         <source>The transaction amount is too small to send after the fee has been deducted</source>
         <translation>مبلغ تراکنش کمتر از آن است که پس از کسر هزینه  تراکنش قابل ارسال باشد</translation>
     </message>
@@ -1012,676 +538,70 @@
     <message>
         <source>Send transactions as zero-fee transactions if possible (default: %u)</source>
         <translation>ارسال تراکنش ها به صورت بدون کارمزد در صورت امکان (پیش فرض: %u)</translation>
-=======
-<TS language="fa_IR" version="2.1">
-<context>
-    <name>AddressBookPage</name>
-    <message>
-        <source>Create a new address</source>
-        <translation>گشایش حسابی جدید</translation>
-    </message>
-    <message>
-        <source>&amp;New</source>
-        <translation>جدید</translation>
-    </message>
-    <message>
-        <source>Copy the currently selected address to the system clipboard</source>
-        <translation>کپی کردن حساب انتخاب شده به حافظه سیستم - کلیپ بورد</translation>
-    </message>
-    <message>
-        <source>&amp;Copy</source>
-        <translation>کپی</translation>
-    </message>
-    <message>
-        <source>C&amp;lose</source>
-        <translation>بستن</translation>
-    </message>
-    <message>
-        <source>Delete the currently selected address from the list</source>
-        <translation>حذف آدرس های انتخاب شده از لیست</translation>
-    </message>
-    <message>
-        <source>Export the data in the current tab to a file</source>
-        <translation>صدور داده نوار جاری به یک فایل</translation>
-    </message>
-    <message>
-        <source>&amp;Export</source>
-        <translation>صدور</translation>
-    </message>
-    <message>
-        <source>&amp;Delete</source>
-        <translation>حذف</translation>
-    </message>
-    </context>
-<context>
-    <name>AddressTableModel</name>
-    </context>
-<context>
-    <name>AskPassphraseDialog</name>
-    <message>
-        <source>Passphrase Dialog</source>
-        <translation>دیالوگ رمزعبور</translation>
-    </message>
-    <message>
-        <source>Enter passphrase</source>
-        <translation>رمز/پَس فرِیز را وارد کنید</translation>
-    </message>
-    <message>
-        <source>New passphrase</source>
-        <translation>رمز/پَس فرِیز جدید را وارد کنید</translation>
-    </message>
-    <message>
-        <source>Repeat new passphrase</source>
-        <translation>رمز/پَس فرِیز را دوباره وارد کنید</translation>
-    </message>
-    </context>
-<context>
-    <name>BanTableModel</name>
-    </context>
-<context>
-    <name>BitcoinGUI</name>
-    <message>
-        <source>Sign &amp;message...</source>
-        <translation>امضا و پیام</translation>
-    </message>
-    <message>
-        <source>Synchronizing with network...</source>
-        <translation>به روز رسانی با شبکه...</translation>
-    </message>
-    <message>
-        <source>&amp;Overview</source>
-        <translation>و بازبینی</translation>
-    </message>
-    <message>
-        <source>Show general overview of wallet</source>
-        <translation>نمای کلی از wallet را نشان بده</translation>
-    </message>
-    <message>
-        <source>&amp;Transactions</source>
-        <translation>و تراکنش</translation>
-    </message>
-    <message>
-        <source>Browse transaction history</source>
-        <translation>تاریخچه تراکنش را باز کن</translation>
-    </message>
-    <message>
-        <source>E&amp;xit</source>
-        <translation>خروج</translation>
-    </message>
-    <message>
-        <source>Quit application</source>
-        <translation>از "درخواست نامه"/ application خارج شو</translation>
-    </message>
-    <message>
-        <source>About &amp;Qt</source>
-        <translation>درباره و Qt</translation>
-    </message>
-    <message>
-        <source>Show information about Qt</source>
-        <translation>نمایش اطلاعات درباره Qt</translation>
-    </message>
-    <message>
-        <source>&amp;Options...</source>
-        <translation>و انتخابها</translation>
-    </message>
-    <message>
-        <source>&amp;Encrypt Wallet...</source>
-        <translation>و رمزگذاری wallet</translation>
-    </message>
-    <message>
-        <source>&amp;Backup Wallet...</source>
-        <translation>و گرفتن نسخه پیشتیبان از wallet</translation>
-    </message>
-    <message>
-        <source>&amp;Change Passphrase...</source>
-        <translation>تغییر رمز/پَس فرِیز</translation>
-    </message>
-    <message>
-        <source>&amp;Receiving addresses...</source>
-        <translation>دریافت آدرس ها</translation>
-    </message>
-    <message>
-        <source>Backup wallet to another location</source>
-        <translation>گرفتن نسخه پیشتیبان در آدرسی دیگر</translation>
-    </message>
-    <message>
-        <source>Change the passphrase used for wallet encryption</source>
-        <translation>رمز مربوط به رمزگذاریِ wallet را تغییر دهید</translation>
-    </message>
-    <message>
-        <source>Bitcoin</source>
-        <translation>bitcoin</translation>
-    </message>
-    <message>
-        <source>Wallet</source>
-        <translation>کیف پول</translation>
-    </message>
-    <message>
-        <source>&amp;Send</source>
-        <translation>و ارسال</translation>
-    </message>
-    <message>
-        <source>&amp;Show / Hide</source>
-        <translation>&amp;نمایش/ عدم نمایش و</translation>
-    </message>
-    <message>
-        <source>&amp;File</source>
-        <translation>و فایل</translation>
-    </message>
-    <message>
-        <source>&amp;Settings</source>
-        <translation>و تنظیمات</translation>
-    </message>
-    <message>
-        <source>&amp;Help</source>
-        <translation>و راهنما</translation>
-    </message>
-    <message>
-        <source>Tabs toolbar</source>
-        <translation>نوار ابزار</translation>
+    </message>
+    <message>
+        <source>Username for JSON-RPC connections</source>
+        <translation>شناسه کاربری برای ارتباطاتِ JSON-RPC</translation>
+    </message>
+    <message>
+        <source>Password for JSON-RPC connections</source>
+        <translation>رمز برای ارتباطاتِ JSON-RPC</translation>
+    </message>
+    <message>
+        <source>Execute command when the best block changes (%s in cmd is replaced by block hash)</source>
+        <translation>دستور را وقتی بهترین بلاک تغییر کرد اجرا کن (%s در دستور توسط block hash جایگزین شده است)</translation>
+    </message>
+    <message>
+        <source>Loading addresses...</source>
+        <translation>لود شدن آدرسها..</translation>
+    </message>
+    <message>
+        <source>Set the number of threads to service RPC calls (default: %d)</source>
+        <translation>تنظیم تعداد ریسمان ها برای سرویس دهی فراخوانی های RPC (پیش فرض: %d)</translation>
+    </message>
+    <message>
+        <source>Specify configuration file (default: %s)</source>
+        <translation>فایل تنظیمات را مشخص کنید (پیش فرض: %s)</translation>
+    </message>
+    <message>
+        <source>Specify pid file (default: %s)</source>
+        <translation>فایل pid را مشخص کنید (پیش فرض: %s)</translation>
+    </message>
+    <message>
+        <source>Insufficient funds</source>
+        <translation>وجوه ناکافی</translation>
+    </message>
+    <message>
+        <source>Loading block index...</source>
+        <translation>لود شدن نمایه بلاکها..</translation>
+    </message>
+    <message>
+        <source>Add a node to connect to and attempt to keep the connection open</source>
+        <translation>یک گره برای اتصال اضافه کنید و تلاش کنید تا اتصال را باز نگاه دارید</translation>
+    </message>
+    <message>
+        <source>Loading wallet...</source>
+        <translation>wallet در حال لود شدن است...</translation>
+    </message>
+    <message>
+        <source>Cannot downgrade wallet</source>
+        <translation>قابلیت برگشت به نسخه قبلی برای wallet امکان پذیر نیست</translation>
+    </message>
+    <message>
+        <source>Cannot write default address</source>
+        <translation>آدرس پیش فرض قابل ذخیره نیست</translation>
+    </message>
+    <message>
+        <source>Rescanning...</source>
+        <translation>اسکنِ دوباره...</translation>
+    </message>
+    <message>
+        <source>Done loading</source>
+        <translation>اتمام لود شدن</translation>
     </message>
     <message>
         <source>Error</source>
         <translation>خطا</translation>
     </message>
-    <message>
-        <source>Up to date</source>
-        <translation>روزآمد</translation>
-    </message>
-    <message>
-        <source>Catching up...</source>
-        <translation>در حال روزآمد سازی..</translation>
-    </message>
-    <message>
-        <source>Sent transaction</source>
-        <translation>ارسال تراکنش</translation>
-    </message>
-    <message>
-        <source>Incoming transaction</source>
-        <translation>تراکنش دریافتی</translation>
-    </message>
-    <message>
-        <source>Wallet is &lt;b&gt;encrypted&lt;/b&gt; and currently &lt;b&gt;unlocked&lt;/b&gt;</source>
-        <translation>wallet رمزگذاری شد و در حال حاضر از حالت قفل در آمده است</translation>
-    </message>
-    <message>
-        <source>Wallet is &lt;b&gt;encrypted&lt;/b&gt; and currently &lt;b&gt;locked&lt;/b&gt;</source>
-        <translation>wallet رمزگذاری شد و در حال حاضر قفل است</translation>
-    </message>
-    </context>
-<context>
-    <name>CoinControlDialog</name>
-    <message>
-        <source>Amount:</source>
-        <translation>میزان وجه:</translation>
-    </message>
-    <message>
-        <source>Amount</source>
-        <translation>میزان</translation>
-    </message>
-    <message>
-        <source>Date</source>
-        <translation>تاریخ</translation>
-    </message>
-    <message>
-        <source>Confirmed</source>
-        <translation>تایید شده</translation>
-    </message>
-    </context>
-<context>
-    <name>EditAddressDialog</name>
-    <message>
-        <source>Edit Address</source>
-        <translation>ویرایش حساب</translation>
-    </message>
-    <message>
-        <source>&amp;Label</source>
-        <translation>و برچسب</translation>
-    </message>
-    <message>
-        <source>&amp;Address</source>
-        <translation>حساب&amp;</translation>
-    </message>
-    </context>
-<context>
-    <name>FreespaceChecker</name>
-    </context>
-<context>
-    <name>HelpMessageDialog</name>
-    <message>
-        <source>version</source>
-        <translation>نسخه</translation>
-    </message>
-    <message>
-        <source>Usage:</source>
-        <translation>میزان استفاده:</translation>
-    </message>
-    </context>
-<context>
-    <name>Intro</name>
-    <message>
-        <source>Error</source>
-        <translation>خطا</translation>
-    </message>
-    </context>
-<context>
-    <name>ModalOverlay</name>
-    <message>
-        <source>Form</source>
-        <translation>فرم</translation>
-    </message>
-    </context>
-<context>
-    <name>OpenURIDialog</name>
-    </context>
-<context>
-    <name>OptionsDialog</name>
-    <message>
-        <source>Options</source>
-        <translation>انتخاب/آپشن</translation>
-    </message>
-    <message>
-        <source>&amp;Network</source>
-        <translation>شبکه</translation>
-    </message>
-    <message>
-        <source>W&amp;allet</source>
-        <translation>کیف پول</translation>
-    </message>
-    <message>
-        <source>&amp;OK</source>
-        <translation>و تایید</translation>
-    </message>
-    <message>
-        <source>&amp;Cancel</source>
-        <translation>و رد</translation>
-    </message>
-    <message>
-        <source>default</source>
-        <translation>پیش فرض</translation>
-    </message>
-    </context>
-<context>
-    <name>OverviewPage</name>
-    <message>
-        <source>Form</source>
-        <translation>فرم</translation>
-    </message>
-    <message>
-        <source>The displayed information may be out of date. Your wallet automatically synchronizes with the Myriadcoin network after a connection is established, but this process has not completed yet.</source>
-        <translation>اطلاعات نمایش داده شده ممکن است روزآمد نباشد. wallet شما به صورت خودکار بعد از برقراری اتصال با شبکه bitcoin به روز می شود اما این فرایند هنوز تکمیل نشده است.</translation>
-    </message>
-    </context>
-<context>
-    <name>PaymentServer</name>
-    </context>
-<context>
-    <name>PeerTableModel</name>
-    </context>
-<context>
-    <name>QObject</name>
-    <message>
-        <source>Amount</source>
-        <translation>میزان</translation>
-    </message>
-    </context>
-<context>
-    <name>QObject::QObject</name>
-    </context>
-<context>
-    <name>QRImageWidget</name>
-    </context>
-<context>
-    <name>RPCConsole</name>
-    <message>
-        <source>Client version</source>
-        <translation>ویرایش کنسول RPC</translation>
-    </message>
-    <message>
-        <source>Network</source>
-        <translation>شبکه</translation>
-    </message>
-    <message>
-        <source>Number of connections</source>
-        <translation>تعداد اتصال</translation>
-    </message>
-    <message>
-        <source>Block chain</source>
-        <translation>زنجیره مجموعه تراکنش ها</translation>
-    </message>
-    <message>
-        <source>Current number of blocks</source>
-        <translation>تعداد زنجیره های حاضر</translation>
-    </message>
-    </context>
-<context>
-    <name>ReceiveCoinsDialog</name>
-    <message>
-        <source>&amp;Amount:</source>
-        <translation>میزان وجه:</translation>
-    </message>
-    <message>
-        <source>&amp;Label:</source>
-        <translation>و برچسب</translation>
-    </message>
-    <message>
-        <source>&amp;Message:</source>
-        <translation>پیام:</translation>
-    </message>
-    </context>
-<context>
-    <name>ReceiveRequestDialog</name>
-    <message>
-        <source>Copy &amp;Address</source>
-        <translation>کپی آدرس</translation>
-    </message>
-    </context>
-<context>
-    <name>RecentRequestsTableModel</name>
-    </context>
-<context>
-    <name>SendCoinsDialog</name>
-    <message>
-        <source>Send Coins</source>
-        <translation>سکه های ارسالی</translation>
-    </message>
-    <message>
-        <source>Insufficient funds!</source>
-        <translation>وجوه ناکافی</translation>
-    </message>
-    <message>
-        <source>Amount:</source>
-        <translation>میزان وجه:</translation>
-    </message>
-    <message>
-        <source>Send to multiple recipients at once</source>
-        <translation>ارسال همزمان به گیرنده های متعدد</translation>
-    </message>
-    <message>
-        <source>Balance:</source>
-        <translation>مانده حساب:</translation>
-    </message>
-    <message>
-        <source>Confirm the send action</source>
-        <translation>تایید عملیات ارسال </translation>
-    </message>
-    <message>
-        <source>S&amp;end</source>
-        <translation>و ارسال</translation>
->>>>>>> fc073561
-    </message>
-    </context>
-<context>
-    <name>SendCoinsEntry</name>
-    <message>
-<<<<<<< HEAD
-        <source>Username for JSON-RPC connections</source>
-        <translation>شناسه کاربری برای ارتباطاتِ JSON-RPC</translation>
-    </message>
-    <message>
-        <source>Password for JSON-RPC connections</source>
-        <translation>رمز برای ارتباطاتِ JSON-RPC</translation>
-    </message>
-    <message>
-        <source>Execute command when the best block changes (%s in cmd is replaced by block hash)</source>
-        <translation>دستور را وقتی بهترین بلاک تغییر کرد اجرا کن (%s در دستور توسط block hash جایگزین شده است)</translation>
-=======
-        <source>A&amp;mount:</source>
-        <translation>و میزان وجه</translation>
-    </message>
-    <message>
-        <source>Pay &amp;To:</source>
-        <translation>پرداخت و به چه کسی</translation>
-    </message>
-    <message>
-        <source>&amp;Label:</source>
-        <translation>و برچسب</translation>
-    </message>
-    <message>
-        <source>Alt+A</source>
-        <translation>Alt و A</translation>
-    </message>
-    <message>
-        <source>Paste address from clipboard</source>
-        <translation>آدرس را بر کلیپ بورد کپی کنید</translation>
-    </message>
-    <message>
-        <source>Alt+P</source>
-        <translation>Alt و P</translation>
-    </message>
-    <message>
-        <source>Message:</source>
-        <translation>پیام:</translation>
-    </message>
-    <message>
-        <source>Pay To:</source>
-        <translation>پرداخت به:</translation>
-    </message>
-    <message>
-        <source>Memo:</source>
-        <translation>یادداشت:</translation>
->>>>>>> fc073561
-    </message>
-    </context>
-<context>
-    <name>SendConfirmationDialog</name>
-    </context>
-<context>
-    <name>ShutdownWindow</name>
-    <message>
-<<<<<<< HEAD
-        <source>Upgrade wallet to latest format</source>
-        <translation>wallet را به جدیدترین نسخه روزآمد کنید</translation>
-=======
-        <source>Do not shut down the computer until this window disappears.</source>
-        <translation>تا پیش از بسته شدن این پنجره کامپیوتر خود را خاموش نکنید.</translation>
->>>>>>> fc073561
-    </message>
-</context>
-<context>
-    <name>SignVerifyMessageDialog</name>
-    <message>
-<<<<<<< HEAD
-        <source>Rescan the block chain for missing wallet transactions</source>
-        <translation>زنجیره بلاک را برای تراکنش جا افتاده در WALLET دوباره اسکن کنید</translation>
-    </message>
-    <message>
-        <source>Use OpenSSL (https) for JSON-RPC connections</source>
-        <translation>برای ارتباطاتِ JSON-RPC  از OpenSSL (https) استفاده کنید</translation>
-    </message>
-    <message>
-        <source>This help message</source>
-        <translation>این پیام راهنما</translation>
-=======
-        <source>&amp;Sign Message</source>
-        <translation>و امضای پیام </translation>
-    </message>
-    <message>
-        <source>Alt+A</source>
-        <translation>Alt و A</translation>
-    </message>
-    <message>
-        <source>Paste address from clipboard</source>
-        <translation>آدرس را بر کلیپ بورد کپی کنید</translation>
-    </message>
-    <message>
-        <source>Alt+P</source>
-        <translation>Alt و P</translation>
-    </message>
-    <message>
-        <source>Sign &amp;Message</source>
-        <translation>و امضای پیام </translation>
-    </message>
-    </context>
-<context>
-    <name>SplashScreen</name>
-    <message>
-        <source>[testnet]</source>
-        <translation>[testnet]</translation>
-    </message>
-</context>
-<context>
-    <name>TrafficGraphWidget</name>
-    </context>
-<context>
-    <name>TransactionDesc</name>
-    </context>
-<context>
-    <name>TransactionDescDialog</name>
-    <message>
-        <source>This pane shows a detailed description of the transaction</source>
-        <translation>این بخش جزئیات تراکنش را نشان می دهد</translation>
->>>>>>> fc073561
-    </message>
-    </context>
-<context>
-    <name>TransactionTableModel</name>
-    </context>
-<context>
-    <name>TransactionView</name>
-    </context>
-<context>
-    <name>UnitDisplayStatusBarControl</name>
-    </context>
-<context>
-    <name>WalletFrame</name>
-    </context>
-<context>
-    <name>WalletModel</name>
-    </context>
-<context>
-    <name>WalletView</name>
-    </context>
-<context>
-    <name>bitcoin-core</name>
-    <message>
-<<<<<<< HEAD
-        <source>Loading addresses...</source>
-        <translation>لود شدن آدرسها..</translation>
-    </message>
-    <message>
-        <source>Error loading wallet.dat: Wallet corrupted</source>
-        <translation>خطا در هنگام لود شدن wallet.dat: Wallet corrupted</translation>
-    </message>
-    <message>
-        <source>Error loading wallet.dat</source>
-        <translation>خطا در هنگام لود شدن wallet.dat</translation>
-    </message>
-    <message>
-        <source>Set minimum block size in bytes (default: %u)</source>
-        <translation>تنظیم کمینه اندازه بلاک بر حسب بایت (پیش فرض: %u)</translation>
-    </message>
-    <message>
-        <source>Set the number of threads to service RPC calls (default: %d)</source>
-        <translation>تنظیم تعداد ریسمان ها برای سرویس دهی فراخوانی های RPC (پیش فرض: %d)</translation>
-    </message>
-    <message>
-        <source>Specify configuration file (default: %s)</source>
-        <translation>فایل تنظیمات را مشخص کنید (پیش فرض: %s)</translation>
-    </message>
-    <message>
-        <source>Specify pid file (default: %s)</source>
-        <translation>فایل pid را مشخص کنید (پیش فرض: %s)</translation>
-    </message>
-    <message>
-        <source>Invalid amount for -paytxfee=&lt;amount&gt;: '%s'</source>
-        <translation>میزان اشتباه است for -paytxfee=&lt;amount&gt;: '%s'</translation>
-=======
-        <source>Options:</source>
-        <translation>انتخابها:</translation>
-    </message>
-    <message>
-        <source>Specify data directory</source>
-        <translation>دایرکتوری داده را مشخص کن</translation>
-    </message>
-    <message>
-        <source>Accept command line and JSON-RPC commands</source>
-        <translation>command line  و JSON-RPC commands را قبول کنید</translation>
-    </message>
-    <message>
-        <source>Run in the background as a daemon and accept commands</source>
-        <translation>به عنوان daemon بک گراند را اجرا کنید و دستورات را قبول نمایید</translation>
-    </message>
-    <message>
-        <source>The transaction amount is too small to send after the fee has been deducted</source>
-        <translation>مبلغ تراکنش کمتر از آن است که پس از کسر هزینه  تراکنش قابل ارسال باشد</translation>
-    </message>
-    <message>
-        <source>RPC server options:</source>
-        <translation>گزینه های سرویس دهنده RPC:</translation>
-    </message>
-    <message>
-        <source>Send trace/debug info to console instead of debug.log file</source>
-        <translation>ارسال اطلاعات پیگیری/خطایابی به کنسول به جای ارسال به فایل debug.log</translation>
-    </message>
-    <message>
-        <source>Send transactions as zero-fee transactions if possible (default: %u)</source>
-        <translation>ارسال تراکنش ها به صورت بدون کارمزد در صورت امکان (پیش فرض: %u)</translation>
-    </message>
-    <message>
-        <source>Username for JSON-RPC connections</source>
-        <translation>شناسه کاربری برای ارتباطاتِ JSON-RPC</translation>
-    </message>
-    <message>
-        <source>Password for JSON-RPC connections</source>
-        <translation>رمز برای ارتباطاتِ JSON-RPC</translation>
-    </message>
-    <message>
-        <source>Execute command when the best block changes (%s in cmd is replaced by block hash)</source>
-        <translation>دستور را وقتی بهترین بلاک تغییر کرد اجرا کن (%s در دستور توسط block hash جایگزین شده است)</translation>
-    </message>
-    <message>
-        <source>Loading addresses...</source>
-        <translation>لود شدن آدرسها..</translation>
-    </message>
-    <message>
-        <source>Set the number of threads to service RPC calls (default: %d)</source>
-        <translation>تنظیم تعداد ریسمان ها برای سرویس دهی فراخوانی های RPC (پیش فرض: %d)</translation>
-    </message>
-    <message>
-        <source>Specify configuration file (default: %s)</source>
-        <translation>فایل تنظیمات را مشخص کنید (پیش فرض: %s)</translation>
-    </message>
-    <message>
-        <source>Specify pid file (default: %s)</source>
-        <translation>فایل pid را مشخص کنید (پیش فرض: %s)</translation>
->>>>>>> fc073561
-    </message>
-    <message>
-        <source>Insufficient funds</source>
-        <translation>وجوه ناکافی</translation>
-    </message>
-    <message>
-        <source>Loading block index...</source>
-        <translation>لود شدن نمایه بلاکها..</translation>
-    </message>
-    <message>
-        <source>Add a node to connect to and attempt to keep the connection open</source>
-        <translation>یک گره برای اتصال اضافه کنید و تلاش کنید تا اتصال را باز نگاه دارید</translation>
-    </message>
-    <message>
-        <source>Loading wallet...</source>
-        <translation>wallet در حال لود شدن است...</translation>
-    </message>
-    <message>
-        <source>Cannot downgrade wallet</source>
-        <translation>قابلیت برگشت به نسخه قبلی برای wallet امکان پذیر نیست</translation>
-    </message>
-    <message>
-        <source>Cannot write default address</source>
-        <translation>آدرس پیش فرض قابل ذخیره نیست</translation>
-    </message>
-    <message>
-        <source>Rescanning...</source>
-        <translation>اسکنِ دوباره...</translation>
-    </message>
-    <message>
-        <source>Done loading</source>
-        <translation>اتمام لود شدن</translation>
-    </message>
-    <message>
-        <source>Error</source>
-        <translation>خطا</translation>
-    </message>
 </context>
 </TS>