--- conflicted
+++ resolved
@@ -38,14 +38,6 @@
         <translation>&amp;Uitvoer</translation>
     </message>
     <message>
-        <source>Export the data in the current tab to a file</source>
-        <translation>Voer inligting uit van die huidige blad na n lêer</translation>
-    </message>
-    <message>
-        <source>&amp;Export</source>
-        <translation>&amp;Uitvoer</translation>
-    </message>
-    <message>
         <source>&amp;Delete</source>
         <translation>&amp;Verwyder</translation>
     </message>
@@ -54,13 +46,10 @@
         <translation>Kies die address na wie die muntstukke gestuur moet word</translation>
     </message>
     <message>
-<<<<<<< HEAD
-=======
         <source>Choose the address to receive coins with</source>
         <translation>Kies die adres vir die ontvangs van betaaling</translation>
     </message>
     <message>
->>>>>>> 9e116a6f
         <source>C&amp;hoose</source>
         <translation>K&amp;ies</translation>
     </message>
@@ -73,10 +62,6 @@
         <translation>Ontvang adresse</translation>
     </message>
     <message>
-<<<<<<< HEAD
-        <source>&amp;Copy Address</source>
-        <translation>&amp;Kopie adres</translation>
-=======
         <source>These are your Bitcoin addresses for sending payments. Always check the amount and the receiving address before sending coins.</source>
         <translation>Dit is jou Bitcoin-adresse vir die stuur van betalings. Kontroleer altyd die bedrag en die ontvangsadres voordat u munte stuur.</translation>
     </message>
@@ -87,7 +72,6 @@
     <message>
         <source>&amp;Copy Address</source>
         <translation>&amp;Kopie Adres</translation>
->>>>>>> 9e116a6f
     </message>
     <message>
         <source>Copy &amp;Label</source>
@@ -103,25 +87,17 @@
     </message>
     <message>
         <source>Comma separated file (*.csv)</source>
-<<<<<<< HEAD
-        <translation>Koma geskeide lêers (*.csv)</translation>
-=======
         <translation>Koma geskeide lêer (*.csv)</translation>
->>>>>>> 9e116a6f
     </message>
     <message>
         <source>Exporting Failed</source>
         <translation>Uitvoering Misluk</translation>
     </message>
-<<<<<<< HEAD
-    </context>
-=======
     <message>
         <source>There was an error trying to save the address list to %1. Please try again.</source>
         <translation>Kon nie die adreslys stoor na %1 nie. Probeer asseblief weer.</translation>
     </message>
 </context>
->>>>>>> 9e116a6f
 <context>
     <name>AddressTableModel</name>
     <message>
@@ -1241,10 +1217,6 @@
         <translation>Kopieer bedrag</translation>
     </message>
     <message>
-<<<<<<< HEAD
-        <source>Comma separated file (*.csv)</source>
-        <translation>Koma geskeide lêers (*.csv)</translation>
-=======
         <source>Copy transaction ID</source>
         <translation>Kopieer transaksie ID</translation>
     </message>
@@ -1255,7 +1227,6 @@
     <message>
         <source>Confirmed</source>
         <translation>Bevestig</translation>
->>>>>>> 9e116a6f
     </message>
     <message>
         <source>Date</source>
