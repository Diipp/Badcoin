--- conflicted
+++ resolved
@@ -69,11 +69,7 @@
     </message>
     <message>
         <source>Change passphrase</source>
-<<<<<<< HEAD
-        <translation>Verander wagwoord</translation>
-=======
         <translation>Verander wagfrase</translation>
->>>>>>> c1b74217
     </message>
     <message>
         <source>Confirm wallet encryption</source>
@@ -158,8 +154,8 @@
         <translation>&amp;Opsies</translation>
     </message>
     <message>
-        <source>Myriad</source>
-        <translation>Myriad</translation>
+        <source>Bitcoin</source>
+        <translation>Bitcoin</translation>
     </message>
     <message>
         <source>Wallet</source>
