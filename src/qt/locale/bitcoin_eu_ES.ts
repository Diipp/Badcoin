--- conflicted
+++ resolved
@@ -62,12 +62,12 @@
         <translation>Helbideak jasotzen</translation>
     </message>
     <message>
-        <source>These are your Myriad addresses for sending payments. Always check the amount and the receiving address before sending coins.</source>
-        <translation>Hauek dira zure Myriad helbideak dirua bidaltzeko. Beti egiaztatu diru-kantitatea eta jasotzeko helbidea bidali baino lehen.</translation>
-    </message>
-    <message>
-        <source>These are your Myriad addresses for receiving payments. It is recommended to use a new receiving address for each transaction.</source>
-        <translation>Hauek dira zure Myriad helbideak dirua jasotzeko. Gomendagarria da erabiltzea jasotzeko helbide berri bat operazio bakoitzeko.</translation>
+        <source>These are your Myriadcoin addresses for sending payments. Always check the amount and the receiving address before sending coins.</source>
+        <translation>Hauek dira zure Myriadcoin helbideak dirua bidaltzeko. Beti egiaztatu diru-kantitatea eta jasotzeko helbidea bidali baino lehen.</translation>
+    </message>
+    <message>
+        <source>These are your Myriadcoin addresses for receiving payments. It is recommended to use a new receiving address for each transaction.</source>
+        <translation>Hauek dira zure Myriadcoin helbideak dirua jasotzeko. Gomendagarria da erabiltzea jasotzeko helbide berri bat operazio bakoitzeko.</translation>
     </message>
     <message>
         <source>&amp;Copy Address</source>
@@ -168,13 +168,8 @@
         <translation>Seguru zaude nahi duzula zure diruzorroa enkriptatu?</translation>
     </message>
     <message>
-<<<<<<< HEAD
-        <source>Myriad Core will close now to finish the encryption process. Remember that encrypting your wallet cannot fully protect your myriadcoins from being stolen by malware infecting your computer.</source>
-        <translation>Myriad Core orain itxiko da enkriptazio prozezua amaitzeko. Gogoratu enkriptatzean zure diruzorroa ez duzula guztiz babesten zure Bitcoinak lapurretatik infektatzen zure ordenagailua Malwareekin.</translation>
-=======
         <source>Wallet encrypted</source>
         <translation>Zorroa enkriptatuta</translation>
->>>>>>> f2a96e7d
     </message>
     <message>
         <source>IMPORTANT: Any previous backups you have made of your wallet file should be replaced with the newly generated, encrypted wallet file. For security reasons, previous backups of the unencrypted wallet file will become useless as soon as you start using the new, encrypted wallet.</source>
@@ -479,360 +474,337 @@
     <message>
         <source>Message</source>
         <translation>Mezua</translation>
-<<<<<<< HEAD
+    </message>
+    <message>
+        <source>(no label)</source>
+        <translation>(etiketarik ez)</translation>
+    </message>
+    </context>
+<context>
+    <name>SendCoinsDialog</name>
+    <message>
+        <source>Send Coins</source>
+        <translation>Bidali txanponak</translation>
+    </message>
+    <message>
+        <source>Amount:</source>
+        <translation>Kopurua</translation>
+    </message>
+    <message>
+        <source>Send to multiple recipients at once</source>
+        <translation>Bidali hainbat jasotzaileri batera</translation>
+    </message>
+    <message>
+        <source>Balance:</source>
+        <translation>Saldoa:</translation>
+    </message>
+    <message>
+        <source>Confirm the send action</source>
+        <translation>Berretsi bidaltzeko ekintza</translation>
+    </message>
+    <message>
+        <source>Confirm send coins</source>
+        <translation>Berretsi txanponak bidaltzea</translation>
+    </message>
+    <message>
+        <source>The amount to pay must be larger than 0.</source>
+        <translation>Ordaintzeko kopurua 0 baino handiagoa izan behar du.</translation>
+    </message>
+    <message>
+        <source>(no label)</source>
+        <translation>(etiketarik ez)</translation>
+    </message>
+</context>
+<context>
+    <name>SendCoinsEntry</name>
+    <message>
+        <source>A&amp;mount:</source>
+        <translation>K&amp;opurua:</translation>
+    </message>
+    <message>
+        <source>Pay &amp;To:</source>
+        <translation>Ordaindu &amp;honi:</translation>
+    </message>
+    <message>
+        <source>&amp;Label:</source>
+        <translation>&amp;Etiketa:</translation>
+    </message>
+    <message>
+        <source>Alt+A</source>
+        <translation>Alt+A</translation>
+    </message>
+    <message>
+        <source>Paste address from clipboard</source>
+        <translation>Itsatsi helbidea arbeletik</translation>
+    </message>
+    <message>
+        <source>Alt+P</source>
+        <translation>Alt+P</translation>
+    </message>
+    <message>
+        <source>Message:</source>
+        <translation>Mezua</translation>
+    </message>
+    <message>
+        <source>Pay To:</source>
+        <translation>Ordaindu honi:</translation>
+    </message>
+    <message>
+        <source>Enter a label for this address to add it to your address book</source>
+        <translation>Sartu etiketa bat helbide honetarako, eta gehitu zure helbide-liburuan</translation>
+    </message>
+</context>
+<context>
+    <name>SendConfirmationDialog</name>
+    </context>
+<context>
+    <name>ShutdownWindow</name>
+    </context>
+<context>
+    <name>SignVerifyMessageDialog</name>
+    <message>
+        <source>Alt+A</source>
+        <translation>Alt+A</translation>
+    </message>
+    <message>
+        <source>Paste address from clipboard</source>
+        <translation>Itsatsi helbidea arbeletik</translation>
+    </message>
+    <message>
+        <source>Alt+P</source>
+        <translation>Alt+P</translation>
+    </message>
+    </context>
+<context>
+    <name>SplashScreen</name>
+    <message>
+        <source>[testnet]</source>
+        <translation>[testnet]</translation>
+    </message>
+</context>
+<context>
+    <name>TrafficGraphWidget</name>
+    </context>
+<context>
+    <name>TransactionDesc</name>
+    <message>
+        <source>Open until %1</source>
+        <translation>Zabalik %1 arte</translation>
+    </message>
+    <message>
+        <source>%1/unconfirmed</source>
+        <translation>%1/konfirmatu gabe</translation>
+    </message>
+    <message>
+        <source>%1 confirmations</source>
+        <translation>%1 konfirmazioak</translation>
+    </message>
+    <message>
+        <source>, has not been successfully broadcast yet</source>
+        <translation>, ez da arrakastaz emititu oraindik</translation>
+    </message>
+    <message>
+        <source>Date</source>
+        <translation>Data</translation>
+    </message>
+    <message>
+        <source>unknown</source>
+        <translation>ezezaguna</translation>
+    </message>
+    <message>
+        <source>Message</source>
+        <translation>Mezua</translation>
+    </message>
+    <message>
+        <source>Transaction</source>
+        <translation>Transakzioaren</translation>
     </message>
     <message>
         <source>Amount</source>
         <translation>Kopurua</translation>
-=======
->>>>>>> f2a96e7d
+    </message>
+    </context>
+<context>
+    <name>TransactionDescDialog</name>
+    <message>
+        <source>This pane shows a detailed description of the transaction</source>
+        <translation>Panel honek transakzioaren deskribapen xehea erakusten du</translation>
+    </message>
+    </context>
+<context>
+    <name>TransactionTableModel</name>
+    <message>
+        <source>Date</source>
+        <translation>Data</translation>
+    </message>
+    <message>
+        <source>Type</source>
+        <translation>Mota</translation>
+    </message>
+    <message>
+        <source>Label</source>
+        <translation>Etiketa</translation>
+    </message>
+    <message>
+        <source>Open until %1</source>
+        <translation>Zabalik %1 arte</translation>
+    </message>
+    <message>
+        <source>Confirmed (%1 confirmations)</source>
+        <translation>Konfirmatuta (%1 konfirmazio)</translation>
+    </message>
+    <message>
+        <source>This block was not received by any other nodes and will probably not be accepted!</source>
+        <translation>Bloke hau ez du beste inongo nodorik jaso, eta seguruenik ez da onartuko!</translation>
+    </message>
+    <message>
+        <source>Generated but not accepted</source>
+        <translation>Sortua, baina ez onartua</translation>
+    </message>
+    <message>
+        <source>Received with</source>
+        <translation>Jasota honekin: </translation>
+    </message>
+    <message>
+        <source>Sent to</source>
+        <translation>Hona bidalia: </translation>
+    </message>
+    <message>
+        <source>Payment to yourself</source>
+        <translation>Ordainketa zeure buruari</translation>
+    </message>
+    <message>
+        <source>Mined</source>
+        <translation>Bildua</translation>
+    </message>
+    <message>
+        <source>(n/a)</source>
+        <translation>(n/a)</translation>
     </message>
     <message>
         <source>(no label)</source>
         <translation>(etiketarik ez)</translation>
     </message>
-    </context>
-<context>
-    <name>SendCoinsDialog</name>
+    <message>
+        <source>Transaction status. Hover over this field to show number of confirmations.</source>
+        <translation>Transakzioaren egoera. Pasatu sagua gainetik konfirmazio kopurua ikusteko.</translation>
+    </message>
+    <message>
+        <source>Date and time that the transaction was received.</source>
+        <translation>Transakzioa jasotako data eta ordua.</translation>
+    </message>
+    <message>
+        <source>Type of transaction.</source>
+        <translation>Transakzio mota.</translation>
+    </message>
+    <message>
+        <source>Amount removed from or added to balance.</source>
+        <translation>Saldoan kendu edo gehitutako kopurua.</translation>
+    </message>
+</context>
+<context>
+    <name>TransactionView</name>
+    <message>
+        <source>All</source>
+        <translation>Denak</translation>
+    </message>
+    <message>
+        <source>Today</source>
+        <translation>Gaur</translation>
+    </message>
+    <message>
+        <source>This week</source>
+        <translation>Aste honetan</translation>
+    </message>
+    <message>
+        <source>This month</source>
+        <translation>Hil honetan</translation>
+    </message>
+    <message>
+        <source>Last month</source>
+        <translation>Azken hilean</translation>
+    </message>
+    <message>
+        <source>This year</source>
+        <translation>Aurten</translation>
+    </message>
+    <message>
+        <source>Range...</source>
+        <translation>Muga...</translation>
+    </message>
+    <message>
+        <source>Received with</source>
+        <translation>Jasota honekin: </translation>
+    </message>
+    <message>
+        <source>Sent to</source>
+        <translation>Hona bidalia: </translation>
+    </message>
+    <message>
+        <source>To yourself</source>
+        <translation>Zeure buruari</translation>
+    </message>
+    <message>
+        <source>Mined</source>
+        <translation>Bildua</translation>
+    </message>
+    <message>
+        <source>Other</source>
+        <translation>Beste</translation>
+    </message>
+    <message>
+        <source>Enter address or label to search</source>
+        <translation>Sartu bilatzeko helbide edo etiketa</translation>
+    </message>
+    <message>
+        <source>Min amount</source>
+        <translation>Kopuru minimoa</translation>
+    </message>
+    <message>
+        <source>Copy address</source>
+        <translation>Kopiatu helbidea</translation>
+    </message>
+    <message>
+        <source>Copy label</source>
+        <translation>Kopiatu etiketa</translation>
+    </message>
+    <message>
+        <source>Comma separated file (*.csv)</source>
+        <translation>Komaz bereizitako artxiboa (*.csv)</translation>
+    </message>
+    <message>
+        <source>Date</source>
+        <translation>Data</translation>
+    </message>
+    <message>
+        <source>Type</source>
+        <translation>Mota</translation>
+    </message>
+    <message>
+        <source>Label</source>
+        <translation>Etiketa</translation>
+    </message>
+    <message>
+        <source>Address</source>
+        <translation>Helbidea</translation>
+    </message>
+    <message>
+        <source>Exporting Failed</source>
+        <translation>Esportatua okerra</translation>
+    </message>
+    </context>
+<context>
+    <name>UnitDisplayStatusBarControl</name>
+    </context>
+<context>
+    <name>WalletFrame</name>
+    </context>
+<context>
+    <name>WalletModel</name>
     <message>
         <source>Send Coins</source>
         <translation>Bidali txanponak</translation>
     </message>
-    <message>
-        <source>Amount:</source>
-        <translation>Kopurua</translation>
-    </message>
-    <message>
-        <source>Send to multiple recipients at once</source>
-        <translation>Bidali hainbat jasotzaileri batera</translation>
-    </message>
-    <message>
-        <source>Balance:</source>
-        <translation>Saldoa:</translation>
-    </message>
-    <message>
-        <source>Confirm the send action</source>
-        <translation>Berretsi bidaltzeko ekintza</translation>
-    </message>
-    <message>
-        <source>Confirm send coins</source>
-        <translation>Berretsi txanponak bidaltzea</translation>
-    </message>
-    <message>
-        <source>The amount to pay must be larger than 0.</source>
-        <translation>Ordaintzeko kopurua 0 baino handiagoa izan behar du.</translation>
-    </message>
-    <message>
-        <source>(no label)</source>
-        <translation>(etiketarik ez)</translation>
-    </message>
-</context>
-<context>
-    <name>SendCoinsEntry</name>
-    <message>
-        <source>A&amp;mount:</source>
-        <translation>K&amp;opurua:</translation>
-    </message>
-    <message>
-        <source>Pay &amp;To:</source>
-        <translation>Ordaindu &amp;honi:</translation>
-    </message>
-    <message>
-        <source>&amp;Label:</source>
-        <translation>&amp;Etiketa:</translation>
-    </message>
-    <message>
-        <source>Alt+A</source>
-        <translation>Alt+A</translation>
-    </message>
-    <message>
-        <source>Paste address from clipboard</source>
-        <translation>Itsatsi helbidea arbeletik</translation>
-    </message>
-    <message>
-        <source>Alt+P</source>
-        <translation>Alt+P</translation>
-    </message>
-    <message>
-        <source>Message:</source>
-        <translation>Mezua</translation>
-    </message>
-    <message>
-        <source>Pay To:</source>
-        <translation>Ordaindu honi:</translation>
-    </message>
-<<<<<<< HEAD
-=======
-    <message>
-        <source>Enter a label for this address to add it to your address book</source>
-        <translation>Sartu etiketa bat helbide honetarako, eta gehitu zure helbide-liburuan</translation>
-    </message>
-</context>
-<context>
-    <name>SendConfirmationDialog</name>
->>>>>>> f2a96e7d
-    </context>
-<context>
-    <name>ShutdownWindow</name>
-    </context>
-<context>
-    <name>SignVerifyMessageDialog</name>
-    <message>
-        <source>Alt+A</source>
-        <translation>Alt+A</translation>
-    </message>
-    <message>
-        <source>Paste address from clipboard</source>
-        <translation>Itsatsi helbidea arbeletik</translation>
-    </message>
-    <message>
-        <source>Alt+P</source>
-        <translation>Alt+P</translation>
-    </message>
-    </context>
-<context>
-    <name>SplashScreen</name>
-    <message>
-        <source>[testnet]</source>
-        <translation>[testnet]</translation>
-    </message>
-</context>
-<context>
-    <name>TrafficGraphWidget</name>
-    </context>
-<context>
-    <name>TransactionDesc</name>
-    <message>
-        <source>Open until %1</source>
-        <translation>Zabalik %1 arte</translation>
-    </message>
-    <message>
-        <source>%1/unconfirmed</source>
-        <translation>%1/konfirmatu gabe</translation>
-    </message>
-    <message>
-        <source>%1 confirmations</source>
-        <translation>%1 konfirmazioak</translation>
-    </message>
-    <message>
-        <source>, has not been successfully broadcast yet</source>
-        <translation>, ez da arrakastaz emititu oraindik</translation>
-    </message>
-    <message>
-        <source>Date</source>
-        <translation>Data</translation>
-    </message>
-    <message>
-<<<<<<< HEAD
-        <source>Message</source>
-        <translation>Mezua</translation>
-    </message>
-    <message>
-        <source>Transaction</source>
-        <translation>Transakzioaren</translation>
-    </message>
-    <message>
-        <source>Amount</source>
-        <translation>Kopurua</translation>
-=======
-        <source>unknown</source>
-        <translation>ezezaguna</translation>
->>>>>>> f2a96e7d
-    </message>
-    <message>
-        <source>Message</source>
-        <translation>Mezua</translation>
-    </message>
-    <message>
-        <source>Transaction</source>
-        <translation>Transakzioaren</translation>
-    </message>
-    <message>
-        <source>Amount</source>
-        <translation>Kopurua</translation>
-    </message>
-    </context>
-<context>
-    <name>TransactionDescDialog</name>
-    <message>
-        <source>This pane shows a detailed description of the transaction</source>
-        <translation>Panel honek transakzioaren deskribapen xehea erakusten du</translation>
-    </message>
-    </context>
-<context>
-    <name>TransactionTableModel</name>
-    <message>
-        <source>Date</source>
-        <translation>Data</translation>
-    </message>
-    <message>
-        <source>Type</source>
-        <translation>Mota</translation>
-    </message>
-    <message>
-        <source>Label</source>
-        <translation>Etiketa</translation>
-    </message>
-    <message>
-        <source>Open until %1</source>
-        <translation>Zabalik %1 arte</translation>
-    </message>
-    <message>
-        <source>Confirmed (%1 confirmations)</source>
-        <translation>Konfirmatuta (%1 konfirmazio)</translation>
-    </message>
-    <message>
-        <source>This block was not received by any other nodes and will probably not be accepted!</source>
-        <translation>Bloke hau ez du beste inongo nodorik jaso, eta seguruenik ez da onartuko!</translation>
-    </message>
-    <message>
-        <source>Generated but not accepted</source>
-        <translation>Sortua, baina ez onartua</translation>
-    </message>
-    <message>
-        <source>Received with</source>
-        <translation>Jasota honekin: </translation>
-    </message>
-    <message>
-        <source>Sent to</source>
-        <translation>Hona bidalia: </translation>
-    </message>
-    <message>
-        <source>Payment to yourself</source>
-        <translation>Ordainketa zeure buruari</translation>
-    </message>
-    <message>
-        <source>Mined</source>
-        <translation>Bildua</translation>
-    </message>
-    <message>
-        <source>(n/a)</source>
-        <translation>(n/a)</translation>
-    </message>
-    <message>
-        <source>(no label)</source>
-        <translation>(etiketarik ez)</translation>
-    </message>
-    <message>
-        <source>Transaction status. Hover over this field to show number of confirmations.</source>
-        <translation>Transakzioaren egoera. Pasatu sagua gainetik konfirmazio kopurua ikusteko.</translation>
-    </message>
-    <message>
-        <source>Date and time that the transaction was received.</source>
-        <translation>Transakzioa jasotako data eta ordua.</translation>
-    </message>
-    <message>
-        <source>Type of transaction.</source>
-        <translation>Transakzio mota.</translation>
-    </message>
-    <message>
-        <source>Amount removed from or added to balance.</source>
-        <translation>Saldoan kendu edo gehitutako kopurua.</translation>
-    </message>
-</context>
-<context>
-    <name>TransactionView</name>
-    <message>
-        <source>All</source>
-        <translation>Denak</translation>
-    </message>
-    <message>
-        <source>Today</source>
-        <translation>Gaur</translation>
-    </message>
-    <message>
-        <source>This week</source>
-        <translation>Aste honetan</translation>
-    </message>
-    <message>
-        <source>This month</source>
-        <translation>Hil honetan</translation>
-    </message>
-    <message>
-        <source>Last month</source>
-        <translation>Azken hilean</translation>
-    </message>
-    <message>
-        <source>This year</source>
-        <translation>Aurten</translation>
-    </message>
-    <message>
-        <source>Range...</source>
-        <translation>Muga...</translation>
-    </message>
-    <message>
-        <source>Received with</source>
-        <translation>Jasota honekin: </translation>
-    </message>
-    <message>
-        <source>Sent to</source>
-        <translation>Hona bidalia: </translation>
-    </message>
-    <message>
-        <source>To yourself</source>
-        <translation>Zeure buruari</translation>
-    </message>
-    <message>
-        <source>Mined</source>
-        <translation>Bildua</translation>
-    </message>
-    <message>
-        <source>Other</source>
-        <translation>Beste</translation>
-    </message>
-    <message>
-        <source>Enter address or label to search</source>
-        <translation>Sartu bilatzeko helbide edo etiketa</translation>
-    </message>
-    <message>
-        <source>Min amount</source>
-        <translation>Kopuru minimoa</translation>
-    </message>
-    <message>
-        <source>Copy address</source>
-        <translation>Kopiatu helbidea</translation>
-    </message>
-    <message>
-        <source>Copy label</source>
-        <translation>Kopiatu etiketa</translation>
-    </message>
-    <message>
-        <source>Comma separated file (*.csv)</source>
-        <translation>Komaz bereizitako artxiboa (*.csv)</translation>
-    </message>
-    <message>
-        <source>Date</source>
-        <translation>Data</translation>
-    </message>
-    <message>
-        <source>Type</source>
-        <translation>Mota</translation>
-    </message>
-    <message>
-        <source>Label</source>
-        <translation>Etiketa</translation>
-    </message>
-    <message>
-        <source>Address</source>
-        <translation>Helbidea</translation>
-    </message>
-    <message>
-        <source>Exporting Failed</source>
-        <translation>Esportatua okerra</translation>
-    </message>
-    </context>
-<context>
-    <name>UnitDisplayStatusBarControl</name>
-    </context>
-<context>
-    <name>WalletFrame</name>
-    </context>
-<context>
-    <name>WalletModel</name>
-    <message>
-        <source>Send Coins</source>
-        <translation>Bidali txanponak</translation>
-    </message>
 </context>
 <context>
     <name>WalletView</name>
