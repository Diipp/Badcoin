--- conflicted
+++ resolved
@@ -1,9 +1,3 @@
-<<<<<<< HEAD
-<TS language="eu_ES" version="2.0">
-<context>
-    <name>AddressBookPage</name>
-    <message>
-=======
 <TS language="eu_ES" version="2.1">
 <context>
     <name>AddressBookPage</name>
@@ -12,1167 +6,816 @@
         <translation>Eskuin-klika helbidea edo etiketa editatzeko</translation>
     </message>
     <message>
->>>>>>> fc073561
         <source>Create a new address</source>
         <translation>Sortu helbide berria</translation>
     </message>
     <message>
-<<<<<<< HEAD
-=======
         <source>&amp;New</source>
         <translation>&amp;Berria</translation>
     </message>
     <message>
->>>>>>> fc073561
         <source>Copy the currently selected address to the system clipboard</source>
         <translation>Kopiatu hautatutako helbidea sistemaren arbelera</translation>
     </message>
     <message>
-<<<<<<< HEAD
+        <source>&amp;Copy</source>
+        <translation>&amp;Kopiatu</translation>
+    </message>
+    <message>
+        <source>C&amp;lose</source>
+        <translation>&amp;Itxi</translation>
+    </message>
+    <message>
+        <source>Delete the currently selected address from the list</source>
+        <translation>Ezabatu aukeratutako helbideak listatik</translation>
+    </message>
+    <message>
+        <source>Export the data in the current tab to a file</source>
+        <translation>Esportatu datuak uneko fitxategian</translation>
+    </message>
+    <message>
+        <source>&amp;Export</source>
+        <translation>&amp;Esportatu</translation>
+    </message>
+    <message>
         <source>&amp;Delete</source>
         <translation>&amp;Ezabatu</translation>
     </message>
     <message>
+        <source>Choose the address to send coins to</source>
+        <translation>Aukeratu helbidea txanponak bidaltzeko</translation>
+    </message>
+    <message>
+        <source>Choose the address to receive coins with</source>
+        <translation>Aukeratu helbidea txanponak jasotzeko</translation>
+    </message>
+    <message>
+        <source>C&amp;hoose</source>
+        <translation>&amp;Aukeratu</translation>
+    </message>
+    <message>
+        <source>Sending addresses</source>
+        <translation>Helbideak bidaltzen</translation>
+    </message>
+    <message>
+        <source>Receiving addresses</source>
+        <translation>Helbideak jasotzen</translation>
+    </message>
+    <message>
+        <source>These are your Myriadcoin addresses for sending payments. Always check the amount and the receiving address before sending coins.</source>
+        <translation>Hauek dira zure Myriadcoin helbideak dirua bidaltzeko. Beti egiaztatu diru-kantitatea eta jasotzeko helbidea bidali baino lehen.</translation>
+    </message>
+    <message>
+        <source>These are your Myriadcoin addresses for receiving payments. It is recommended to use a new receiving address for each transaction.</source>
+        <translation>Hauek dira zure Myriadcoin helbideak dirua jasotzeko. Gomendagarria da erabiltzea jasotzeko helbide berri bat operazio bakoitzeko.</translation>
+    </message>
+    <message>
+        <source>&amp;Copy Address</source>
+        <translation>&amp;Kopiatu helbidea</translation>
+    </message>
+    <message>
+        <source>Copy &amp;Label</source>
+        <translation>Kopiatu &amp;Etiketa</translation>
+    </message>
+    <message>
+        <source>&amp;Edit</source>
+        <translation>&amp;Editatu</translation>
+    </message>
+    <message>
+        <source>Export Address List</source>
+        <translation>Esportatu helbide lista</translation>
+    </message>
+    <message>
         <source>Comma separated file (*.csv)</source>
         <translation>Komaz bereizitako artxiboa (*.csv)</translation>
     </message>
-    </context>
-=======
-        <source>&amp;Copy</source>
-        <translation>&amp;Kopiatu</translation>
-    </message>
-    <message>
-        <source>C&amp;lose</source>
-        <translation>&amp;Itxi</translation>
-    </message>
-    <message>
-        <source>Delete the currently selected address from the list</source>
-        <translation>Ezabatu aukeratutako helbideak listatik</translation>
+    <message>
+        <source>Exporting Failed</source>
+        <translation>Esportatua okerra</translation>
+    </message>
+    <message>
+        <source>There was an error trying to save the address list to %1. Please try again.</source>
+        <translation>Errakuntza bat egon da gordetzen %1 helbide listan. Mesedez, saiatu berriro.</translation>
+    </message>
+</context>
+<context>
+    <name>AddressTableModel</name>
+    <message>
+        <source>Label</source>
+        <translation>Etiketa</translation>
+    </message>
+    <message>
+        <source>Address</source>
+        <translation>Helbidea</translation>
+    </message>
+    <message>
+        <source>(no label)</source>
+        <translation>(etiketarik ez)</translation>
+    </message>
+</context>
+<context>
+    <name>AskPassphraseDialog</name>
+    <message>
+        <source>Passphrase Dialog</source>
+        <translation>Pasahitza dialogoa</translation>
+    </message>
+    <message>
+        <source>Enter passphrase</source>
+        <translation>Sartu pasahitza</translation>
+    </message>
+    <message>
+        <source>New passphrase</source>
+        <translation>Pasahitz berria</translation>
+    </message>
+    <message>
+        <source>Repeat new passphrase</source>
+        <translation>Errepikatu pasahitz berria</translation>
+    </message>
+    <message>
+        <source>Encrypt wallet</source>
+        <translation>Enkriptatu zorroa</translation>
+    </message>
+    <message>
+        <source>This operation needs your wallet passphrase to unlock the wallet.</source>
+        <translation>Eragiketa honek zorroaren pasahitza behar du zorroa desblokeatzeko.</translation>
+    </message>
+    <message>
+        <source>Unlock wallet</source>
+        <translation>Desblokeatu zorroa</translation>
+    </message>
+    <message>
+        <source>This operation needs your wallet passphrase to decrypt the wallet.</source>
+        <translation>Eragiketa honek zure zorroaren pasahitza behar du, zorroa desenkriptatzeko.</translation>
+    </message>
+    <message>
+        <source>Decrypt wallet</source>
+        <translation>Desenkriptatu zorroa</translation>
+    </message>
+    <message>
+        <source>Change passphrase</source>
+        <translation>Aldatu pasahitza</translation>
+    </message>
+    <message>
+        <source>Confirm wallet encryption</source>
+        <translation>Berretsi zorroaren enkriptazioa</translation>
+    </message>
+    <message>
+        <source>Warning: If you encrypt your wallet and lose your passphrase, you will &lt;b&gt;LOSE ALL OF YOUR BITCOINS&lt;/b&gt;!</source>
+        <translation>Abisua: Zuk enkriptatzen baduzu zure diruzorroa eta zure pasahitza galtzen baduzu, &lt;b&gt;BITCOIN GUZTIAK GALDUKO DITUZU&lt;/b&gt;!</translation>
+    </message>
+    <message>
+        <source>Are you sure you wish to encrypt your wallet?</source>
+        <translation>Seguru zaude nahi duzula zure diruzorroa enkriptatu?</translation>
+    </message>
+    <message>
+        <source>Wallet encrypted</source>
+        <translation>Zorroa enkriptatuta</translation>
+    </message>
+    <message>
+        <source>IMPORTANT: Any previous backups you have made of your wallet file should be replaced with the newly generated, encrypted wallet file. For security reasons, previous backups of the unencrypted wallet file will become useless as soon as you start using the new, encrypted wallet.</source>
+        <translation>GARRANTZITSUA: Aurreko seguritate-kopiak ordeztuko dire berriekin, enkriptatutak. Segurtasun arrazoigaitik, aurreko kopiak ezin dira erabili hasiko zarenean zure diruzorro enkriptatu berriarekin.</translation>
+    </message>
+    <message>
+        <source>Wallet encryption failed</source>
+        <translation>Zorroaren enkriptazioak huts egin du</translation>
+    </message>
+    <message>
+        <source>Wallet encryption failed due to an internal error. Your wallet was not encrypted.</source>
+        <translation>Zorroaren enkriptazioak huts egin du barne-errore baten ondorioz. Zure zorroa ez da enkriptatu.</translation>
+    </message>
+    <message>
+        <source>The supplied passphrases do not match.</source>
+        <translation>Eman dituzun pasahitzak ez datoz bat.</translation>
+    </message>
+    <message>
+        <source>Wallet unlock failed</source>
+        <translation>Zorroaren desblokeoak huts egin du</translation>
+    </message>
+    <message>
+        <source>The passphrase entered for the wallet decryption was incorrect.</source>
+        <translation>Zorroa desenkriptatzeko sartutako pasahitza okerra da.</translation>
+    </message>
+    <message>
+        <source>Wallet decryption failed</source>
+        <translation>Zorroaren desenkriptazioak huts egin du</translation>
+    </message>
+    </context>
+<context>
+    <name>BanTableModel</name>
+    </context>
+<context>
+    <name>BitcoinGUI</name>
+    <message>
+        <source>Synchronizing with network...</source>
+        <translation>Sarearekin sinkronizatzen...</translation>
+    </message>
+    <message>
+        <source>&amp;Overview</source>
+        <translation>&amp;Gainbegiratu</translation>
+    </message>
+    <message>
+        <source>Show general overview of wallet</source>
+        <translation>Ikusi zorroaren begirada orokorra</translation>
+    </message>
+    <message>
+        <source>&amp;Transactions</source>
+        <translation>&amp;Transakzioak</translation>
+    </message>
+    <message>
+        <source>Browse transaction history</source>
+        <translation>Ikusi transakzioen historia</translation>
+    </message>
+    <message>
+        <source>E&amp;xit</source>
+        <translation>Irten</translation>
+    </message>
+    <message>
+        <source>Quit application</source>
+        <translation>Irten aplikaziotik</translation>
+    </message>
+    <message>
+        <source>About &amp;Qt</source>
+        <translation>&amp;Qt-ari buruz</translation>
+    </message>
+    <message>
+        <source>Show information about Qt</source>
+        <translation>Erakutsi Bitcoin-i buruzko informazioa</translation>
+    </message>
+    <message>
+        <source>&amp;Options...</source>
+        <translation>&amp;Aukerak...</translation>
+    </message>
+    <message>
+        <source>&amp;Receiving addresses...</source>
+        <translation>Helbideak jasotzen</translation>
+    </message>
+    <message>
+        <source>Change the passphrase used for wallet encryption</source>
+        <translation>Aldatu zorroa enkriptatzeko erabilitako pasahitza</translation>
+    </message>
+    <message>
+        <source>&amp;File</source>
+        <translation>&amp;Artxiboa</translation>
+    </message>
+    <message>
+        <source>&amp;Settings</source>
+        <translation>&amp;Ezarpenak</translation>
+    </message>
+    <message>
+        <source>&amp;Help</source>
+        <translation>&amp;Laguntza</translation>
+    </message>
+    <message>
+        <source>Tabs toolbar</source>
+        <translation>Fitxen tresna-barra</translation>
+    </message>
+    <message>
+        <source>Up to date</source>
+        <translation>Egunean</translation>
+    </message>
+    <message>
+        <source>Catching up...</source>
+        <translation>Eguneratzen...</translation>
+    </message>
+    <message>
+        <source>Sent transaction</source>
+        <translation>Bidalitako transakzioa</translation>
+    </message>
+    <message>
+        <source>Incoming transaction</source>
+        <translation>Sarrerako transakzioa</translation>
+    </message>
+    <message>
+        <source>Wallet is &lt;b&gt;encrypted&lt;/b&gt; and currently &lt;b&gt;unlocked&lt;/b&gt;</source>
+        <translation>Zorroa &lt;b&gt;enkriptatuta&lt;/b&gt; eta &lt;b&gt;desblokeatuta&lt;/b&gt; dago une honetan</translation>
+    </message>
+    <message>
+        <source>Wallet is &lt;b&gt;encrypted&lt;/b&gt; and currently &lt;b&gt;locked&lt;/b&gt;</source>
+        <translation>Zorroa &lt;b&gt;enkriptatuta&lt;/b&gt; eta &lt;b&gt;blokeatuta&lt;/b&gt; dago une honetan</translation>
+    </message>
+    </context>
+<context>
+    <name>CoinControlDialog</name>
+    <message>
+        <source>Amount:</source>
+        <translation>Kopurua</translation>
+    </message>
+    <message>
+        <source>Amount</source>
+        <translation>Kopurua</translation>
+    </message>
+    <message>
+        <source>Date</source>
+        <translation>Data</translation>
+    </message>
+    <message>
+        <source>Copy address</source>
+        <translation>Kopiatu helbidea</translation>
+    </message>
+    <message>
+        <source>Copy label</source>
+        <translation>Kopiatu etiketa</translation>
+    </message>
+    <message>
+        <source>(no label)</source>
+        <translation>(etiketarik ez)</translation>
+    </message>
+    </context>
+<context>
+    <name>EditAddressDialog</name>
+    <message>
+        <source>Edit Address</source>
+        <translation>Editatu helbidea</translation>
+    </message>
+    <message>
+        <source>&amp;Label</source>
+        <translation>&amp;Etiketa</translation>
+    </message>
+    <message>
+        <source>&amp;Address</source>
+        <translation>&amp;Helbidea</translation>
+    </message>
+    <message>
+        <source>New receiving address</source>
+        <translation>Jasotzeko helbide berria</translation>
+    </message>
+    <message>
+        <source>New sending address</source>
+        <translation>Bidaltzeko helbide berria</translation>
+    </message>
+    <message>
+        <source>Edit receiving address</source>
+        <translation>Editatu jasotzeko helbidea</translation>
+    </message>
+    <message>
+        <source>Edit sending address</source>
+        <translation>Editatu bidaltzeko helbidea</translation>
+    </message>
+    <message>
+        <source>The entered address "%1" is already in the address book.</source>
+        <translation>Sartu berri den helbidea, "%1", helbide-liburuan dago jadanik.</translation>
+    </message>
+    <message>
+        <source>Could not unlock wallet.</source>
+        <translation>Ezin desblokeatu zorroa.</translation>
+    </message>
+    <message>
+        <source>New key generation failed.</source>
+        <translation>Gako berriaren sorrerak huts egin du.</translation>
+    </message>
+</context>
+<context>
+    <name>FreespaceChecker</name>
+    </context>
+<context>
+    <name>HelpMessageDialog</name>
+    </context>
+<context>
+    <name>Intro</name>
+    </context>
+<context>
+    <name>ModalOverlay</name>
+    <message>
+        <source>Form</source>
+        <translation>Inprimakia</translation>
+    </message>
+    </context>
+<context>
+    <name>OpenURIDialog</name>
+    </context>
+<context>
+    <name>OptionsDialog</name>
+    <message>
+        <source>Options</source>
+        <translation>Aukerak</translation>
+    </message>
+    </context>
+<context>
+    <name>OverviewPage</name>
+    <message>
+        <source>Form</source>
+        <translation>Inprimakia</translation>
+    </message>
+    </context>
+<context>
+    <name>PaymentServer</name>
+    </context>
+<context>
+    <name>PeerTableModel</name>
+    </context>
+<context>
+    <name>QObject</name>
+    <message>
+        <source>Amount</source>
+        <translation>Kopurua</translation>
+    </message>
+    </context>
+<context>
+    <name>QObject::QObject</name>
+    </context>
+<context>
+    <name>QRImageWidget</name>
+    </context>
+<context>
+    <name>RPCConsole</name>
+    </context>
+<context>
+    <name>ReceiveCoinsDialog</name>
+    <message>
+        <source>&amp;Amount:</source>
+        <translation>Kopurua</translation>
+    </message>
+    <message>
+        <source>&amp;Label:</source>
+        <translation>&amp;Etiketa:</translation>
+    </message>
+    <message>
+        <source>&amp;Message:</source>
+        <translation>Mezua</translation>
+    </message>
+    <message>
+        <source>Copy label</source>
+        <translation>Kopiatu etiketa</translation>
+    </message>
+    </context>
+<context>
+    <name>ReceiveRequestDialog</name>
+    <message>
+        <source>Copy &amp;Address</source>
+        <translation>&amp;Kopiatu helbidea</translation>
+    </message>
+    <message>
+        <source>Address</source>
+        <translation>Helbidea</translation>
+    </message>
+    <message>
+        <source>Amount</source>
+        <translation>Kopurua</translation>
+    </message>
+    <message>
+        <source>Label</source>
+        <translation>Etiketa</translation>
+    </message>
+    <message>
+        <source>Message</source>
+        <translation>Mezua</translation>
+    </message>
+    </context>
+<context>
+    <name>RecentRequestsTableModel</name>
+    <message>
+        <source>Date</source>
+        <translation>Data</translation>
+    </message>
+    <message>
+        <source>Label</source>
+        <translation>Etiketa</translation>
+    </message>
+    <message>
+        <source>Message</source>
+        <translation>Mezua</translation>
+    </message>
+    <message>
+        <source>(no label)</source>
+        <translation>(etiketarik ez)</translation>
+    </message>
+    </context>
+<context>
+    <name>SendCoinsDialog</name>
+    <message>
+        <source>Send Coins</source>
+        <translation>Bidali txanponak</translation>
+    </message>
+    <message>
+        <source>Amount:</source>
+        <translation>Kopurua</translation>
+    </message>
+    <message>
+        <source>Send to multiple recipients at once</source>
+        <translation>Bidali hainbat jasotzaileri batera</translation>
+    </message>
+    <message>
+        <source>Balance:</source>
+        <translation>Saldoa:</translation>
+    </message>
+    <message>
+        <source>Confirm the send action</source>
+        <translation>Berretsi bidaltzeko ekintza</translation>
+    </message>
+    <message>
+        <source>Confirm send coins</source>
+        <translation>Berretsi txanponak bidaltzea</translation>
+    </message>
+    <message>
+        <source>The amount to pay must be larger than 0.</source>
+        <translation>Ordaintzeko kopurua 0 baino handiagoa izan behar du.</translation>
+    </message>
+    <message>
+        <source>(no label)</source>
+        <translation>(etiketarik ez)</translation>
+    </message>
+</context>
+<context>
+    <name>SendCoinsEntry</name>
+    <message>
+        <source>A&amp;mount:</source>
+        <translation>K&amp;opurua:</translation>
+    </message>
+    <message>
+        <source>Pay &amp;To:</source>
+        <translation>Ordaindu &amp;honi:</translation>
+    </message>
+    <message>
+        <source>&amp;Label:</source>
+        <translation>&amp;Etiketa:</translation>
+    </message>
+    <message>
+        <source>Alt+A</source>
+        <translation>Alt+A</translation>
+    </message>
+    <message>
+        <source>Paste address from clipboard</source>
+        <translation>Itsatsi helbidea arbeletik</translation>
+    </message>
+    <message>
+        <source>Alt+P</source>
+        <translation>Alt+P</translation>
+    </message>
+    <message>
+        <source>Message:</source>
+        <translation>Mezua</translation>
+    </message>
+    <message>
+        <source>Pay To:</source>
+        <translation>Ordaindu honi:</translation>
+    </message>
+    <message>
+        <source>Enter a label for this address to add it to your address book</source>
+        <translation>Sartu etiketa bat helbide honetarako, eta gehitu zure helbide-liburuan</translation>
+    </message>
+</context>
+<context>
+    <name>SendConfirmationDialog</name>
+    </context>
+<context>
+    <name>ShutdownWindow</name>
+    </context>
+<context>
+    <name>SignVerifyMessageDialog</name>
+    <message>
+        <source>Alt+A</source>
+        <translation>Alt+A</translation>
+    </message>
+    <message>
+        <source>Paste address from clipboard</source>
+        <translation>Itsatsi helbidea arbeletik</translation>
+    </message>
+    <message>
+        <source>Alt+P</source>
+        <translation>Alt+P</translation>
+    </message>
+    </context>
+<context>
+    <name>SplashScreen</name>
+    <message>
+        <source>[testnet]</source>
+        <translation>[testnet]</translation>
+    </message>
+</context>
+<context>
+    <name>TrafficGraphWidget</name>
+    </context>
+<context>
+    <name>TransactionDesc</name>
+    <message>
+        <source>Open until %1</source>
+        <translation>Zabalik %1 arte</translation>
+    </message>
+    <message>
+        <source>%1/unconfirmed</source>
+        <translation>%1/konfirmatu gabe</translation>
+    </message>
+    <message>
+        <source>%1 confirmations</source>
+        <translation>%1 konfirmazioak</translation>
+    </message>
+    <message>
+        <source>, has not been successfully broadcast yet</source>
+        <translation>, ez da arrakastaz emititu oraindik</translation>
+    </message>
+    <message>
+        <source>Date</source>
+        <translation>Data</translation>
+    </message>
+    <message>
+        <source>unknown</source>
+        <translation>ezezaguna</translation>
+    </message>
+    <message>
+        <source>Message</source>
+        <translation>Mezua</translation>
+    </message>
+    <message>
+        <source>Transaction</source>
+        <translation>Transakzioaren</translation>
+    </message>
+    <message>
+        <source>Amount</source>
+        <translation>Kopurua</translation>
+    </message>
+    </context>
+<context>
+    <name>TransactionDescDialog</name>
+    <message>
+        <source>This pane shows a detailed description of the transaction</source>
+        <translation>Panel honek transakzioaren deskribapen xehea erakusten du</translation>
+    </message>
+    </context>
+<context>
+    <name>TransactionTableModel</name>
+    <message>
+        <source>Date</source>
+        <translation>Data</translation>
+    </message>
+    <message>
+        <source>Type</source>
+        <translation>Mota</translation>
+    </message>
+    <message>
+        <source>Label</source>
+        <translation>Etiketa</translation>
+    </message>
+    <message>
+        <source>Open until %1</source>
+        <translation>Zabalik %1 arte</translation>
+    </message>
+    <message>
+        <source>Confirmed (%1 confirmations)</source>
+        <translation>Konfirmatuta (%1 konfirmazio)</translation>
+    </message>
+    <message>
+        <source>This block was not received by any other nodes and will probably not be accepted!</source>
+        <translation>Bloke hau ez du beste inongo nodorik jaso, eta seguruenik ez da onartuko!</translation>
+    </message>
+    <message>
+        <source>Generated but not accepted</source>
+        <translation>Sortua, baina ez onartua</translation>
+    </message>
+    <message>
+        <source>Received with</source>
+        <translation>Jasota honekin: </translation>
+    </message>
+    <message>
+        <source>Sent to</source>
+        <translation>Hona bidalia: </translation>
+    </message>
+    <message>
+        <source>Payment to yourself</source>
+        <translation>Ordainketa zeure buruari</translation>
+    </message>
+    <message>
+        <source>Mined</source>
+        <translation>Bildua</translation>
+    </message>
+    <message>
+        <source>(n/a)</source>
+        <translation>(n/a)</translation>
+    </message>
+    <message>
+        <source>(no label)</source>
+        <translation>(etiketarik ez)</translation>
+    </message>
+    <message>
+        <source>Transaction status. Hover over this field to show number of confirmations.</source>
+        <translation>Transakzioaren egoera. Pasatu sagua gainetik konfirmazio kopurua ikusteko.</translation>
+    </message>
+    <message>
+        <source>Date and time that the transaction was received.</source>
+        <translation>Transakzioa jasotako data eta ordua.</translation>
+    </message>
+    <message>
+        <source>Type of transaction.</source>
+        <translation>Transakzio mota.</translation>
+    </message>
+    <message>
+        <source>Amount removed from or added to balance.</source>
+        <translation>Saldoan kendu edo gehitutako kopurua.</translation>
+    </message>
+</context>
+<context>
+    <name>TransactionView</name>
+    <message>
+        <source>All</source>
+        <translation>Denak</translation>
+    </message>
+    <message>
+        <source>Today</source>
+        <translation>Gaur</translation>
+    </message>
+    <message>
+        <source>This week</source>
+        <translation>Aste honetan</translation>
+    </message>
+    <message>
+        <source>This month</source>
+        <translation>Hil honetan</translation>
+    </message>
+    <message>
+        <source>Last month</source>
+        <translation>Azken hilean</translation>
+    </message>
+    <message>
+        <source>This year</source>
+        <translation>Aurten</translation>
+    </message>
+    <message>
+        <source>Range...</source>
+        <translation>Muga...</translation>
+    </message>
+    <message>
+        <source>Received with</source>
+        <translation>Jasota honekin: </translation>
+    </message>
+    <message>
+        <source>Sent to</source>
+        <translation>Hona bidalia: </translation>
+    </message>
+    <message>
+        <source>To yourself</source>
+        <translation>Zeure buruari</translation>
+    </message>
+    <message>
+        <source>Mined</source>
+        <translation>Bildua</translation>
+    </message>
+    <message>
+        <source>Other</source>
+        <translation>Beste</translation>
+    </message>
+    <message>
+        <source>Enter address or label to search</source>
+        <translation>Sartu bilatzeko helbide edo etiketa</translation>
+    </message>
+    <message>
+        <source>Min amount</source>
+        <translation>Kopuru minimoa</translation>
+    </message>
+    <message>
+        <source>Copy address</source>
+        <translation>Kopiatu helbidea</translation>
+    </message>
+    <message>
+        <source>Copy label</source>
+        <translation>Kopiatu etiketa</translation>
+    </message>
+    <message>
+        <source>Comma separated file (*.csv)</source>
+        <translation>Komaz bereizitako artxiboa (*.csv)</translation>
+    </message>
+    <message>
+        <source>Date</source>
+        <translation>Data</translation>
+    </message>
+    <message>
+        <source>Type</source>
+        <translation>Mota</translation>
+    </message>
+    <message>
+        <source>Label</source>
+        <translation>Etiketa</translation>
+    </message>
+    <message>
+        <source>Address</source>
+        <translation>Helbidea</translation>
+    </message>
+    <message>
+        <source>Exporting Failed</source>
+        <translation>Esportatua okerra</translation>
+    </message>
+    </context>
+<context>
+    <name>UnitDisplayStatusBarControl</name>
+    </context>
+<context>
+    <name>WalletFrame</name>
+    </context>
+<context>
+    <name>WalletModel</name>
+    <message>
+        <source>Send Coins</source>
+        <translation>Bidali txanponak</translation>
+    </message>
+</context>
+<context>
+    <name>WalletView</name>
+    <message>
+        <source>&amp;Export</source>
+        <translation>&amp;Esportatu</translation>
     </message>
     <message>
         <source>Export the data in the current tab to a file</source>
         <translation>Esportatu datuak uneko fitxategian</translation>
     </message>
-    <message>
-        <source>&amp;Export</source>
-        <translation>&amp;Esportatu</translation>
-    </message>
-    <message>
-        <source>&amp;Delete</source>
-        <translation>&amp;Ezabatu</translation>
-    </message>
-    <message>
-        <source>Choose the address to send coins to</source>
-        <translation>Aukeratu helbidea txanponak bidaltzeko</translation>
-    </message>
-    <message>
-        <source>Choose the address to receive coins with</source>
-        <translation>Aukeratu helbidea txanponak jasotzeko</translation>
-    </message>
-    <message>
-        <source>C&amp;hoose</source>
-        <translation>&amp;Aukeratu</translation>
-    </message>
-    <message>
-        <source>Sending addresses</source>
-        <translation>Helbideak bidaltzen</translation>
-    </message>
-    <message>
-        <source>Receiving addresses</source>
-        <translation>Helbideak jasotzen</translation>
-    </message>
-    <message>
-        <source>These are your Myriadcoin addresses for sending payments. Always check the amount and the receiving address before sending coins.</source>
-        <translation>Hauek dira zure Myriadcoin helbideak dirua bidaltzeko. Beti egiaztatu diru-kantitatea eta jasotzeko helbidea bidali baino lehen.</translation>
-    </message>
-    <message>
-        <source>These are your Myriadcoin addresses for receiving payments. It is recommended to use a new receiving address for each transaction.</source>
-        <translation>Hauek dira zure Myriadcoin helbideak dirua jasotzeko. Gomendagarria da erabiltzea jasotzeko helbide berri bat operazio bakoitzeko.</translation>
-    </message>
-    <message>
-        <source>&amp;Copy Address</source>
-        <translation>&amp;Kopiatu helbidea</translation>
-    </message>
-    <message>
-        <source>Copy &amp;Label</source>
-        <translation>Kopiatu &amp;Etiketa</translation>
-    </message>
-    <message>
-        <source>&amp;Edit</source>
-        <translation>&amp;Editatu</translation>
-    </message>
-    <message>
-        <source>Export Address List</source>
-        <translation>Esportatu helbide lista</translation>
-    </message>
-    <message>
-        <source>Comma separated file (*.csv)</source>
-        <translation>Komaz bereizitako artxiboa (*.csv)</translation>
-    </message>
-    <message>
-        <source>Exporting Failed</source>
-        <translation>Esportatua okerra</translation>
-    </message>
-    <message>
-        <source>There was an error trying to save the address list to %1. Please try again.</source>
-        <translation>Errakuntza bat egon da gordetzen %1 helbide listan. Mesedez, saiatu berriro.</translation>
-    </message>
-</context>
->>>>>>> fc073561
-<context>
-    <name>AddressTableModel</name>
-    <message>
-        <source>Label</source>
-        <translation>Etiketa</translation>
-    </message>
-    <message>
-        <source>Address</source>
-        <translation>Helbidea</translation>
-    </message>
-    <message>
-        <source>(no label)</source>
-        <translation>(etiketarik ez)</translation>
-    </message>
-</context>
-<context>
-    <name>AskPassphraseDialog</name>
-    <message>
-<<<<<<< HEAD
-=======
-        <source>Passphrase Dialog</source>
-        <translation>Pasahitza dialogoa</translation>
-    </message>
-    <message>
->>>>>>> fc073561
-        <source>Enter passphrase</source>
-        <translation>Sartu pasahitza</translation>
-    </message>
-    <message>
-        <source>New passphrase</source>
-        <translation>Pasahitz berria</translation>
-    </message>
-    <message>
-        <source>Repeat new passphrase</source>
-        <translation>Errepikatu pasahitz berria</translation>
-    </message>
-    <message>
-        <source>Encrypt wallet</source>
-        <translation>Enkriptatu zorroa</translation>
-    </message>
-    <message>
-        <source>This operation needs your wallet passphrase to unlock the wallet.</source>
-        <translation>Eragiketa honek zorroaren pasahitza behar du zorroa desblokeatzeko.</translation>
-    </message>
-    <message>
-        <source>Unlock wallet</source>
-        <translation>Desblokeatu zorroa</translation>
-    </message>
-    <message>
-        <source>This operation needs your wallet passphrase to decrypt the wallet.</source>
-        <translation>Eragiketa honek zure zorroaren pasahitza behar du, zorroa desenkriptatzeko.</translation>
-    </message>
-    <message>
-        <source>Decrypt wallet</source>
-        <translation>Desenkriptatu zorroa</translation>
-    </message>
-    <message>
-        <source>Change passphrase</source>
-        <translation>Aldatu pasahitza</translation>
-    </message>
-    <message>
-        <source>Confirm wallet encryption</source>
-        <translation>Berretsi zorroaren enkriptazioa</translation>
-    </message>
-    <message>
-<<<<<<< HEAD
-=======
-        <source>Warning: If you encrypt your wallet and lose your passphrase, you will &lt;b&gt;LOSE ALL OF YOUR BITCOINS&lt;/b&gt;!</source>
-        <translation>Abisua: Zuk enkriptatzen baduzu zure diruzorroa eta zure pasahitza galtzen baduzu, &lt;b&gt;BITCOIN GUZTIAK GALDUKO DITUZU&lt;/b&gt;!</translation>
-    </message>
-    <message>
-        <source>Are you sure you wish to encrypt your wallet?</source>
-        <translation>Seguru zaude nahi duzula zure diruzorroa enkriptatu?</translation>
-    </message>
-    <message>
->>>>>>> fc073561
-        <source>Wallet encrypted</source>
-        <translation>Zorroa enkriptatuta</translation>
-    </message>
-    <message>
-<<<<<<< HEAD
-=======
-        <source>IMPORTANT: Any previous backups you have made of your wallet file should be replaced with the newly generated, encrypted wallet file. For security reasons, previous backups of the unencrypted wallet file will become useless as soon as you start using the new, encrypted wallet.</source>
-        <translation>GARRANTZITSUA: Aurreko seguritate-kopiak ordeztuko dire berriekin, enkriptatutak. Segurtasun arrazoigaitik, aurreko kopiak ezin dira erabili hasiko zarenean zure diruzorro enkriptatu berriarekin.</translation>
-    </message>
-    <message>
->>>>>>> fc073561
-        <source>Wallet encryption failed</source>
-        <translation>Zorroaren enkriptazioak huts egin du</translation>
-    </message>
-    <message>
-        <source>Wallet encryption failed due to an internal error. Your wallet was not encrypted.</source>
-        <translation>Zorroaren enkriptazioak huts egin du barne-errore baten ondorioz. Zure zorroa ez da enkriptatu.</translation>
-    </message>
-    <message>
-        <source>The supplied passphrases do not match.</source>
-        <translation>Eman dituzun pasahitzak ez datoz bat.</translation>
-    </message>
-    <message>
-        <source>Wallet unlock failed</source>
-        <translation>Zorroaren desblokeoak huts egin du</translation>
-    </message>
-    <message>
-        <source>The passphrase entered for the wallet decryption was incorrect.</source>
-        <translation>Zorroa desenkriptatzeko sartutako pasahitza okerra da.</translation>
-    </message>
-    <message>
-        <source>Wallet decryption failed</source>
-        <translation>Zorroaren desenkriptazioak huts egin du</translation>
-    </message>
-    </context>
-<<<<<<< HEAD
-=======
-<context>
-    <name>BanTableModel</name>
-    </context>
->>>>>>> fc073561
-<context>
-    <name>BitcoinGUI</name>
-    <message>
-        <source>Synchronizing with network...</source>
-        <translation>Sarearekin sinkronizatzen...</translation>
-    </message>
-    <message>
-        <source>&amp;Overview</source>
-        <translation>&amp;Gainbegiratu</translation>
-    </message>
-    <message>
-        <source>Show general overview of wallet</source>
-        <translation>Ikusi zorroaren begirada orokorra</translation>
-    </message>
-    <message>
-        <source>&amp;Transactions</source>
-        <translation>&amp;Transakzioak</translation>
-    </message>
-    <message>
-        <source>Browse transaction history</source>
-        <translation>Ikusi transakzioen historia</translation>
-    </message>
-    <message>
-        <source>E&amp;xit</source>
-        <translation>Irten</translation>
-    </message>
-    <message>
-        <source>Quit application</source>
-        <translation>Irten aplikaziotik</translation>
-    </message>
-    <message>
-        <source>About &amp;Qt</source>
-        <translation>&amp;Qt-ari buruz</translation>
-    </message>
-    <message>
-        <source>Show information about Qt</source>
-        <translation>Erakutsi Myriad-i buruzko informazioa</translation>
-    </message>
-    <message>
-        <source>&amp;Options...</source>
-        <translation>&amp;Aukerak...</translation>
-    </message>
-    <message>
-<<<<<<< HEAD
-=======
-        <source>&amp;Receiving addresses...</source>
-        <translation>Helbideak jasotzen</translation>
-    </message>
-    <message>
->>>>>>> fc073561
-        <source>Change the passphrase used for wallet encryption</source>
-        <translation>Aldatu zorroa enkriptatzeko erabilitako pasahitza</translation>
-    </message>
-    <message>
-        <source>&amp;File</source>
-        <translation>&amp;Artxiboa</translation>
-    </message>
-    <message>
-        <source>&amp;Settings</source>
-        <translation>&amp;Ezarpenak</translation>
-    </message>
-    <message>
-        <source>&amp;Help</source>
-        <translation>&amp;Laguntza</translation>
-    </message>
-    <message>
-        <source>Tabs toolbar</source>
-        <translation>Fitxen tresna-barra</translation>
-    </message>
-    <message>
-        <source>Up to date</source>
-        <translation>Egunean</translation>
-    </message>
-    <message>
-        <source>Catching up...</source>
-        <translation>Eguneratzen...</translation>
-    </message>
-    <message>
-        <source>Sent transaction</source>
-        <translation>Bidalitako transakzioa</translation>
-    </message>
-    <message>
-        <source>Incoming transaction</source>
-        <translation>Sarrerako transakzioa</translation>
-    </message>
-    <message>
-        <source>Wallet is &lt;b&gt;encrypted&lt;/b&gt; and currently &lt;b&gt;unlocked&lt;/b&gt;</source>
-        <translation>Zorroa &lt;b&gt;enkriptatuta&lt;/b&gt; eta &lt;b&gt;desblokeatuta&lt;/b&gt; dago une honetan</translation>
-<<<<<<< HEAD
-    </message>
-    <message>
-        <source>Wallet is &lt;b&gt;encrypted&lt;/b&gt; and currently &lt;b&gt;locked&lt;/b&gt;</source>
-        <translation>Zorroa &lt;b&gt;enkriptatuta&lt;/b&gt; eta &lt;b&gt;blokeatuta&lt;/b&gt; dago une honetan</translation>
-=======
->>>>>>> fc073561
-    </message>
-</context>
-<context>
-    <name>ClientModel</name>
-    </context>
-<context>
-    <name>CoinControlDialog</name>
-    <message>
-<<<<<<< HEAD
-        <source>Amount:</source>
-        <translation>Kopurua</translation>
-=======
-        <source>Wallet is &lt;b&gt;encrypted&lt;/b&gt; and currently &lt;b&gt;locked&lt;/b&gt;</source>
-        <translation>Zorroa &lt;b&gt;enkriptatuta&lt;/b&gt; eta &lt;b&gt;blokeatuta&lt;/b&gt; dago une honetan</translation>
->>>>>>> fc073561
-    </message>
-    </context>
-<context>
-    <name>CoinControlDialog</name>
-    <message>
-<<<<<<< HEAD
-        <source>Amount</source>
-        <translation>Kopurua</translation>
-    </message>
-    <message>
-        <source>Date</source>
-        <translation>Data</translation>
-    </message>
-    <message>
-        <source>Copy address</source>
-        <translation>Kopiatu helbidea</translation>
-    </message>
-    <message>
-        <source>Copy label</source>
-        <translation>Kopiatu etiketa</translation>
-    </message>
-    <message>
-        <source>(no label)</source>
-        <translation>(etiketarik ez)</translation>
-    </message>
-=======
-        <source>Amount:</source>
-        <translation>Kopurua</translation>
-    </message>
-    <message>
-        <source>Amount</source>
-        <translation>Kopurua</translation>
-    </message>
-    <message>
-        <source>Date</source>
-        <translation>Data</translation>
-    </message>
-    <message>
-        <source>Copy address</source>
-        <translation>Kopiatu helbidea</translation>
-    </message>
-    <message>
-        <source>Copy label</source>
-        <translation>Kopiatu etiketa</translation>
-    </message>
-    <message>
-        <source>(no label)</source>
-        <translation>(etiketarik ez)</translation>
-    </message>
->>>>>>> fc073561
-    </context>
-<context>
-    <name>EditAddressDialog</name>
-    <message>
-        <source>Edit Address</source>
-        <translation>Editatu helbidea</translation>
-    </message>
-    <message>
-        <source>&amp;Label</source>
-        <translation>&amp;Etiketa</translation>
-    </message>
-    <message>
-        <source>&amp;Address</source>
-        <translation>&amp;Helbidea</translation>
-    </message>
-    <message>
-        <source>New receiving address</source>
-        <translation>Jasotzeko helbide berria</translation>
-    </message>
-    <message>
-        <source>New sending address</source>
-        <translation>Bidaltzeko helbide berria</translation>
-    </message>
-    <message>
-        <source>Edit receiving address</source>
-        <translation>Editatu jasotzeko helbidea</translation>
-    </message>
-    <message>
-        <source>Edit sending address</source>
-        <translation>Editatu bidaltzeko helbidea</translation>
-    </message>
-    <message>
-        <source>The entered address "%1" is already in the address book.</source>
-        <translation>Sartu berri den helbidea, "%1", helbide-liburuan dago jadanik.</translation>
-    </message>
-    <message>
-        <source>Could not unlock wallet.</source>
-        <translation>Ezin desblokeatu zorroa.</translation>
-    </message>
-    <message>
-        <source>New key generation failed.</source>
-        <translation>Gako berriaren sorrerak huts egin du.</translation>
-    </message>
-</context>
-<context>
-    <name>FreespaceChecker</name>
-    </context>
-<context>
-    <name>HelpMessageDialog</name>
-    </context>
-<context>
-    <name>Intro</name>
-    </context>
-<context>
-<<<<<<< HEAD
-    <name>OpenURIDialog</name>
-    </context>
-<context>
-    <name>OptionsDialog</name>
-    <message>
-        <source>Options</source>
-        <translation>Aukerak</translation>
-    </message>
-    </context>
-<context>
-    <name>OverviewPage</name>
-    <message>
-        <source>Form</source>
-        <translation>Inprimakia</translation>
-    </message>
-    </context>
-<context>
-    <name>PaymentServer</name>
-    </context>
-<context>
-    <name>PeerTableModel</name>
-    </context>
-<context>
-    <name>QObject</name>
-    <message>
-        <source>Amount</source>
-        <translation>Kopurua</translation>
-    </message>
-    </context>
-<context>
-    <name>QRImageWidget</name>
-    </context>
-<context>
-    <name>RPCConsole</name>
-    </context>
-<context>
-    <name>ReceiveCoinsDialog</name>
-    <message>
-        <source>&amp;Label:</source>
-        <translation>&amp;Etiketa:</translation>
-    </message>
-    <message>
-        <source>Copy label</source>
-        <translation>Kopiatu etiketa</translation>
-    </message>
-    </context>
-<context>
-    <name>ReceiveRequestDialog</name>
-    <message>
-        <source>Address</source>
-        <translation>Helbidea</translation>
-    </message>
-    <message>
-        <source>Amount</source>
-        <translation>Kopurua</translation>
-    </message>
-    <message>
-        <source>Label</source>
-        <translation>Etiketa</translation>
-    </message>
-    </context>
-=======
-    <name>ModalOverlay</name>
-    <message>
-        <source>Form</source>
-        <translation>Inprimakia</translation>
-    </message>
-    </context>
-<context>
-    <name>OpenURIDialog</name>
-    </context>
->>>>>>> fc073561
-<context>
-    <name>RecentRequestsTableModel</name>
-    <message>
-<<<<<<< HEAD
-        <source>Date</source>
-        <translation>Data</translation>
-=======
-        <source>Options</source>
-        <translation>Aukerak</translation>
->>>>>>> fc073561
-    </message>
-    </context>
-<context>
-    <name>OverviewPage</name>
-    <message>
-<<<<<<< HEAD
-        <source>Label</source>
-        <translation>Etiketa</translation>
-=======
-        <source>Form</source>
-        <translation>Inprimakia</translation>
->>>>>>> fc073561
-    </message>
-    </context>
-<context>
-    <name>PaymentServer</name>
-    </context>
-<context>
-    <name>PeerTableModel</name>
-    </context>
-<context>
-    <name>QObject</name>
-    <message>
-        <source>Amount</source>
-        <translation>Kopurua</translation>
-    </message>
-    </context>
-<context>
-    <name>QObject::QObject</name>
-    </context>
-<context>
-    <name>QRImageWidget</name>
-    </context>
-<context>
-    <name>RPCConsole</name>
-    </context>
-<context>
-    <name>ReceiveCoinsDialog</name>
-    <message>
-<<<<<<< HEAD
-        <source>(no label)</source>
-        <translation>(etiketarik ez)</translation>
-=======
-        <source>&amp;Amount:</source>
-        <translation>Kopurua</translation>
->>>>>>> fc073561
-    </message>
-    </context>
-<context>
-    <name>SendCoinsDialog</name>
-    <message>
-<<<<<<< HEAD
-        <source>Send Coins</source>
-        <translation>Bidali txanponak</translation>
-    </message>
-    <message>
-        <source>Amount:</source>
-        <translation>Kopurua</translation>
-    </message>
-    <message>
-        <source>Send to multiple recipients at once</source>
-        <translation>Bidali hainbat jasotzaileri batera</translation>
-=======
-        <source>&amp;Label:</source>
-        <translation>&amp;Etiketa:</translation>
-    </message>
-    <message>
-        <source>&amp;Message:</source>
-        <translation>Mezua</translation>
-    </message>
-    <message>
-        <source>Copy label</source>
-        <translation>Kopiatu etiketa</translation>
->>>>>>> fc073561
-    </message>
-    </context>
-<context>
-    <name>ReceiveRequestDialog</name>
-    <message>
-<<<<<<< HEAD
-        <source>Balance:</source>
-        <translation>Saldoa:</translation>
-    </message>
-    <message>
-        <source>Confirm the send action</source>
-        <translation>Berretsi bidaltzeko ekintza</translation>
-    </message>
-    <message>
-        <source>Confirm send coins</source>
-        <translation>Berretsi txanponak bidaltzea</translation>
-    </message>
-    <message>
-        <source>The amount to pay must be larger than 0.</source>
-        <translation>Ordaintzeko kopurua 0 baino handiagoa izan behar du.</translation>
-    </message>
-    <message>
-        <source>(no label)</source>
-        <translation>(etiketarik ez)</translation>
-    </message>
-    </context>
-<context>
-    <name>SendCoinsEntry</name>
-    <message>
-        <source>A&amp;mount:</source>
-        <translation>K&amp;opurua:</translation>
-    </message>
-    <message>
-        <source>Pay &amp;To:</source>
-        <translation>Ordaindu &amp;honi:</translation>
-    </message>
-    <message>
-        <source>Enter a label for this address to add it to your address book</source>
-        <translation>Sartu etiketa bat helbide honetarako, eta gehitu zure helbide-liburuan</translation>
-    </message>
-    <message>
-        <source>&amp;Label:</source>
-        <translation>&amp;Etiketa:</translation>
-    </message>
-    <message>
-        <source>Alt+A</source>
-        <translation>Alt+A</translation>
-    </message>
-    <message>
-        <source>Paste address from clipboard</source>
-        <translation>Itsatsi helbidea arbeletik</translation>
-    </message>
-    <message>
-        <source>Alt+P</source>
-        <translation>Alt+P</translation>
-    </message>
-    <message>
-        <source>Message:</source>
-        <translation>Mezua</translation>
-    </message>
-    </context>
-<context>
-    <name>ShutdownWindow</name>
-    </context>
-<context>
-    <name>SignVerifyMessageDialog</name>
-    <message>
-        <source>Alt+A</source>
-        <translation>Alt+A</translation>
-    </message>
-    <message>
-        <source>Paste address from clipboard</source>
-        <translation>Itsatsi helbidea arbeletik</translation>
-    </message>
-    <message>
-        <source>Alt+P</source>
-        <translation>Alt+P</translation>
-    </message>
-    </context>
-<context>
-    <name>SplashScreen</name>
-    <message>
-        <source>[testnet]</source>
-        <translation>[testnet]</translation>
-    </message>
-</context>
-<context>
-    <name>TrafficGraphWidget</name>
-    </context>
-<context>
-    <name>TransactionDesc</name>
-    <message>
-        <source>Open until %1</source>
-        <translation>Zabalik %1 arte</translation>
-    </message>
-    <message>
-        <source>%1/unconfirmed</source>
-        <translation>%1/konfirmatu gabe</translation>
-    </message>
-    <message>
-        <source>%1 confirmations</source>
-        <translation>%1 konfirmazioak</translation>
-    </message>
-    <message>
-        <source>Date</source>
-        <translation>Data</translation>
-    </message>
-    <message>
-        <source>Amount</source>
-        <translation>Kopurua</translation>
-    </message>
-    <message>
-        <source>, has not been successfully broadcast yet</source>
-        <translation>, ez da arrakastaz emititu oraindik</translation>
-    </message>
-    <message>
-        <source>unknown</source>
-        <translation>ezezaguna</translation>
-    </message>
-</context>
-<context>
-    <name>TransactionDescDialog</name>
-    <message>
-        <source>Transaction details</source>
-        <translation>Transakzioaren xehetasunak</translation>
-    </message>
-    <message>
-        <source>This pane shows a detailed description of the transaction</source>
-        <translation>Panel honek transakzioaren deskribapen xehea erakusten du</translation>
-    </message>
-</context>
-<context>
-    <name>TransactionTableModel</name>
-    <message>
-        <source>Date</source>
-        <translation>Data</translation>
-    </message>
-    <message>
-        <source>Type</source>
-        <translation>Mota</translation>
-    </message>
-    <message>
-        <source>Open until %1</source>
-        <translation>Zabalik %1 arte</translation>
-    </message>
-    <message>
-        <source>Confirmed (%1 confirmations)</source>
-        <translation>Konfirmatuta (%1 konfirmazio)</translation>
-    </message>
-    <message>
-        <source>This block was not received by any other nodes and will probably not be accepted!</source>
-        <translation>Bloke hau ez du beste inongo nodorik jaso, eta seguruenik ez da onartuko!</translation>
-    </message>
-    <message>
-        <source>Generated but not accepted</source>
-        <translation>Sortua, baina ez onartua</translation>
-    </message>
-    <message>
-        <source>Label</source>
-        <translation>Etiketa</translation>
-    </message>
-    <message>
-        <source>Received with</source>
-        <translation>Jasota honekin: </translation>
-    </message>
-    <message>
-        <source>Sent to</source>
-        <translation>Hona bidalia: </translation>
-=======
-        <source>Copy &amp;Address</source>
-        <translation>&amp;Kopiatu helbidea</translation>
-    </message>
-    <message>
-        <source>Address</source>
-        <translation>Helbidea</translation>
-    </message>
-    <message>
-        <source>Amount</source>
-        <translation>Kopurua</translation>
-    </message>
-    <message>
-        <source>Label</source>
-        <translation>Etiketa</translation>
-    </message>
-    <message>
-        <source>Message</source>
-        <translation>Mezua</translation>
-    </message>
-    </context>
-<context>
-    <name>RecentRequestsTableModel</name>
-    <message>
-        <source>Date</source>
-        <translation>Data</translation>
-    </message>
-    <message>
-        <source>Label</source>
-        <translation>Etiketa</translation>
-    </message>
-    <message>
-        <source>Message</source>
-        <translation>Mezua</translation>
-    </message>
-    <message>
-        <source>(no label)</source>
-        <translation>(etiketarik ez)</translation>
-    </message>
-    </context>
-<context>
-    <name>SendCoinsDialog</name>
-    <message>
-        <source>Send Coins</source>
-        <translation>Bidali txanponak</translation>
-    </message>
-    <message>
-        <source>Amount:</source>
-        <translation>Kopurua</translation>
-    </message>
-    <message>
-        <source>Send to multiple recipients at once</source>
-        <translation>Bidali hainbat jasotzaileri batera</translation>
-    </message>
-    <message>
-        <source>Balance:</source>
-        <translation>Saldoa:</translation>
-    </message>
-    <message>
-        <source>Confirm the send action</source>
-        <translation>Berretsi bidaltzeko ekintza</translation>
-    </message>
-    <message>
-        <source>Confirm send coins</source>
-        <translation>Berretsi txanponak bidaltzea</translation>
-    </message>
-    <message>
-        <source>The amount to pay must be larger than 0.</source>
-        <translation>Ordaintzeko kopurua 0 baino handiagoa izan behar du.</translation>
-    </message>
-    <message>
-        <source>(no label)</source>
-        <translation>(etiketarik ez)</translation>
-    </message>
-</context>
-<context>
-    <name>SendCoinsEntry</name>
-    <message>
-        <source>A&amp;mount:</source>
-        <translation>K&amp;opurua:</translation>
-    </message>
-    <message>
-        <source>Pay &amp;To:</source>
-        <translation>Ordaindu &amp;honi:</translation>
-    </message>
-    <message>
-        <source>&amp;Label:</source>
-        <translation>&amp;Etiketa:</translation>
-    </message>
-    <message>
-        <source>Alt+A</source>
-        <translation>Alt+A</translation>
-    </message>
-    <message>
-        <source>Paste address from clipboard</source>
-        <translation>Itsatsi helbidea arbeletik</translation>
-    </message>
-    <message>
-        <source>Alt+P</source>
-        <translation>Alt+P</translation>
-    </message>
-    <message>
-        <source>Message:</source>
-        <translation>Mezua</translation>
-    </message>
-    <message>
-        <source>Pay To:</source>
-        <translation>Ordaindu honi:</translation>
-    </message>
-    <message>
-        <source>Enter a label for this address to add it to your address book</source>
-        <translation>Sartu etiketa bat helbide honetarako, eta gehitu zure helbide-liburuan</translation>
-    </message>
-</context>
-<context>
-    <name>SendConfirmationDialog</name>
-    </context>
-<context>
-    <name>ShutdownWindow</name>
-    </context>
-<context>
-    <name>SignVerifyMessageDialog</name>
-    <message>
-        <source>Alt+A</source>
-        <translation>Alt+A</translation>
-    </message>
-    <message>
-        <source>Paste address from clipboard</source>
-        <translation>Itsatsi helbidea arbeletik</translation>
-    </message>
-    <message>
-        <source>Alt+P</source>
-        <translation>Alt+P</translation>
->>>>>>> fc073561
-    </message>
-    </context>
-<context>
-    <name>SplashScreen</name>
-    <message>
-<<<<<<< HEAD
-        <source>Payment to yourself</source>
-        <translation>Ordainketa zeure buruari</translation>
-    </message>
-    <message>
-        <source>Mined</source>
-        <translation>Bildua</translation>
-    </message>
-    <message>
-        <source>(n/a)</source>
-        <translation>(n/a)</translation>
-    </message>
-    <message>
-        <source>Transaction status. Hover over this field to show number of confirmations.</source>
-        <translation>Transakzioaren egoera. Pasatu sagua gainetik konfirmazio kopurua ikusteko.</translation>
-    </message>
-    <message>
-        <source>Date and time that the transaction was received.</source>
-        <translation>Transakzioa jasotako data eta ordua.</translation>
-    </message>
-    <message>
-        <source>Type of transaction.</source>
-        <translation>Transakzio mota.</translation>
-    </message>
-    <message>
-        <source>Amount removed from or added to balance.</source>
-        <translation>Saldoan kendu edo gehitutako kopurua.</translation>
-=======
-        <source>[testnet]</source>
-        <translation>[testnet]</translation>
-    </message>
-</context>
-<context>
-    <name>TrafficGraphWidget</name>
-    </context>
-<context>
-    <name>TransactionDesc</name>
-    <message>
-        <source>Open until %1</source>
-        <translation>Zabalik %1 arte</translation>
-    </message>
-    <message>
-        <source>%1/unconfirmed</source>
-        <translation>%1/konfirmatu gabe</translation>
-    </message>
-    <message>
-        <source>%1 confirmations</source>
-        <translation>%1 konfirmazioak</translation>
-    </message>
-    <message>
-        <source>, has not been successfully broadcast yet</source>
-        <translation>, ez da arrakastaz emititu oraindik</translation>
-    </message>
-    <message>
-        <source>Date</source>
-        <translation>Data</translation>
-    </message>
-    <message>
-        <source>unknown</source>
-        <translation>ezezaguna</translation>
->>>>>>> fc073561
-    </message>
-</context>
-<context>
-    <name>TransactionView</name>
-    <message>
-<<<<<<< HEAD
-        <source>All</source>
-        <translation>Denak</translation>
-    </message>
-    <message>
-        <source>Today</source>
-        <translation>Gaur</translation>
-    </message>
-    <message>
-        <source>This week</source>
-        <translation>Aste honetan</translation>
-=======
-        <source>Message</source>
-        <translation>Mezua</translation>
-    </message>
-    <message>
-        <source>Transaction</source>
-        <translation>Transakzioaren</translation>
-    </message>
-    <message>
-        <source>Amount</source>
-        <translation>Kopurua</translation>
->>>>>>> fc073561
-    </message>
-    </context>
-<context>
-    <name>TransactionDescDialog</name>
-    <message>
-<<<<<<< HEAD
-        <source>This month</source>
-        <translation>Hil honetan</translation>
-=======
-        <source>This pane shows a detailed description of the transaction</source>
-        <translation>Panel honek transakzioaren deskribapen xehea erakusten du</translation>
->>>>>>> fc073561
-    </message>
-    </context>
-<context>
-    <name>TransactionTableModel</name>
-    <message>
-<<<<<<< HEAD
-        <source>Last month</source>
-        <translation>Azken hilean</translation>
-    </message>
-    <message>
-        <source>This year</source>
-        <translation>Aurten</translation>
-    </message>
-    <message>
-        <source>Range...</source>
-        <translation>Muga...</translation>
-    </message>
-    <message>
-        <source>Received with</source>
-        <translation>Jasota honekin: </translation>
-    </message>
-    <message>
-        <source>Sent to</source>
-        <translation>Hona bidalia: </translation>
-    </message>
-    <message>
-        <source>To yourself</source>
-        <translation>Zeure buruari</translation>
-    </message>
-    <message>
-        <source>Mined</source>
-        <translation>Bildua</translation>
-    </message>
-    <message>
-        <source>Other</source>
-        <translation>Beste</translation>
-    </message>
-    <message>
-        <source>Enter address or label to search</source>
-        <translation>Sartu bilatzeko helbide edo etiketa</translation>
-    </message>
-    <message>
-        <source>Min amount</source>
-        <translation>Kopuru minimoa</translation>
-    </message>
-    <message>
-        <source>Copy address</source>
-        <translation>Kopiatu helbidea</translation>
-    </message>
-    <message>
-        <source>Copy label</source>
-        <translation>Kopiatu etiketa</translation>
-    </message>
-    <message>
-        <source>Comma separated file (*.csv)</source>
-        <translation>Komaz bereizitako artxiboa (*.csv)</translation>
-    </message>
-    <message>
-        <source>Date</source>
-        <translation>Data</translation>
-    </message>
-    <message>
-        <source>Type</source>
-        <translation>Mota</translation>
-    </message>
-    <message>
-        <source>Label</source>
-        <translation>Etiketa</translation>
-    </message>
-    <message>
-        <source>Address</source>
-        <translation>Helbidea</translation>
-=======
-        <source>Date</source>
-        <translation>Data</translation>
-    </message>
-    <message>
-        <source>Type</source>
-        <translation>Mota</translation>
-    </message>
-    <message>
-        <source>Label</source>
-        <translation>Etiketa</translation>
-    </message>
-    <message>
-        <source>Open until %1</source>
-        <translation>Zabalik %1 arte</translation>
-    </message>
-    <message>
-        <source>Confirmed (%1 confirmations)</source>
-        <translation>Konfirmatuta (%1 konfirmazio)</translation>
-    </message>
-    <message>
-        <source>This block was not received by any other nodes and will probably not be accepted!</source>
-        <translation>Bloke hau ez du beste inongo nodorik jaso, eta seguruenik ez da onartuko!</translation>
-    </message>
-    <message>
-        <source>Generated but not accepted</source>
-        <translation>Sortua, baina ez onartua</translation>
-    </message>
-    <message>
-        <source>Received with</source>
-        <translation>Jasota honekin: </translation>
-    </message>
-    <message>
-        <source>Sent to</source>
-        <translation>Hona bidalia: </translation>
-    </message>
-    <message>
-        <source>Payment to yourself</source>
-        <translation>Ordainketa zeure buruari</translation>
-    </message>
-    <message>
-        <source>Mined</source>
-        <translation>Bildua</translation>
-    </message>
-    <message>
-        <source>(n/a)</source>
-        <translation>(n/a)</translation>
-    </message>
-    <message>
-        <source>(no label)</source>
-        <translation>(etiketarik ez)</translation>
-    </message>
-    <message>
-        <source>Transaction status. Hover over this field to show number of confirmations.</source>
-        <translation>Transakzioaren egoera. Pasatu sagua gainetik konfirmazio kopurua ikusteko.</translation>
-    </message>
-    <message>
-        <source>Date and time that the transaction was received.</source>
-        <translation>Transakzioa jasotako data eta ordua.</translation>
-    </message>
-    <message>
-        <source>Type of transaction.</source>
-        <translation>Transakzio mota.</translation>
-    </message>
-    <message>
-        <source>Amount removed from or added to balance.</source>
-        <translation>Saldoan kendu edo gehitutako kopurua.</translation>
->>>>>>> fc073561
-    </message>
-    </context>
-<context>
-<<<<<<< HEAD
-    <name>UnitDisplayStatusBarControl</name>
-    </context>
-<context>
-    <name>WalletFrame</name>
-    </context>
-<context>
-    <name>WalletModel</name>
-    <message>
-        <source>Send Coins</source>
-        <translation>Bidali txanponak</translation>
-    </message>
-</context>
-<context>
-    <name>WalletView</name>
     </context>
 <context>
     <name>bitcoin-core</name>
@@ -1181,10 +824,6 @@
         <translation>Aukerak</translation>
     </message>
     <message>
-        <source>This help message</source>
-        <translation>Laguntza mezu hau</translation>
-    </message>
-    <message>
         <source>Rescanning...</source>
         <translation>Birbilatzen...</translation>
     </message>
@@ -1192,135 +831,5 @@
         <source>Done loading</source>
         <translation>Zamaketa amaitua</translation>
     </message>
-=======
-    <name>TransactionView</name>
-    <message>
-        <source>All</source>
-        <translation>Denak</translation>
-    </message>
-    <message>
-        <source>Today</source>
-        <translation>Gaur</translation>
-    </message>
-    <message>
-        <source>This week</source>
-        <translation>Aste honetan</translation>
-    </message>
-    <message>
-        <source>This month</source>
-        <translation>Hil honetan</translation>
-    </message>
-    <message>
-        <source>Last month</source>
-        <translation>Azken hilean</translation>
-    </message>
-    <message>
-        <source>This year</source>
-        <translation>Aurten</translation>
-    </message>
-    <message>
-        <source>Range...</source>
-        <translation>Muga...</translation>
-    </message>
-    <message>
-        <source>Received with</source>
-        <translation>Jasota honekin: </translation>
-    </message>
-    <message>
-        <source>Sent to</source>
-        <translation>Hona bidalia: </translation>
-    </message>
-    <message>
-        <source>To yourself</source>
-        <translation>Zeure buruari</translation>
-    </message>
-    <message>
-        <source>Mined</source>
-        <translation>Bildua</translation>
-    </message>
-    <message>
-        <source>Other</source>
-        <translation>Beste</translation>
-    </message>
-    <message>
-        <source>Enter address or label to search</source>
-        <translation>Sartu bilatzeko helbide edo etiketa</translation>
-    </message>
-    <message>
-        <source>Min amount</source>
-        <translation>Kopuru minimoa</translation>
-    </message>
-    <message>
-        <source>Copy address</source>
-        <translation>Kopiatu helbidea</translation>
-    </message>
-    <message>
-        <source>Copy label</source>
-        <translation>Kopiatu etiketa</translation>
-    </message>
-    <message>
-        <source>Comma separated file (*.csv)</source>
-        <translation>Komaz bereizitako artxiboa (*.csv)</translation>
-    </message>
-    <message>
-        <source>Date</source>
-        <translation>Data</translation>
-    </message>
-    <message>
-        <source>Type</source>
-        <translation>Mota</translation>
-    </message>
-    <message>
-        <source>Label</source>
-        <translation>Etiketa</translation>
-    </message>
-    <message>
-        <source>Address</source>
-        <translation>Helbidea</translation>
-    </message>
-    <message>
-        <source>Exporting Failed</source>
-        <translation>Esportatua okerra</translation>
-    </message>
-    </context>
-<context>
-    <name>UnitDisplayStatusBarControl</name>
-    </context>
-<context>
-    <name>WalletFrame</name>
-    </context>
-<context>
-    <name>WalletModel</name>
-    <message>
-        <source>Send Coins</source>
-        <translation>Bidali txanponak</translation>
-    </message>
-</context>
-<context>
-    <name>WalletView</name>
-    <message>
-        <source>&amp;Export</source>
-        <translation>&amp;Esportatu</translation>
-    </message>
-    <message>
-        <source>Export the data in the current tab to a file</source>
-        <translation>Esportatu datuak uneko fitxategian</translation>
-    </message>
-    </context>
-<context>
-    <name>bitcoin-core</name>
-    <message>
-        <source>Options:</source>
-        <translation>Aukerak</translation>
-    </message>
-    <message>
-        <source>Rescanning...</source>
-        <translation>Birbilatzen...</translation>
-    </message>
-    <message>
-        <source>Done loading</source>
-        <translation>Zamaketa amaitua</translation>
-    </message>
->>>>>>> fc073561
     </context>
 </TS>