--- conflicted
+++ resolved
@@ -41,63 +41,7 @@
         <source>&amp;Delete</source>
         <translation>&amp;Ўчириш</translation>
     </message>
-<<<<<<< HEAD
-    <message>
-        <source>Choose the address to send coins to</source>
-        <translation>Тангаларни жўнатиш учун манзилни танланг</translation>
-    </message>
-    <message>
-        <source>Choose the address to receive coins with</source>
-        <translation>Тангаларни қабул қилиш учун манзилни танланг</translation>
-    </message>
-    <message>
-        <source>C&amp;hoose</source>
-        <translation>&amp;Танлаш</translation>
-    </message>
-    <message>
-        <source>Sending addresses</source>
-        <translation>Жўнатиладиган манзиллар</translation>
-    </message>
-    <message>
-        <source>Receiving addresses</source>
-        <translation>Қабул қилинадиган манзиллар</translation>
-    </message>
-    <message>
-        <source>These are your Myriad addresses for sending payments. Always check the amount and the receiving address before sending coins.</source>
-        <translation>Улар тўловларни жўнатиш учун сизнинг Myriad манзилларингиз. Доимо тангаларни жўнатишдан олдин сумма ва қабул қилувчи манзилни текшириб кўринг. </translation>
-    </message>
-    <message>
-        <source>These are your Myriad addresses for receiving payments. It is recommended to use a new receiving address for each transaction.</source>
-        <translation>Улар тўловларни қабул қилиш учун сизнинг Myriad манзилларингиз. Ҳар бир ўтказма учун янги қабул қилувчи манзилдан фойдаланиш тавсия қилинади.</translation>
-    </message>
-    <message>
-        <source>Copy &amp;Label</source>
-        <translation>Нусха олиш ва ёрлиқ</translation>
-    </message>
-    <message>
-        <source>&amp;Edit</source>
-        <translation>&amp;Таҳрирлаш</translation>
-    </message>
-    <message>
-        <source>Export Address List</source>
-        <translation>Манзил рўйхатини экспорт қилиш</translation>
-    </message>
-    <message>
-        <source>Comma separated file (*.csv)</source>
-        <translation>Вергул билан ажратилган файл (*.csv)</translation>
-    </message>
-    <message>
-        <source>Exporting Failed</source>
-        <translation>Экспорт қилиб бўлмади</translation>
-    </message>
-    <message>
-        <source>There was an error trying to save the address list to %1. Please try again.</source>
-        <translation>Манзил рўйхатини %1.га сақлашда хатолик юз берди. Яна уриниб кўринг.</translation>
-    </message>
-</context>
-=======
-    </context>
->>>>>>> f2a96e7d
+    </context>
 <context>
     <name>AddressTableModel</name>
     </context>
@@ -198,23 +142,12 @@
         <translation>Интернет манзилни очиш</translation>
     </message>
     <message>
-<<<<<<< HEAD
-        <source>Myriad Core client</source>
-        <translation>Myriad асос мижози</translation>
-    </message>
-    <message>
-        <source>Importing blocks from disk...</source>
-        <translation>Дискдан блоклар импорт қилинмоқда...</translation>
-    </message>
-    <message>
-=======
->>>>>>> f2a96e7d
         <source>Reindexing blocks on disk...</source>
         <translation>Дискдаги блоклар қайта индексланмоқда...</translation>
     </message>
     <message>
-        <source>Send coins to a Myriad address</source>
-        <translation>Тангаларни Myriad манзилига жўнатиш</translation>
+        <source>Send coins to a Myriadcoin address</source>
+        <translation>Тангаларни Myriadcoin манзилига жўнатиш</translation>
     </message>
     <message>
         <source>Backup wallet to another location</source>
@@ -253,13 +186,6 @@
         <translation>&amp;Қабул қилиш</translation>
     </message>
     <message>
-<<<<<<< HEAD
-        <source>Show information about Myriad Core</source>
-        <translation>Myriad Core ҳақидаги маълумотларни кўрсатиш</translation>
-    </message>
-    <message>
-=======
->>>>>>> f2a96e7d
         <source>&amp;Show / Hide</source>
         <translation>&amp;Кўрсатиш / Яшириш</translation>
     </message>
@@ -272,12 +198,12 @@
         <translation>Ҳамёнингизга тегишли махфий калитларни кодлаш</translation>
     </message>
     <message>
-        <source>Sign messages with your Myriad addresses to prove you own them</source>
-        <translation>Myriad манзилидан унинг эгаси эканлигингизни исботлаш учун хабарлар ёзинг</translation>
-    </message>
-    <message>
-        <source>Verify messages to ensure they were signed with specified Myriad addresses</source>
-        <translation>Хабарларни махсус Myriad манзилларингиз билан ёзилганлигига ишонч ҳосил қилиш учун уларни тасдиқланг</translation>
+        <source>Sign messages with your Myriadcoin addresses to prove you own them</source>
+        <translation>Myriadcoin манзилидан унинг эгаси эканлигингизни исботлаш учун хабарлар ёзинг</translation>
+    </message>
+    <message>
+        <source>Verify messages to ensure they were signed with specified Myriadcoin addresses</source>
+        <translation>Хабарларни махсус Myriadcoin манзилларингиз билан ёзилганлигига ишонч ҳосил қилиш учун уларни тасдиқланг</translation>
     </message>
     <message>
         <source>&amp;File</source>
@@ -296,24 +222,10 @@
         <translation>Ички ойналар асбоблар панели</translation>
     </message>
     <message>
-<<<<<<< HEAD
-        <source>Myriad Core</source>
-        <translation>Myriad Core</translation>
-    </message>
-    <message>
-=======
->>>>>>> f2a96e7d
-        <source>Request payments (generates QR codes and bitcoin: URIs)</source>
+        <source>Request payments (generates QR codes and myriadcoin: URIs)</source>
         <translation>Тўловлар (QR кодлари ва bitcoin ёрдамида яратишлар: URI’лар) сўраш</translation>
     </message>
     <message>
-<<<<<<< HEAD
-        <source>&amp;About Myriad Core</source>
-        <translation>Myriad Core &amp;ҳақида</translation>
-    </message>
-    <message>
-=======
->>>>>>> f2a96e7d
         <source>Show the list of used sending addresses and labels</source>
         <translation>Фойдаланилган жўнатилган манзиллар ва ёрлиқлар рўйхатини кўрсатиш</translation>
     </message>
@@ -322,23 +234,16 @@
         <translation>Фойдаланилган қабул қилинган манзиллар ва ёрлиқлар рўйхатини кўрсатиш</translation>
     </message>
     <message>
-        <source>Open a bitcoin: URI or payment request</source>
+        <source>Open a myriadcoin: URI or payment request</source>
         <translation>Bitcoin’ни очиш: URI ёки тўлов сўрови</translation>
     </message>
     <message>
         <source>&amp;Command-line options</source>
         <translation>&amp;Буйруқлар сатри мосламалари</translation>
     </message>
-<<<<<<< HEAD
-    <message>
-        <source>Show the Myriad Core help message to get a list with possible Myriad command-line options</source>
-        <translation>Мавжуд Myriad буйруқлар матни мосламалари билан  Myriad Core ёрдам хабарларини олиш рўйхатини кўрсатиш</translation>
-    </message>
-=======
->>>>>>> f2a96e7d
     <message numerus="yes">
-        <source>%n active connection(s) to Myriad network</source>
-        <translation><numerusform>%n та Myriad тармоғига фаол уланиш мавжуд</numerusform></translation>
+        <source>%n active connection(s) to Myriadcoin network</source>
+        <translation><numerusform>%n та Myriadcoin тармоғига фаол уланиш мавжуд</numerusform></translation>
     </message>
     <message>
         <source>%1 behind</source>
@@ -470,43 +375,7 @@
         <source>&amp;Address</source>
         <translation>&amp;Манзил</translation>
     </message>
-<<<<<<< HEAD
-    <message>
-        <source>New receiving address</source>
-        <translation>Янги кабул килувчи манзил</translation>
-    </message>
-    <message>
-        <source>New sending address</source>
-        <translation>Янги жунатилувчи манзил</translation>
-    </message>
-    <message>
-        <source>Edit receiving address</source>
-        <translation>Кабул килувчи манзилни тахрирлаш</translation>
-    </message>
-    <message>
-        <source>Edit sending address</source>
-        <translation>Жунатилувчи манзилни тахрирлаш</translation>
-    </message>
-    <message>
-        <source>The entered address "%1" is already in the address book.</source>
-        <translation>Киритилган "%1" манзили аллақачон манзил китобида.</translation>
-    </message>
-    <message>
-        <source>The entered address "%1" is not a valid Myriad address.</source>
-        <translation>Киритилган "%1" манзили тўғри Myriad манзили эмас.</translation>
-    </message>
-    <message>
-        <source>Could not unlock wallet.</source>
-        <translation>Ҳамён қулфдан чиқмади.</translation>
-    </message>
-    <message>
-        <source>New key generation failed.</source>
-        <translation>Янги калит яратиш амалга ошмади.</translation>
-    </message>
-</context>
-=======
-    </context>
->>>>>>> f2a96e7d
+    </context>
 <context>
     <name>FreespaceChecker</name>
     <message>
@@ -533,13 +402,6 @@
 <context>
     <name>HelpMessageDialog</name>
     <message>
-<<<<<<< HEAD
-        <source>Myriad Core</source>
-        <translation>Myriad Core</translation>
-    </message>
-    <message>
-=======
->>>>>>> f2a96e7d
         <source>version</source>
         <translation>версияси</translation>
     </message>
@@ -548,13 +410,6 @@
         <translation>(%1-bit)</translation>
     </message>
     <message>
-<<<<<<< HEAD
-        <source>About Myriad Core</source>
-        <translation>Myriad Core ҳақида</translation>
-    </message>
-    <message>
-=======
->>>>>>> f2a96e7d
         <source>Command-line options</source>
         <translation>Буйруқлар сатри мосламалари</translation>
     </message>
@@ -574,21 +429,6 @@
         <translation>Хуш келибсиз</translation>
     </message>
     <message>
-<<<<<<< HEAD
-        <source>Welcome to Myriad Core.</source>
-        <translation>"Myriad Core"га хуш келибсиз.</translation>
-    </message>
-    <message>
-        <source>As this is the first time the program is launched, you can choose where Myriad Core will store its data.</source>
-        <translation>Биринчи марта дастур ишга тушгани каби сиз Myriad Core маълумотларини жойлаштирадиган жойни танлашингиз мумкин.</translation>
-    </message>
-    <message>
-        <source>Myriad Core will download and store a copy of the Myriad block chain. At least %1GB of data will be stored in this directory, and it will grow over time. The wallet will also be stored in this directory.</source>
-        <translation>Myriad Core юклаб олинади ва Myriad блок занжири нусхаси жойлаштирилади. Камида %1GB  маълумот ушбу директорияга жойлаштирилади ва вақт давомида ўсиб боради. Ҳамён ҳам ушбу директорияда жойлашади.</translation>
-    </message>
-    <message>
-=======
->>>>>>> f2a96e7d
         <source>Use the default data directory</source>
         <translation>Стандарт маълумотлар директориясидан фойдаланиш</translation>
     </message>
@@ -597,13 +437,6 @@
         <translation>Бошқа маълумотлар директориясида фойдаланинг:</translation>
     </message>
     <message>
-<<<<<<< HEAD
-        <source>Myriad Core</source>
-        <translation>Myriad Core</translation>
-    </message>
-    <message>
-=======
->>>>>>> f2a96e7d
         <source>Error: Specified data directory "%1" cannot be created.</source>
         <translation>Хато: кўрсатилган "%1" маълумотлар директориясини яратиб бўлмайди.</translation>
     </message>
@@ -768,8 +601,8 @@
         <translation>Шакл</translation>
     </message>
     <message>
-        <source>The displayed information may be out of date. Your wallet automatically synchronizes with the Myriad network after a connection is established, but this process has not completed yet.</source>
-        <translation>Кўрсатилган маълумот эскирган бўлиши мумкин. Ҳамёнингиз алоқа ўрнатилгандан сўнг Myriad тармоқ билан автоматик тарзда синхронланади, аммо жараён ҳалигача тугалланмади.</translation>
+        <source>The displayed information may be out of date. Your wallet automatically synchronizes with the Myriadcoin network after a connection is established, but this process has not completed yet.</source>
+        <translation>Кўрсатилган маълумот эскирган бўлиши мумкин. Ҳамёнингиз алоқа ўрнатилгандан сўнг Myriadcoin тармоқ билан автоматик тарзда синхронланади, аммо жараён ҳалигача тугалланмади.</translation>
     </message>
     <message>
         <source>Watch-only:</source>
@@ -849,8 +682,8 @@
         <translation>Миқдори</translation>
     </message>
     <message>
-        <source>Enter a Myriad address (e.g. %1)</source>
-        <translation>Myriad манзилини киритинг (масалан.  %1)</translation>
+        <source>Enter a Myriadcoin address (e.g. %1)</source>
+        <translation>Myriadcoin манзилини киритинг (масалан.  %1)</translation>
     </message>
     <message>
         <source>%1 m</source>
@@ -1241,79 +1074,7 @@
         <source>S&amp;end</source>
         <translation>Жў&amp;натиш</translation>
     </message>
-<<<<<<< HEAD
-    <message>
-        <source>Confirm send coins</source>
-        <translation>Тангалар жўнаишни тасдиқлаш</translation>
-    </message>
-    <message>
-        <source>%1 to %2</source>
-        <translation>%1 дан %2</translation>
-    </message>
-    <message>
-        <source>Copy quantity</source>
-        <translation>Нусха сони</translation>
-    </message>
-    <message>
-        <source>Copy amount</source>
-        <translation>Кийматни нусхала</translation>
-    </message>
-    <message>
-        <source>Copy fee</source>
-        <translation>Нусха солиғи</translation>
-    </message>
-    <message>
-        <source>Copy after fee</source>
-        <translation>Нусха солиқдан сўнг</translation>
-    </message>
-    <message>
-        <source>Copy bytes</source>
-        <translation>Нусха байти</translation>
-    </message>
-    <message>
-        <source>Copy priority</source>
-        <translation>Нусха муҳимлиги</translation>
-    </message>
-    <message>
-        <source>Copy change</source>
-        <translation>Нусха қайтими</translation>
-    </message>
-    <message>
-        <source>or</source>
-        <translation>ёки</translation>
-    </message>
-    <message>
-        <source>The amount to pay must be larger than 0.</source>
-        <translation>Тўлов миқдори 0. дан катта бўлиши керак. </translation>
-    </message>
-    <message>
-        <source>Warning: Invalid Myriad address</source>
-        <translation>Диққат: Нотўғр Myriad манзили</translation>
-    </message>
-    <message>
-        <source>(no label)</source>
-        <translation>(Ёрлик мавжуд эмас)</translation>
-    </message>
-    <message>
-        <source>Warning: Unknown change address</source>
-        <translation>Диққат: Номаълум ўзгариш манзили</translation>
-    </message>
-    <message>
-        <source>Copy dust</source>
-        <translation>Нусха чангги</translation>
-    </message>
-    <message>
-        <source>Are you sure you want to send?</source>
-        <translation>Жўнатишни хоҳлашингизга ишончингиз комилми?</translation>
-    </message>
-    <message>
-        <source>added as transaction fee</source>
-        <translation>ўтказма солиғи қўшилди</translation>
-    </message>
-</context>
-=======
-    </context>
->>>>>>> f2a96e7d
+    </context>
 <context>
     <name>SendCoinsEntry</name>
     <message>
@@ -1356,12 +1117,9 @@
         <source>Pay To:</source>
         <translation>Тўлов олувчи:</translation>
     </message>
-<<<<<<< HEAD
-=======
     </context>
 <context>
     <name>SendConfirmationDialog</name>
->>>>>>> f2a96e7d
     </context>
 <context>
     <name>ShutdownWindow</name>
@@ -1396,17 +1154,6 @@
 <context>
     <name>SplashScreen</name>
     <message>
-<<<<<<< HEAD
-        <source>Myriad Core</source>
-        <translation>Myriad Core</translation>
-    </message>
-    <message>
-        <source>The Myriad Core developers</source>
-        <translation>Myriad Core дастурчилари</translation>
-    </message>
-    <message>
-=======
->>>>>>> f2a96e7d
         <source>[testnet]</source>
         <translation>[testnet]</translation>
     </message>
@@ -1429,143 +1176,7 @@
     </context>
 <context>
     <name>TransactionView</name>
-<<<<<<< HEAD
-    <message>
-        <source>All</source>
-        <translation>Барча</translation>
-    </message>
-    <message>
-        <source>Today</source>
-        <translation>Бугун</translation>
-    </message>
-    <message>
-        <source>This week</source>
-        <translation>Шу ҳафта</translation>
-    </message>
-    <message>
-        <source>This month</source>
-        <translation>Шу ой</translation>
-    </message>
-    <message>
-        <source>Last month</source>
-        <translation>Ўтган хафта</translation>
-    </message>
-    <message>
-        <source>This year</source>
-        <translation>Шу йил</translation>
-    </message>
-    <message>
-        <source>Range...</source>
-        <translation>Оралиқ...</translation>
-    </message>
-    <message>
-        <source>Received with</source>
-        <translation>Ёрдамида қабул қилинган</translation>
-    </message>
-    <message>
-        <source>Sent to</source>
-        <translation>Жўнатиш</translation>
-    </message>
-    <message>
-        <source>To yourself</source>
-        <translation>Ўзингизга</translation>
-    </message>
-    <message>
-        <source>Mined</source>
-        <translation>Фойда</translation>
-    </message>
-    <message>
-        <source>Other</source>
-        <translation>Бошка</translation>
-    </message>
-    <message>
-        <source>Enter address or label to search</source>
-        <translation>Излаш учун манзил ёки ёрлиқни киритинг</translation>
-    </message>
-    <message>
-        <source>Min amount</source>
-        <translation>Мин қиймат</translation>
-    </message>
-    <message>
-        <source>Copy address</source>
-        <translation>Манзилни нусхалаш</translation>
-    </message>
-    <message>
-        <source>Copy label</source>
-        <translation>Ёрликни нусхалаш</translation>
-    </message>
-    <message>
-        <source>Copy amount</source>
-        <translation>Кийматни нусхала</translation>
-    </message>
-    <message>
-        <source>Copy transaction ID</source>
-        <translation>Ўтказам рақамидан нусха олиш</translation>
-    </message>
-    <message>
-        <source>Edit label</source>
-        <translation>Ёрликни тахрирлаш</translation>
-    </message>
-    <message>
-        <source>Show transaction details</source>
-        <translation>Ўтказма тафсилотларини кўрсатиш </translation>
-    </message>
-    <message>
-        <source>Export Transaction History</source>
-        <translation>Ўтказмалар тарихини экспорт қилиш</translation>
-    </message>
-    <message>
-        <source>Watch-only</source>
-        <translation>Фақат кўришга</translation>
-    </message>
-    <message>
-        <source>Exporting Failed</source>
-        <translation>Экспорт қилиб бўлмади</translation>
-    </message>
-    <message>
-        <source>The transaction history was successfully saved to %1.</source>
-        <translation>Ўтказмалар тарихи %1 га муваффаққиятли сақланди.</translation>
-    </message>
-    <message>
-        <source>Comma separated file (*.csv)</source>
-        <translation>Вергул билан ажратилган файл (*.csv)</translation>
-    </message>
-    <message>
-        <source>Confirmed</source>
-        <translation>Тасдиқланди</translation>
-    </message>
-    <message>
-        <source>Date</source>
-        <translation>Сана</translation>
-    </message>
-    <message>
-        <source>Type</source>
-        <translation>Туркум</translation>
-    </message>
-    <message>
-        <source>Label</source>
-        <translation>Ёрлик</translation>
-    </message>
-    <message>
-        <source>Address</source>
-        <translation>Манзил</translation>
-    </message>
-    <message>
-        <source>ID</source>
-        <translation>ID</translation>
-    </message>
-    <message>
-        <source>Range:</source>
-        <translation>Оралиқ:</translation>
-    </message>
-    <message>
-        <source>to</source>
-        <translation>Кимга</translation>
-    </message>
-</context>
-=======
-    </context>
->>>>>>> f2a96e7d
+    </context>
 <context>
     <name>UnitDisplayStatusBarControl</name>
     </context>
@@ -1597,8 +1208,8 @@
         <translation>Демон сифатида орқа фонда ишга туширинг ва буйруқларга рози бўлинг</translation>
     </message>
     <message>
-        <source>Bitcoin Core</source>
-        <translation>Bitcoin Core</translation>
+        <source>Myriadcoin Core</source>
+        <translation>Myriadcoin Core</translation>
     </message>
     <message>
         <source>Connection options:</source>
