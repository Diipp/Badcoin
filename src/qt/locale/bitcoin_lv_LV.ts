--- conflicted
+++ resolved
@@ -43,11 +43,11 @@
     </message>
     <message>
         <source>Choose the address to send coins to</source>
-        <translation>Izvēlies adresi uz kuru sūtīt myriads</translation>
+        <translation>Izvēlies adresi uz kuru sūtīt myriadcoins</translation>
     </message>
     <message>
         <source>Choose the address to receive coins with</source>
-        <translation>Izvēlies adresi ar kuru saņemt myriads</translation>
+        <translation>Izvēlies adresi ar kuru saņemt myriadcoins</translation>
     </message>
     <message>
         <source>C&amp;hoose</source>
@@ -62,12 +62,12 @@
         <translation>Saņemšanas adreses</translation>
     </message>
     <message>
-        <source>These are your Bitcoin addresses for sending payments. Always check the amount and the receiving address before sending coins.</source>
-        <translation>Šīs ir jūsu Bitcoin adreses maksājumu sūtīšanai. Vienmēr  pārbaudiet summu un saņēmēja adresi pirms monētu sūtīšanas.</translation>
-    </message>
-    <message>
-        <source>These are your Bitcoin addresses for receiving payments. It is recommended to use a new receiving address for each transaction.</source>
-        <translation>Šīs ir jūsu Bitcoin adreses maksājumu saņemšanai. Ir ieteicams katram darījumam izmantot jaunu saņemšanas adresi.</translation>
+        <source>These are your Myriad addresses for sending payments. Always check the amount and the receiving address before sending coins.</source>
+        <translation>Šīs ir jūsu Myriad adreses maksājumu sūtīšanai. Vienmēr  pārbaudiet summu un saņēmēja adresi pirms monētu sūtīšanas.</translation>
+    </message>
+    <message>
+        <source>These are your Myriad addresses for receiving payments. It is recommended to use a new receiving address for each transaction.</source>
+        <translation>Šīs ir jūsu Myriad adreses maksājumu saņemšanai. Ir ieteicams katram darījumam izmantot jaunu saņemšanas adresi.</translation>
     </message>
     <message>
         <source>Copy &amp;Label</source>
@@ -156,16 +156,16 @@
         <translation>Apstiprināt maciņa šifrēšanu</translation>
     </message>
     <message>
-        <source>Warning: If you encrypt your wallet and lose your passphrase, you will &lt;b&gt;LOSE ALL OF YOUR MYRIADS&lt;/b&gt;!</source>
-        <translation>Brīdinājums: Ja tu nošifrē savu maciņu un pazaudē paroli, tu &lt;b&gt;PAZAUDĒSI VISAS SAVAS MYRIADS&lt;/b&gt;!</translation>
+        <source>Warning: If you encrypt your wallet and lose your passphrase, you will &lt;b&gt;LOSE ALL OF YOUR BITCOINS&lt;/b&gt;!</source>
+        <translation>Brīdinājums: Ja tu nošifrē savu maciņu un pazaudē paroli, tu &lt;b&gt;PAZAUDĒSI VISAS SAVAS BITCOINS&lt;/b&gt;!</translation>
     </message>
     <message>
         <source>Are you sure you wish to encrypt your wallet?</source>
         <translation>Vai tu tiešām vēlies šifrēt savu maciņu?</translation>
     </message>
     <message>
-        <source>Bitcoin Core will close now to finish the encryption process. Remember that encrypting your wallet cannot fully protect your bitcoins from being stolen by malware infecting your computer.</source>
-        <translation>Bitcoin Core tiks aizvērts, lai pabeigtu šifrēšansa procesu. Atcerieties, ka jūsu maka šifrēšana nevar pilnībā pasargāt jūsu monētas no to nozagašanas, inficējot datoru ar ļaunprātīgām programmām.</translation>
+        <source>Myriad Core will close now to finish the encryption process. Remember that encrypting your wallet cannot fully protect your myriadcoins from being stolen by malware infecting your computer.</source>
+        <translation>Myriad Core tiks aizvērts, lai pabeigtu šifrēšansa procesu. Atcerieties, ka jūsu maka šifrēšana nevar pilnībā pasargāt jūsu monētas no to nozagašanas, inficējot datoru ar ļaunprātīgām programmām.</translation>
     </message>
     <message>
         <source>IMPORTANT: Any previous backups you have made of your wallet file should be replaced with the newly generated, encrypted wallet file. For security reasons, previous backups of the unencrypted wallet file will become useless as soon as you start using the new, encrypted wallet.</source>
@@ -180,13 +180,10 @@
         <translation>Maciņš nošifrēts</translation>
     </message>
     <message>
-<<<<<<< HEAD
-=======
         <source>Enter the old passphrase and new passphrase to the wallet.</source>
         <translation>Ievadiet veco un jauno maka paroli.</translation>
     </message>
     <message>
->>>>>>> c1b74217
         <source>Wallet encryption failed</source>
         <translation>Maciņa šifrēšana neizdevās</translation>
     </message>
@@ -305,13 +302,8 @@
         <translation>Bloku reindeksēšana no diska...</translation>
     </message>
     <message>
-<<<<<<< HEAD
         <source>Send coins to a Myriad address</source>
         <translation>Nosūtīt bitkoinus uz Myriad adresi</translation>
-=======
-        <source>Send coins to a Bitcoin address</source>
-        <translation>Nosūtīt bitkoinus uz Bitcoin adresi</translation>
->>>>>>> c1b74217
     </message>
     <message>
         <source>Backup wallet to another location</source>
@@ -334,8 +326,8 @@
         <translation>&amp;Pārbaudīt ziņojumu...</translation>
     </message>
     <message>
-        <source>Myriad</source>
-        <translation>Myriad</translation>
+        <source>Bitcoin</source>
+        <translation>Bitcoin</translation>
     </message>
     <message>
         <source>Wallet</source>
@@ -394,16 +386,16 @@
         <translation>Myriad Core</translation>
     </message>
     <message>
-        <source>Request payments (generates QR codes and myriad: URIs)</source>
-        <translation>Pieprasīt maksājumus (izveido QR kodu un myriad: URIs)</translation>
+        <source>Request payments (generates QR codes and bitcoin: URIs)</source>
+        <translation>Pieprasīt maksājumus (izveido QR kodu un bitcoin: URIs)</translation>
     </message>
     <message>
         <source>&amp;About Myriad Core</source>
         <translation>Par &amp;Myriad Core</translation>
     </message>
     <message>
-        <source>Open a myriad: URI or payment request</source>
-        <translation>Atvērt myriad URI vai maksājuma pieprasījumu</translation>
+        <source>Open a bitcoin: URI or payment request</source>
+        <translation>Atvērt bitcoin URI vai maksājuma pieprasījumu</translation>
     </message>
     <message>
         <source>&amp;Command-line options</source>
@@ -740,11 +732,7 @@
         <source>command-line options</source>
         <translation>komandrindas izvēles</translation>
     </message>
-<<<<<<< HEAD
-</context>
-=======
     </context>
->>>>>>> c1b74217
 <context>
     <name>Intro</name>
     <message>
@@ -859,7 +847,7 @@
     </message>
     <message>
         <source>Enable coin &amp;control features</source>
-        <translation>Ieslēgt myriad &amp;kontroles funkcijas</translation>
+        <translation>Ieslēgt bitcoin &amp;kontroles funkcijas</translation>
     </message>
     <message>
         <source>&amp;Spend unconfirmed change</source>
@@ -1008,8 +996,8 @@
         <translation>Maksājumu pieprasījuma kļūda</translation>
     </message>
     <message>
-        <source>Cannot start myriad: click-to-pay handler</source>
-        <translation>Nevar palaist Myriad: nospied-lai-maksātu apstrādātāju</translation>
+        <source>Cannot start bitcoin: click-to-pay handler</source>
+        <translation>Nevar palaist Bitcoin: nospied-lai-maksātu apstrādātāju</translation>
     </message>
     <message>
         <source>Refund from %1</source>
@@ -2162,13 +2150,6 @@
         <translation>Kļūda: Zema diska vieta!</translation>
     </message>
     <message>
-<<<<<<< HEAD
-        <source>If &lt;category&gt; is not supplied, output all debugging information.</source>
-        <translation>Ja &lt;category&gt; nav norādīta, izvadīt visu atkļūdošanas informāciju.</translation>
-    </message>
-    <message>
-=======
->>>>>>> c1b74217
         <source>Importing...</source>
         <translation>Importē...</translation>
     </message>
@@ -2213,22 +2194,10 @@
         <translation>Debug/trace informāciju izvadīt konsolē, nevis debug.log failā</translation>
     </message>
     <message>
-        <source>Set language, for example "de_DE" (default: system locale)</source>
-        <translation>Uzstādiet valodu, piemēram "de_DE" (pēc noklusēšanas: sistēmas lokāle)</translation>
-    </message>
-    <message>
-        <source>Show splash screen on startup (default: 1)</source>
-        <translation>Uzsākot, parādīt programmas informācijas logu (pēc noklusēšanas: 1)</translation>
-    </message>
-    <message>
         <source>Signing transaction failed</source>
         <translation>Transakcijas parakstīšana neizdevās</translation>
     </message>
     <message>
-        <source>Start minimized</source>
-        <translation>Sākt minimizētu</translation>
-    </message>
-    <message>
         <source>Transaction amount too small</source>
         <translation>Transakcijas summa ir pārāk maza</translation>
     </message>
@@ -2249,13 +2218,6 @@
         <translation>Brīdinājums</translation>
     </message>
     <message>
-<<<<<<< HEAD
-        <source>on startup</source>
-        <translation>startēšanas laikā</translation>
-    </message>
-    <message>
-=======
->>>>>>> c1b74217
         <source>wallet.dat corrupt, salvage failed</source>
         <translation>wallet.dat ir bojāts, glābšana neizdevās</translation>
     </message>
