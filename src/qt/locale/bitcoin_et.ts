--- conflicted
+++ resolved
@@ -54,10 +54,6 @@
         <translation>V&amp;ali</translation>
     </message>
     <message>
-<<<<<<< HEAD
-        <source>These are your Myriad addresses for sending payments. Always check the amount and the receiving address before sending coins.</source>
-        <translation>Need on sinu Bitcoini aadressid maksete saatmiseks. Müntide saatmisel kontrolli alati summat ning saaja aadressi.</translation>
-=======
         <source>Sending addresses</source>
         <translation>Saatvad aadressid</translation>
     </message>
@@ -66,17 +62,16 @@
         <translation>Vastuvõtvad aadressid</translation>
     </message>
     <message>
-        <source>These are your Bitcoin addresses for sending payments. Always check the amount and the receiving address before sending coins.</source>
-        <translation>Need on sinu Bitcoin aadressid maksete saatmiseks. Ennem müntide saatmist kontrolli alati summat ja makse saaja aadressi.</translation>
-    </message>
-    <message>
-        <source>These are your Bitcoin addresses for receiving payments. It is recommended to use a new receiving address for each transaction.</source>
-        <translation>Need on sinu Bitcoin aadressid sisenevate maksete vastu võtmiseks. Soovitav on iga tehingu tarbeks kasutada uut aadressi.</translation>
+        <source>These are your Myriadcoin addresses for sending payments. Always check the amount and the receiving address before sending coins.</source>
+        <translation>Need on sinu Myriadcoin aadressid maksete saatmiseks. Ennem müntide saatmist kontrolli alati summat ja makse saaja aadressi.</translation>
+    </message>
+    <message>
+        <source>These are your Myriadcoin addresses for receiving payments. It is recommended to use a new receiving address for each transaction.</source>
+        <translation>Need on sinu Myriadcoin aadressid sisenevate maksete vastu võtmiseks. Soovitav on iga tehingu tarbeks kasutada uut aadressi.</translation>
     </message>
     <message>
         <source>&amp;Copy Address</source>
         <translation>&amp;Kopeeri Aadress</translation>
->>>>>>> f2a96e7d
     </message>
     <message>
         <source>Copy &amp;Label</source>
@@ -295,7 +290,7 @@
         <translation>Kettal olevate blokkide re-indekseerimine...</translation>
     </message>
     <message>
-        <source>Send coins to a Myriad address</source>
+        <source>Send coins to a Myriadcoin address</source>
         <translation>Saada münte Bitcoini aadressile</translation>
     </message>
     <message>
@@ -347,11 +342,11 @@
         <translation>Krüpteeri oma rahakoti privaatvõtmed</translation>
     </message>
     <message>
-        <source>Sign messages with your Myriad addresses to prove you own them</source>
+        <source>Sign messages with your Myriadcoin addresses to prove you own them</source>
         <translation>Omandi tõestamiseks allkirjasta sõnumid oma Bitcoini aadressiga</translation>
     </message>
     <message>
-        <source>Verify messages to ensure they were signed with specified Myriad addresses</source>
+        <source>Verify messages to ensure they were signed with specified Myriadcoin addresses</source>
         <translation>Kinnita sõnumid kindlustamaks et need allkirjastati määratud Bitcoini aadressiga</translation>
     </message>
     <message>
@@ -371,36 +366,19 @@
         <translation>Vahelehe tööriistariba</translation>
     </message>
     <message>
-<<<<<<< HEAD
-        <source>Myriad Core</source>
-        <translation>Bitcoini tuumik</translation>
-    </message>
-    <message>
-        <source>&amp;About Myriad Core</source>
-        <translation>Kirjeldus Bitcoini Tuumast</translation>
+        <source>Request payments (generates QR codes and myriadcoin: URIs)</source>
+        <translation>Loo maksepäring (genereerib QR koodid ja bitcoini: URId)</translation>
+    </message>
+    <message>
+        <source>Open a myriadcoin: URI or payment request</source>
+        <translation>Ava bitcoini: URI või maksepäring</translation>
     </message>
     <message>
         <source>&amp;Command-line options</source>
         <translation>Käsurea valikud</translation>
     </message>
     <message numerus="yes">
-        <source>%n hour(s)</source>
-        <translation><numerusform>%n tund</numerusform><numerusform>%n tundi</numerusform></translation>
-=======
-        <source>Request payments (generates QR codes and bitcoin: URIs)</source>
-        <translation>Loo maksepäring (genereerib QR koodid ja bitcoini: URId)</translation>
-    </message>
-    <message>
-        <source>Open a bitcoin: URI or payment request</source>
-        <translation>Ava bitcoini: URI või maksepäring</translation>
->>>>>>> f2a96e7d
-    </message>
-    <message>
-        <source>&amp;Command-line options</source>
-        <translation>Käsurea valikud</translation>
-    </message>
-    <message numerus="yes">
-        <source>%n active connection(s) to Bitcoin network</source>
+        <source>%n active connection(s) to Myriadcoin network</source>
         <translation><numerusform>%n aktiivne ühendus Bitcoini võrku</numerusform><numerusform>%n aktiivset ühendust Bitcoini võrku</numerusform></translation>
     </message>
     <message>
@@ -648,17 +626,12 @@
         <translation>Muuda saatvat aadressi</translation>
     </message>
     <message>
-        <source>The entered address "%1" is not a valid Bitcoin address.</source>
-        <translation>Sisestatud aadress "%1" ei ole korrektne Bitcoin aadress.</translation>
-    </message>
-    <message>
-<<<<<<< HEAD
-        <source>The entered address "%1" is not a valid Myriad address.</source>
-        <translation>Sisestatud aadress "%1" ei ole Bitcoinis kehtiv.</translation>
-=======
+        <source>The entered address "%1" is not a valid Myriadcoin address.</source>
+        <translation>Sisestatud aadress "%1" ei ole korrektne Myriadcoin aadress.</translation>
+    </message>
+    <message>
         <source>The entered address "%1" is already in the address book.</source>
         <translation>Sisestatud aadress "%1" on juba aadressi raamatus.</translation>
->>>>>>> f2a96e7d
     </message>
     <message>
         <source>Could not unlock wallet.</source>
@@ -679,24 +652,10 @@
 <context>
     <name>HelpMessageDialog</name>
     <message>
-<<<<<<< HEAD
-        <source>Myriad Core</source>
-        <translation>Bitcoini tuumik</translation>
-    </message>
-    <message>
-=======
->>>>>>> f2a96e7d
         <source>version</source>
         <translation>versioon</translation>
     </message>
     <message>
-<<<<<<< HEAD
-        <source>About Myriad Core</source>
-        <translation>Kirjeldus Bitcoini Tuumast</translation>
-    </message>
-    <message>
-=======
->>>>>>> f2a96e7d
         <source>Command-line options</source>
         <translation>Käsurea valikud</translation>
     </message>
@@ -708,8 +667,6 @@
         <source>command-line options</source>
         <translation>käsurea valikud</translation>
     </message>
-<<<<<<< HEAD
-=======
     <message>
         <source>UI Options:</source>
         <translation>Kasutajaliidese Suvandid:</translation>
@@ -718,7 +675,6 @@
         <source>Show splash screen on startup (default: %u)</source>
         <translation>Käivitamisel kuva laadimisekraani (vaikimisi %u)</translation>
     </message>
->>>>>>> f2a96e7d
     </context>
 <context>
     <name>Intro</name>
@@ -727,13 +683,6 @@
         <translation>Teretulemast</translation>
     </message>
     <message>
-<<<<<<< HEAD
-        <source>Myriad Core</source>
-        <translation>Bitcoini tuumik</translation>
-    </message>
-    <message>
-=======
->>>>>>> f2a96e7d
         <source>Error</source>
         <translation>Tõrge</translation>
     </message>
@@ -807,7 +756,7 @@
         <translation>Ekspert</translation>
     </message>
     <message>
-        <source>Automatically open the Myriad client port on the router. This only works when your router supports UPnP and it is enabled.</source>
+        <source>Automatically open the Myriadcoin client port on the router. This only works when your router supports UPnP and it is enabled.</source>
         <translation>Bitcoini kliendi pordi automaatne avamine ruuteris. Toimib, kui sinu ruuter aktsepteerib UPnP ühendust.</translation>
     </message>
     <message>
@@ -906,7 +855,7 @@
         <translation>Vorm</translation>
     </message>
     <message>
-        <source>The displayed information may be out of date. Your wallet automatically synchronizes with the Myriad network after a connection is established, but this process has not completed yet.</source>
+        <source>The displayed information may be out of date. Your wallet automatically synchronizes with the Myriadcoin network after a connection is established, but this process has not completed yet.</source>
         <translation>Kuvatav info ei pruugi olla ajakohane. Ühenduse loomisel süngitakse sinu rahakott automaatselt Bitconi võrgustikuga, kuid see toiming on hetkel lõpetamata.</translation>
     </message>
     <message>
@@ -945,13 +894,8 @@
         <translation>Maksepäring aegunud.</translation>
     </message>
     <message>
-<<<<<<< HEAD
-        <source>Cannot start bitcoin: click-to-pay handler</source>
-        <translation>Myriad ei käivitu: vajuta-maksa toiming</translation>
-=======
         <source>Unverified payment requests to custom payment scripts are unsupported.</source>
         <translation>Kinnitamata maksepäringud kohandatud makse scriptidele ei ole toetatud.</translation>
->>>>>>> f2a96e7d
     </message>
     </context>
 <context>
@@ -1191,24 +1135,18 @@
 <context>
     <name>ReceiveRequestDialog</name>
     <message>
-<<<<<<< HEAD
-=======
         <source>QR Code</source>
         <translation>QR Kood</translation>
     </message>
     <message>
->>>>>>> f2a96e7d
         <source>Copy &amp;Address</source>
         <translation>&amp;Kopeeri Aadress</translation>
     </message>
     <message>
-<<<<<<< HEAD
-=======
         <source>Payment information</source>
         <translation>Makse Informatsioon</translation>
     </message>
     <message>
->>>>>>> f2a96e7d
         <source>Address</source>
         <translation>Aadress</translation>
     </message>
@@ -1259,8 +1197,6 @@
         <translation>Müntide saatmine</translation>
     </message>
     <message>
-<<<<<<< HEAD
-=======
         <source>Inputs...</source>
         <translation>Sisendid...</translation>
     </message>
@@ -1269,7 +1205,6 @@
         <translation>automaatselt valitud</translation>
     </message>
     <message>
->>>>>>> f2a96e7d
         <source>Insufficient funds!</source>
         <translation>Liiga suur summa</translation>
     </message>
@@ -1290,8 +1225,6 @@
         <translation>Tasu:</translation>
     </message>
     <message>
-<<<<<<< HEAD
-=======
         <source>After Fee:</source>
         <translation>Peale tehingutasu:</translation>
     </message>
@@ -1300,7 +1233,6 @@
         <translation>Vahetusraha:</translation>
     </message>
     <message>
->>>>>>> f2a96e7d
         <source>Transaction Fee:</source>
         <translation>Tehingu tasu:</translation>
     </message>
@@ -1405,8 +1337,8 @@
         <translation>Maksepäring aegunud.</translation>
     </message>
     <message>
-        <source>Warning: Invalid Bitcoin address</source>
-        <translation>Hoiatus: Ebakorrektne Bitcoin aadress</translation>
+        <source>Warning: Invalid Myriadcoin address</source>
+        <translation>Hoiatus: Ebakorrektne Myriadcoin aadress</translation>
     </message>
     <message>
         <source>(no label)</source>
@@ -1485,8 +1417,8 @@
         <translation>&amp;Allkirjastamise teade</translation>
     </message>
     <message>
-        <source>The Bitcoin address to sign the message with</source>
-        <translation>Bitcoin aadress millega sõnum allkirjastada</translation>
+        <source>The Myriadcoin address to sign the message with</source>
+        <translation>Myriadcoin aadress millega sõnum allkirjastada</translation>
     </message>
     <message>
         <source>Choose previously used address</source>
@@ -1517,7 +1449,7 @@
         <translation>Kopeeri praegune signatuur vahemällu</translation>
     </message>
     <message>
-        <source>Sign the message to prove you own this Myriad address</source>
+        <source>Sign the message to prove you own this Myriadcoin address</source>
         <translation>Allkirjasta sõnum Bitcoini aadressi sulle kuulumise tõestamiseks</translation>
     </message>
     <message>
@@ -1537,15 +1469,11 @@
         <translation>&amp;Kinnita Sõnum</translation>
     </message>
     <message>
-<<<<<<< HEAD
-        <source>Verify the message to ensure it was signed with the specified Myriad address</source>
-=======
-        <source>The Bitcoin address the message was signed with</source>
-        <translation>Bitcoin aadress millega sõnum on allkirjastatud</translation>
-    </message>
-    <message>
-        <source>Verify the message to ensure it was signed with the specified Bitcoin address</source>
->>>>>>> f2a96e7d
+        <source>The Myriadcoin address the message was signed with</source>
+        <translation>Myriadcoin aadress millega sõnum on allkirjastatud</translation>
+    </message>
+    <message>
+        <source>Verify the message to ensure it was signed with the specified Myriadcoin address</source>
         <translation>Kinnita sõnum tõestamaks selle allkirjastatust määratud Bitcoini aadressiga.</translation>
     </message>
     <message>
@@ -1608,17 +1536,6 @@
 <context>
     <name>SplashScreen</name>
     <message>
-<<<<<<< HEAD
-        <source>Myriad Core</source>
-        <translation>Bitcoini tuumik</translation>
-    </message>
-    <message>
-        <source>The Myriad Core developers</source>
-        <translation>Bitcoini Tuuma arendajad</translation>
-    </message>
-    <message>
-=======
->>>>>>> f2a96e7d
         <source>[testnet]</source>
         <translation>[testnet]</translation>
     </message>
@@ -1633,17 +1550,6 @@
 <context>
     <name>TransactionDesc</name>
     <message>
-<<<<<<< HEAD
-        <source>Open until %1</source>
-        <translation>Avatud kuni %1</translation>
-    </message>
-    <message>
-        <source>%1/offline</source>
-        <translation>%1/offline'is</translation>
-    </message>
-    <message>
-=======
->>>>>>> f2a96e7d
         <source>%1/unconfirmed</source>
         <translation>%1/kinnitamata</translation>
     </message>
@@ -1852,7 +1758,7 @@
         <translation>Tööta taustal ning aktsepteeri käsklusi</translation>
     </message>
     <message>
-        <source>Bitcoin Core</source>
+        <source>Myriadcoin Core</source>
         <translation>Bitcoini tuumik</translation>
     </message>
     <message>
@@ -1916,29 +1822,10 @@
         <translation>(vaikimisi: %u)</translation>
     </message>
     <message>
-<<<<<<< HEAD
-        <source>Cannot resolve -whitebind address: '%s'</source>
-        <translation>Tundmatu -whitebind aadress: '%s'</translation>
-    </message>
-    <message>
-=======
->>>>>>> f2a96e7d
         <source>Information</source>
         <translation>Informatsioon</translation>
     </message>
     <message>
-        <source>Invalid amount for -maxtxfee=&lt;amount&gt;: '%s'</source>
-        <translation>-maxtxfee=&lt;amount&gt; jaoks vigane kogus: '%s'</translation>
-    </message>
-    <message>
-        <source>Invalid amount for -minrelaytxfee=&lt;amount&gt;: '%s'</source>
-        <translation>-minrelaytxfee=&lt;amount&gt; jaoks vigane kogus: '%s'</translation>
-    </message>
-    <message>
-        <source>Invalid amount for -mintxfee=&lt;amount&gt;: '%s'</source>
-        <translation>-mintxfee=&lt;amount&gt; jaoks vigane kogus: '%s'</translation>
-    </message>
-    <message>
         <source>RPC server options:</source>
         <translation>RPC serveri valikud:</translation>
     </message>
