--- conflicted
+++ resolved
@@ -1,9 +1,3 @@
-<<<<<<< HEAD
-<TS language="et" version="2.0">
-<context>
-    <name>AddressBookPage</name>
-    <message>
-=======
 <TS language="et" version="2.1">
 <context>
     <name>AddressBookPage</name>
@@ -12,7 +6,6 @@
         <translation>Paremkliki aadressi või sildi muutmiseks</translation>
     </message>
     <message>
->>>>>>> fc073561
         <source>Create a new address</source>
         <translation>Loo uus aadress</translation>
     </message>
@@ -33,83 +26,54 @@
         <translation>S&amp;ulge</translation>
     </message>
     <message>
-<<<<<<< HEAD
+        <source>Delete the currently selected address from the list</source>
+        <translation>Kustuta märgistatud aadress loetelust</translation>
+    </message>
+    <message>
+        <source>Export the data in the current tab to a file</source>
+        <translation>Ekspordi kuvatava vahelehe sisu faili</translation>
+    </message>
+    <message>
+        <source>&amp;Export</source>
+        <translation>&amp;Ekspordi</translation>
+    </message>
+    <message>
+        <source>&amp;Delete</source>
+        <translation>&amp;Kustuta</translation>
+    </message>
+    <message>
+        <source>Choose the address to send coins to</source>
+        <translation>Vali aadress millele mündid saata</translation>
+    </message>
+    <message>
+        <source>Choose the address to receive coins with</source>
+        <translation>Vali aadress müntide vastuvõtmiseks</translation>
+    </message>
+    <message>
+        <source>C&amp;hoose</source>
+        <translation>V&amp;ali</translation>
+    </message>
+    <message>
+        <source>Sending addresses</source>
+        <translation>Saatvad aadressid</translation>
+    </message>
+    <message>
+        <source>Receiving addresses</source>
+        <translation>Vastuvõtvad aadressid</translation>
+    </message>
+    <message>
+        <source>These are your Myriadcoin addresses for sending payments. Always check the amount and the receiving address before sending coins.</source>
+        <translation>Need on sinu Myriadcoin aadressid maksete saatmiseks. Ennem müntide saatmist kontrolli alati summat ja makse saaja aadressi.</translation>
+    </message>
+    <message>
+        <source>These are your Myriadcoin addresses for receiving payments. It is recommended to use a new receiving address for each transaction.</source>
+        <translation>Need on sinu Myriadcoin aadressid sisenevate maksete vastu võtmiseks. Soovitav on iga tehingu tarbeks kasutada uut aadressi.</translation>
+    </message>
+    <message>
         <source>&amp;Copy Address</source>
         <translation>&amp;Kopeeri Aadress</translation>
     </message>
     <message>
-        <source>Delete the currently selected address from the list</source>
-        <translation>Kustuta märgistatud aadress loetelust</translation>
-    </message>
-    <message>
-        <source>Export the data in the current tab to a file</source>
-        <translation>Ekspordi kuvatava vahelehe sisu faili</translation>
-    </message>
-    <message>
-        <source>&amp;Export</source>
-        <translation>&amp;Ekspordi</translation>
-    </message>
-    <message>
-        <source>&amp;Delete</source>
-        <translation>&amp;Kustuta</translation>
-    </message>
-    <message>
-        <source>C&amp;hoose</source>
-        <translation>V&amp;ali</translation>
-    </message>
-    <message>
-        <source>These are your Myriad addresses for sending payments. Always check the amount and the receiving address before sending coins.</source>
-        <translation>Need on sinu Myriadi aadressid maksete saatmiseks. Müntide saatmisel kontrolli alati summat ning saaja aadressi.</translation>
-=======
-        <source>Delete the currently selected address from the list</source>
-        <translation>Kustuta märgistatud aadress loetelust</translation>
-    </message>
-    <message>
-        <source>Export the data in the current tab to a file</source>
-        <translation>Ekspordi kuvatava vahelehe sisu faili</translation>
-    </message>
-    <message>
-        <source>&amp;Export</source>
-        <translation>&amp;Ekspordi</translation>
-    </message>
-    <message>
-        <source>&amp;Delete</source>
-        <translation>&amp;Kustuta</translation>
-    </message>
-    <message>
-        <source>Choose the address to send coins to</source>
-        <translation>Vali aadress millele mündid saata</translation>
-    </message>
-    <message>
-        <source>Choose the address to receive coins with</source>
-        <translation>Vali aadress müntide vastuvõtmiseks</translation>
-    </message>
-    <message>
-        <source>C&amp;hoose</source>
-        <translation>V&amp;ali</translation>
-    </message>
-    <message>
-        <source>Sending addresses</source>
-        <translation>Saatvad aadressid</translation>
-    </message>
-    <message>
-        <source>Receiving addresses</source>
-        <translation>Vastuvõtvad aadressid</translation>
-    </message>
-    <message>
-        <source>These are your Myriadcoin addresses for sending payments. Always check the amount and the receiving address before sending coins.</source>
-        <translation>Need on sinu Myriadcoin aadressid maksete saatmiseks. Ennem müntide saatmist kontrolli alati summat ja makse saaja aadressi.</translation>
-    </message>
-    <message>
-        <source>These are your Myriadcoin addresses for receiving payments. It is recommended to use a new receiving address for each transaction.</source>
-        <translation>Need on sinu Myriadcoin aadressid sisenevate maksete vastu võtmiseks. Soovitav on iga tehingu tarbeks kasutada uut aadressi.</translation>
-    </message>
-    <message>
-        <source>&amp;Copy Address</source>
-        <translation>&amp;Kopeeri Aadress</translation>
->>>>>>> fc073561
-    </message>
-    <message>
         <source>Copy &amp;Label</source>
         <translation>Kopeeri &amp;Silt</translation>
     </message>
@@ -118,29 +82,22 @@
         <translation>&amp;Muuda</translation>
     </message>
     <message>
-<<<<<<< HEAD
-=======
         <source>Export Address List</source>
         <translation>Ekspordi Aadresside Nimekiri</translation>
     </message>
     <message>
->>>>>>> fc073561
         <source>Comma separated file (*.csv)</source>
         <translation>Komadega eraldatud väärtuste fail (*.csv)</translation>
     </message>
     <message>
         <source>Exporting Failed</source>
-<<<<<<< HEAD
-        <translation>Eksportimine Ebaõnnestus</translation>
-=======
         <translation>Eksport ebaõnnestus.</translation>
     </message>
     <message>
         <source>There was an error trying to save the address list to %1. Please try again.</source>
         <translation>Tõrge aadressi nimekirja salvestamisel %1. Palun proovi uuesti.</translation>
->>>>>>> fc073561
-    </message>
-    </context>
+    </message>
+</context>
 <context>
     <name>AddressTableModel</name>
     <message>
@@ -175,13 +132,10 @@
         <translation>Korda salafraasi</translation>
     </message>
     <message>
-<<<<<<< HEAD
-=======
         <source>Enter the new passphrase to the wallet.&lt;br/&gt;Please use a passphrase of &lt;b&gt;ten or more random characters&lt;/b&gt;, or &lt;b&gt;eight or more words&lt;/b&gt;.</source>
         <translation>Sisesta uus salafraas rahakotti.&lt;br/&gt;Kasuta salafraasi millles on&lt;b&gt;kümme või rohkem juhuslikku sümbolit&lt;b&gt;,või&lt;b&gt;kaheksa või rohkem sõna&lt;b/&gt;.</translation>
     </message>
     <message>
->>>>>>> fc073561
         <source>Encrypt wallet</source>
         <translation>Krüpteeri rahakott</translation>
     </message>
@@ -206,41 +160,22 @@
         <translation>Vaheta salafraasi</translation>
     </message>
     <message>
-<<<<<<< HEAD
-=======
         <source>Enter the old passphrase and new passphrase to the wallet.</source>
         <translation>Sisesta vana salafraas ja uus salafraas rahakotti.</translation>
     </message>
     <message>
->>>>>>> fc073561
         <source>Confirm wallet encryption</source>
         <translation>Kinnita rahakoti krüpteerimine.</translation>
     </message>
     <message>
-<<<<<<< HEAD
-        <source>Warning: If you encrypt your wallet and lose your passphrase, you will &lt;b&gt;LOSE ALL OF YOUR MYRIADS&lt;/b&gt;!</source>
-        <translation>Hoiatus: Kui sa kaotad oma, rahakoti krüpteerimisel kasutatud, salafraasi, siis &lt;b&gt;KAOTAD KA KÕIK OMA BITCOINID&lt;/b&gt;!</translation>
-=======
         <source>Warning: If you encrypt your wallet and lose your passphrase, you will &lt;b&gt;LOSE ALL OF YOUR BITCOINS&lt;/b&gt;!</source>
         <translation>Hoiatus:Kui sa krüpteerid oma rahakoti ja kaotad salafraasi, siis sa&lt;b&gt;KAOTAD OMA BITCOINID&lt;/b&gt;!</translation>
->>>>>>> fc073561
     </message>
     <message>
         <source>Are you sure you wish to encrypt your wallet?</source>
         <translation>Kas oled kindel, et soovid rahakoti krüpteerida?</translation>
     </message>
     <message>
-<<<<<<< HEAD
-        <source>IMPORTANT: Any previous backups you have made of your wallet file should be replaced with the newly generated, encrypted wallet file. For security reasons, previous backups of the unencrypted wallet file will become useless as soon as you start using the new, encrypted wallet.</source>
-        <translation>TÄHTIS: Kõik varasemad rahakoti varundfailid tuleks üle kirjutada äsja loodud krüpteeritud rahakoti failiga. Turvakaalutlustel tühistatakse krüpteerimata rahakoti failid alates uue, krüpteeritud rahakoti, kasutusele võtust.</translation>
-    </message>
-    <message>
-        <source>Warning: The Caps Lock key is on!</source>
-        <translation>Hoiatus: Caps Lock on sisse lülitatud!</translation>
-    </message>
-    <message>
-=======
->>>>>>> fc073561
         <source>Wallet encrypted</source>
         <translation>Rahakott krüpteeritud</translation>
     </message>
@@ -319,13 +254,10 @@
         <translation>Väljumine</translation>
     </message>
     <message>
-<<<<<<< HEAD
-=======
         <source>&amp;About %1</source>
         <translation>&amp;Teave %1</translation>
     </message>
     <message>
->>>>>>> fc073561
         <source>About &amp;Qt</source>
         <translation>Teave &amp;Qt kohta</translation>
     </message>
@@ -352,26 +284,14 @@
     <message>
         <source>Open &amp;URI...</source>
         <translation>Ava &amp;URI...</translation>
-<<<<<<< HEAD
-    </message>
-    <message>
-        <source>Importing blocks from disk...</source>
-        <translation>Impordi blokid kettalt...</translation>
-=======
->>>>>>> fc073561
     </message>
     <message>
         <source>Reindexing blocks on disk...</source>
         <translation>Kettal olevate blokkide re-indekseerimine...</translation>
     </message>
     <message>
-<<<<<<< HEAD
-        <source>Send coins to a Myriad address</source>
-        <translation>Saada münte Myriadi aadressile</translation>
-=======
         <source>Send coins to a Myriadcoin address</source>
         <translation>Saada münte Bitcoini aadressile</translation>
->>>>>>> fc073561
     </message>
     <message>
         <source>Backup wallet to another location</source>
@@ -394,13 +314,8 @@
         <translation>&amp;Kontrolli sõnumit...</translation>
     </message>
     <message>
-<<<<<<< HEAD
-        <source>Myriad</source>
-        <translation>Myriad</translation>
-=======
         <source>Bitcoin</source>
         <translation>Bitcoin</translation>
->>>>>>> fc073561
     </message>
     <message>
         <source>Wallet</source>
@@ -412,11 +327,7 @@
     </message>
     <message>
         <source>&amp;Receive</source>
-<<<<<<< HEAD
-        <translation>&amp;Saama</translation>
-=======
         <translation>&amp;Võta vastu</translation>
->>>>>>> fc073561
     </message>
     <message>
         <source>&amp;Show / Hide</source>
@@ -431,21 +342,12 @@
         <translation>Krüpteeri oma rahakoti privaatvõtmed</translation>
     </message>
     <message>
-<<<<<<< HEAD
-        <source>Sign messages with your Myriad addresses to prove you own them</source>
-        <translation>Omandi tõestamiseks allkirjasta sõnumid oma Myriadi aadressiga</translation>
-    </message>
-    <message>
-        <source>Verify messages to ensure they were signed with specified Myriad addresses</source>
-        <translation>Kinnita sõnumid kindlustamaks et need allkirjastati määratud Myriadi aadressiga</translation>
-=======
         <source>Sign messages with your Myriadcoin addresses to prove you own them</source>
         <translation>Omandi tõestamiseks allkirjasta sõnumid oma Bitcoini aadressiga</translation>
     </message>
     <message>
         <source>Verify messages to ensure they were signed with specified Myriadcoin addresses</source>
         <translation>Kinnita sõnumid kindlustamaks et need allkirjastati määratud Bitcoini aadressiga</translation>
->>>>>>> fc073561
     </message>
     <message>
         <source>&amp;File</source>
@@ -464,32 +366,6 @@
         <translation>Vahelehe tööriistariba</translation>
     </message>
     <message>
-<<<<<<< HEAD
-        <source>Myriad Core</source>
-        <translation>Myriadi tuumik</translation>
-    </message>
-    <message numerus="yes">
-        <source>%n hour(s)</source>
-        <translation><numerusform>%n tund</numerusform><numerusform>%n tundi</numerusform></translation>
-    </message>
-    <message numerus="yes">
-        <source>%n day(s)</source>
-        <translation><numerusform>%n päev</numerusform><numerusform>%n päeva</numerusform></translation>
-    </message>
-    <message numerus="yes">
-        <source>%n week(s)</source>
-        <translation><numerusform>%n nädal</numerusform><numerusform>%n nädalat</numerusform></translation>
-    </message>
-    <message>
-        <source>%1 and %2</source>
-        <translation>%1 ja %2</translation>
-    </message>
-    <message numerus="yes">
-        <source>%n year(s)</source>
-        <translation><numerusform>%n aasta</numerusform><numerusform>%n aastat</numerusform></translation>
-    </message>
-    <message>
-=======
         <source>Request payments (generates QR codes and myriadcoin: URIs)</source>
         <translation>Loo maksepäring (genereerib QR koodid ja bitcoini: URId)</translation>
     </message>
@@ -518,7 +394,6 @@
         <translation><numerusform>Töödeldud %n plokk transaktsioonide ajaloost.</numerusform><numerusform>Töödeldud %n plokki transaktsioonide ajaloost.</numerusform></translation>
     </message>
     <message>
->>>>>>> fc073561
         <source>%1 behind</source>
         <translation>%1 maas</translation>
     </message>
@@ -547,13 +422,10 @@
         <translation>Ajakohane</translation>
     </message>
     <message>
-<<<<<<< HEAD
-=======
         <source>%1 client</source>
         <translation>%1 klient</translation>
     </message>
     <message>
->>>>>>> fc073561
         <source>Catching up...</source>
         <translation>Jõuan järgi...</translation>
     </message>
@@ -580,7 +452,6 @@
 </source>
         <translation>&amp;Märgis: %1
 </translation>
-<<<<<<< HEAD
     </message>
     <message>
         <source>Address: %1
@@ -589,16 +460,6 @@
 </translation>
     </message>
     <message>
-=======
-    </message>
-    <message>
-        <source>Address: %1
-</source>
-        <translation>Aadress: %1
-</translation>
-    </message>
-    <message>
->>>>>>> fc073561
         <source>Sent transaction</source>
         <translation>Saadetud tehing</translation>
     </message>
@@ -614,14 +475,6 @@
         <source>Wallet is &lt;b&gt;encrypted&lt;/b&gt; and currently &lt;b&gt;locked&lt;/b&gt;</source>
         <translation>Rahakott on &lt;b&gt;krüpteeritud&lt;/b&gt; ning hetkel &lt;b&gt;suletud&lt;/b&gt;</translation>
     </message>
-<<<<<<< HEAD
-</context>
-<context>
-    <name>ClientModel</name>
-    <message>
-        <source>Network Alert</source>
-        <translation>Võrgu Häire</translation>
-=======
     </context>
 <context>
     <name>CoinControlDialog</name>
@@ -740,100 +593,8 @@
     <message>
         <source>(change)</source>
         <translation>(vahetusraha)</translation>
->>>>>>> fc073561
     </message>
 </context>
-<context>
-    <name>CoinControlDialog</name>
-    <message>
-        <source>Quantity:</source>
-        <translation>Kogus:</translation>
-    </message>
-    <message>
-        <source>Amount:</source>
-        <translation>Summa:</translation>
-    </message>
-    <message>
-        <source>Fee:</source>
-        <translation>Tasu:</translation>
-    </message>
-    <message>
-        <source>Amount</source>
-        <translation>Kogus</translation>
-    </message>
-    <message>
-        <source>Date</source>
-        <translation>Kuupäev</translation>
-    </message>
-    <message>
-        <source>Confirmed</source>
-        <translation>Kinnitatud</translation>
-    </message>
-    <message>
-        <source>Copy address</source>
-        <translation>Aadressi kopeerimine</translation>
-    </message>
-    <message>
-        <source>Copy label</source>
-        <translation>Märgise kopeerimine</translation>
-    </message>
-    <message>
-        <source>Copy amount</source>
-        <translation>Kopeeri summa</translation>
-    </message>
-    <message>
-        <source>Copy transaction ID</source>
-        <translation>Kopeeri tehingu ID</translation>
-    </message>
-    <message>
-        <source>Copy fee</source>
-        <translation>Kopeeri tasu</translation>
-    </message>
-    <message>
-        <source>highest</source>
-        <translation>kõrgeim</translation>
-    </message>
-    <message>
-        <source>higher</source>
-        <translation>kõrgem</translation>
-    </message>
-    <message>
-        <source>high</source>
-        <translation>kõrge</translation>
-    </message>
-    <message>
-        <source>medium</source>
-        <translation>keskmine</translation>
-    </message>
-    <message>
-        <source>low</source>
-        <translation>madal</translation>
-    </message>
-    <message>
-        <source>lower</source>
-        <translation>madalam</translation>
-    </message>
-    <message>
-        <source>lowest</source>
-        <translation>madalaim</translation>
-    </message>
-    <message>
-        <source>(%1 locked)</source>
-        <translation>(%1 lukustatud)</translation>
-    </message>
-    <message>
-        <source>yes</source>
-        <translation>jah</translation>
-    </message>
-    <message>
-        <source>no</source>
-        <translation>ei</translation>
-    </message>
-    <message>
-        <source>(no label)</source>
-        <translation>(silti pole)</translation>
-    </message>
-    </context>
 <context>
     <name>EditAddressDialog</name>
     <message>
@@ -865,21 +626,12 @@
         <translation>Muuda saatvat aadressi</translation>
     </message>
     <message>
-<<<<<<< HEAD
-        <source>The entered address "%1" is already in the address book.</source>
-        <translation>Selline aadress on juba olemas: "%1"</translation>
-    </message>
-    <message>
-        <source>The entered address "%1" is not a valid Myriad address.</source>
-        <translation>Sisestatud aadress "%1" ei ole Myriadis kehtiv.</translation>
-=======
         <source>The entered address "%1" is not a valid Myriadcoin address.</source>
         <translation>Sisestatud aadress "%1" ei ole korrektne Myriadcoin aadress.</translation>
     </message>
     <message>
         <source>The entered address "%1" is already in the address book.</source>
         <translation>Sisestatud aadress "%1" on juba aadressi raamatus.</translation>
->>>>>>> fc073561
     </message>
     <message>
         <source>Could not unlock wallet.</source>
@@ -895,16 +647,6 @@
     <message>
         <source>name</source>
         <translation>nimi</translation>
-<<<<<<< HEAD
-    </message>
-    </context>
-<context>
-    <name>HelpMessageDialog</name>
-    <message>
-        <source>Myriad Core</source>
-        <translation>Myriadi tuumik</translation>
-=======
->>>>>>> fc073561
     </message>
     </context>
 <context>
@@ -914,13 +656,6 @@
         <translation>versioon</translation>
     </message>
     <message>
-<<<<<<< HEAD
-        <source>About Myriad Core</source>
-        <translation>Kirjeldus Myriadi Tuumast</translation>
-    </message>
-    <message>
-=======
->>>>>>> fc073561
         <source>Command-line options</source>
         <translation>Käsurea valikud</translation>
     </message>
@@ -932,43 +667,44 @@
         <source>command-line options</source>
         <translation>käsurea valikud</translation>
     </message>
-</context>
+    <message>
+        <source>UI Options:</source>
+        <translation>Kasutajaliidese Suvandid:</translation>
+    </message>
+    <message>
+        <source>Show splash screen on startup (default: %u)</source>
+        <translation>Käivitamisel kuva laadimisekraani (vaikimisi %u)</translation>
+    </message>
+    </context>
 <context>
     <name>Intro</name>
     <message>
-<<<<<<< HEAD
         <source>Welcome</source>
         <translation>Teretulemast</translation>
     </message>
     <message>
-        <source>Myriad Core</source>
-        <translation>Myriadi tuumik</translation>
-=======
-        <source>UI Options:</source>
-        <translation>Kasutajaliidese Suvandid:</translation>
-    </message>
-    <message>
-        <source>Show splash screen on startup (default: %u)</source>
-        <translation>Käivitamisel kuva laadimisekraani (vaikimisi %u)</translation>
->>>>>>> fc073561
-    </message>
-    </context>
-<context>
-    <name>Intro</name>
-    <message>
-<<<<<<< HEAD
         <source>Error</source>
         <translation>Tõrge</translation>
-=======
-        <source>Welcome</source>
-        <translation>Teretulemast</translation>
->>>>>>> fc073561
+    </message>
+    </context>
+<context>
+    <name>ModalOverlay</name>
+    <message>
+        <source>Form</source>
+        <translation>Vorm</translation>
+    </message>
+    <message>
+        <source>Last block time</source>
+        <translation>Viimane ploki aeg</translation>
+    </message>
+    <message>
+        <source>Hide</source>
+        <translation>Peida</translation>
     </message>
     </context>
 <context>
     <name>OpenURIDialog</name>
     <message>
-<<<<<<< HEAD
         <source>Open URI</source>
         <translation>Ava URI</translation>
     </message>
@@ -976,212 +712,149 @@
         <source>URI:</source>
         <translation>URI:</translation>
     </message>
-=======
-        <source>Error</source>
-        <translation>Tõrge</translation>
-    </message>
->>>>>>> fc073561
-    </context>
-<context>
-    <name>ModalOverlay</name>
-    <message>
-<<<<<<< HEAD
+    <message>
+        <source>Select payment request file</source>
+        <translation>Vali maksepäringu fail</translation>
+    </message>
+    <message>
+        <source>Select payment request file to open</source>
+        <translation>Vali maksepäringu fail mida avada</translation>
+    </message>
+</context>
+<context>
+    <name>OptionsDialog</name>
+    <message>
         <source>Options</source>
         <translation>Valikud</translation>
     </message>
     <message>
+        <source>&amp;Main</source>
+        <translation>&amp;Peamine</translation>
+    </message>
+    <message>
         <source>MB</source>
         <translation>MB</translation>
-=======
+    </message>
+    <message>
+        <source>Reset all client options to default.</source>
+        <translation>Taasta kõik klientprogrammi seadete vaikeväärtused.</translation>
+    </message>
+    <message>
+        <source>&amp;Reset Options</source>
+        <translation>&amp;Lähtesta valikud</translation>
+    </message>
+    <message>
+        <source>&amp;Network</source>
+        <translation>&amp;Võrk</translation>
+    </message>
+    <message>
+        <source>W&amp;allet</source>
+        <translation>R&amp;ahakott</translation>
+    </message>
+    <message>
+        <source>Expert</source>
+        <translation>Ekspert</translation>
+    </message>
+    <message>
+        <source>Automatically open the Myriadcoin client port on the router. This only works when your router supports UPnP and it is enabled.</source>
+        <translation>Bitcoini kliendi pordi automaatne avamine ruuteris. Toimib, kui sinu ruuter aktsepteerib UPnP ühendust.</translation>
+    </message>
+    <message>
+        <source>Map port using &amp;UPnP</source>
+        <translation>Suuna port &amp;UPnP kaudu</translation>
+    </message>
+    <message>
+        <source>Proxy &amp;IP:</source>
+        <translation>Proxi &amp;IP:</translation>
+    </message>
+    <message>
+        <source>&amp;Port:</source>
+        <translation>&amp;Port:</translation>
+    </message>
+    <message>
+        <source>Port of the proxy (e.g. 9050)</source>
+        <translation>Proxi port (nt 9050)</translation>
+    </message>
+    <message>
+        <source>IPv4</source>
+        <translation>IPv4</translation>
+    </message>
+    <message>
+        <source>IPv6</source>
+        <translation>IPv6</translation>
+    </message>
+    <message>
+        <source>Tor</source>
+        <translation>Tor</translation>
+    </message>
+    <message>
+        <source>&amp;Window</source>
+        <translation>&amp;Aken</translation>
+    </message>
+    <message>
+        <source>Hide tray icon</source>
+        <translation>Peida tegumiriba ikoon</translation>
+    </message>
+    <message>
+        <source>Show only a tray icon after minimizing the window.</source>
+        <translation>Minimeeri systray alale.</translation>
+    </message>
+    <message>
+        <source>&amp;Minimize to the tray instead of the taskbar</source>
+        <translation>&amp;Minimeeri systray alale</translation>
+    </message>
+    <message>
+        <source>M&amp;inimize on close</source>
+        <translation>M&amp;inimeeri sulgemisel</translation>
+    </message>
+    <message>
+        <source>&amp;Display</source>
+        <translation>&amp;Kuva</translation>
+    </message>
+    <message>
+        <source>User Interface &amp;language:</source>
+        <translation>Kasutajaliidese &amp;keel:</translation>
+    </message>
+    <message>
+        <source>&amp;Unit to show amounts in:</source>
+        <translation>Summade kuvamise &amp;Unit:</translation>
+    </message>
+    <message>
+        <source>Choose the default subdivision unit to show in the interface and when sending coins.</source>
+        <translation>Vali liideses ning müntide saatmisel kuvatav vaikimisi alajaotus.</translation>
+    </message>
+    <message>
+        <source>&amp;OK</source>
+        <translation>&amp;OK</translation>
+    </message>
+    <message>
+        <source>&amp;Cancel</source>
+        <translation>&amp;Katkesta</translation>
+    </message>
+    <message>
+        <source>default</source>
+        <translation>vaikeväärtus</translation>
+    </message>
+    <message>
+        <source>none</source>
+        <translation>puudub</translation>
+    </message>
+    <message>
+        <source>Confirm options reset</source>
+        <translation>Kinnita valikute algseadistamine</translation>
+    </message>
+    <message>
+        <source>The supplied proxy address is invalid.</source>
+        <translation>Sisestatud kehtetu proxy aadress.</translation>
+    </message>
+</context>
+<context>
+    <name>OverviewPage</name>
+    <message>
         <source>Form</source>
         <translation>Vorm</translation>
     </message>
     <message>
-        <source>Last block time</source>
-        <translation>Viimane ploki aeg</translation>
-    </message>
-    <message>
-        <source>Hide</source>
-        <translation>Peida</translation>
-    </message>
-    </context>
-<context>
-    <name>OpenURIDialog</name>
-    <message>
-        <source>Open URI</source>
-        <translation>Ava URI</translation>
-    </message>
-    <message>
-        <source>URI:</source>
-        <translation>URI:</translation>
-    </message>
-    <message>
-        <source>Select payment request file</source>
-        <translation>Vali maksepäringu fail</translation>
-    </message>
-    <message>
-        <source>Select payment request file to open</source>
-        <translation>Vali maksepäringu fail mida avada</translation>
->>>>>>> fc073561
-    </message>
-</context>
-<context>
-    <name>OptionsDialog</name>
-    <message>
-<<<<<<< HEAD
-=======
-        <source>Options</source>
-        <translation>Valikud</translation>
-    </message>
-    <message>
-        <source>&amp;Main</source>
-        <translation>&amp;Peamine</translation>
-    </message>
-    <message>
-        <source>MB</source>
-        <translation>MB</translation>
-    </message>
-    <message>
->>>>>>> fc073561
-        <source>Reset all client options to default.</source>
-        <translation>Taasta kõik klientprogrammi seadete vaikeväärtused.</translation>
-    </message>
-    <message>
-        <source>&amp;Reset Options</source>
-        <translation>&amp;Lähtesta valikud</translation>
-    </message>
-    <message>
-        <source>&amp;Network</source>
-        <translation>&amp;Võrk</translation>
-    </message>
-    <message>
-        <source>W&amp;allet</source>
-        <translation>R&amp;ahakott</translation>
-    </message>
-    <message>
-        <source>Expert</source>
-        <translation>Ekspert</translation>
-    </message>
-    <message>
-<<<<<<< HEAD
-        <source>Automatically open the Myriad client port on the router. This only works when your router supports UPnP and it is enabled.</source>
-        <translation>Myriadi kliendi pordi automaatne avamine ruuteris. Toimib, kui sinu ruuter aktsepteerib UPnP ühendust.</translation>
-=======
-        <source>Automatically open the Myriadcoin client port on the router. This only works when your router supports UPnP and it is enabled.</source>
-        <translation>Bitcoini kliendi pordi automaatne avamine ruuteris. Toimib, kui sinu ruuter aktsepteerib UPnP ühendust.</translation>
->>>>>>> fc073561
-    </message>
-    <message>
-        <source>Map port using &amp;UPnP</source>
-        <translation>Suuna port &amp;UPnP kaudu</translation>
-    </message>
-    <message>
-        <source>Proxy &amp;IP:</source>
-        <translation>Proxi &amp;IP:</translation>
-    </message>
-    <message>
-        <source>&amp;Port:</source>
-        <translation>&amp;Port:</translation>
-    </message>
-    <message>
-        <source>Port of the proxy (e.g. 9050)</source>
-        <translation>Proxi port (nt 9050)</translation>
-    </message>
-    <message>
-<<<<<<< HEAD
-=======
-        <source>IPv4</source>
-        <translation>IPv4</translation>
-    </message>
-    <message>
-        <source>IPv6</source>
-        <translation>IPv6</translation>
-    </message>
-    <message>
-        <source>Tor</source>
-        <translation>Tor</translation>
-    </message>
-    <message>
->>>>>>> fc073561
-        <source>&amp;Window</source>
-        <translation>&amp;Aken</translation>
-    </message>
-    <message>
-<<<<<<< HEAD
-=======
-        <source>Hide tray icon</source>
-        <translation>Peida tegumiriba ikoon</translation>
-    </message>
-    <message>
->>>>>>> fc073561
-        <source>Show only a tray icon after minimizing the window.</source>
-        <translation>Minimeeri systray alale.</translation>
-    </message>
-    <message>
-        <source>&amp;Minimize to the tray instead of the taskbar</source>
-        <translation>&amp;Minimeeri systray alale</translation>
-    </message>
-    <message>
-        <source>M&amp;inimize on close</source>
-        <translation>M&amp;inimeeri sulgemisel</translation>
-    </message>
-    <message>
-        <source>&amp;Display</source>
-        <translation>&amp;Kuva</translation>
-    </message>
-    <message>
-        <source>User Interface &amp;language:</source>
-        <translation>Kasutajaliidese &amp;keel:</translation>
-    </message>
-    <message>
-        <source>&amp;Unit to show amounts in:</source>
-        <translation>Summade kuvamise &amp;Unit:</translation>
-    </message>
-    <message>
-        <source>Choose the default subdivision unit to show in the interface and when sending coins.</source>
-        <translation>Vali liideses ning müntide saatmisel kuvatav vaikimisi alajaotus.</translation>
-    </message>
-    <message>
-        <source>&amp;OK</source>
-        <translation>&amp;OK</translation>
-    </message>
-    <message>
-        <source>&amp;Cancel</source>
-        <translation>&amp;Katkesta</translation>
-    </message>
-    <message>
-        <source>default</source>
-        <translation>vaikeväärtus</translation>
-    </message>
-    <message>
-<<<<<<< HEAD
-=======
-        <source>none</source>
-        <translation>puudub</translation>
-    </message>
-    <message>
->>>>>>> fc073561
-        <source>Confirm options reset</source>
-        <translation>Kinnita valikute algseadistamine</translation>
-    </message>
-    <message>
-        <source>The supplied proxy address is invalid.</source>
-        <translation>Sisestatud kehtetu proxy aadress.</translation>
-    </message>
-</context>
-<context>
-    <name>OverviewPage</name>
-    <message>
-        <source>Form</source>
-        <translation>Vorm</translation>
-    </message>
-    <message>
-<<<<<<< HEAD
-        <source>The displayed information may be out of date. Your wallet automatically synchronizes with the Myriad network after a connection is established, but this process has not completed yet.</source>
-        <translation>Kuvatav info ei pruugi olla ajakohane. Ühenduse loomisel süngitakse sinu rahakott automaatselt Bitconi võrgustikuga, kuid see toiming on hetkel lõpetamata.</translation>
-    </message>
-    <message>
-=======
         <source>The displayed information may be out of date. Your wallet automatically synchronizes with the Myriadcoin network after a connection is established, but this process has not completed yet.</source>
         <translation>Kuvatav info ei pruugi olla ajakohane. Ühenduse loomisel süngitakse sinu rahakott automaatselt Bitconi võrgustikuga, kuid see toiming on hetkel lõpetamata.</translation>
     </message>
@@ -1190,7 +863,6 @@
         <translation>Ootel:</translation>
     </message>
     <message>
->>>>>>> fc073561
         <source>Immature:</source>
         <translation>Ebaküps:</translation>
     </message>
@@ -1199,13 +871,10 @@
         <translation>Mitte aegunud mine'itud jääk</translation>
     </message>
     <message>
-<<<<<<< HEAD
-=======
         <source>Total:</source>
         <translation>Kokku:</translation>
     </message>
     <message>
->>>>>>> fc073561
         <source>Recent transactions</source>
         <translation>Hiljutised tehingud</translation>
     </message>
@@ -1213,28 +882,6 @@
 <context>
     <name>PaymentServer</name>
     <message>
-<<<<<<< HEAD
-        <source>URI handling</source>
-        <translation>URI käsitsemine</translation>
-    </message>
-    <message>
-        <source>Cannot start myriad: click-to-pay handler</source>
-        <translation>Myriad ei käivitu: vajuta-maksa toiming</translation>
-    </message>
-    </context>
-<context>
-    <name>PeerTableModel</name>
-    </context>
-<context>
-    <name>QObject</name>
-    <message>
-        <source>Amount</source>
-        <translation>Kogus</translation>
-    </message>
-    <message>
-        <source>N/A</source>
-        <translation>N/A</translation>
-=======
         <source>Payment request error</source>
         <translation>Maksepäringu tõrge</translation>
     </message>
@@ -1279,25 +926,8 @@
     <message numerus="yes">
         <source>%n week(s)</source>
         <translation><numerusform>%n nädal</numerusform><numerusform>%n nädalat</numerusform></translation>
->>>>>>> fc073561
-    </message>
-    </context>
-<context>
-    <name>QRImageWidget</name>
-    <message>
-<<<<<<< HEAD
-        <source>Save QR Code</source>
-        <translation>Salvesta QR kood</translation>
-    </message>
-    </context>
-<context>
-    <name>RPCConsole</name>
-    <message>
-        <source>Client name</source>
-        <translation>Kliendi nimi</translation>
-    </message>
-    <message>
-=======
+    </message>
+    <message>
         <source>%1 and %2</source>
         <translation>%1 ja %2</translation>
     </message>
@@ -1319,7 +949,6 @@
 <context>
     <name>RPCConsole</name>
     <message>
->>>>>>> fc073561
         <source>N/A</source>
         <translation>N/A</translation>
     </message>
@@ -1332,24 +961,16 @@
         <translation>&amp;Informatsioon</translation>
     </message>
     <message>
-<<<<<<< HEAD
-=======
         <source>Debug window</source>
         <translation>Debugimise aken</translation>
     </message>
     <message>
->>>>>>> fc073561
         <source>General</source>
         <translation>Üldine</translation>
     </message>
     <message>
-<<<<<<< HEAD
-        <source>Using OpenSSL version</source>
-        <translation>Kasutan OpenSSL versiooni</translation>
-=======
         <source>Using BerkeleyDB version</source>
         <translation>Kasutab BerkeleyDB versiooni</translation>
->>>>>>> fc073561
     </message>
     <message>
         <source>Startup time</source>
@@ -1376,7 +997,10 @@
         <translation>Plokkide hetkearv</translation>
     </message>
     <message>
-<<<<<<< HEAD
+        <source>Memory usage</source>
+        <translation>Mälu kasutus</translation>
+    </message>
+    <message>
         <source>Received</source>
         <translation>Vastuvõetud</translation>
     </message>
@@ -1393,6 +1017,14 @@
         <translation>Versioon</translation>
     </message>
     <message>
+        <source>Synced Headers</source>
+        <translation>Sünkroniseeritud Päised</translation>
+    </message>
+    <message>
+        <source>Synced Blocks</source>
+        <translation>Sünkroniseeritud Plokid</translation>
+    </message>
+    <message>
         <source>Services</source>
         <translation>Teenused</translation>
     </message>
@@ -1409,64 +1041,10 @@
         <translation>&amp;Konsool</translation>
     </message>
     <message>
-        <source>Build date</source>
-        <translation>Valmistusaeg</translation>
-    </message>
-    <message>
-        <source>Debug log file</source>
-        <translation>Debugimise logifail</translation>
-    </message>
-    <message>
-=======
-        <source>Memory usage</source>
-        <translation>Mälu kasutus</translation>
-    </message>
-    <message>
-        <source>Received</source>
-        <translation>Vastuvõetud</translation>
-    </message>
-    <message>
-        <source>Sent</source>
-        <translation>Saadetud</translation>
-    </message>
-    <message>
-        <source>Direction</source>
-        <translation>Suund</translation>
-    </message>
-    <message>
-        <source>Version</source>
-        <translation>Versioon</translation>
-    </message>
-    <message>
-        <source>Synced Headers</source>
-        <translation>Sünkroniseeritud Päised</translation>
-    </message>
-    <message>
-        <source>Synced Blocks</source>
-        <translation>Sünkroniseeritud Plokid</translation>
-    </message>
-    <message>
-        <source>Services</source>
-        <translation>Teenused</translation>
-    </message>
-    <message>
-        <source>Last block time</source>
-        <translation>Viimane ploki aeg</translation>
-    </message>
-    <message>
-        <source>&amp;Open</source>
-        <translation>&amp;Ava</translation>
-    </message>
-    <message>
-        <source>&amp;Console</source>
-        <translation>&amp;Konsool</translation>
-    </message>
-    <message>
         <source>Debug log file</source>
         <translation>Silumise logifail</translation>
     </message>
     <message>
->>>>>>> fc073561
         <source>Clear console</source>
         <translation>Puhasta konsool</translation>
     </message>
@@ -1494,9 +1072,6 @@
         <source>%1 GB</source>
         <translation>%1 GB</translation>
     </message>
-<<<<<<< HEAD
-    </context>
-=======
     <message>
         <source>Inbound</source>
         <translation>Sisenev</translation>
@@ -1518,7 +1093,6 @@
         <translation>Teadmata</translation>
     </message>
 </context>
->>>>>>> fc073561
 <context>
     <name>ReceiveCoinsDialog</name>
     <message>
@@ -1534,13 +1108,10 @@
         <translation>&amp;Sõnum:</translation>
     </message>
     <message>
-<<<<<<< HEAD
-=======
         <source>Clear all fields of the form.</source>
         <translation>Puhasta kõik vormi väljad.</translation>
     </message>
     <message>
->>>>>>> fc073561
         <source>Show</source>
         <translation>Näita</translation>
     </message>
@@ -1550,11 +1121,7 @@
     </message>
     <message>
         <source>Copy label</source>
-<<<<<<< HEAD
-        <translation>Märgise kopeerimine</translation>
-=======
         <translation>Kopeeri märgis</translation>
->>>>>>> fc073561
     </message>
     <message>
         <source>Copy message</source>
@@ -1564,17 +1131,28 @@
         <source>Copy amount</source>
         <translation>Kopeeri summa</translation>
     </message>
-<<<<<<< HEAD
 </context>
 <context>
     <name>ReceiveRequestDialog</name>
+    <message>
+        <source>QR Code</source>
+        <translation>QR Kood</translation>
+    </message>
+    <message>
+        <source>Copy &amp;Address</source>
+        <translation>&amp;Kopeeri Aadress</translation>
+    </message>
+    <message>
+        <source>Payment information</source>
+        <translation>Makse Informatsioon</translation>
+    </message>
     <message>
         <source>Address</source>
         <translation>Aadress</translation>
     </message>
     <message>
         <source>Amount</source>
-        <translation>Kogus</translation>
+        <translation>Summa</translation>
     </message>
     <message>
         <source>Label</source>
@@ -1586,13 +1164,9 @@
     </message>
     <message>
         <source>Resulting URI too long, try to reduce the text for label / message.</source>
-        <translation>Tulemuseks on liiga pikk URL, püüa lühendada märgise/teate teksti.</translation>
-    </message>
-    <message>
-        <source>Error encoding URI into QR Code.</source>
-        <translation>Tõrge URI'st QR koodi loomisel</translation>
-    </message>
-</context>
+        <translation>URI liiga pikk, proovi vähendada märke / sõnumi pikkust.</translation>
+    </message>
+    </context>
 <context>
     <name>RecentRequestsTableModel</name>
     <message>
@@ -1608,926 +1182,541 @@
         <translation>Sõnum</translation>
     </message>
     <message>
-        <source>Amount</source>
-        <translation>Kogus</translation>
-    </message>
-    <message>
         <source>(no label)</source>
-        <translation>(silti pole)</translation>
+        <translation>(märge puudub)</translation>
     </message>
     <message>
         <source>(no message)</source>
         <translation>(sõnum puudub)</translation>
     </message>
-    <message>
-        <source>(no amount)</source>
-        <translation>(summa puudub)</translation>
-    </message>
-=======
->>>>>>> fc073561
+    </context>
+<context>
+    <name>SendCoinsDialog</name>
+    <message>
+        <source>Send Coins</source>
+        <translation>Müntide saatmine</translation>
+    </message>
+    <message>
+        <source>Inputs...</source>
+        <translation>Sisendid...</translation>
+    </message>
+    <message>
+        <source>automatically selected</source>
+        <translation>automaatselt valitud</translation>
+    </message>
+    <message>
+        <source>Insufficient funds!</source>
+        <translation>Liiga suur summa</translation>
+    </message>
+    <message>
+        <source>Quantity:</source>
+        <translation>Kogus:</translation>
+    </message>
+    <message>
+        <source>Bytes:</source>
+        <translation>Baiti:</translation>
+    </message>
+    <message>
+        <source>Amount:</source>
+        <translation>Summa:</translation>
+    </message>
+    <message>
+        <source>Fee:</source>
+        <translation>Tasu:</translation>
+    </message>
+    <message>
+        <source>After Fee:</source>
+        <translation>Peale tehingutasu:</translation>
+    </message>
+    <message>
+        <source>Change:</source>
+        <translation>Vahetusraha:</translation>
+    </message>
+    <message>
+        <source>Transaction Fee:</source>
+        <translation>Tehingu tasu:</translation>
+    </message>
+    <message>
+        <source>Choose...</source>
+        <translation>Vali...</translation>
+    </message>
+    <message>
+        <source>per kilobyte</source>
+        <translation>kilobaidi kohta</translation>
+    </message>
+    <message>
+        <source>Hide</source>
+        <translation>Peida</translation>
+    </message>
+    <message>
+        <source>Recommended:</source>
+        <translation>Soovitatud:</translation>
+    </message>
+    <message>
+        <source>normal</source>
+        <translation>normaalne</translation>
+    </message>
+    <message>
+        <source>fast</source>
+        <translation>kiire</translation>
+    </message>
+    <message>
+        <source>Send to multiple recipients at once</source>
+        <translation>Saatmine mitmele korraga</translation>
+    </message>
+    <message>
+        <source>Add &amp;Recipient</source>
+        <translation>Lisa &amp;Saaja</translation>
+    </message>
+    <message>
+        <source>Clear all fields of the form.</source>
+        <translation>Puhasta kõik vormi väljad.</translation>
+    </message>
+    <message>
+        <source>Dust:</source>
+        <translation>Puru:</translation>
+    </message>
+    <message>
+        <source>Clear &amp;All</source>
+        <translation>Puhasta &amp;Kõik</translation>
+    </message>
+    <message>
+        <source>Balance:</source>
+        <translation>Jääk:</translation>
+    </message>
+    <message>
+        <source>Confirm the send action</source>
+        <translation>Saatmise kinnitamine</translation>
+    </message>
+    <message>
+        <source>S&amp;end</source>
+        <translation>S&amp;aada</translation>
+    </message>
+    <message>
+        <source>Copy quantity</source>
+        <translation>Kopeeri kogus</translation>
+    </message>
+    <message>
+        <source>Copy amount</source>
+        <translation>Kopeeri summa</translation>
+    </message>
+    <message>
+        <source>Copy fee</source>
+        <translation>Kopeeri tehingutasu</translation>
+    </message>
+    <message>
+        <source>Copy bytes</source>
+        <translation>Kopeeri baidid</translation>
+    </message>
+    <message>
+        <source>Copy dust</source>
+        <translation>Kopeeri puru</translation>
+    </message>
+    <message>
+        <source>Copy change</source>
+        <translation>Kopeeri vahetusraha</translation>
+    </message>
+    <message>
+        <source>Are you sure you want to send?</source>
+        <translation>Oled kindel, et soovid saata?</translation>
+    </message>
+    <message>
+        <source>added as transaction fee</source>
+        <translation>lisatud kui tehingutasu</translation>
+    </message>
+    <message>
+        <source>or</source>
+        <translation>või</translation>
+    </message>
+    <message>
+        <source>The recipient address is not valid. Please recheck.</source>
+        <translation>Saaja aadress ei ole korrektne. Palun kontrolli üle.</translation>
+    </message>
+    <message>
+        <source>Payment request expired.</source>
+        <translation>Maksepäring aegunud.</translation>
+    </message>
+    <message>
+        <source>Warning: Invalid Myriadcoin address</source>
+        <translation>Hoiatus: Ebakorrektne Myriadcoin aadress</translation>
+    </message>
+    <message>
+        <source>(no label)</source>
+        <translation>(märgis puudub)</translation>
+    </message>
 </context>
 <context>
-    <name>ReceiveRequestDialog</name>
-    <message>
-        <source>QR Code</source>
-        <translation>QR Kood</translation>
-    </message>
-    <message>
-        <source>Copy &amp;Address</source>
-        <translation>&amp;Kopeeri Aadress</translation>
-    </message>
-    <message>
-        <source>Payment information</source>
-        <translation>Makse Informatsioon</translation>
+    <name>SendCoinsEntry</name>
+    <message>
+        <source>A&amp;mount:</source>
+        <translation>S&amp;umma:</translation>
+    </message>
+    <message>
+        <source>Pay &amp;To:</source>
+        <translation>Maksa &amp;:</translation>
+    </message>
+    <message>
+        <source>&amp;Label:</source>
+        <translation>&amp;Märgis</translation>
+    </message>
+    <message>
+        <source>Choose previously used address</source>
+        <translation>Vali eelnevalt kasutatud aadress</translation>
+    </message>
+    <message>
+        <source>Alt+A</source>
+        <translation>Alt+A</translation>
+    </message>
+    <message>
+        <source>Paste address from clipboard</source>
+        <translation>Kleebi aadress vahemälust</translation>
+    </message>
+    <message>
+        <source>Alt+P</source>
+        <translation>Alt+P</translation>
+    </message>
+    <message>
+        <source>S&amp;ubtract fee from amount</source>
+        <translation>L&amp;ahuta tehingutasu summast</translation>
+    </message>
+    <message>
+        <source>Message:</source>
+        <translation>Sõnum:</translation>
+    </message>
+    <message>
+        <source>Pay To:</source>
+        <translation>Maksa :</translation>
+    </message>
+    </context>
+<context>
+    <name>SendConfirmationDialog</name>
+    <message>
+        <source>Yes</source>
+        <translation>Jah</translation>
+    </message>
+</context>
+<context>
+    <name>ShutdownWindow</name>
+    <message>
+        <source>%1 is shutting down...</source>
+        <translation>%1 lülitub välja...</translation>
+    </message>
+    <message>
+        <source>Do not shut down the computer until this window disappears.</source>
+        <translation>Ära lülita arvutit välja ennem kui see aken on kadunud.</translation>
+    </message>
+</context>
+<context>
+    <name>SignVerifyMessageDialog</name>
+    <message>
+        <source>Signatures - Sign / Verify a Message</source>
+        <translation>Signatuurid - Allkirjasta / Kinnita Sõnum</translation>
+    </message>
+    <message>
+        <source>&amp;Sign Message</source>
+        <translation>&amp;Allkirjastamise teade</translation>
+    </message>
+    <message>
+        <source>The Myriadcoin address to sign the message with</source>
+        <translation>Myriadcoin aadress millega sõnum allkirjastada</translation>
+    </message>
+    <message>
+        <source>Choose previously used address</source>
+        <translation>Vali eelnevalt kasutatud aadress</translation>
+    </message>
+    <message>
+        <source>Alt+A</source>
+        <translation>Alt+A</translation>
+    </message>
+    <message>
+        <source>Paste address from clipboard</source>
+        <translation>Kleebi aadress vahemälust</translation>
+    </message>
+    <message>
+        <source>Alt+P</source>
+        <translation>Alt+P</translation>
+    </message>
+    <message>
+        <source>Enter the message you want to sign here</source>
+        <translation>Sisesta siia allkirjastamise sõnum</translation>
+    </message>
+    <message>
+        <source>Signature</source>
+        <translation>Signatuur</translation>
+    </message>
+    <message>
+        <source>Copy the current signature to the system clipboard</source>
+        <translation>Kopeeri praegune signatuur vahemällu</translation>
+    </message>
+    <message>
+        <source>Sign the message to prove you own this Myriadcoin address</source>
+        <translation>Allkirjasta sõnum Bitcoini aadressi sulle kuulumise tõestamiseks</translation>
+    </message>
+    <message>
+        <source>Sign &amp;Message</source>
+        <translation>Allkirjasta &amp;Sõnum</translation>
+    </message>
+    <message>
+        <source>Reset all sign message fields</source>
+        <translation>Tühjenda kõik sõnumi allkirjastamise väljad</translation>
+    </message>
+    <message>
+        <source>Clear &amp;All</source>
+        <translation>Puhasta &amp;Kõik</translation>
+    </message>
+    <message>
+        <source>&amp;Verify Message</source>
+        <translation>&amp;Kinnita Sõnum</translation>
+    </message>
+    <message>
+        <source>The Myriadcoin address the message was signed with</source>
+        <translation>Myriadcoin aadress millega sõnum on allkirjastatud</translation>
+    </message>
+    <message>
+        <source>Verify the message to ensure it was signed with the specified Myriadcoin address</source>
+        <translation>Kinnita sõnum tõestamaks selle allkirjastatust määratud Bitcoini aadressiga.</translation>
+    </message>
+    <message>
+        <source>Verify &amp;Message</source>
+        <translation>Kinnita &amp;Sõnum</translation>
+    </message>
+    <message>
+        <source>Reset all verify message fields</source>
+        <translation>Tühjenda kõik sõnumi kinnitamise väljad</translation>
+    </message>
+    <message>
+        <source>Click "Sign Message" to generate signature</source>
+        <translation>Allkirja loomiseks vajuta "Allkirjasta Sõnum"</translation>
+    </message>
+    <message>
+        <source>The entered address is invalid.</source>
+        <translation>Sisestatud aadress ei ole korrektne</translation>
+    </message>
+    <message>
+        <source>Please check the address and try again.</source>
+        <translation>Palun kontrolli aadressi ja proovi uuesti.</translation>
+    </message>
+    <message>
+        <source>Wallet unlock was cancelled.</source>
+        <translation>Rahakoti lahtilukustamine on katkestatud.</translation>
+    </message>
+    <message>
+        <source>Private key for the entered address is not available.</source>
+        <translation>Sisestatud aadressi privaatvõti pole saadaval.</translation>
+    </message>
+    <message>
+        <source>Message signing failed.</source>
+        <translation>Sõnumi allkirjastamine ebaõnnestus.</translation>
+    </message>
+    <message>
+        <source>Message signed.</source>
+        <translation>Sõnum allkirjastatud</translation>
+    </message>
+    <message>
+        <source>The signature could not be decoded.</source>
+        <translation>Allkirja polnud võimalik dekodeerida.</translation>
+    </message>
+    <message>
+        <source>Please check the signature and try again.</source>
+        <translation>Palun kontrolli allkirja ja proovi uuesti.</translation>
+    </message>
+    <message>
+        <source>The signature did not match the message digest.</source>
+        <translation>Allkiri ei vastanud sõnumi krüptoräsile.</translation>
+    </message>
+    <message>
+        <source>Message verification failed.</source>
+        <translation>Sõnumi verifitseerimine ebaõnnestus.</translation>
+    </message>
+    <message>
+        <source>Message verified.</source>
+        <translation>Sõnum verifitseeritud.</translation>
+    </message>
+</context>
+<context>
+    <name>SplashScreen</name>
+    <message>
+        <source>[testnet]</source>
+        <translation>[testnet]</translation>
+    </message>
+</context>
+<context>
+    <name>TrafficGraphWidget</name>
+    <message>
+        <source>KB/s</source>
+        <translation>KB/s</translation>
+    </message>
+</context>
+<context>
+    <name>TransactionDesc</name>
+    <message>
+        <source>%1/unconfirmed</source>
+        <translation>%1/kinnitamata</translation>
+    </message>
+    <message>
+        <source>%1 confirmations</source>
+        <translation>%1 kinnitust</translation>
+    </message>
+    <message>
+        <source>Status</source>
+        <translation>Olek</translation>
+    </message>
+    <message>
+        <source>Date</source>
+        <translation>Kuupäev</translation>
+    </message>
+    <message>
+        <source>Generated</source>
+        <translation>Genereeritud</translation>
+    </message>
+    <message>
+        <source>label</source>
+        <translation>märgis</translation>
+    </message>
+    <message>
+        <source>not accepted</source>
+        <translation>pole vastu võetud</translation>
+    </message>
+    <message>
+        <source>Transaction fee</source>
+        <translation>Tehingutasu</translation>
+    </message>
+    <message>
+        <source>Message</source>
+        <translation>Sõnum</translation>
+    </message>
+    <message>
+        <source>Comment</source>
+        <translation>Kommentaar</translation>
+    </message>
+    <message>
+        <source>Merchant</source>
+        <translation>Kaupleja</translation>
+    </message>
+    <message>
+        <source>Inputs</source>
+        <translation>Sisendid</translation>
+    </message>
+    <message>
+        <source>Amount</source>
+        <translation>Summa</translation>
+    </message>
+    <message>
+        <source>true</source>
+        <translation>tõene</translation>
+    </message>
+    <message>
+        <source>false</source>
+        <translation>väär</translation>
+    </message>
+</context>
+<context>
+    <name>TransactionDescDialog</name>
+    <message>
+        <source>This pane shows a detailed description of the transaction</source>
+        <translation>Paan kuvab tehingu detailid</translation>
+    </message>
+    </context>
+<context>
+    <name>TransactionTableModel</name>
+    <message>
+        <source>Date</source>
+        <translation>Kuupäev</translation>
+    </message>
+    <message>
+        <source>Type</source>
+        <translation>Tüüp</translation>
+    </message>
+    <message>
+        <source>Label</source>
+        <translation>Silt</translation>
+    </message>
+    <message>
+        <source>Unconfirmed</source>
+        <translation>Kinnitamata</translation>
+    </message>
+    <message>
+        <source>(no label)</source>
+        <translation>(silt puudub)</translation>
+    </message>
+    </context>
+<context>
+    <name>TransactionView</name>
+    <message>
+        <source>All</source>
+        <translation>Kõik</translation>
+    </message>
+    <message>
+        <source>Today</source>
+        <translation>Täna</translation>
+    </message>
+    <message>
+        <source>This week</source>
+        <translation>Käesolev nädal</translation>
+    </message>
+    <message>
+        <source>This month</source>
+        <translation>Käesolev kuu</translation>
+    </message>
+    <message>
+        <source>Last month</source>
+        <translation>Eelmine kuu</translation>
+    </message>
+    <message>
+        <source>This year</source>
+        <translation>Käesolev aasta</translation>
+    </message>
+    <message>
+        <source>Range...</source>
+        <translation>Vahemik...</translation>
+    </message>
+    <message>
+        <source>Min amount</source>
+        <translation>Minimaalne summa</translation>
+    </message>
+    <message>
+        <source>Copy address</source>
+        <translation>Kopeeri aadress</translation>
+    </message>
+    <message>
+        <source>Copy label</source>
+        <translation>Kopeeri märgis</translation>
+    </message>
+    <message>
+        <source>Copy amount</source>
+        <translation>Kopeeri summa</translation>
+    </message>
+    <message>
+        <source>Copy transaction ID</source>
+        <translation>Kopeeri tehingu ID</translation>
+    </message>
+    <message>
+        <source>Comma separated file (*.csv)</source>
+        <translation>Komadega eraldatud väärtuste fail (*.csv)</translation>
+    </message>
+    <message>
+        <source>Date</source>
+        <translation>Kuupäev</translation>
+    </message>
+    <message>
+        <source>Type</source>
+        <translation>Tüüp</translation>
+    </message>
+    <message>
+        <source>Label</source>
+        <translation>Silt</translation>
     </message>
     <message>
         <source>Address</source>
         <translation>Aadress</translation>
     </message>
     <message>
-        <source>Amount</source>
-        <translation>Summa</translation>
-    </message>
-    <message>
-        <source>Label</source>
-        <translation>Silt</translation>
-    </message>
-    <message>
-        <source>Message</source>
-        <translation>Sõnum</translation>
-    </message>
-    <message>
-        <source>Resulting URI too long, try to reduce the text for label / message.</source>
-        <translation>URI liiga pikk, proovi vähendada märke / sõnumi pikkust.</translation>
-    </message>
-    </context>
-<context>
-    <name>RecentRequestsTableModel</name>
-    <message>
-        <source>Date</source>
-        <translation>Kuupäev</translation>
-    </message>
-    <message>
-        <source>Label</source>
-        <translation>Silt</translation>
-    </message>
-    <message>
-        <source>Message</source>
-        <translation>Sõnum</translation>
-    </message>
-    <message>
-        <source>(no label)</source>
-        <translation>(märge puudub)</translation>
-    </message>
-    <message>
-        <source>(no message)</source>
-        <translation>(sõnum puudub)</translation>
-    </message>
-    </context>
-<context>
-    <name>SendCoinsDialog</name>
-    <message>
-        <source>Send Coins</source>
-        <translation>Müntide saatmine</translation>
-    </message>
-    <message>
-<<<<<<< HEAD
-=======
-        <source>Inputs...</source>
-        <translation>Sisendid...</translation>
-    </message>
-    <message>
-        <source>automatically selected</source>
-        <translation>automaatselt valitud</translation>
-    </message>
-    <message>
-        <source>Insufficient funds!</source>
-        <translation>Liiga suur summa</translation>
-    </message>
-    <message>
->>>>>>> fc073561
-        <source>Quantity:</source>
-        <translation>Kogus:</translation>
-    </message>
-    <message>
-<<<<<<< HEAD
-=======
-        <source>Bytes:</source>
-        <translation>Baiti:</translation>
-    </message>
-    <message>
->>>>>>> fc073561
-        <source>Amount:</source>
-        <translation>Summa:</translation>
-    </message>
-    <message>
-        <source>Fee:</source>
-        <translation>Tasu:</translation>
-    </message>
-    <message>
-<<<<<<< HEAD
-=======
-        <source>After Fee:</source>
-        <translation>Peale tehingutasu:</translation>
-    </message>
-    <message>
-        <source>Change:</source>
-        <translation>Vahetusraha:</translation>
-    </message>
-    <message>
-        <source>Transaction Fee:</source>
-        <translation>Tehingu tasu:</translation>
-    </message>
-    <message>
->>>>>>> fc073561
-        <source>Choose...</source>
-        <translation>Vali...</translation>
-    </message>
-    <message>
-<<<<<<< HEAD
-=======
-        <source>per kilobyte</source>
-        <translation>kilobaidi kohta</translation>
-    </message>
-    <message>
->>>>>>> fc073561
-        <source>Hide</source>
-        <translation>Peida</translation>
-    </message>
-    <message>
-        <source>Recommended:</source>
-        <translation>Soovitatud:</translation>
-    </message>
-    <message>
-        <source>normal</source>
-        <translation>normaalne</translation>
-    </message>
-    <message>
-        <source>fast</source>
-        <translation>kiire</translation>
-    </message>
-    <message>
-        <source>Send to multiple recipients at once</source>
-        <translation>Saatmine mitmele korraga</translation>
-    </message>
-    <message>
-        <source>Add &amp;Recipient</source>
-        <translation>Lisa &amp;Saaja</translation>
-<<<<<<< HEAD
-=======
-    </message>
-    <message>
-        <source>Clear all fields of the form.</source>
-        <translation>Puhasta kõik vormi väljad.</translation>
-    </message>
-    <message>
-        <source>Dust:</source>
-        <translation>Puru:</translation>
->>>>>>> fc073561
-    </message>
-    <message>
-        <source>Clear &amp;All</source>
-        <translation>Puhasta &amp;Kõik</translation>
-    </message>
-    <message>
-        <source>Balance:</source>
-        <translation>Jääk:</translation>
-    </message>
-    <message>
-        <source>Confirm the send action</source>
-        <translation>Saatmise kinnitamine</translation>
-    </message>
-    <message>
-        <source>S&amp;end</source>
-        <translation>S&amp;aada</translation>
-    </message>
-    <message>
-<<<<<<< HEAD
-        <source>Confirm send coins</source>
-        <translation>Müntide saatmise kinnitamine</translation>
-    </message>
-    <message>
-        <source>Copy amount</source>
-        <translation>Kopeeri summa</translation>
-    </message>
-    <message>
-        <source>Copy fee</source>
-        <translation>Kopeeri tasu</translation>
-    </message>
-    <message>
-        <source>or</source>
-        <translation>või</translation>
-    </message>
-    <message>
-        <source>The amount to pay must be larger than 0.</source>
-        <translation>Makstav summa peab olema suurem kui 0.</translation>
-    </message>
-    <message>
-        <source>The amount exceeds your balance.</source>
-        <translation>Summa ületab jäägi.</translation>
-    </message>
-    <message>
-        <source>The total exceeds your balance when the %1 transaction fee is included.</source>
-        <translation>Summa koos tehingu tasuga %1 ületab sinu jääki.</translation>
-    </message>
-    <message>
-        <source>(no label)</source>
-        <translation>(silti pole)</translation>
-=======
-        <source>Copy quantity</source>
-        <translation>Kopeeri kogus</translation>
-    </message>
-    <message>
-        <source>Copy amount</source>
-        <translation>Kopeeri summa</translation>
-    </message>
-    <message>
-        <source>Copy fee</source>
-        <translation>Kopeeri tehingutasu</translation>
-    </message>
-    <message>
-        <source>Copy bytes</source>
-        <translation>Kopeeri baidid</translation>
-    </message>
-    <message>
-        <source>Copy dust</source>
-        <translation>Kopeeri puru</translation>
-    </message>
-    <message>
-        <source>Copy change</source>
-        <translation>Kopeeri vahetusraha</translation>
-    </message>
-    <message>
-        <source>Are you sure you want to send?</source>
-        <translation>Oled kindel, et soovid saata?</translation>
-    </message>
-    <message>
-        <source>added as transaction fee</source>
-        <translation>lisatud kui tehingutasu</translation>
-    </message>
-    <message>
-        <source>or</source>
-        <translation>või</translation>
-    </message>
-    <message>
-        <source>The recipient address is not valid. Please recheck.</source>
-        <translation>Saaja aadress ei ole korrektne. Palun kontrolli üle.</translation>
-    </message>
-    <message>
-        <source>Payment request expired.</source>
-        <translation>Maksepäring aegunud.</translation>
-    </message>
-    <message>
-        <source>Warning: Invalid Myriadcoin address</source>
-        <translation>Hoiatus: Ebakorrektne Myriadcoin aadress</translation>
-    </message>
-    <message>
-        <source>(no label)</source>
-        <translation>(märgis puudub)</translation>
->>>>>>> fc073561
-    </message>
-    </context>
-<context>
-    <name>SendCoinsEntry</name>
-    <message>
-        <source>A&amp;mount:</source>
-        <translation>S&amp;umma:</translation>
-    </message>
-    <message>
-        <source>Pay &amp;To:</source>
-        <translation>Maksa &amp;:</translation>
-    </message>
-    <message>
-<<<<<<< HEAD
-        <source>Enter a label for this address to add it to your address book</source>
-        <translation>Aadressiraamatusse sisestamiseks märgista aadress</translation>
-    </message>
-    <message>
-=======
->>>>>>> fc073561
-        <source>&amp;Label:</source>
-        <translation>&amp;Märgis</translation>
-    </message>
-    <message>
-<<<<<<< HEAD
-=======
-        <source>Choose previously used address</source>
-        <translation>Vali eelnevalt kasutatud aadress</translation>
-    </message>
-    <message>
->>>>>>> fc073561
-        <source>Alt+A</source>
-        <translation>Alt+A</translation>
-    </message>
-    <message>
-        <source>Paste address from clipboard</source>
-        <translation>Kleebi aadress vahemälust</translation>
-    </message>
-    <message>
-        <source>Alt+P</source>
-        <translation>Alt+P</translation>
-    </message>
-    <message>
-<<<<<<< HEAD
-        <source>Message:</source>
-        <translation>Sõnum:</translation>
-=======
-        <source>S&amp;ubtract fee from amount</source>
-        <translation>L&amp;ahuta tehingutasu summast</translation>
-    </message>
-    <message>
-        <source>Message:</source>
-        <translation>Sõnum:</translation>
-    </message>
-    <message>
-        <source>Pay To:</source>
-        <translation>Maksa :</translation>
-    </message>
-    </context>
-<context>
-    <name>SendConfirmationDialog</name>
-    <message>
-        <source>Yes</source>
-        <translation>Jah</translation>
-    </message>
-</context>
-<context>
-    <name>ShutdownWindow</name>
-    <message>
-        <source>%1 is shutting down...</source>
-        <translation>%1 lülitub välja...</translation>
-    </message>
-    <message>
-        <source>Do not shut down the computer until this window disappears.</source>
-        <translation>Ära lülita arvutit välja ennem kui see aken on kadunud.</translation>
->>>>>>> fc073561
-    </message>
-    </context>
-<context>
-    <name>ShutdownWindow</name>
-    </context>
-<context>
-    <name>SignVerifyMessageDialog</name>
-    <message>
-        <source>Signatures - Sign / Verify a Message</source>
-        <translation>Signatuurid - Allkirjasta / Kinnita Sõnum</translation>
-    </message>
-    <message>
-        <source>&amp;Sign Message</source>
-        <translation>&amp;Allkirjastamise teade</translation>
-    </message>
-    <message>
-<<<<<<< HEAD
-=======
-        <source>The Myriadcoin address to sign the message with</source>
-        <translation>Myriadcoin aadress millega sõnum allkirjastada</translation>
-    </message>
-    <message>
-        <source>Choose previously used address</source>
-        <translation>Vali eelnevalt kasutatud aadress</translation>
-    </message>
-    <message>
->>>>>>> fc073561
-        <source>Alt+A</source>
-        <translation>Alt+A</translation>
-    </message>
-    <message>
-        <source>Paste address from clipboard</source>
-        <translation>Kleebi aadress vahemälust</translation>
-    </message>
-    <message>
-        <source>Alt+P</source>
-        <translation>Alt+P</translation>
-    </message>
-    <message>
-        <source>Enter the message you want to sign here</source>
-        <translation>Sisesta siia allkirjastamise sõnum</translation>
-    </message>
-    <message>
-        <source>Signature</source>
-        <translation>Signatuur</translation>
-    </message>
-    <message>
-        <source>Copy the current signature to the system clipboard</source>
-        <translation>Kopeeri praegune signatuur vahemällu</translation>
-    </message>
-    <message>
-<<<<<<< HEAD
-        <source>Sign the message to prove you own this Myriad address</source>
-        <translation>Allkirjasta sõnum Myriadi aadressi sulle kuulumise tõestamiseks</translation>
-=======
-        <source>Sign the message to prove you own this Myriadcoin address</source>
-        <translation>Allkirjasta sõnum Bitcoini aadressi sulle kuulumise tõestamiseks</translation>
->>>>>>> fc073561
-    </message>
-    <message>
-        <source>Sign &amp;Message</source>
-        <translation>Allkirjasta &amp;Sõnum</translation>
-    </message>
-    <message>
-        <source>Reset all sign message fields</source>
-        <translation>Tühjenda kõik sõnumi allkirjastamise väljad</translation>
-    </message>
-    <message>
-        <source>Clear &amp;All</source>
-        <translation>Puhasta &amp;Kõik</translation>
-    </message>
-    <message>
-        <source>&amp;Verify Message</source>
-        <translation>&amp;Kinnita Sõnum</translation>
-    </message>
-    <message>
-<<<<<<< HEAD
-        <source>Verify the message to ensure it was signed with the specified Myriad address</source>
-        <translation>Kinnita sõnum tõestamaks selle allkirjastatust määratud Myriadi aadressiga.</translation>
-=======
-        <source>The Myriadcoin address the message was signed with</source>
-        <translation>Myriadcoin aadress millega sõnum on allkirjastatud</translation>
-    </message>
-    <message>
-        <source>Verify the message to ensure it was signed with the specified Myriadcoin address</source>
-        <translation>Kinnita sõnum tõestamaks selle allkirjastatust määratud Bitcoini aadressiga.</translation>
->>>>>>> fc073561
-    </message>
-    <message>
-        <source>Verify &amp;Message</source>
-        <translation>Kinnita &amp;Sõnum</translation>
-    </message>
-    <message>
-        <source>Reset all verify message fields</source>
-        <translation>Tühjenda kõik sõnumi kinnitamise väljad</translation>
-    </message>
-    <message>
-        <source>Click "Sign Message" to generate signature</source>
-<<<<<<< HEAD
-        <translation>Signatuuri genereerimiseks vajuta "Allkirjasta Sõnum"</translation>
-=======
-        <translation>Allkirja loomiseks vajuta "Allkirjasta Sõnum"</translation>
->>>>>>> fc073561
-    </message>
-    <message>
-        <source>The entered address is invalid.</source>
-        <translation>Sisestatud aadress ei ole korrektne</translation>
-    </message>
-    <message>
-        <source>Please check the address and try again.</source>
-<<<<<<< HEAD
-        <translation>Palun kontrolli aadressi ning proovi uuesti.</translation>
-    </message>
-    <message>
-        <source>The entered address does not refer to a key.</source>
-        <translation>Sisestatud aadress ei viita võtmele.</translation>
-=======
-        <translation>Palun kontrolli aadressi ja proovi uuesti.</translation>
->>>>>>> fc073561
-    </message>
-    <message>
-        <source>Wallet unlock was cancelled.</source>
-        <translation>Rahakoti lahtilukustamine on katkestatud.</translation>
-    </message>
-    <message>
-        <source>Private key for the entered address is not available.</source>
-        <translation>Sisestatud aadressi privaatvõti pole saadaval.</translation>
-    </message>
-    <message>
-        <source>Message signing failed.</source>
-        <translation>Sõnumi allkirjastamine ebaõnnestus.</translation>
-    </message>
-    <message>
-        <source>Message signed.</source>
-        <translation>Sõnum allkirjastatud</translation>
-    </message>
-    <message>
-        <source>The signature could not be decoded.</source>
-        <translation>Allkirja polnud võimalik dekodeerida.</translation>
-    </message>
-    <message>
-        <source>Please check the signature and try again.</source>
-        <translation>Palun kontrolli allkirja ja proovi uuesti.</translation>
-    </message>
-    <message>
-        <source>The signature did not match the message digest.</source>
-        <translation>Allkiri ei vastanud sõnumi krüptoräsile.</translation>
-    </message>
-    <message>
-        <source>Message verification failed.</source>
-        <translation>Sõnumi verifitseerimine ebaõnnestus.</translation>
-    </message>
-    <message>
-        <source>Message verified.</source>
-        <translation>Sõnum verifitseeritud.</translation>
-    </message>
-</context>
-<context>
-    <name>SplashScreen</name>
-    <message>
-<<<<<<< HEAD
-        <source>Myriad Core</source>
-        <translation>Myriadi tuumik</translation>
-    </message>
-    <message>
-        <source>The Myriad Core developers</source>
-        <translation>Myriadi Tuuma arendajad</translation>
-    </message>
-    <message>
-        <source>[testnet]</source>
-        <translation>[testnet]</translation>
-    </message>
-</context>
-<context>
-    <name>TrafficGraphWidget</name>
-    <message>
-        <source>KB/s</source>
-        <translation>KB/s</translation>
-=======
-        <source>[testnet]</source>
-        <translation>[testnet]</translation>
->>>>>>> fc073561
-    </message>
-</context>
-<context>
-    <name>TrafficGraphWidget</name>
-    <message>
-<<<<<<< HEAD
-        <source>Open until %1</source>
-        <translation>Avatud kuni %1</translation>
-    </message>
-=======
-        <source>KB/s</source>
-        <translation>KB/s</translation>
-    </message>
-</context>
-<context>
-    <name>TransactionDesc</name>
->>>>>>> fc073561
-    <message>
-        <source>%1/unconfirmed</source>
-        <translation>%1/kinnitamata</translation>
-    </message>
-    <message>
-        <source>%1 confirmations</source>
-        <translation>%1 kinnitust</translation>
-    </message>
-    <message>
-        <source>Status</source>
-<<<<<<< HEAD
-        <translation>Staatus</translation>
-=======
-        <translation>Olek</translation>
->>>>>>> fc073561
-    </message>
-    <message>
-        <source>Date</source>
-        <translation>Kuupäev</translation>
-    </message>
-    <message>
-<<<<<<< HEAD
-        <source>Source</source>
-        <translation>Allikas</translation>
-    </message>
-    <message>
-=======
->>>>>>> fc073561
-        <source>Generated</source>
-        <translation>Genereeritud</translation>
-    </message>
-    <message>
-<<<<<<< HEAD
-        <source>From</source>
-        <translation>Saatja</translation>
-    </message>
-    <message>
-        <source>To</source>
-        <translation>Saaja</translation>
-    </message>
-    <message>
-        <source>own address</source>
-        <translation>oma aadress</translation>
-    </message>
-    <message>
-=======
->>>>>>> fc073561
-        <source>label</source>
-        <translation>märgis</translation>
-    </message>
-    <message>
-<<<<<<< HEAD
-        <source>Credit</source>
-        <translation>Krediit</translation>
-    </message>
-    <message>
-        <source>not accepted</source>
-        <translation>mitte aktsepteeritud</translation>
-    </message>
-    <message>
-        <source>Debit</source>
-        <translation>Deebet</translation>
-    </message>
-    <message>
-        <source>Transaction fee</source>
-        <translation>Tehingu tasu</translation>
-    </message>
-    <message>
-        <source>Net amount</source>
-        <translation>Neto summa</translation>
-=======
-        <source>not accepted</source>
-        <translation>pole vastu võetud</translation>
-    </message>
-    <message>
-        <source>Transaction fee</source>
-        <translation>Tehingutasu</translation>
->>>>>>> fc073561
-    </message>
-    <message>
-        <source>Message</source>
-        <translation>Sõnum</translation>
-    </message>
-    <message>
-        <source>Comment</source>
-        <translation>Kommentaar</translation>
-    </message>
-    <message>
-<<<<<<< HEAD
-        <source>Transaction ID</source>
-        <translation>Tehingu ID</translation>
-    </message>
-    <message>
-        <source>Debug information</source>
-        <translation>Debug'imise info</translation>
-    </message>
-    <message>
-        <source>Transaction</source>
-        <translation>Tehing</translation>
-    </message>
-    <message>
-=======
-        <source>Merchant</source>
-        <translation>Kaupleja</translation>
-    </message>
-    <message>
->>>>>>> fc073561
-        <source>Inputs</source>
-        <translation>Sisendid</translation>
-    </message>
-    <message>
-        <source>Amount</source>
-        <translation>Summa</translation>
-    </message>
-    <message>
-        <source>true</source>
-        <translation>tõene</translation>
-    </message>
-    <message>
-        <source>false</source>
-<<<<<<< HEAD
-        <translation>vale</translation>
-    </message>
-    <message>
-        <source>, has not been successfully broadcast yet</source>
-        <translation>, veel esitlemata</translation>
-    </message>
-    <message>
-        <source>unknown</source>
-        <translation>tundmatu</translation>
-=======
-        <translation>väär</translation>
->>>>>>> fc073561
-    </message>
-</context>
-<context>
-    <name>TransactionDescDialog</name>
-    <message>
-<<<<<<< HEAD
-        <source>Transaction details</source>
-        <translation>Tehingu üksikasjad</translation>
-    </message>
-    <message>
-=======
->>>>>>> fc073561
-        <source>This pane shows a detailed description of the transaction</source>
-        <translation>Paan kuvab tehingu detailid</translation>
-    </message>
-    </context>
-<context>
-    <name>TransactionTableModel</name>
-    <message>
-        <source>Date</source>
-        <translation>Kuupäev</translation>
-    </message>
-    <message>
-        <source>Type</source>
-        <translation>Tüüp</translation>
-    </message>
-    <message>
-<<<<<<< HEAD
-        <source>Open until %1</source>
-        <translation>Avatud kuni %1</translation>
-    </message>
-    <message>
-        <source>Confirmed (%1 confirmations)</source>
-        <translation>Kinnitatud (%1 kinnitust)</translation>
-    </message>
-    <message>
-        <source>This block was not received by any other nodes and will probably not be accepted!</source>
-        <translation>Antud klotsi pole saanud ükski osapool ning tõenäoliselt seda ei aktsepteerita!</translation>
-    </message>
-    <message>
-        <source>Generated but not accepted</source>
-        <translation>Loodud, kuid aktsepteerimata</translation>
-    </message>
-    <message>
-        <source>Label</source>
-        <translation>Silt</translation>
-    </message>
-    <message>
-        <source>Received with</source>
-        <translation>Saadud koos</translation>
-    </message>
-    <message>
-        <source>Received from</source>
-        <translation>Kellelt saadud</translation>
-    </message>
-    <message>
-        <source>Sent to</source>
-        <translation>Saadetud</translation>
-    </message>
-    <message>
-        <source>Payment to yourself</source>
-        <translation>Makse iseendale</translation>
-    </message>
-    <message>
-        <source>Mined</source>
-        <translation>Mine'itud</translation>
-    </message>
-    <message>
-        <source>(n/a)</source>
-        <translation>(n/a)</translation>
-    </message>
-    <message>
-        <source>Transaction status. Hover over this field to show number of confirmations.</source>
-        <translation>Tehingu staatus. Kinnituste arvu kuvamiseks liigu hiire noolega selle peale.</translation>
-    </message>
-    <message>
-        <source>Date and time that the transaction was received.</source>
-        <translation>Tehingu saamise kuupäev ning kellaaeg.</translation>
-    </message>
-    <message>
-        <source>Type of transaction.</source>
-        <translation>Tehingu tüüp.</translation>
-    </message>
-    <message>
-        <source>Amount removed from or added to balance.</source>
-        <translation>Jäägile lisatud või eemaldatud summa.</translation>
-=======
-        <source>Label</source>
-        <translation>Silt</translation>
-    </message>
-    <message>
-        <source>Unconfirmed</source>
-        <translation>Kinnitamata</translation>
-    </message>
-    <message>
-        <source>(no label)</source>
-        <translation>(silt puudub)</translation>
->>>>>>> fc073561
-    </message>
-    </context>
-<context>
-    <name>TransactionView</name>
-    <message>
-        <source>All</source>
-        <translation>Kõik</translation>
-    </message>
-    <message>
-        <source>Today</source>
-        <translation>Täna</translation>
-    </message>
-    <message>
-        <source>This week</source>
-        <translation>Käesolev nädal</translation>
-    </message>
-    <message>
-        <source>This month</source>
-        <translation>Käesolev kuu</translation>
-    </message>
-    <message>
-        <source>Last month</source>
-        <translation>Eelmine kuu</translation>
-    </message>
-    <message>
-        <source>This year</source>
-        <translation>Käesolev aasta</translation>
-    </message>
-    <message>
-        <source>Range...</source>
-        <translation>Vahemik...</translation>
-    </message>
-    <message>
-<<<<<<< HEAD
-        <source>Received with</source>
-        <translation>Saadud koos</translation>
-    </message>
-    <message>
-        <source>Sent to</source>
-        <translation>Saadetud</translation>
-    </message>
-    <message>
-        <source>To yourself</source>
-        <translation>Iseendale</translation>
-    </message>
-    <message>
-        <source>Mined</source>
-        <translation>Mine'itud</translation>
-    </message>
-    <message>
-        <source>Other</source>
-        <translation>Muu</translation>
-    </message>
-    <message>
-        <source>Enter address or label to search</source>
-        <translation>Otsimiseks sisesta märgis või aadress</translation>
-    </message>
-    <message>
-=======
->>>>>>> fc073561
-        <source>Min amount</source>
-        <translation>Minimaalne summa</translation>
-    </message>
-    <message>
-        <source>Copy address</source>
-        <translation>Kopeeri aadress</translation>
-    </message>
-    <message>
-        <source>Copy label</source>
-        <translation>Kopeeri märgis</translation>
-    </message>
-    <message>
-        <source>Copy amount</source>
-        <translation>Kopeeri summa</translation>
-    </message>
-    <message>
-        <source>Copy transaction ID</source>
-        <translation>Kopeeri tehingu ID</translation>
-    </message>
-    <message>
-<<<<<<< HEAD
-        <source>Edit label</source>
-        <translation>Märgise muutmine</translation>
-    </message>
-    <message>
-        <source>Show transaction details</source>
-        <translation>Kuva tehingu detailid</translation>
-    </message>
-    <message>
-        <source>Exporting Failed</source>
-        <translation>Eksportimine Ebaõnnestus</translation>
-    </message>
-    <message>
-=======
->>>>>>> fc073561
-        <source>Comma separated file (*.csv)</source>
-        <translation>Komadega eraldatud väärtuste fail (*.csv)</translation>
-    </message>
-    <message>
-<<<<<<< HEAD
-        <source>Confirmed</source>
-        <translation>Kinnitatud</translation>
-    </message>
-    <message>
-=======
->>>>>>> fc073561
-        <source>Date</source>
-        <translation>Kuupäev</translation>
-    </message>
-    <message>
-        <source>Type</source>
-        <translation>Tüüp</translation>
-    </message>
-    <message>
-        <source>Label</source>
-        <translation>Silt</translation>
-    </message>
-    <message>
-        <source>Address</source>
-        <translation>Aadress</translation>
-    </message>
-    <message>
         <source>ID</source>
         <translation>ID</translation>
     </message>
     <message>
-<<<<<<< HEAD
-        <source>Range:</source>
-        <translation>Ulatus:</translation>
-    </message>
-    <message>
-        <source>to</source>
-        <translation>saaja</translation>
-=======
         <source>Exporting Failed</source>
         <translation>Eksport ebaõnnestus.</translation>
->>>>>>> fc073561
     </message>
     </context>
 <context>
@@ -2537,52 +1726,11 @@
     <name>WalletFrame</name>
     </context>
 <context>
-    <name>UnitDisplayStatusBarControl</name>
-    </context>
-<context>
-    <name>WalletFrame</name>
-    </context>
-<context>
     <name>WalletModel</name>
-<<<<<<< HEAD
-    <message>
-        <source>Send Coins</source>
-        <translation>Müntide saatmine</translation>
-    </message>
-</context>
+    </context>
 <context>
     <name>WalletView</name>
-    <message>
-        <source>&amp;Export</source>
-        <translation>&amp;Ekspordi</translation>
-    </message>
-    <message>
-        <source>Export the data in the current tab to a file</source>
-        <translation>Ekspordi kuvatava vahelehe sisu faili</translation>
-    </message>
-    <message>
-        <source>Backup Wallet</source>
-        <translation>Varundatud Rahakott</translation>
-    </message>
-    <message>
-        <source>Wallet Data (*.dat)</source>
-        <translation>Rahakoti andmed (*.dat)</translation>
-    </message>
-    <message>
-        <source>Backup Failed</source>
-        <translation>Varundamine nurjus</translation>
-    </message>
-    <message>
-        <source>Backup Successful</source>
-        <translation>Varundamine õnnestus</translation>
-    </message>
-</context>
-=======
-    </context>
-<context>
-    <name>WalletView</name>
-    </context>
->>>>>>> fc073561
+    </context>
 <context>
     <name>bitcoin-core</name>
     <message>
@@ -2610,17 +1758,8 @@
         <translation>Tööta taustal ning aktsepteeri käsklusi</translation>
     </message>
     <message>
-<<<<<<< HEAD
-        <source>Use the test network</source>
-        <translation>Testvõrgu kasutamine</translation>
-    </message>
-    <message>
-        <source>Accept connections from outside (default: 1 if no -proxy or -connect)</source>
-        <translation>Luba välisühendusi (vaikeväärtus: 1 kui puudub -proxy või -connect)</translation>
-=======
         <source>Myriadcoin Core</source>
         <translation>Bitcoini tuumik</translation>
->>>>>>> fc073561
     </message>
     <message>
         <source>Bind to given address and always listen on it. Use [host]:port notation for IPv6</source>
@@ -2629,42 +1768,12 @@
     <message>
         <source>Execute command when a wallet transaction changes (%s in cmd is replaced by TxID)</source>
         <translation>Käivita käsklus, kui rahakoti tehing muutub (%s cmd's muudetakse TxID'ks)</translation>
-<<<<<<< HEAD
-    </message>
-    <message>
-        <source>This is a pre-release test build - use at your own risk - do not use for mining or merchant applications</source>
-        <translation>See on test-versioon - kasutamine omal riisikol - ära kasuta mining'uks ega kaupmeeste programmides</translation>
-    </message>
-    <message>
-        <source>Warning: -paytxfee is set very high! This is the transaction fee you will pay if you send a transaction.</source>
-        <translation>Hoiatus: -paytxfee on seatud väga kõrgeks! See on sinu poolt makstav tehingu lisatasu.</translation>
-    </message>
-    <message>
-        <source>Warning: error reading wallet.dat! All keys read correctly, but transaction data or address book entries might be missing or incorrect.</source>
-        <translation>Hoiatus: ilmnes tõrge wallet.dat faili lugemisel! Võtmed on terved, kuid tehingu andmed või aadressiraamatu kirjed võivad olla kadunud või vigased.</translation>
-    </message>
-    <message>
-        <source>Warning: wallet.dat corrupt, data salvaged! Original wallet.dat saved as wallet.{timestamp}.bak in %s; if your balance or transactions are incorrect you should restore from a backup.</source>
-        <translation>Hoiatus: toimus wallet.dat faili andmete päästmine! Originaal wallet.dat nimetati kaustas %s ümber wallet.{ajatempel}.bak'iks, jäägi või tehingute ebakõlade puhul tuleks teha backup'ist taastamine.</translation>
-    </message>
-    <message>
-        <source>Attempt to recover private keys from a corrupt wallet.dat</source>
-        <translation>Püüa vigasest wallet.dat failist taastada turvavõtmed</translation>
-=======
->>>>>>> fc073561
     </message>
     <message>
         <source>Block creation options:</source>
         <translation>Blokeeri loomise valikud:</translation>
     </message>
     <message>
-<<<<<<< HEAD
-        <source>Connect only to the specified node(s)</source>
-        <translation>Ühendu ainult määratud node'i(de)ga</translation>
-    </message>
-    <message>
-=======
->>>>>>> fc073561
         <source>Corrupted block database detected</source>
         <translation>Tuvastati vigane bloki andmebaas</translation>
     </message>
@@ -2709,13 +1818,8 @@
         <translation>Rahakoti valikud:</translation>
     </message>
     <message>
-<<<<<<< HEAD
-        <source>Imports blocks from external blk000??.dat file</source>
-        <translation>Impordi blokid välisest blk000??.dat failist</translation>
-=======
         <source>(default: %u)</source>
         <translation>(vaikimisi: %u)</translation>
->>>>>>> fc073561
     </message>
     <message>
         <source>Information</source>
@@ -2730,17 +1834,6 @@
         <translation>Saada jälitus/debug, debug.log faili asemel, konsooli</translation>
     </message>
     <message>
-<<<<<<< HEAD
-        <source>Set language, for example "de_DE" (default: system locale)</source>
-        <translation>Keele valik, nt "ee_ET" (vaikeväärtus: system locale)</translation>
-    </message>
-    <message>
-        <source>Show splash screen on startup (default: 1)</source>
-        <translation>Käivitamisel teabeakna kuvamine (vaikeväärtus: 1)</translation>
-    </message>
-    <message>
-=======
->>>>>>> fc073561
         <source>Shrink debug.log file on client startup (default: 1 when no -debug)</source>
         <translation>Kahanda programmi käivitamisel debug.log faili (vaikeväärtus: 1, kui ei ole -debug)</translation>
     </message>
@@ -2749,21 +1842,10 @@
         <translation>Tehingu allkirjastamine ebaõnnestus</translation>
     </message>
     <message>
-<<<<<<< HEAD
-        <source>Start minimized</source>
-        <translation>Käivitu tegumiribale</translation>
-    </message>
-    <message>
         <source>The transaction amount is too small to pay the fee</source>
         <translation>Tehingu summa on tasu maksmiseks liiga väikene</translation>
     </message>
     <message>
-=======
-        <source>The transaction amount is too small to pay the fee</source>
-        <translation>Tehingu summa on tasu maksmiseks liiga väikene</translation>
-    </message>
-    <message>
->>>>>>> fc073561
         <source>Transaction amount too small</source>
         <translation>Tehingu summa liiga väikene</translation>
     </message>
@@ -2772,17 +1854,6 @@
         <translation>Tehing liiga suur</translation>
     </message>
     <message>
-<<<<<<< HEAD
-        <source>UI Options:</source>
-        <translation>UI Valikud:</translation>
-    </message>
-    <message>
-        <source>Use UPnP to map the listening port (default: 1 when listening)</source>
-        <translation>Kasuta kuulatava pordi määramiseks UPnP ühendust (vaikeväärtus: 1, kui kuulatakse)</translation>
-    </message>
-    <message>
-=======
->>>>>>> fc073561
         <source>Username for JSON-RPC connections</source>
         <translation>JSON-RPC ühenduste kasutajatunnus</translation>
     </message>
@@ -2791,17 +1862,6 @@
         <translation>Hoiatus</translation>
     </message>
     <message>
-<<<<<<< HEAD
-        <source>on startup</source>
-        <translation>käivitamisel</translation>
-    </message>
-    <message>
-        <source>wallet.dat corrupt, salvage failed</source>
-        <translation>wallet.dat fail on katki, päästmine ebaõnnestus</translation>
-    </message>
-    <message>
-=======
->>>>>>> fc073561
         <source>Password for JSON-RPC connections</source>
         <translation>JSON-RPC ühenduste salasõna</translation>
     </message>
@@ -2810,25 +1870,6 @@
         <translation>Käivita käsklus, kui parim plokk muutub (käskluse %s asendatakse ploki hash'iga)</translation>
     </message>
     <message>
-<<<<<<< HEAD
-        <source>Upgrade wallet to latest format</source>
-        <translation>Uuenda rahakott uusimasse vormingusse</translation>
-    </message>
-    <message>
-        <source>Rescan the block chain for missing wallet transactions</source>
-        <translation>Otsi ploki jadast rahakoti kadunud tehinguid</translation>
-    </message>
-    <message>
-        <source>Use OpenSSL (https) for JSON-RPC connections</source>
-        <translation>Kasuta JSON-RPC ühenduste jaoks OpenSSL'i (https)</translation>
-    </message>
-    <message>
-        <source>This help message</source>
-        <translation>Käesolev abitekst</translation>
-    </message>
-    <message>
-=======
->>>>>>> fc073561
         <source>Allow DNS lookups for -addnode, -seednode and -connect</source>
         <translation>-addnode, -seednode ja -connect tohivad kasutada DNS lookup'i</translation>
     </message>
@@ -2837,19 +1878,10 @@
         <translation>Aadresside laadimine...</translation>
     </message>
     <message>
-<<<<<<< HEAD
-        <source>Error loading wallet.dat: Wallet corrupted</source>
-        <translation>Viga wallet.dat käivitamisel. Vigane rahakkott</translation>
-    </message>
-    <message>
         <source>(default: %s)</source>
         <translation>(vaikimisi: %s)</translation>
     </message>
     <message>
-        <source>Error loading wallet.dat</source>
-        <translation>Viga wallet.dat käivitamisel</translation>
-    </message>
-    <message>
         <source>Invalid -proxy address: '%s'</source>
         <translation>Vigane -proxi aadress: '%s'</translation>
     </message>
@@ -2858,32 +1890,6 @@
         <translation>Kirjeldatud tundmatu võrgustik -onlynet'is: '%s'</translation>
     </message>
     <message>
-        <source>Cannot resolve -bind address: '%s'</source>
-        <translation>Tundmatu -bind aadress: '%s'</translation>
-    </message>
-    <message>
-        <source>Cannot resolve -externalip address: '%s'</source>
-        <translation>Tundmatu -externalip aadress: '%s'</translation>
-    </message>
-    <message>
-        <source>Invalid amount for -paytxfee=&lt;amount&gt;: '%s'</source>
-        <translation>-paytxfee=&lt;amount&gt; jaoks vigane kogus: '%s'</translation>
-    </message>
-    <message>
-=======
-        <source>(default: %s)</source>
-        <translation>(vaikimisi: %s)</translation>
-    </message>
-    <message>
-        <source>Invalid -proxy address: '%s'</source>
-        <translation>Vigane -proxi aadress: '%s'</translation>
-    </message>
-    <message>
-        <source>Unknown network specified in -onlynet: '%s'</source>
-        <translation>Kirjeldatud tundmatu võrgustik -onlynet'is: '%s'</translation>
-    </message>
-    <message>
->>>>>>> fc073561
         <source>Insufficient funds</source>
         <translation>Liiga suur summa</translation>
     </message>
