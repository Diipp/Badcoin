<<<<<<< HEAD
<TS language="hu" version="2.0">
=======
<TS language="hu" version="2.1">
>>>>>>> fc073561
<context>
    <name>AddressBookPage</name>
    <message>
        <source>Right-click to edit address or label</source>
        <translation>A cím vagy címke szerkeszteséhez kattintson a jobb gombbal</translation>
    </message>
    <message>
        <source>Create a new address</source>
        <translation>Új cím létrehozása</translation>
    </message>
    <message>
        <source>&amp;New</source>
        <translation>&amp;Új</translation>
<<<<<<< HEAD
    </message>
    <message>
        <source>Copy the currently selected address to the system clipboard</source>
        <translation>A kiválasztott cím másolása a vágólapra</translation>
    </message>
    <message>
        <source>&amp;Copy</source>
        <translation>&amp;Másolás</translation>
    </message>
    <message>
        <source>C&amp;lose</source>
        <translation>&amp;Bezárás</translation>
    </message>
    <message>
        <source>&amp;Copy Address</source>
        <translation>&amp;Cím másolása</translation>
    </message>
    <message>
        <source>Delete the currently selected address from the list</source>
        <translation>Kiválasztott cím törlése a listából</translation>
    </message>
    <message>
        <source>Export the data in the current tab to a file</source>
        <translation>Jelenlegi nézet exportálása fájlba</translation>
    </message>
    <message>
        <source>&amp;Export</source>
        <translation>&amp;Exportálás</translation>
    </message>
    <message>
        <source>&amp;Delete</source>
        <translation>&amp;Törlés</translation>
    </message>
    <message>
        <source>Choose the address to send coins to</source>
        <translation>Válaszd ki a címet, ahová küldesz</translation>
    </message>
    <message>
        <source>Choose the address to receive coins with</source>
        <translation>Válaszd ki a címet, amivel fogadsz</translation>
    </message>
    <message>
        <source>C&amp;hoose</source>
        <translation>&amp;Kiválaszt</translation>
    </message>
    <message>
        <source>Sending addresses</source>
        <translation>Küldési címek</translation>
    </message>
    <message>
        <source>Receiving addresses</source>
        <translation>Fogadó címek</translation>
    </message>
    <message>
        <source>These are your Myriad addresses for sending payments. Always check the amount and the receiving address before sending coins.</source>
        <translation>Ezekről a címekről küldhetsz myriadt. Mindig ellenőrizd a fogadó címet és a fizetendő összeget, mielőtt elküldöd.</translation>
    </message>
    <message>
        <source>These are your Myriad addresses for receiving payments. It is recommended to use a new receiving address for each transaction.</source>
        <translation>Ezekkel a címekkel fogadhatsz myriadt. Ajánlott minden tranzakcióhoz egy új fogadó címet használni.</translation>
    </message>
    <message>
        <source>Copy &amp;Label</source>
        <translation>&amp;Címke másolása</translation>
    </message>
    <message>
        <source>&amp;Edit</source>
        <translation>Sz&amp;erkesztés</translation>
    </message>
    <message>
        <source>Export Address List</source>
        <translation>Címjegyzék exportálása</translation>
    </message>
    <message>
        <source>Comma separated file (*.csv)</source>
        <translation>Vesszővel elválasztott fájl (*.csv)</translation>
    </message>
    <message>
        <source>Exporting Failed</source>
        <translation>Az exportálás sikertelen volt</translation>
    </message>
    <message>
        <source>There was an error trying to save the address list to %1. Please try again.</source>
        <translation>Hiba történt a címjegyzék %1 helyre való mentésekor. Kérlek próbáld újra.</translation>
    </message>
</context>
<context>
    <name>AddressTableModel</name>
    <message>
        <source>Label</source>
        <translation>Címke</translation>
    </message>
    <message>
        <source>Address</source>
        <translation>Cím</translation>
    </message>
    <message>
        <source>(no label)</source>
        <translation>(nincs címke)</translation>
    </message>
</context>
=======
    </message>
    <message>
        <source>Copy the currently selected address to the system clipboard</source>
        <translation>A kiválasztott cím másolása a vágólapra</translation>
    </message>
    <message>
        <source>&amp;Copy</source>
        <translation>&amp;Másolás</translation>
    </message>
    <message>
        <source>C&amp;lose</source>
        <translation>&amp;Bezárás</translation>
    </message>
    <message>
        <source>Delete the currently selected address from the list</source>
        <translation>Kiválasztott cím törlése a listából</translation>
    </message>
    <message>
        <source>Export the data in the current tab to a file</source>
        <translation>Jelenlegi nézet exportálása fájlba</translation>
    </message>
    <message>
        <source>&amp;Export</source>
        <translation>&amp;Exportálás</translation>
    </message>
    <message>
        <source>&amp;Delete</source>
        <translation>&amp;Törlés</translation>
    </message>
    </context>
<context>
    <name>AddressTableModel</name>
    </context>
>>>>>>> fc073561
<context>
    <name>AskPassphraseDialog</name>
    <message>
        <source>Passphrase Dialog</source>
        <translation>Jelszó párbeszédablak</translation>
    </message>
    <message>
        <source>Enter passphrase</source>
        <translation>Add meg a jelszót</translation>
    </message>
    <message>
        <source>New passphrase</source>
        <translation>Új jelszó</translation>
    </message>
    <message>
        <source>Repeat new passphrase</source>
        <translation>Új jelszó újra</translation>
    </message>
    </context>
<context>
    <name>BanTableModel</name>
    <message>
<<<<<<< HEAD
        <source>Encrypt wallet</source>
        <translation>Tárca titkosítása</translation>
    </message>
    <message>
        <source>This operation needs your wallet passphrase to unlock the wallet.</source>
        <translation>A tárca megnyitásához a műveletnek szüksége van a tárcád jelszavára.</translation>
    </message>
    <message>
        <source>Unlock wallet</source>
        <translation>Tárca megnyitása</translation>
    </message>
    <message>
        <source>This operation needs your wallet passphrase to decrypt the wallet.</source>
        <translation>A tárca dekódolásához a műveletnek szüksége van a tárcád jelszavára.</translation>
    </message>
    <message>
        <source>Decrypt wallet</source>
        <translation>Tárca dekódolása</translation>
    </message>
    <message>
        <source>Change passphrase</source>
        <translation>Jelszó megváltoztatása</translation>
    </message>
    <message>
        <source>Confirm wallet encryption</source>
        <translation>Biztosan titkosítani akarod a tárcát?</translation>
    </message>
    <message>
        <source>Warning: If you encrypt your wallet and lose your passphrase, you will &lt;b&gt;LOSE ALL OF YOUR MYRIADS&lt;/b&gt;!</source>
        <translation>Figyelem: ha titkosítod a tárcát és elveszted a jelszavad, akkor &lt;b&gt;AZ ÖSSZES BITCOINOD ELVESZIK!&lt;/b&gt;</translation>
    </message>
    <message>
        <source>Are you sure you wish to encrypt your wallet?</source>
        <translation>Biztosan titkosítani akarod a tárcád?</translation>
    </message>
    <message>
        <source>IMPORTANT: Any previous backups you have made of your wallet file should be replaced with the newly generated, encrypted wallet file. For security reasons, previous backups of the unencrypted wallet file will become useless as soon as you start using the new, encrypted wallet.</source>
        <translation>FONTOS: A tárca-fájl minden korábbi mentését cseréld le ezzel az új, titkosított tárca-fájllal. Biztonsági okokból a tárca-fájl korábbi, titkosítás nélküli mentései használhatatlanná válnak, amint elkezded használni az új, titkosított tárcát.</translation>
    </message>
    <message>
        <source>Warning: The Caps Lock key is on!</source>
        <translation>Vigyázat: a Caps Lock be van kapcsolva!</translation>
    </message>
    <message>
        <source>Wallet encrypted</source>
        <translation>Tárca titkosítva</translation>
    </message>
    <message>
        <source>Enter the new passphrase to the wallet.&lt;br/&gt;Please use a passphrase of &lt;b&gt;ten or more random characters&lt;/b&gt;, or &lt;b&gt;eight or more words&lt;/b&gt;.</source>
        <translation>Add meg a tárca új jelszavát.&lt;br/&gt;Olyan jelszót válassz, ami &lt;b&gt;legalább tíz véletlenszerű karakterből&lt;/b&gt; vagy &lt;b&gt;legalább 8 véletlenszerű szóból&lt;/b&gt; áll.</translation>
    </message>
    <message>
        <source>Wallet encryption failed</source>
        <translation>A tárca titkosítása sikertelen.</translation>
    </message>
    <message>
        <source>Wallet encryption failed due to an internal error. Your wallet was not encrypted.</source>
        <translation>Tárca titkosítása belső hiba miatt sikertelen. A tárcád nem lett titkosítva.</translation>
    </message>
    <message>
        <source>The supplied passphrases do not match.</source>
        <translation>A megadott jelszavak nem egyeznek.</translation>
    </message>
    <message>
        <source>Wallet unlock failed</source>
        <translation>Tárca megnyitása sikertelen</translation>
    </message>
    <message>
        <source>The passphrase entered for the wallet decryption was incorrect.</source>
        <translation>Hibás jelszó.</translation>
    </message>
    <message>
        <source>Wallet decryption failed</source>
        <translation>Dekódolás sikertelen.</translation>
    </message>
    <message>
        <source>Wallet passphrase was successfully changed.</source>
        <translation>Jelszó megváltoztatva.</translation>
=======
        <source>IP/Netmask</source>
        <translation>IP-cím/maszk</translation>
    </message>
    <message>
        <source>Banned Until</source>
        <translation>Kitiltás vége</translation>
>>>>>>> fc073561
    </message>
</context>
<context>
    <name>BitcoinGUI</name>
    <message>
        <source>Sign &amp;message...</source>
        <translation>Üzenet aláírása...</translation>
    </message>
    <message>
        <source>Synchronizing with network...</source>
        <translation>Szinkronizálás a hálózattal...</translation>
    </message>
    <message>
        <source>&amp;Overview</source>
        <translation>&amp;Áttekintés</translation>
    </message>
    <message>
        <source>Node</source>
        <translation>Csomópont</translation>
    </message>
    <message>
        <source>Show general overview of wallet</source>
        <translation>Tárca általános áttekintése</translation>
    </message>
    <message>
        <source>&amp;Transactions</source>
        <translation>&amp;Tranzakciók</translation>
    </message>
    <message>
        <source>Browse transaction history</source>
        <translation>Tranzakciós előzmények megtekintése</translation>
    </message>
    <message>
        <source>E&amp;xit</source>
        <translation>&amp;Kilépés</translation>
    </message>
    <message>
        <source>Quit application</source>
        <translation>Kilépés az alkalmazásból</translation>
<<<<<<< HEAD
=======
    </message>
    <message>
        <source>&amp;About %1</source>
        <translation>&amp;A %1-ról</translation>
>>>>>>> fc073561
    </message>
    <message>
        <source>About &amp;Qt</source>
        <translation>A &amp;Qt-ról</translation>
    </message>
    <message>
        <source>Show information about Qt</source>
        <translation>Információk a Qt-ról</translation>
    </message>
    <message>
        <source>&amp;Options...</source>
        <translation>&amp;Opciók...</translation>
    </message>
    <message>
        <source>&amp;Encrypt Wallet...</source>
        <translation>Tárca &amp;titkosítása...</translation>
    </message>
    <message>
        <source>&amp;Backup Wallet...</source>
        <translation>&amp;Bisztonsági másolat készítése a Tárcáról</translation>
    </message>
    <message>
        <source>&amp;Change Passphrase...</source>
        <translation>Jelszó &amp;megváltoztatása...</translation>
    </message>
    <message>
        <source>&amp;Sending addresses...</source>
        <translation>&amp;Küldési címek...</translation>
<<<<<<< HEAD
    </message>
    <message>
        <source>&amp;Receiving addresses...</source>
        <translation>&amp;Fogadó címek...</translation>
    </message>
    <message>
        <source>Open &amp;URI...</source>
        <translation>&amp;URI azonosító megnyitása...</translation>
    </message>
    <message>
        <source>Myriad Core client</source>
        <translation>Myriad Core kliens</translation>
    </message>
    <message>
        <source>Importing blocks from disk...</source>
        <translation>A blokkok importálása lemezről...</translation>
    </message>
    <message>
        <source>Reindexing blocks on disk...</source>
        <translation>Lemezen lévő blokkok újraindexelése...</translation>
    </message>
    <message>
        <source>Send coins to a Myriad address</source>
        <translation>Myriad küldése megadott címre</translation>
    </message>
    <message>
=======
    </message>
    <message>
        <source>&amp;Receiving addresses...</source>
        <translation>&amp;Fogadó címek...</translation>
    </message>
    <message>
        <source>Open &amp;URI...</source>
        <translation>&amp;URI azonosító megnyitása...</translation>
    </message>
    <message>
        <source>Reindexing blocks on disk...</source>
        <translation>Lemezen lévő blokkok újraindexelése...</translation>
    </message>
    <message>
        <source>Send coins to a Myriadcoin address</source>
        <translation>Myriadcoin küldése megadott címre</translation>
    </message>
    <message>
>>>>>>> fc073561
        <source>Backup wallet to another location</source>
        <translation>Biztonsági másolat készítése a tárcáról egy másik helyre</translation>
    </message>
    <message>
        <source>Change the passphrase used for wallet encryption</source>
        <translation>Tárca-titkosító jelszó megváltoztatása</translation>
    </message>
    <message>
        <source>&amp;Debug window</source>
        <translation>&amp;Debug ablak</translation>
    </message>
    <message>
        <source>Open debugging and diagnostic console</source>
        <translation>Hibakereső és diagnosztikai konzol megnyitása</translation>
    </message>
    <message>
        <source>&amp;Verify message...</source>
        <translation>Üzenet &amp;valódiságának ellenőrzése</translation>
    </message>
    <message>
<<<<<<< HEAD
        <source>Myriad</source>
        <translation>Myriad</translation>
=======
        <source>Bitcoin</source>
        <translation>Bitcoin</translation>
>>>>>>> fc073561
    </message>
    <message>
        <source>Wallet</source>
        <translation>Tárca</translation>
    </message>
    <message>
        <source>&amp;Send</source>
        <translation>&amp;Küldés</translation>
    </message>
    <message>
        <source>&amp;Receive</source>
        <translation>&amp;Fogadás</translation>
<<<<<<< HEAD
    </message>
    <message>
        <source>Show information about Myriad Core</source>
        <translation>Myriad Core információ megjelenítése</translation>
=======
>>>>>>> fc073561
    </message>
    <message>
        <source>&amp;Show / Hide</source>
        <translation>&amp;Mutat / Elrejt</translation>
    </message>
    <message>
        <source>Show or hide the main Window</source>
        <translation>Főablakot mutat/elrejt</translation>
    </message>
    <message>
        <source>Encrypt the private keys that belong to your wallet</source>
        <translation>A tárcádhoz tartozó privát kulcsok titkosítása</translation>
    </message>
    <message>
<<<<<<< HEAD
        <source>Sign messages with your Myriad addresses to prove you own them</source>
        <translation>Üzenetek aláírása a Myriad-címmeiddel, amivel bizonyítod, hogy a cím a sajátod</translation>
    </message>
    <message>
        <source>Verify messages to ensure they were signed with specified Myriad addresses</source>
        <translation>Üzenetek ellenőrzése, hogy valóban a megjelölt Myriad-címekkel vannak-e aláírva</translation>
=======
        <source>Sign messages with your Myriadcoin addresses to prove you own them</source>
        <translation>Üzenetek aláírása a Bitcoin-címmeiddel, amivel bizonyítod, hogy a cím a sajátod</translation>
    </message>
    <message>
        <source>Verify messages to ensure they were signed with specified Myriadcoin addresses</source>
        <translation>Üzenetek ellenőrzése, hogy valóban a megjelölt Bitcoin-címekkel vannak-e aláírva</translation>
>>>>>>> fc073561
    </message>
    <message>
        <source>&amp;File</source>
        <translation>&amp;Fájl</translation>
    </message>
    <message>
        <source>&amp;Settings</source>
        <translation>&amp;Beállítások</translation>
    </message>
    <message>
        <source>&amp;Help</source>
        <translation>&amp;Súgó</translation>
    </message>
    <message>
        <source>Tabs toolbar</source>
        <translation>Fül eszköztár</translation>
    </message>
    <message>
<<<<<<< HEAD
        <source>Myriad Core</source>
        <translation>Myriad Core</translation>
    </message>
    <message>
        <source>Request payments (generates QR codes and myriad: URIs)</source>
        <translation>Fizetési kérelem (QR-kódot és "myriad:" URI azonosítót hoz létre)</translation>
    </message>
    <message>
        <source>&amp;About Myriad Core</source>
        <translation>&amp;A Myriad Core-ról</translation>
    </message>
    <message>
        <source>Show the list of used sending addresses and labels</source>
        <translation>A használt küldési címek és címkék megtekintése</translation>
    </message>
    <message>
        <source>Show the list of used receiving addresses and labels</source>
        <translation>A használt fogadó címek és címkék megtekintése</translation>
    </message>
    <message>
        <source>Open a myriad: URI or payment request</source>
        <translation>"myriad:" URI azonosító vagy fizetési kérelem megnyitása</translation>
    </message>
    <message>
        <source>&amp;Command-line options</source>
        <translation>Paran&amp;cssor kapcsolók</translation>
    </message>
    <message>
        <source>Show the Myriad Core help message to get a list with possible Myriad command-line options</source>
        <translation>A Myriad Core súgóüzenet megjelenítése a Myriad lehetséges parancssori kapcsolóival.</translation>
    </message>
    <message>
        <source>No block source available...</source>
        <translation>Blokk forrása ismeretlen...</translation>
    </message>
    <message numerus="yes">
        <source>%n hour(s)</source>
        <translation><numerusform>%n óra</numerusform><numerusform>%n óra</numerusform></translation>
    </message>
    <message>
        <source>%1 and %2</source>
        <translation>%1 és %2</translation>
=======
        <source>Request payments (generates QR codes and myriadcoin: URIs)</source>
        <translation>Fizetési kérelem (QR-kódot és "myriadcoin:" URI azonosítót hoz létre)</translation>
    </message>
    <message>
        <source>Show the list of used sending addresses and labels</source>
        <translation>A használt küldési címek és címkék megtekintése</translation>
    </message>
    <message>
        <source>Show the list of used receiving addresses and labels</source>
        <translation>A használt fogadó címek és címkék megtekintése</translation>
    </message>
    <message>
        <source>Open a myriadcoin: URI or payment request</source>
        <translation>"myriadcoin:" URI azonosító vagy fizetési kérelem megnyitása</translation>
    </message>
    <message>
        <source>&amp;Command-line options</source>
        <translation>Paran&amp;cssor kapcsolók</translation>
    </message>
    <message numerus="yes">
        <source>%n active connection(s) to Myriadcoin network</source>
        <translation><numerusform>%n aktív kapcsolat a Myriadcoin hálózathoz</numerusform><numerusform>%n aktív kapcsolat a Myriadcoin hálózathoz</numerusform></translation>
    </message>
    <message numerus="yes">
        <source>Processed %n block(s) of transaction history.</source>
        <translation><numerusform>%n blokk feldolgozva a tranzakció előzményből.</numerusform><numerusform>%n blokk feldolgozva a tranzakció előzményből.</numerusform></translation>
>>>>>>> fc073561
    </message>
    <message>
        <source>%1 behind</source>
        <translation>%1 lemaradás</translation>
    </message>
    <message>
        <source>Last received block was generated %1 ago.</source>
        <translation>Az utolsóként kapott blokk kora: %1.</translation>
    </message>
    <message>
        <source>Transactions after this will not yet be visible.</source>
        <translation>Ez utáni tranzakciók még nem lesznek láthatóak. </translation>
    </message>
    <message>
        <source>Error</source>
        <translation>Hiba</translation>
    </message>
    <message>
        <source>Warning</source>
        <translation>Figyelem</translation>
    </message>
    <message>
        <source>Information</source>
        <translation>Információ</translation>
    </message>
    <message>
        <source>Up to date</source>
        <translation>Naprakész</translation>
    </message>
    <message>
        <source>Catching up...</source>
        <translation>Frissítés...</translation>
    </message>
    <message>
        <source>Date: %1
</source>
        <translation>Dátum:  %1
</translation>
<<<<<<< HEAD
    </message>
    <message>
        <source>Type: %1
</source>
        <translation>Típus: %1
=======
    </message>
    <message>
        <source>Amount: %1
</source>
        <translation>Összeg: %1
</translation>
    </message>
    <message>
        <source>Type: %1
</source>
        <translation>Típus: %1
</translation>
    </message>
    <message>
        <source>Label: %1
</source>
        <translation>Címke: %1
</translation>
    </message>
    <message>
        <source>Address: %1
</source>
        <translation>Cím: %1
>>>>>>> fc073561
</translation>
    </message>
    <message>
        <source>Sent transaction</source>
        <translation>Tranzakció elküldve.</translation>
    </message>
    <message>
        <source>Incoming transaction</source>
        <translation>Beérkező tranzakció</translation>
    </message>
    <message>
        <source>Wallet is &lt;b&gt;encrypted&lt;/b&gt; and currently &lt;b&gt;unlocked&lt;/b&gt;</source>
        <translation>A tárca &lt;b&gt;titkosítva&lt;/b&gt; és jelenleg &lt;b&gt;nyitva&lt;/b&gt;.</translation>
    </message>
    <message>
        <source>Wallet is &lt;b&gt;encrypted&lt;/b&gt; and currently &lt;b&gt;locked&lt;/b&gt;</source>
        <translation>Tárca &lt;b&gt;kódolva&lt;/b&gt; és jelenleg &lt;b&gt;zárva&lt;/b&gt;.</translation>
    </message>
<<<<<<< HEAD
</context>
<context>
    <name>ClientModel</name>
    <message>
        <source>Network Alert</source>
        <translation>Hálózati figyelmeztetés</translation>
=======
    </context>
<context>
    <name>CoinControlDialog</name>
    <message>
        <source>Coin Selection</source>
        <translation>Érme Választás</translation>
    </message>
    <message>
        <source>Quantity:</source>
        <translation>Mennyiség:</translation>
>>>>>>> fc073561
    </message>
    <message>
        <source>Bytes:</source>
        <translation>Bájtok:</translation>
    </message>
    <message>
        <source>Amount:</source>
        <translation>Összeg:</translation>
    </message>
    <message>
        <source>Fee:</source>
        <translation>Díj:</translation>
    </message>
    <message>
        <source>Dust:</source>
        <translation>Por-határ:</translation>
    </message>
    <message>
        <source>After Fee:</source>
        <translation>Utólagos díj:</translation>
    </message>
    <message>
        <source>Change:</source>
        <translation>Visszajáró:</translation>
    </message>
    <message>
        <source>(un)select all</source>
        <translation>mindent kiválaszt/elvet</translation>
    </message>
    <message>
        <source>Tree mode</source>
        <translation>Fa nézet</translation>
    </message>
    <message>
        <source>List mode</source>
        <translation>Lista nézet</translation>
    </message>
    <message>
        <source>Amount</source>
        <translation>Összeg</translation>
    </message>
    <message>
        <source>Received with label</source>
        <translation>Címkével érkezett</translation>
    </message>
    <message>
        <source>Received with address</source>
        <translation>Címmel érkezett</translation>
    </message>
    <message>
        <source>Date</source>
        <translation>Dátum</translation>
    </message>
    <message>
        <source>Confirmations</source>
        <translation>Megerősítések</translation>
    </message>
    <message>
        <source>Confirmed</source>
        <translation>Megerősítve</translation>
    </message>
    </context>
<context>
    <name>CoinControlDialog</name>
    <message>
<<<<<<< HEAD
        <source>Quantity:</source>
        <translation>Mennyiség:</translation>
    </message>
    <message>
        <source>Bytes:</source>
        <translation>Bájtok:</translation>
    </message>
    <message>
        <source>Amount:</source>
        <translation>Összeg:</translation>
    </message>
    <message>
        <source>Priority:</source>
        <translation>Prioritás:</translation>
=======
        <source>Edit Address</source>
        <translation>Cím szerkesztése</translation>
    </message>
    <message>
        <source>&amp;Label</source>
        <translation>Cím&amp;ke</translation>
    </message>
    <message>
        <source>The label associated with this address list entry</source>
        <translation>Ehhez a listaelemhez rendelt címke </translation>
    </message>
    <message>
        <source>The address associated with this address list entry. This can only be modified for sending addresses.</source>
        <translation>Ehhez a címlistaelemhez rendelt cím. Csak a küldő címek módosíthatók.</translation>
    </message>
    <message>
        <source>&amp;Address</source>
        <translation>&amp;Cím</translation>
>>>>>>> fc073561
    </message>
    </context>
<context>
    <name>FreespaceChecker</name>
    <message>
<<<<<<< HEAD
        <source>Fee:</source>
        <translation>Díjak:</translation>
    </message>
    <message>
        <source>Dust:</source>
        <translation>Por-határ:</translation>
    </message>
    <message>
        <source>After Fee:</source>
        <translation>Utólagos díj:</translation>
    </message>
    <message>
        <source>Change:</source>
        <translation>Visszajáró:</translation>
=======
        <source>A new data directory will be created.</source>
        <translation>Új adatkönyvtár lesz létrehozva.</translation>
    </message>
    <message>
        <source>name</source>
        <translation>Név</translation>
    </message>
    <message>
        <source>Path already exists, and is not a directory.</source>
        <translation>Az elérési út létezik, de nem egy könyvtáré.</translation>
    </message>
    <message>
        <source>Cannot create data directory here.</source>
        <translation>Adatkönyvtár nem hozható itt létre.</translation>
>>>>>>> fc073561
    </message>
</context>
<context>
    <name>HelpMessageDialog</name>
    <message>
<<<<<<< HEAD
        <source>(un)select all</source>
        <translation>mindent kiválaszt/elvet</translation>
    </message>
    <message>
        <source>Tree mode</source>
        <translation>Fa nézet</translation>
    </message>
    <message>
        <source>List mode</source>
        <translation>Lista nézet</translation>
    </message>
    <message>
        <source>Amount</source>
        <translation>Összeg</translation>
    </message>
    <message>
        <source>Date</source>
        <translation>Dátum</translation>
    </message>
    <message>
        <source>Confirmations</source>
        <translation>Megerősítések</translation>
    </message>
    <message>
        <source>Confirmed</source>
        <translation>Megerősítve</translation>
    </message>
    <message>
        <source>Priority</source>
        <translation>Prioritás</translation>
    </message>
    <message>
        <source>Copy address</source>
        <translation>Cím másolása</translation>
=======
        <source>version</source>
        <translation>verzió</translation>
    </message>
    <message>
        <source>(%1-bit)</source>
        <translation>(%1-bit)</translation>
    </message>
    <message>
        <source>Command-line options</source>
        <translation>Parancssoros opciók</translation>
    </message>
    <message>
        <source>Usage:</source>
        <translation>Használat:</translation>
    </message>
    <message>
        <source>command-line options</source>
        <translation>parancssoros opciók</translation>
    </message>
    </context>
<context>
    <name>Intro</name>
    <message>
        <source>Welcome</source>
        <translation>Üdvözlünk</translation>
    </message>
    <message>
        <source>Use the default data directory</source>
        <translation>Az alapértelmezett adat könyvtár használata</translation>
    </message>
    <message>
        <source>Use a custom data directory:</source>
        <translation>Saját adatkönyvtár használata:</translation>
    </message>
    <message>
        <source>Error: Specified data directory "%1" cannot be created.</source>
        <translation>Hiba: A megadott "%1" adatkönyvtár nem hozható létre. </translation>
    </message>
    <message>
        <source>Error</source>
        <translation>Hiba</translation>
    </message>
    <message numerus="yes">
        <source>%n GB of free space available</source>
        <translation><numerusform>%n GB elérhető szabad hely</numerusform><numerusform>%n GB elérhető szabad hely</numerusform></translation>
>>>>>>> fc073561
    </message>
    </context>
<context>
    <name>ModalOverlay</name>
    <message>
<<<<<<< HEAD
        <source>Copy label</source>
        <translation>Címke másolása</translation>
    </message>
    <message>
        <source>Copy amount</source>
        <translation>Összeg másolása</translation>
    </message>
    <message>
        <source>Copy transaction ID</source>
        <translation>Tranzakcióazonosító másolása</translation>
    </message>
    <message>
        <source>Lock unspent</source>
        <translation>Megmaradt zárolása</translation>
    </message>
    <message>
        <source>Unlock unspent</source>
        <translation>Zárolás feloldása</translation>
    </message>
    <message>
        <source>Copy quantity</source>
        <translation>Mennyiség másolása</translation>
    </message>
    <message>
        <source>Copy fee</source>
        <translation>Díj másolása</translation>
    </message>
    <message>
        <source>Copy after fee</source>
        <translation>Utólagos díj másolása</translation>
    </message>
    <message>
        <source>Copy bytes</source>
        <translation>Byte-ok másolása </translation>
    </message>
    <message>
        <source>Copy priority</source>
        <translation>Prioritás másolása</translation>
    </message>
    <message>
        <source>Copy dust</source>
        <translation>Visszajáró másolása</translation>
    </message>
    <message>
        <source>Copy change</source>
        <translation>Visszajáró másolása</translation>
    </message>
    <message>
        <source>highest</source>
        <translation>legmagasabb</translation>
    </message>
    <message>
        <source>higher</source>
        <translation>magasabb</translation>
    </message>
    <message>
        <source>high</source>
        <translation>magas</translation>
    </message>
    <message>
        <source>medium-high</source>
        <translation>közepesen-magas</translation>
    </message>
    <message>
        <source>medium</source>
        <translation>közepes</translation>
    </message>
    <message>
        <source>low-medium</source>
        <translation>alacsony-közepes</translation>
    </message>
    <message>
        <source>low</source>
        <translation>alacsony</translation>
    </message>
    <message>
        <source>lower</source>
        <translation>alacsonyabb</translation>
    </message>
    <message>
        <source>lowest</source>
        <translation>legalacsonyabb</translation>
    </message>
    <message>
        <source>(%1 locked)</source>
        <translation>(%1 zárolva)</translation>
    </message>
    <message>
        <source>none</source>
        <translation>semmi</translation>
    </message>
    <message>
        <source>Can vary +/- %1 satoshi(s) per input.</source>
        <translation>Bemenetenként  +/- %1 satoshi-val változhat</translation>
    </message>
    <message>
        <source>yes</source>
        <translation>igen</translation>
    </message>
    <message>
        <source>no</source>
        <translation>nem</translation>
    </message>
    <message>
        <source>This means a fee of at least %1 per kB is required.</source>
        <translation>Legalább %1 díj szüksége kB-onként.</translation>
    </message>
    <message>
        <source>Can vary +/- 1 byte per input.</source>
        <translation>Bemenetenként +/- 1 byte-al változhat.</translation>
    </message>
    <message>
        <source>Transactions with higher priority are more likely to get included into a block.</source>
        <translation>Nagyobb prioritású tranzakciók nagyobb valószínűséggel kerülnek be egy blokkba.</translation>
    </message>
    <message>
        <source>(no label)</source>
        <translation>(nincs címke)</translation>
    </message>
    <message>
        <source>change from %1 (%2)</source>
        <translation>visszajáró %1-ből (%2)</translation>
    </message>
    <message>
        <source>(change)</source>
        <translation>(visszajáró)</translation>
=======
        <source>Form</source>
        <translation>Űrlap</translation>
    </message>
    <message>
        <source>Last block time</source>
        <translation>Utolsó blokk ideje</translation>
    </message>
    <message>
        <source>Hide</source>
        <translation>Elrejtés</translation>
    </message>
    </context>
<context>
    <name>OpenURIDialog</name>
    <message>
        <source>Open URI</source>
        <translation>URI megnyitása</translation>
    </message>
    <message>
        <source>Open payment request from URI or file</source>
        <translation>Fizetési kérelem megnyitása URI azonosítóból vagy fájlból</translation>
    </message>
    <message>
        <source>URI:</source>
        <translation>URI:</translation>
    </message>
    <message>
        <source>Select payment request file</source>
        <translation>Fizetési kérelmi fájl kiválasztása</translation>
    </message>
    </context>
<context>
    <name>OptionsDialog</name>
    <message>
        <source>Options</source>
        <translation>Opciók</translation>
    </message>
    <message>
        <source>&amp;Main</source>
        <translation>&amp;Fő</translation>
    </message>
    <message>
        <source>Size of &amp;database cache</source>
        <translation>A&amp;datbázis gyorsítótár mérete</translation>
    </message>
    <message>
        <source>MB</source>
        <translation>MB</translation>
    </message>
    <message>
        <source>Accept connections from outside</source>
        <translation>Külső kapcsolatok elfogadása</translation>
    </message>
    <message>
        <source>Allow incoming connections</source>
        <translation>Bejövő kapcsolatok engedélyezése</translation>
    </message>
    <message>
        <source>IP address of the proxy (e.g. IPv4: 127.0.0.1 / IPv6: ::1)</source>
        <translation>A proxy IP címe (pl.: IPv4: 127.0.0.1 / IPv6: ::1)</translation>
    </message>
    <message>
        <source>Third party transaction URLs</source>
        <translation>Harmadik fél tranzakció URL-ek</translation>
    </message>
    <message>
        <source>Reset all client options to default.</source>
        <translation>Minden kliensbeállítás alapértelmezettre állítása.</translation>
    </message>
    <message>
        <source>&amp;Reset Options</source>
        <translation>Beállítások tö&amp;rlése</translation>
    </message>
    <message>
        <source>&amp;Network</source>
        <translation>&amp;Hálózat</translation>
    </message>
    <message>
        <source>W&amp;allet</source>
        <translation>T&amp;árca</translation>
    </message>
    <message>
        <source>Expert</source>
        <translation>Szakértő</translation>
    </message>
    <message>
        <source>Automatically open the Myriadcoin client port on the router. This only works when your router supports UPnP and it is enabled.</source>
        <translation>A Bitcoin-kliens portjának automatikus megnyitása a routeren. Ez csak akkor működik, ha a routered támogatja az UPnP-t és az engedélyezve is van rajta.</translation>
    </message>
    <message>
        <source>Map port using &amp;UPnP</source>
        <translation>&amp;UPnP port-feltérképezés</translation>
    </message>
    <message>
        <source>Connect to the Myriadcoin network through a SOCKS5 proxy.</source>
        <translation>Csatlakozás a Myriadcoin hálózatához SOCKS5 proxyn keresztül</translation>
    </message>
    <message>
        <source>Proxy &amp;IP:</source>
        <translation>Proxy &amp;IP:</translation>
    </message>
    <message>
        <source>&amp;Port:</source>
        <translation>&amp;Port:</translation>
    </message>
    <message>
        <source>Port of the proxy (e.g. 9050)</source>
        <translation>Proxy portja (pl.: 9050)</translation>
    </message>
    <message>
        <source>IPv4</source>
        <translation>IPv4</translation>
    </message>
    <message>
        <source>IPv6</source>
        <translation>IPv6</translation>
    </message>
    <message>
        <source>Tor</source>
        <translation>Tor</translation>
    </message>
    <message>
        <source>&amp;Window</source>
        <translation>&amp;Ablak</translation>
    </message>
    <message>
        <source>Show only a tray icon after minimizing the window.</source>
        <translation>Kicsinyítés után csak eszköztár-ikont mutass</translation>
    </message>
    <message>
        <source>&amp;Minimize to the tray instead of the taskbar</source>
        <translation>&amp;Kicsinyítés a tálcára az eszköztár helyett</translation>
    </message>
    <message>
        <source>M&amp;inimize on close</source>
        <translation>K&amp;icsinyítés záráskor</translation>
    </message>
    <message>
        <source>&amp;Display</source>
        <translation>&amp;Megjelenítés</translation>
    </message>
    <message>
        <source>User Interface &amp;language:</source>
        <translation>Felhasználófelület nye&amp;lve:</translation>
    </message>
    <message>
        <source>&amp;Unit to show amounts in:</source>
        <translation>&amp;Mértékegység:</translation>
>>>>>>> fc073561
    </message>
</context>
<context>
    <name>EditAddressDialog</name>
    <message>
<<<<<<< HEAD
        <source>Edit Address</source>
        <translation>Cím szerkesztése</translation>
    </message>
    <message>
        <source>&amp;Label</source>
        <translation>Cím&amp;ke</translation>
    </message>
    <message>
        <source>The label associated with this address list entry</source>
        <translation>Ehhez a listaelemhez rendelt címke </translation>
    </message>
    <message>
        <source>The address associated with this address list entry. This can only be modified for sending addresses.</source>
        <translation>Ehhez a címlistaelemhez rendelt cím. Csak a küldő címek módosíthatók.</translation>
    </message>
    <message>
        <source>&amp;Address</source>
        <translation>&amp;Cím</translation>
    </message>
    <message>
        <source>New receiving address</source>
        <translation>Új fogadó cím</translation>
    </message>
    <message>
        <source>New sending address</source>
        <translation>Új küldő cím</translation>
    </message>
    <message>
        <source>Edit receiving address</source>
        <translation>Fogadó cím szerkesztése</translation>
    </message>
    <message>
        <source>Edit sending address</source>
        <translation>Küldő cím szerkesztése</translation>
    </message>
    <message>
        <source>The entered address "%1" is already in the address book.</source>
        <translation>A megadott "%1" cím már szerepel a címjegyzékben.</translation>
    </message>
    <message>
        <source>The entered address "%1" is not a valid Myriad address.</source>
        <translation>A megadott "%1" cím nem egy érvényes Myriad-cím.</translation>
    </message>
    <message>
        <source>Could not unlock wallet.</source>
        <translation>Tárca feloldása sikertelen</translation>
    </message>
    <message>
        <source>New key generation failed.</source>
        <translation>Új kulcs generálása sikertelen</translation>
=======
        <source>Choose the default subdivision unit to show in the interface and when sending coins.</source>
        <translation>Válaszd ki az interfészen és érmék küldésekor megjelenítendő alapértelmezett alegységet.</translation>
    </message>
    <message>
        <source>&amp;OK</source>
        <translation>&amp;OK</translation>
    </message>
    <message>
        <source>&amp;Cancel</source>
        <translation>Megszakítás</translation>
    </message>
    <message>
        <source>default</source>
        <translation>alapértelmezett</translation>
    </message>
    <message>
        <source>none</source>
        <translation>semmi</translation>
    </message>
    <message>
        <source>Confirm options reset</source>
        <translation>Beállítások törlésének jóváhagyása.</translation>
    </message>
    <message>
        <source>Client restart required to activate changes.</source>
        <translation>A változtatások aktiválásahoz újra kell indítani a klienst.</translation>
    </message>
    <message>
        <source>The supplied proxy address is invalid.</source>
        <translation>A megadott proxy cím nem érvényes.</translation>
>>>>>>> fc073561
    </message>
</context>
<context>
    <name>FreespaceChecker</name>
    <message>
<<<<<<< HEAD
        <source>A new data directory will be created.</source>
        <translation>Új adatkönyvtár lesz létrehozva.</translation>
    </message>
    <message>
        <source>name</source>
        <translation>Név</translation>
    </message>
    <message>
        <source>Path already exists, and is not a directory.</source>
        <translation>Az elérési út létezik, de nem egy könyvtáré.</translation>
    </message>
    <message>
        <source>Cannot create data directory here.</source>
        <translation>Adatkönyvtár nem hozható itt létre.</translation>
=======
        <source>Form</source>
        <translation>Űrlap</translation>
    </message>
    <message>
        <source>The displayed information may be out of date. Your wallet automatically synchronizes with the Myriadcoin network after a connection is established, but this process has not completed yet.</source>
        <translation>A kijelzett információ lehet, hogy elavult. A pénztárcája automatikusan szinkronizálja magát a Myriadcoin hálózattal miután a kapcsolat létrejön, de ez e folyamat még nem fejeződött be.</translation>
    </message>
    <message>
        <source>Watch-only:</source>
        <translation>Csak megfigyelés</translation>
    </message>
    <message>
        <source>Available:</source>
        <translation>Elérhető:</translation>
>>>>>>> fc073561
    </message>
</context>
<context>
    <name>HelpMessageDialog</name>
    <message>
<<<<<<< HEAD
        <source>Myriad Core</source>
        <translation>Myriad Core</translation>
    </message>
    <message>
        <source>version</source>
        <translation>verzió</translation>
    </message>
    <message>
        <source>(%1-bit)</source>
        <translation>(%1-bit)</translation>
    </message>
    <message>
        <source>About Myriad Core</source>
        <translation>A Myriad Core-ról</translation>
    </message>
    <message>
        <source>Command-line options</source>
        <translation>Parancssoros opciók</translation>
    </message>
    <message>
        <source>Usage:</source>
        <translation>Használat:</translation>
    </message>
    <message>
        <source>command-line options</source>
        <translation>parancssoros opciók</translation>
=======
        <source>Your current spendable balance</source>
        <translation>Jelenlegi egyenleg</translation>
    </message>
    <message>
        <source>Pending:</source>
        <translation>Küldés:</translation>
    </message>
    <message>
        <source>Total of transactions that have yet to be confirmed, and do not yet count toward the spendable balance</source>
        <translation>Még megerősítésre váró, a jelenlegi egyenlegbe be nem számított tranzakciók</translation>
    </message>
    <message>
        <source>Immature:</source>
        <translation>Éretlen:</translation>
    </message>
    <message>
        <source>Mined balance that has not yet matured</source>
        <translation>Bányászott egyenleg amely még nem érett be.</translation>
    </message>
    <message>
        <source>Balances</source>
        <translation>Egyenlegek</translation>
    </message>
    <message>
        <source>Total:</source>
        <translation>Összesen:</translation>
    </message>
    <message>
        <source>Your current total balance</source>
        <translation>Aktuális egyenleged</translation>
    </message>
    <message>
        <source>Spendable:</source>
        <translation>Elkölthető:</translation>
    </message>
    <message>
        <source>Recent transactions</source>
        <translation>A legutóbbi tranzakciók</translation>
>>>>>>> fc073561
    </message>
    </context>
<context>
<<<<<<< HEAD
    <name>Intro</name>
    <message>
        <source>Welcome</source>
        <translation>Üdvözlünk</translation>
    </message>
    <message>
        <source>Welcome to Myriad Core.</source>
        <translation>Üdvözlünk a Myriad Core-ban.</translation>
=======
    <name>PaymentServer</name>
    </context>
<context>
    <name>PeerTableModel</name>
    <message>
        <source>User Agent</source>
        <translation>User Agent</translation>
>>>>>>> fc073561
    </message>
    </context>
<context>
    <name>QObject</name>
    <message>
<<<<<<< HEAD
        <source>Myriad Core will download and store a copy of the Myriad block chain. At least %1GB of data will be stored in this directory, and it will grow over time. The wallet will also be stored in this directory.</source>
        <translation>A Myriad Core le fogja tölteni és tárolni fogja a Myriad blokklánc egy másolatát. Legalább %1GB adat lesz tárolva ebben a mappában, és ez folyamatosan nőni fog. A tárca szintén itt lesz tárolva.</translation>
    </message>
    <message>
        <source>Use the default data directory</source>
        <translation>Az alapértelmezett adat könyvtár használata</translation>
    </message>
    <message>
        <source>Use a custom data directory:</source>
        <translation>Saját adatkönyvtár használata:</translation>
    </message>
    <message>
        <source>Myriad Core</source>
        <translation>Myriad Core</translation>
    </message>
    <message>
        <source>Error: Specified data directory "%1" cannot be created.</source>
        <translation>Hiba: A megadott "%1" adatkönyvtár nem hozható létre. </translation>
    </message>
    <message>
        <source>Error</source>
        <translation>Hiba</translation>
=======
        <source>Amount</source>
        <translation>Összeg</translation>
    </message>
    <message>
        <source>Enter a Myriadcoin address (e.g. %1)</source>
        <translation>Ad meg egy Myriadcoin címet (pl: %1)</translation>
    </message>
    <message>
        <source>%1 d</source>
        <translation>%1 n</translation>
    </message>
    <message>
        <source>%1 h</source>
        <translation>%1 ó</translation>
    </message>
    <message>
        <source>%1 m</source>
        <translation>%1 p</translation>
    </message>
    <message>
        <source>%1 s</source>
        <translation>%1 mp</translation>
>>>>>>> fc073561
    </message>
    </context>
<context>
    <name>OpenURIDialog</name>
    <message>
<<<<<<< HEAD
        <source>Open URI</source>
        <translation>URI megnyitása</translation>
    </message>
    <message>
        <source>Open payment request from URI or file</source>
        <translation>Fizetési kérelem megnyitása URI azonosítóból vagy fájlból</translation>
    </message>
    <message>
        <source>URI:</source>
        <translation>URI:</translation>
    </message>
    <message>
        <source>Select payment request file</source>
        <translation>Fizetési kérelmi fájl kiválasztása</translation>
    </message>
    <message>
        <source>Select payment request file to open</source>
        <translation>Fizetés kérelmi fájl kiválasztása</translation>
=======
        <source>None</source>
        <translation>Semmi</translation>
    </message>
    <message>
        <source>N/A</source>
        <translation>Nem elérhető</translation>
    </message>
    <message>
        <source>%1 ms</source>
        <translation>%1 ms</translation>
    </message>
    <message>
        <source>%1 and %2</source>
        <translation>%1 és %2</translation>
>>>>>>> fc073561
    </message>
    </context>
<context>
    <name>QObject::QObject</name>
    </context>
<context>
    <name>QRImageWidget</name>
    </context>
<context>
    <name>OptionsDialog</name>
    <message>
<<<<<<< HEAD
        <source>Options</source>
        <translation>Opciók</translation>
    </message>
    <message>
        <source>&amp;Main</source>
        <translation>&amp;Fő</translation>
    </message>
    <message>
        <source>MB</source>
        <translation>MB</translation>
    </message>
    <message>
        <source>Accept connections from outside</source>
        <translation>Külső kapcsolatok elfogadása</translation>
    </message>
    <message>
        <source>Allow incoming connections</source>
        <translation>Bejövő kapcsolatok engedélyezése</translation>
    </message>
    <message>
        <source>IP address of the proxy (e.g. IPv4: 127.0.0.1 / IPv6: ::1)</source>
        <translation>A proxy IP címe (pl.: IPv4: 127.0.0.1 / IPv6: ::1)</translation>
    </message>
    <message>
        <source>Reset all client options to default.</source>
        <translation>Minden kliensbeállítás alapértelmezettre állítása.</translation>
    </message>
    <message>
        <source>&amp;Reset Options</source>
        <translation>Beállítások tö&amp;rlése</translation>
    </message>
    <message>
        <source>&amp;Network</source>
        <translation>&amp;Hálózat</translation>
    </message>
    <message>
        <source>&amp;Start Myriad Core on system login</source>
        <translation>A Myriad elindítása bejelentkezéskor</translation>
    </message>
    <message>
        <source>Expert</source>
        <translation>szakértő</translation>
    </message>
    <message>
        <source>Automatically open the Myriad client port on the router. This only works when your router supports UPnP and it is enabled.</source>
        <translation>A Myriad-kliens portjának automatikus megnyitása a routeren. Ez csak akkor működik, ha a routered támogatja az UPnP-t és az engedélyezve is van rajta.</translation>
    </message>
    <message>
        <source>Map port using &amp;UPnP</source>
        <translation>&amp;UPnP port-feltérképezés</translation>
    </message>
    <message>
        <source>Connect to the Myriad network through a SOCKS5 proxy.</source>
        <translation>Csatlakozás a Myriad hálózatához SOCKS5 proxyn keresztül</translation>
    </message>
    <message>
        <source>Proxy &amp;IP:</source>
        <translation>Proxy &amp;IP:</translation>
    </message>
    <message>
        <source>&amp;Port:</source>
        <translation>&amp;Port:</translation>
    </message>
    <message>
        <source>Port of the proxy (e.g. 9050)</source>
        <translation>Proxy portja (pl.: 9050)</translation>
    </message>
    <message>
        <source>&amp;Window</source>
        <translation>&amp;Ablak</translation>
    </message>
    <message>
        <source>Show only a tray icon after minimizing the window.</source>
        <translation>Kicsinyítés után csak eszköztár-ikont mutass</translation>
    </message>
    <message>
        <source>&amp;Minimize to the tray instead of the taskbar</source>
        <translation>&amp;Kicsinyítés a tálcára az eszköztár helyett</translation>
    </message>
    <message>
        <source>M&amp;inimize on close</source>
        <translation>K&amp;icsinyítés záráskor</translation>
    </message>
    <message>
        <source>&amp;Display</source>
        <translation>&amp;Megjelenítés</translation>
    </message>
    <message>
        <source>User Interface &amp;language:</source>
        <translation>Felhasználófelület nye&amp;lve:</translation>
    </message>
    <message>
        <source>&amp;Unit to show amounts in:</source>
        <translation>&amp;Mértékegység:</translation>
    </message>
    <message>
        <source>Choose the default subdivision unit to show in the interface and when sending coins.</source>
        <translation>Válaszd ki az interfészen és érmék küldésekor megjelenítendő alapértelmezett alegységet.</translation>
    </message>
    <message>
        <source>&amp;OK</source>
        <translation>&amp;OK</translation>
    </message>
    <message>
        <source>&amp;Cancel</source>
        <translation>Megszakítás</translation>
    </message>
    <message>
        <source>default</source>
        <translation>alapértelmezett</translation>
    </message>
    <message>
        <source>none</source>
        <translation>semmi</translation>
    </message>
    <message>
        <source>Confirm options reset</source>
        <translation>Beállítások törlésének jóváhagyása.</translation>
    </message>
    <message>
        <source>Client restart required to activate changes.</source>
        <translation>A változtatások aktiválásahoz újra kell indítani a klienst.</translation>
    </message>
    <message>
        <source>The supplied proxy address is invalid.</source>
        <translation>A megadott proxy cím nem érvényes.</translation>
    </message>
</context>
<context>
    <name>OverviewPage</name>
    <message>
        <source>Form</source>
        <translation>Űrlap</translation>
    </message>
    <message>
        <source>The displayed information may be out of date. Your wallet automatically synchronizes with the Myriad network after a connection is established, but this process has not completed yet.</source>
        <translation>A kijelzett információ lehet, hogy elavult. A pénztárcája automatikusan szinkronizálja magát a Myriad hálózattal miután a kapcsolat létrejön, de ez e folyamat még nem fejeződött be.</translation>
    </message>
    <message>
        <source>Available:</source>
        <translation>Elérhető:</translation>
    </message>
    <message>
        <source>Your current spendable balance</source>
        <translation>Jelenlegi egyenleg</translation>
    </message>
    <message>
        <source>Pending:</source>
        <translation>Küldés:</translation>
    </message>
    <message>
        <source>Total of transactions that have yet to be confirmed, and do not yet count toward the spendable balance</source>
        <translation>Még megerősítésre váró, a jelenlegi egyenlegbe be nem számított tranzakciók</translation>
    </message>
    <message>
        <source>Immature:</source>
        <translation>Éretlen:</translation>
    </message>
    <message>
        <source>Mined balance that has not yet matured</source>
        <translation>Bányászott egyenleg amely még nem érett be.</translation>
    </message>
    <message>
        <source>Total:</source>
        <translation>Összesen:</translation>
    </message>
    <message>
        <source>Your current total balance</source>
        <translation>Aktuális egyenleged</translation>
    </message>
    <message>
        <source>Spendable:</source>
        <translation>Elkölthető:</translation>
    </message>
    <message>
        <source>Recent transactions</source>
        <translation>A legutóbbi tranzakciók</translation>
    </message>
    </context>
<context>
    <name>PaymentServer</name>
    <message>
        <source>URI handling</source>
        <translation>URI kezelés</translation>
    </message>
    <message>
        <source>Cannot start myriad: click-to-pay handler</source>
        <translation>A myriadt nem lehet elindítani: click-to-pay handler</translation>
    </message>
    </context>
<context>
    <name>PeerTableModel</name>
    <message>
        <source>User Agent</source>
        <translation>User Agent</translation>
    </message>
    <message>
        <source>Ping Time</source>
        <translation>Ping idő</translation>
    </message>
</context>
<context>
    <name>QObject</name>
    <message>
        <source>Amount</source>
        <translation>Összeg</translation>
    </message>
    <message>
        <source>%1 d</source>
        <translation>%1 n</translation>
    </message>
    <message>
        <source>%1 h</source>
        <translation>%1 ó</translation>
    </message>
    <message>
        <source>%1 m</source>
        <translation>%1 p</translation>
    </message>
    <message>
        <source>%1 s</source>
        <translation>%1 mp</translation>
    </message>
    <message>
        <source>N/A</source>
        <translation>Nem elérhető</translation>
    </message>
    </context>
<context>
    <name>QRImageWidget</name>
    <message>
        <source>&amp;Save Image...</source>
        <translation>&amp;Kép mentése</translation>
    </message>
    <message>
        <source>&amp;Copy Image</source>
        <translation>&amp;Kép másolása</translation>
    </message>
    <message>
        <source>Save QR Code</source>
        <translation>QR kód mentése</translation>
    </message>
    <message>
        <source>PNG Image (*.png)</source>
        <translation>PNG kép (*.png)</translation>
    </message>
</context>
<context>
    <name>RPCConsole</name>
    <message>
        <source>Client name</source>
        <translation>Kliens néve</translation>
    </message>
    <message>
=======
>>>>>>> fc073561
        <source>N/A</source>
        <translation>Nem elérhető</translation>
    </message>
    <message>
        <source>Client version</source>
        <translation>Kliens verzió</translation>
    </message>
    <message>
        <source>&amp;Information</source>
        <translation>&amp;Információ</translation>
    </message>
    <message>
        <source>Debug window</source>
        <translation>Debug ablak</translation>
<<<<<<< HEAD
    </message>
    <message>
        <source>General</source>
        <translation>Általános</translation>
    </message>
    <message>
        <source>Using OpenSSL version</source>
        <translation>Használt OpenSSL verzió</translation>
    </message>
    <message>
        <source>Startup time</source>
        <translation>Bekapcsolás ideje</translation>
    </message>
    <message>
        <source>Network</source>
        <translation>Hálózat</translation>
    </message>
    <message>
        <source>Name</source>
        <translation>Név</translation>
    </message>
    <message>
        <source>Number of connections</source>
        <translation>Kapcsolatok száma</translation>
    </message>
    <message>
        <source>Block chain</source>
        <translation>Blokklánc</translation>
    </message>
    <message>
        <source>Current number of blocks</source>
        <translation>Aktuális blokkok száma</translation>
    </message>
    <message>
        <source>Received</source>
        <translation>Fogadott</translation>
    </message>
    <message>
        <source>Sent</source>
        <translation>Küldött</translation>
    </message>
    <message>
        <source>&amp;Peers</source>
        <translation>&amp;Peerek</translation>
    </message>
    <message>
        <source>Version</source>
        <translation>Verzió</translation>
    </message>
    <message>
        <source>User Agent</source>
        <translation>User Agent</translation>
    </message>
    <message>
        <source>Services</source>
        <translation>Szolgáltatások</translation>
    </message>
    <message>
        <source>Last Send</source>
        <translation>Legutóbbi küldés</translation>
    </message>
    <message>
        <source>Last Receive</source>
        <translation>Legutóbbi fogadás</translation>
    </message>
    <message>
        <source>Bytes Sent</source>
        <translation>Küldött bájtok</translation>
    </message>
    <message>
        <source>Bytes Received</source>
        <translation>Fogadott bájtok</translation>
    </message>
    <message>
        <source>Ping Time</source>
        <translation>Ping idő</translation>
    </message>
    <message>
        <source>Last block time</source>
        <translation>Utolsó blokk ideje</translation>
    </message>
    <message>
        <source>&amp;Open</source>
        <translation>&amp;Megnyitás</translation>
    </message>
    <message>
        <source>&amp;Console</source>
        <translation>&amp;Konzol</translation>
    </message>
    <message>
        <source>&amp;Network Traffic</source>
        <translation>&amp;Hálózati forgalom</translation>
    </message>
    <message>
        <source>Totals</source>
        <translation>Összesen:</translation>
    </message>
    <message>
        <source>In:</source>
        <translation>Be:</translation>
    </message>
    <message>
        <source>Out:</source>
        <translation>Ki:</translation>
    </message>
    <message>
        <source>Build date</source>
        <translation>Fordítás dátuma</translation>
    </message>
    <message>
        <source>Debug log file</source>
        <translation>Debug naplófájl</translation>
    </message>
    <message>
        <source>Clear console</source>
        <translation>Konzol törlése</translation>
    </message>
    <message>
        <source>Use up and down arrows to navigate history, and &lt;b&gt;Ctrl-L&lt;/b&gt; to clear screen.</source>
        <translation>Navigálhat a fel és le nyilakkal, és &lt;b&gt;Ctrl-L&lt;/b&gt; -vel törölheti a képernyőt.</translation>
    </message>
    <message>
        <source>Type &lt;b&gt;help&lt;/b&gt; for an overview of available commands.</source>
        <translation>Írd be azt, hogy &lt;b&gt;help&lt;/b&gt; az elérhető parancsok áttekintéséhez.</translation>
    </message>
    <message>
        <source>%1 B</source>
        <translation>%1 B</translation>
    </message>
    <message>
        <source>%1 KB</source>
        <translation>%1 KB</translation>
    </message>
    <message>
        <source>%1 MB</source>
        <translation>%1 MB</translation>
    </message>
    <message>
        <source>%1 GB</source>
        <translation>%1 GB</translation>
    </message>
    <message>
        <source>never</source>
        <translation>soha</translation>
    </message>
    <message>
        <source>Unknown</source>
        <translation>Ismeretlen</translation>
    </message>
    </context>
<context>
    <name>ReceiveCoinsDialog</name>
    <message>
        <source>&amp;Label:</source>
        <translation>Címke:</translation>
    </message>
    <message>
        <source>&amp;Message:</source>
        <translation>&amp;Üzenet:</translation>
    </message>
    <message>
        <source>Clear</source>
        <translation>Törlés</translation>
    </message>
    <message>
        <source>Show</source>
        <translation>Mutat</translation>
    </message>
    <message>
        <source>Remove</source>
        <translation>Eltávolítás</translation>
    </message>
    <message>
        <source>Copy label</source>
        <translation>Címke másolása</translation>
    </message>
    <message>
        <source>Copy message</source>
        <translation>Üzenet másolása</translation>
    </message>
    <message>
        <source>Copy amount</source>
        <translation>Összeg másolása</translation>
    </message>
</context>
<context>
    <name>ReceiveRequestDialog</name>
    <message>
        <source>QR Code</source>
        <translation>QR kód</translation>
    </message>
    <message>
        <source>Copy &amp;URI</source>
        <translation>&amp;URI másolása</translation>
    </message>
    <message>
        <source>Copy &amp;Address</source>
        <translation>&amp;Cím másolása</translation>
    </message>
    <message>
        <source>&amp;Save Image...</source>
        <translation>&amp;Kép mentése</translation>
    </message>
    <message>
        <source>URI</source>
        <translation>URI:</translation>
    </message>
    <message>
        <source>Address</source>
        <translation>Cím</translation>
    </message>
    <message>
        <source>Amount</source>
        <translation>Összeg</translation>
    </message>
    <message>
        <source>Label</source>
        <translation>Címke</translation>
    </message>
    <message>
        <source>Message</source>
        <translation>Üzenet</translation>
    </message>
    <message>
        <source>Resulting URI too long, try to reduce the text for label / message.</source>
        <translation>A keletkezett URI túl hosszú, próbálja meg csökkenteni a cimkeszöveg / üzenet méretét.</translation>
    </message>
    <message>
        <source>Error encoding URI into QR Code.</source>
        <translation>Hiba lépett fel az URI QR kóddá alakításakor</translation>
    </message>
</context>
<context>
    <name>RecentRequestsTableModel</name>
    <message>
        <source>Date</source>
        <translation>Dátum</translation>
    </message>
    <message>
        <source>Label</source>
        <translation>Címke</translation>
    </message>
    <message>
        <source>Message</source>
        <translation>Üzenet</translation>
    </message>
    <message>
        <source>Amount</source>
        <translation>Összeg</translation>
    </message>
    <message>
        <source>(no label)</source>
        <translation>(nincs címke)</translation>
    </message>
    </context>
<context>
    <name>SendCoinsDialog</name>
    <message>
        <source>Send Coins</source>
        <translation>Érmék küldése</translation>
    </message>
    <message>
        <source>Inputs...</source>
        <translation>Bemenetek...</translation>
    </message>
    <message>
        <source>Quantity:</source>
        <translation>Mennyiség:</translation>
    </message>
    <message>
        <source>Bytes:</source>
        <translation>Bájtok:</translation>
    </message>
    <message>
        <source>Amount:</source>
        <translation>Összeg:</translation>
    </message>
    <message>
        <source>Priority:</source>
        <translation>Prioritás:</translation>
    </message>
    <message>
        <source>Fee:</source>
        <translation>Díjak:</translation>
    </message>
    <message>
        <source>After Fee:</source>
        <translation>Utólagos díj:</translation>
    </message>
    <message>
        <source>Change:</source>
        <translation>Visszajáró:</translation>
    </message>
    <message>
        <source>Transaction Fee:</source>
        <translation>Tranzakciós díj</translation>
    </message>
    <message>
        <source>Hide</source>
        <translation>Elrejtés</translation>
    </message>
    <message>
        <source>Send to multiple recipients at once</source>
        <translation>Küldés több címzettnek egyszerre</translation>
    </message>
    <message>
        <source>Add &amp;Recipient</source>
        <translation>&amp;Címzett hozzáadása</translation>
    </message>
    <message>
        <source>Dust:</source>
        <translation>Por-határ:</translation>
    </message>
    <message>
        <source>Clear &amp;All</source>
        <translation>Mindent &amp;töröl</translation>
    </message>
    <message>
        <source>Balance:</source>
        <translation>Egyenleg:</translation>
    </message>
    <message>
        <source>Confirm the send action</source>
        <translation>Küldés megerősítése</translation>
    </message>
    <message>
        <source>S&amp;end</source>
        <translation>&amp;Küldés</translation>
    </message>
    <message>
        <source>Confirm send coins</source>
        <translation>Küldés megerősítése</translation>
    </message>
    <message>
        <source>Copy quantity</source>
        <translation>Mennyiség másolása</translation>
    </message>
    <message>
        <source>Copy amount</source>
        <translation>Összeg másolása</translation>
    </message>
    <message>
        <source>Copy fee</source>
        <translation>Díj másolása</translation>
    </message>
    <message>
        <source>Copy after fee</source>
        <translation>Utólagos díj másolása</translation>
    </message>
    <message>
        <source>Copy bytes</source>
        <translation>Byte-ok másolása </translation>
    </message>
    <message>
        <source>Copy priority</source>
        <translation>Prioritás másolása</translation>
    </message>
    <message>
        <source>Copy change</source>
        <translation>Visszajáró másolása</translation>
    </message>
    <message>
        <source>or</source>
        <translation>vagy</translation>
    </message>
    <message>
        <source>The amount to pay must be larger than 0.</source>
        <translation>A fizetendő összegnek nagyobbnak kell lennie 0-nál.</translation>
    </message>
    <message>
        <source>The amount exceeds your balance.</source>
        <translation>Nincs ennyi myriad az egyenlegeden.</translation>
    </message>
    <message>
        <source>The total exceeds your balance when the %1 transaction fee is included.</source>
        <translation>A küldeni kívánt összeg és a %1 tranzakciós díj együtt meghaladja az egyenlegeden rendelkezésedre álló összeget.</translation>
    </message>
    <message>
        <source>(no label)</source>
        <translation>(nincs címke)</translation>
    </message>
    <message>
        <source>Copy dust</source>
        <translation>Visszajáró másolása</translation>
    </message>
    </context>
<context>
    <name>SendCoinsEntry</name>
    <message>
        <source>A&amp;mount:</source>
        <translation>Összeg:</translation>
    </message>
    <message>
        <source>Pay &amp;To:</source>
        <translation>Címzett:</translation>
    </message>
    <message>
        <source>Enter a label for this address to add it to your address book</source>
        <translation>Milyen címkével kerüljön be ez a cím a címtáradba?
</translation>
    </message>
    <message>
        <source>&amp;Label:</source>
        <translation>Címke:</translation>
    </message>
    <message>
        <source>Alt+A</source>
        <translation>Alt+A</translation>
    </message>
    <message>
        <source>Paste address from clipboard</source>
        <translation>Cím beillesztése a vágólapról</translation>
    </message>
    <message>
        <source>Alt+P</source>
        <translation>Alt+P</translation>
    </message>
    <message>
        <source>Message:</source>
        <translation>Üzenet:</translation>
    </message>
    <message>
        <source>Memo:</source>
        <translation>Jegyzet:</translation>
    </message>
</context>
<context>
    <name>ShutdownWindow</name>
    <message>
        <source>Myriad Core is shutting down...</source>
        <translation>A Myriad Core leáll...</translation>
    </message>
    </context>
<context>
    <name>SignVerifyMessageDialog</name>
    <message>
        <source>Signatures - Sign / Verify a Message</source>
        <translation>Aláírások - üzenet aláírása/ellenőrzése</translation>
    </message>
    <message>
        <source>&amp;Sign Message</source>
        <translation>Üzenet aláírása...</translation>
    </message>
    <message>
        <source>Alt+A</source>
        <translation>Alt+A</translation>
    </message>
    <message>
        <source>Paste address from clipboard</source>
        <translation>Cím beillesztése a vágólapról</translation>
    </message>
    <message>
        <source>Alt+P</source>
        <translation>Alt+P</translation>
    </message>
    <message>
        <source>Enter the message you want to sign here</source>
        <translation>Ide írja az aláírandó üzenetet</translation>
    </message>
    <message>
        <source>Signature</source>
        <translation>Aláírás</translation>
    </message>
    <message>
        <source>Copy the current signature to the system clipboard</source>
        <translation>A jelenleg kiválasztott aláírás másolása a rendszer-vágólapra</translation>
    </message>
    <message>
        <source>Sign the message to prove you own this Myriad address</source>
        <translation>Üzenet </translation>
    </message>
    <message>
        <source>Sign &amp;Message</source>
        <translation>Üzenet &amp;aláírása</translation>
    </message>
    <message>
        <source>Clear &amp;All</source>
        <translation>Mindent &amp;töröl</translation>
    </message>
    <message>
        <source>&amp;Verify Message</source>
        <translation>Üzenet ellenőrzése</translation>
    </message>
    <message>
        <source>The entered address is invalid.</source>
        <translation>A megadott cím nem érvényes.</translation>
    </message>
    <message>
        <source>Please check the address and try again.</source>
        <translation>Ellenőrizze a címet és próbálja meg újra.</translation>
    </message>
    <message>
        <source>Private key for the entered address is not available.</source>
        <translation>A megadott cím privát kulcsa nem található.</translation>
    </message>
    <message>
        <source>Message signing failed.</source>
        <translation>Üzenet aláírása nem sikerült.</translation>
    </message>
    <message>
        <source>Message signed.</source>
        <translation>Üzenet aláírva.</translation>
    </message>
    <message>
        <source>The signature could not be decoded.</source>
        <translation>Az aláírást nem sikerült dekódolni.</translation>
    </message>
    <message>
        <source>Please check the signature and try again.</source>
        <translation>Ellenőrizd az aláírást és próbáld újra.</translation>
    </message>
    <message>
        <source>Message verification failed.</source>
        <translation>Az üzenet ellenőrzése nem sikerült.</translation>
    </message>
    <message>
        <source>Message verified.</source>
        <translation>Üzenet ellenőrizve.</translation>
    </message>
</context>
<context>
    <name>SplashScreen</name>
    <message>
        <source>Myriad Core</source>
        <translation>Myriad Core</translation>
    </message>
    <message>
        <source>The Myriad Core developers</source>
        <translation>A Myriad Core fejlesztői</translation>
    </message>
    <message>
        <source>[testnet]</source>
        <translation>[teszthálózat]</translation>
    </message>
</context>
<context>
    <name>TrafficGraphWidget</name>
    <message>
        <source>KB/s</source>
        <translation>KB/s</translation>
    </message>
</context>
<context>
    <name>TransactionDesc</name>
    <message>
        <source>Open until %1</source>
        <translation>%1-ig megnyitva</translation>
    </message>
    <message>
        <source>%1/unconfirmed</source>
        <translation>%1/megerősítetlen</translation>
    </message>
    <message>
        <source>%1 confirmations</source>
        <translation>%1 megerősítés</translation>
    </message>
    <message>
        <source>Status</source>
        <translation>Állapot</translation>
    </message>
    <message>
        <source>Date</source>
        <translation>Dátum</translation>
    </message>
    <message>
        <source>Source</source>
        <translation>Forrás</translation>
    </message>
    <message>
        <source>Generated</source>
        <translation>Legenerálva</translation>
    </message>
    <message>
        <source>From</source>
        <translation>Űrlap</translation>
    </message>
    <message>
        <source>To</source>
        <translation>Címzett</translation>
    </message>
    <message>
        <source>own address</source>
        <translation>saját cím</translation>
    </message>
    <message>
        <source>label</source>
        <translation>címke</translation>
    </message>
    <message>
        <source>Credit</source>
        <translation>Jóváírás</translation>
    </message>
    <message>
        <source>not accepted</source>
        <translation>elutasítva</translation>
    </message>
    <message>
        <source>Debit</source>
        <translation>Terhelés</translation>
    </message>
    <message>
        <source>Transaction fee</source>
        <translation>Tranzakciós díj</translation>
    </message>
    <message>
        <source>Net amount</source>
        <translation>Nettó összeg</translation>
    </message>
    <message>
        <source>Message</source>
        <translation>Üzenet</translation>
    </message>
    <message>
        <source>Comment</source>
        <translation>Megjegyzés</translation>
    </message>
    <message>
        <source>Transaction ID</source>
        <translation>Tranzakcióazonosító</translation>
    </message>
    <message>
        <source>Debug information</source>
        <translation>Debug információ</translation>
    </message>
    <message>
        <source>Transaction</source>
        <translation>Tranzakció</translation>
    </message>
    <message>
        <source>Inputs</source>
        <translation>Bemenetek</translation>
    </message>
    <message>
        <source>Amount</source>
        <translation>Összeg</translation>
    </message>
    <message>
        <source>true</source>
        <translation>igaz</translation>
    </message>
    <message>
        <source>false</source>
        <translation>hamis</translation>
    </message>
    <message>
        <source>, has not been successfully broadcast yet</source>
        <translation>, még nem sikerült elküldeni.</translation>
    </message>
    <message>
        <source>unknown</source>
        <translation>ismeretlen</translation>
    </message>
</context>
<context>
    <name>TransactionDescDialog</name>
    <message>
        <source>Transaction details</source>
        <translation>Tranzakció részletei</translation>
    </message>
    <message>
        <source>This pane shows a detailed description of the transaction</source>
        <translation>Ez a mező a tranzakció részleteit mutatja</translation>
    </message>
</context>
<context>
    <name>TransactionTableModel</name>
    <message>
        <source>Date</source>
        <translation>Dátum</translation>
    </message>
    <message>
        <source>Type</source>
        <translation>Típus</translation>
    </message>
    <message>
        <source>Open until %1</source>
        <translation>%1-ig megnyitva</translation>
    </message>
    <message>
        <source>Confirmed (%1 confirmations)</source>
        <translation>Megerősítve (%1 megerősítés)</translation>
    </message>
    <message>
        <source>This block was not received by any other nodes and will probably not be accepted!</source>
        <translation>Ezt a blokkot egyetlen másik csomópont sem kapta meg, így valószínűleg nem lesz elfogadva!</translation>
    </message>
    <message>
        <source>Generated but not accepted</source>
        <translation>Legenerálva, de még el nem fogadva.</translation>
    </message>
    <message>
        <source>Offline</source>
        <translation>Offline</translation>
    </message>
    <message>
        <source>Label</source>
        <translation>Címke</translation>
    </message>
    <message>
        <source>Unconfirmed</source>
        <translation>Megerősítetlen:</translation>
    </message>
    <message>
        <source>Received with</source>
        <translation>Erre a címre</translation>
    </message>
    <message>
        <source>Received from</source>
        <translation>Erről az</translation>
    </message>
    <message>
        <source>Sent to</source>
        <translation>Erre a címre</translation>
    </message>
    <message>
        <source>Payment to yourself</source>
        <translation>Magadnak kifizetve</translation>
    </message>
    <message>
        <source>Mined</source>
        <translation>Kibányászva</translation>
    </message>
    <message>
        <source>(n/a)</source>
        <translation>(nincs)</translation>
    </message>
    <message>
        <source>Transaction status. Hover over this field to show number of confirmations.</source>
        <translation>Tranzakció állapota. Húzd ide a kurzort, hogy lásd a megerősítések számát.</translation>
    </message>
    <message>
        <source>Date and time that the transaction was received.</source>
        <translation>Tranzakció fogadásának dátuma és időpontja.</translation>
    </message>
    <message>
        <source>Type of transaction.</source>
        <translation>Tranzakció típusa.</translation>
    </message>
    <message>
        <source>Amount removed from or added to balance.</source>
        <translation>Az egyenleghez jóváírt vagy ráterhelt összeg.</translation>
    </message>
</context>
<context>
    <name>TransactionView</name>
    <message>
        <source>All</source>
        <translation>Mind</translation>
    </message>
    <message>
        <source>Today</source>
        <translation>Mai</translation>
    </message>
    <message>
        <source>This week</source>
        <translation>Ezen a héten</translation>
    </message>
    <message>
        <source>This month</source>
        <translation>Ebben a hónapban</translation>
    </message>
    <message>
        <source>Last month</source>
        <translation>Múlt hónapban</translation>
    </message>
    <message>
        <source>This year</source>
        <translation>Ebben az évben</translation>
    </message>
    <message>
        <source>Range...</source>
        <translation>Tartomány ...</translation>
    </message>
    <message>
        <source>Received with</source>
        <translation>Erre a címre</translation>
    </message>
    <message>
        <source>Sent to</source>
        <translation>Erre a címre</translation>
    </message>
    <message>
        <source>To yourself</source>
        <translation>Magadnak</translation>
    </message>
    <message>
        <source>Mined</source>
        <translation>Kibányászva</translation>
    </message>
    <message>
        <source>Other</source>
        <translation>Más</translation>
    </message>
    <message>
        <source>Enter address or label to search</source>
        <translation>Írd be a keresendő címet vagy címkét</translation>
    </message>
    <message>
        <source>Min amount</source>
        <translation>Minimális összeg</translation>
    </message>
    <message>
        <source>Copy address</source>
        <translation>Cím másolása</translation>
    </message>
    <message>
        <source>Copy label</source>
        <translation>Címke másolása</translation>
    </message>
    <message>
        <source>Copy amount</source>
        <translation>Összeg másolása</translation>
    </message>
    <message>
        <source>Copy transaction ID</source>
        <translation>Tranzakcióazonosító másolása</translation>
    </message>
    <message>
        <source>Edit label</source>
        <translation>Címke szerkesztése</translation>
    </message>
    <message>
        <source>Show transaction details</source>
        <translation>Tranzakciós részletek megjelenítése</translation>
    </message>
    <message>
        <source>Exporting Failed</source>
        <translation>Az exportálás sikertelen volt</translation>
    </message>
    <message>
        <source>Exporting Successful</source>
        <translation>Sikeres exportálás</translation>
    </message>
    <message>
        <source>Comma separated file (*.csv)</source>
        <translation>Vesszővel elválasztott fájl (*.csv)</translation>
    </message>
    <message>
        <source>Confirmed</source>
        <translation>Megerősítve</translation>
    </message>
    <message>
        <source>Date</source>
        <translation>Dátum</translation>
    </message>
    <message>
        <source>Type</source>
        <translation>Típus</translation>
    </message>
    <message>
        <source>Label</source>
        <translation>Címke</translation>
    </message>
    <message>
        <source>Address</source>
        <translation>Cím</translation>
    </message>
    <message>
        <source>ID</source>
        <translation>Azonosító</translation>
    </message>
    <message>
        <source>Range:</source>
        <translation>Tartomány:</translation>
    </message>
    <message>
        <source>to</source>
        <translation>meddig</translation>
    </message>
</context>
<context>
    <name>UnitDisplayStatusBarControl</name>
    </context>
<context>
    <name>WalletFrame</name>
    </context>
<context>
    <name>WalletModel</name>
    <message>
        <source>Send Coins</source>
        <translation>Érmék küldése</translation>
=======
    </message>
    <message>
        <source>General</source>
        <translation>Általános</translation>
    </message>
    <message>
        <source>Using BerkeleyDB version</source>
        <translation>Használt BerkeleyDB verzió</translation>
    </message>
    <message>
        <source>Startup time</source>
        <translation>Bekapcsolás ideje</translation>
    </message>
    <message>
        <source>Network</source>
        <translation>Hálózat</translation>
    </message>
    <message>
        <source>Name</source>
        <translation>Név</translation>
    </message>
    <message>
        <source>Number of connections</source>
        <translation>Kapcsolatok száma</translation>
    </message>
    <message>
        <source>Block chain</source>
        <translation>Blokklánc</translation>
    </message>
    <message>
        <source>Current number of blocks</source>
        <translation>Aktuális blokkok száma</translation>
    </message>
    <message>
        <source>Memory usage</source>
        <translation>Memóriahasználat</translation>
    </message>
    <message>
        <source>Received</source>
        <translation>Fogadott</translation>
    </message>
    <message>
        <source>Sent</source>
        <translation>Küldött</translation>
    </message>
    <message>
        <source>&amp;Peers</source>
        <translation>&amp;Peerek</translation>
    </message>
    <message>
        <source>Banned peers</source>
        <translation>Kitiltott felek</translation>
    </message>
    <message>
        <source>Select a peer to view detailed information.</source>
        <translation>Peer kijelölése a részletes információkért</translation>
    </message>
    <message>
        <source>Version</source>
        <translation>Verzió</translation>
    </message>
    <message>
        <source>User Agent</source>
        <translation>User Agent</translation>
    </message>
    <message>
        <source>Services</source>
        <translation>Szolgáltatások</translation>
    </message>
    <message>
        <source>Connection Time</source>
        <translation>Csatlakozás ideje</translation>
    </message>
    <message>
        <source>Last Send</source>
        <translation>Legutóbbi küldés</translation>
    </message>
    <message>
        <source>Last Receive</source>
        <translation>Legutóbbi fogadás</translation>
    </message>
    <message>
        <source>Ping Time</source>
        <translation>Ping idő</translation>
>>>>>>> fc073561
    </message>
    <message>
<<<<<<< HEAD
        <source>&amp;Export</source>
        <translation>&amp;Exportálás</translation>
    </message>
    <message>
        <source>Export the data in the current tab to a file</source>
        <translation>Jelenlegi nézet exportálása fájlba</translation>
    </message>
    <message>
        <source>Backup Wallet</source>
        <translation>Biztonsági másolat készítése a Tárcáról</translation>
    </message>
    <message>
        <source>Wallet Data (*.dat)</source>
        <translation>Tárca fájl (*.dat)</translation>
    </message>
    <message>
        <source>Backup Failed</source>
        <translation>Biztonsági másolat készítése sikertelen</translation>
    </message>
    <message>
        <source>Backup Successful</source>
        <translation>Sikeres biztonsági mentés</translation>
=======
        <source>Last block time</source>
        <translation>Utolsó blokk ideje</translation>
    </message>
    <message>
        <source>&amp;Open</source>
        <translation>&amp;Megnyitás</translation>
    </message>
    <message>
        <source>&amp;Console</source>
        <translation>&amp;Konzol</translation>
    </message>
    <message>
        <source>&amp;Network Traffic</source>
        <translation>&amp;Hálózati forgalom</translation>
    </message>
    <message>
        <source>&amp;Clear</source>
        <translation>&amp;Törlés</translation>
    </message>
    <message>
        <source>Totals</source>
        <translation>Összesen:</translation>
    </message>
    <message>
        <source>In:</source>
        <translation>Be:</translation>
    </message>
    <message>
        <source>Out:</source>
        <translation>Ki:</translation>
>>>>>>> fc073561
    </message>
    <message>
<<<<<<< HEAD
        <source>Options:</source>
        <translation>Opciók
</translation>
    </message>
    <message>
        <source>Specify data directory</source>
        <translation>Adatkönyvtár
</translation>
    </message>
    <message>
        <source>Connect to a node to retrieve peer addresses, and disconnect</source>
        <translation>Kapcsolódás egy csomóponthoz a peerek címeinek megszerzése miatt, majd szétkapcsolás</translation>
    </message>
    <message>
        <source>Specify your own public address</source>
        <translation>Adja meg az Ön saját nyilvános címét</translation>
    </message>
    <message>
        <source>Accept command line and JSON-RPC commands</source>
        <translation>Parancssoros és JSON-RPC parancsok elfogadása
</translation>
=======
        <source>Debug log file</source>
        <translation>Debug naplófájl</translation>
    </message>
    <message>
        <source>Clear console</source>
        <translation>Konzol törlése</translation>
    </message>
    <message>
        <source>1 &amp;hour</source>
        <translation>1 &amp;óra</translation>
    </message>
    <message>
        <source>1 &amp;day</source>
        <translation>1 &amp;nap</translation>
    </message>
    <message>
        <source>1 &amp;week</source>
        <translation>1 &amp;hét</translation>
    </message>
    <message>
        <source>1 &amp;year</source>
        <translation>1 &amp;év</translation>
    </message>
    <message>
        <source>Use up and down arrows to navigate history, and &lt;b&gt;Ctrl-L&lt;/b&gt; to clear screen.</source>
        <translation>Navigálhat a fel és le nyilakkal, és &lt;b&gt;Ctrl-L&lt;/b&gt; -vel törölheti a képernyőt.</translation>
    </message>
    <message>
        <source>Type &lt;b&gt;help&lt;/b&gt; for an overview of available commands.</source>
        <translation>Írd be azt, hogy &lt;b&gt;help&lt;/b&gt; az elérhető parancsok áttekintéséhez.</translation>
    </message>
    <message>
        <source>%1 B</source>
        <translation>%1 B</translation>
    </message>
    <message>
        <source>%1 KB</source>
        <translation>%1 KB</translation>
    </message>
    <message>
        <source>%1 MB</source>
        <translation>%1 MB</translation>
    </message>
    <message>
        <source>%1 GB</source>
        <translation>%1 GB</translation>
    </message>
    <message>
        <source>via %1</source>
        <translation>%1 által</translation>
    </message>
    <message>
        <source>never</source>
        <translation>soha</translation>
    </message>
    <message>
        <source>Inbound</source>
        <translation>Bejövő</translation>
    </message>
    <message>
        <source>Outbound</source>
        <translation>Kimenő</translation>
    </message>
    <message>
        <source>Yes</source>
        <translation>Igen</translation>
    </message>
    <message>
        <source>No</source>
        <translation>Nem</translation>
    </message>
    <message>
        <source>Unknown</source>
        <translation>Ismeretlen</translation>
>>>>>>> fc073561
    </message>
</context>
<context>
    <name>ReceiveCoinsDialog</name>
    <message>
<<<<<<< HEAD
        <source>Run in the background as a daemon and accept commands</source>
        <translation>Háttérben futtatás daemonként és parancsok elfogadása
</translation>
    </message>
    <message>
        <source>Use the test network</source>
        <translation>Teszthálózat használata
</translation>
    </message>
    <message>
        <source>Accept connections from outside (default: 1 if no -proxy or -connect)</source>
        <translation>Kívülről érkező kapcsolatok elfogadása (alapértelmezett: 1, ha nem használt a -proxy vagy a -connect)</translation>
=======
        <source>&amp;Amount:</source>
        <translation>&amp;Összeg:</translation>
    </message>
    <message>
        <source>&amp;Label:</source>
        <translation>Címke:</translation>
    </message>
    <message>
        <source>&amp;Message:</source>
        <translation>&amp;Üzenet:</translation>
    </message>
    <message>
        <source>Clear all fields of the form.</source>
        <translation>Minden mező törlése</translation>
    </message>
    <message>
        <source>Clear</source>
        <translation>Törlés</translation>
    </message>
    <message>
        <source>Requested payments history</source>
        <translation>A kért kifizetések története</translation>
    </message>
    <message>
        <source>&amp;Request payment</source>
        <translation>&amp;Fizetés kérése</translation>
    </message>
    <message>
        <source>Show</source>
        <translation>Mutat</translation>
    </message>
    <message>
        <source>Remove the selected entries from the list</source>
        <translation>A kijelölt elemek törlése a listáról</translation>
    </message>
    <message>
        <source>Remove</source>
        <translation>Eltávolítás</translation>
>>>>>>> fc073561
    </message>
    </context>
<context>
    <name>ReceiveRequestDialog</name>
    <message>
<<<<<<< HEAD
        <source>Execute command when a wallet transaction changes (%s in cmd is replaced by TxID)</source>
        <translation>Parancs, amit akkor hajt végre, amikor egy tárca-tranzakció megváltozik  (%s a parancsban lecserélődik a blokk TxID-re)</translation>
    </message>
    <message>
        <source>Warning: -paytxfee is set very high! This is the transaction fee you will pay if you send a transaction.</source>
        <translation>Figyelem: a -paytxfee nagyon magas.  Ennyi tranzakciós díjat fogsz fizetni, ha elküldöd a tranzakciót.</translation>
=======
        <source>QR Code</source>
        <translation>QR kód</translation>
    </message>
    <message>
        <source>Copy &amp;URI</source>
        <translation>&amp;URI másolása</translation>
    </message>
    <message>
        <source>Copy &amp;Address</source>
        <translation>&amp;Cím másolása</translation>
    </message>
    <message>
        <source>&amp;Save Image...</source>
        <translation>&amp;Kép mentése</translation>
>>>>>>> fc073561
    </message>
    </context>
<context>
    <name>RecentRequestsTableModel</name>
    </context>
<context>
    <name>SendCoinsDialog</name>
    <message>
<<<<<<< HEAD
        <source>Connect only to the specified node(s)</source>
        <translation>Csatlakozás csak a megadott csomóponthoz</translation>
    </message>
    <message>
        <source>Corrupted block database detected</source>
        <translation>Sérült blokk-adatbázis észlelve</translation>
    </message>
    <message>
        <source>Do you want to rebuild the block database now?</source>
        <translation>Újra akarod építeni a blokk adatbázist most?</translation>
    </message>
    <message>
        <source>Error initializing block database</source>
        <translation>A blokkadatbázis inicializálása nem sikerült</translation>
    </message>
    <message>
        <source>Error initializing wallet database environment %s!</source>
        <translation>A tárca-adatbázis inicializálása nem sikerült: %s!</translation>
    </message>
    <message>
        <source>Error loading block database</source>
        <translation>Hiba a blokk adatbázis betöltése közben.</translation>
    </message>
    <message>
        <source>Error opening block database</source>
        <translation>Hiba a blokk adatbázis megnyitása közben.</translation>
    </message>
    <message>
        <source>Error: Disk space is low!</source>
        <translation>Hiba: kevés a hely a lemezen!</translation>
    </message>
    <message>
        <source>Failed to listen on any port. Use -listen=0 if you want this.</source>
        <translation>Egyik hálózati porton sem sikerül hallgatni. Használja a -listen=0 kapcsolót, ha ezt szeretné.</translation>
    </message>
    <message>
        <source>Importing...</source>
        <translation>Importálás</translation>
    </message>
    <message>
        <source>Incorrect or no genesis block found. Wrong datadir for network?</source>
        <translation>Helytelen vagy nemlétező genézis blokk. Helytelen hálózati adatkönyvtár?</translation>
    </message>
    <message>
        <source>Not enough file descriptors available.</source>
        <translation>Nincs elég fájlleíró. </translation>
    </message>
    <message>
        <source>Verifying blocks...</source>
        <translation>Blokkok ellenőrzése...</translation>
    </message>
    <message>
        <source>Verifying wallet...</source>
        <translation>Tárca ellenőrzése...</translation>
    </message>
    <message>
        <source>Wallet options:</source>
        <translation>Tárca beállítások:</translation>
    </message>
    <message>
        <source>You need to rebuild the database using -reindex to change -txindex</source>
        <translation>Az adatbázist újra kell építeni -reindex használatával (módosítás -tindex).</translation>
    </message>
    <message>
        <source>Choose data directory on startup (default: 0)</source>
        <translation>Adatkönyvtár kiválasztása induláskor (alapbeállítás: 0)</translation>
    </message>
    <message>
        <source>Copyright (C) 2009-%i The Myriad Core Developers</source>
        <translation>Copyright (C) 2009-%i A Myriad Core Fejlesztői</translation>
    </message>
    <message>
        <source>Error reading from database, shutting down.</source>
        <translation>Hiba az adatbázis olvasásakor, leállítás</translation>
    </message>
    <message>
        <source>Information</source>
        <translation>Információ</translation>
    </message>
    <message>
        <source>Invalid amount for -minrelaytxfee=&lt;amount&gt;: '%s'</source>
        <translation>Érvénytelen -minrelaytxfee=&lt;amount&gt;: '%s' összeg</translation>
=======
        <source>Send Coins</source>
        <translation>Érmék küldése</translation>
    </message>
    <message>
        <source>Inputs...</source>
        <translation>Bemenetek...</translation>
    </message>
    <message>
        <source>automatically selected</source>
        <translation>automatikusan kiválasztva</translation>
    </message>
    <message>
        <source>Insufficient funds!</source>
        <translation>Fedezethiány!</translation>
    </message>
    <message>
        <source>Quantity:</source>
        <translation>Mennyiség:</translation>
    </message>
    <message>
        <source>Bytes:</source>
        <translation>Bájtok:</translation>
    </message>
    <message>
        <source>Amount:</source>
        <translation>Összeg:</translation>
    </message>
    <message>
        <source>Fee:</source>
        <translation>Díjak:</translation>
    </message>
    <message>
        <source>After Fee:</source>
        <translation>Utólagos díj:</translation>
    </message>
    <message>
        <source>Change:</source>
        <translation>Visszajáró:</translation>
    </message>
    <message>
        <source>Transaction Fee:</source>
        <translation>Tranzakciós díj</translation>
    </message>
    <message>
        <source>Choose...</source>
        <translation>Válassz...</translation>
    </message>
    <message>
        <source>per kilobyte</source>
        <translation>kilobájtonként</translation>
    </message>
    <message>
        <source>Hide</source>
        <translation>Elrejtés</translation>
    </message>
    <message>
        <source>Recommended:</source>
        <translation>Ajánlott:</translation>
    </message>
    <message>
        <source>Custom:</source>
        <translation>Egyéni:</translation>
    </message>
    <message>
        <source>normal</source>
        <translation>normál</translation>
    </message>
    <message>
        <source>fast</source>
        <translation>gyors</translation>
    </message>
    <message>
        <source>Send to multiple recipients at once</source>
        <translation>Küldés több címzettnek egyszerre</translation>
    </message>
    <message>
        <source>Add &amp;Recipient</source>
        <translation>&amp;Címzett hozzáadása</translation>
    </message>
    <message>
        <source>Clear all fields of the form.</source>
        <translation>Minden mező törlése</translation>
    </message>
    <message>
        <source>Dust:</source>
        <translation>Por-határ:</translation>
    </message>
    <message>
        <source>Clear &amp;All</source>
        <translation>Mindent &amp;töröl</translation>
    </message>
    <message>
        <source>Balance:</source>
        <translation>Egyenleg:</translation>
    </message>
    <message>
        <source>Confirm the send action</source>
        <translation>Küldés megerősítése</translation>
    </message>
    <message>
        <source>S&amp;end</source>
        <translation>&amp;Küldés</translation>
    </message>
    </context>
<context>
    <name>SendCoinsEntry</name>
    <message>
        <source>A&amp;mount:</source>
        <translation>Összeg:</translation>
    </message>
    <message>
        <source>Pay &amp;To:</source>
        <translation>Címzett:</translation>
    </message>
    <message>
        <source>&amp;Label:</source>
        <translation>Címke:</translation>
    </message>
    <message>
        <source>Choose previously used address</source>
        <translation>Válassz egy korábban már használt címet</translation>
    </message>
    <message>
        <source>Alt+A</source>
        <translation>Alt+A</translation>
    </message>
    <message>
        <source>Paste address from clipboard</source>
        <translation>Cím beillesztése a vágólapról</translation>
    </message>
    <message>
        <source>Alt+P</source>
        <translation>Alt+P</translation>
    </message>
    <message>
        <source>Remove this entry</source>
        <translation>Ez a bejegyzés eltávolítása</translation>
    </message>
    <message>
        <source>Message:</source>
        <translation>Üzenet:</translation>
    </message>
    <message>
        <source>Pay To:</source>
        <translation>Címzett:</translation>
    </message>
    <message>
        <source>Memo:</source>
        <translation>Jegyzet:</translation>
    </message>
    </context>
<context>
    <name>SendConfirmationDialog</name>
    </context>
<context>
    <name>ShutdownWindow</name>
    <message>
        <source>Do not shut down the computer until this window disappears.</source>
        <translation>Ne állítsd le a számítógépet amíg ez az ablak el nem tűnik.</translation>
    </message>
</context>
<context>
    <name>SignVerifyMessageDialog</name>
    <message>
        <source>Signatures - Sign / Verify a Message</source>
        <translation>Aláírások - üzenet aláírása/ellenőrzése</translation>
    </message>
    <message>
        <source>&amp;Sign Message</source>
        <translation>Üzenet aláírása...</translation>
    </message>
    <message>
        <source>Choose previously used address</source>
        <translation>Válassz egy korábban már használt címet</translation>
    </message>
    <message>
        <source>Alt+A</source>
        <translation>Alt+A</translation>
    </message>
    <message>
        <source>Paste address from clipboard</source>
        <translation>Cím beillesztése a vágólapról</translation>
    </message>
    <message>
        <source>Alt+P</source>
        <translation>Alt+P</translation>
    </message>
    <message>
        <source>Enter the message you want to sign here</source>
        <translation>Ide írja az aláírandó üzenetet</translation>
    </message>
    <message>
        <source>Signature</source>
        <translation>Aláírás</translation>
    </message>
    <message>
        <source>Copy the current signature to the system clipboard</source>
        <translation>A jelenleg kiválasztott aláírás másolása a rendszer-vágólapra</translation>
    </message>
    <message>
        <source>Sign the message to prove you own this Myriadcoin address</source>
        <translation>Üzenet </translation>
    </message>
    <message>
        <source>Sign &amp;Message</source>
        <translation>Üzenet &amp;aláírása</translation>
    </message>
    <message>
        <source>Clear &amp;All</source>
        <translation>Mindent &amp;töröl</translation>
    </message>
    <message>
        <source>&amp;Verify Message</source>
        <translation>Üzenet ellenőrzése</translation>
    </message>
    <message>
        <source>Verify &amp;Message</source>
        <translation>Üzenet ellenőrzése</translation>
>>>>>>> fc073561
    </message>
    </context>
<context>
    <name>SplashScreen</name>
    <message>
<<<<<<< HEAD
        <source>Invalid amount for -mintxfee=&lt;amount&gt;: '%s'</source>
        <translation>Érvénytelen -mintxfee=&lt;amount&gt;: '%s' összeg</translation>
=======
        <source>[testnet]</source>
        <translation>[teszthálózat]</translation>
>>>>>>> fc073561
    </message>
</context>
<context>
    <name>TrafficGraphWidget</name>
    <message>
<<<<<<< HEAD
        <source>Send trace/debug info to console instead of debug.log file</source>
        <translation>trace/debug információ küldése a konzolra a debog.log fájl helyett</translation>
=======
        <source>KB/s</source>
        <translation>KB/s</translation>
>>>>>>> fc073561
    </message>
</context>
<context>
    <name>TransactionDesc</name>
    </context>
<context>
    <name>TransactionDescDialog</name>
    <message>
<<<<<<< HEAD
        <source>Set SSL root certificates for payment request (default: -system-)</source>
        <translation>SLL gyökér-igazolások megadása fizetési kérelmekhez (alapértelmezett: -system-)</translation>
    </message>
    <message>
        <source>Set language, for example "de_DE" (default: system locale)</source>
        <translation>Nyelvbeállítás, például "de_DE" (alapértelmezett: rendszer nyelve)</translation>
    </message>
    <message>
        <source>Show splash screen on startup (default: 1)</source>
        <translation>Indítóképernyő mutatása induláskor (alapértelmezett: 1)</translation>
    </message>
    <message>
        <source>Signing transaction failed</source>
        <translation>Tranzakció aláírása sikertelen</translation>
    </message>
    <message>
        <source>Start minimized</source>
        <translation>Indítás lekicsinyítve
</translation>
    </message>
    <message>
        <source>This is experimental software.</source>
        <translation>Ez egy kísérleti szoftver.</translation>
    </message>
    <message>
        <source>Transaction amount too small</source>
        <translation>Tranzakció összege túl alacsony</translation>
    </message>
    <message>
        <source>Transaction amounts must be positive</source>
        <translation>Tranzakció összege pozitív kell legyen</translation>
    </message>
    <message>
        <source>Transaction too large</source>
        <translation>Túl nagy tranzakció</translation>
    </message>
    <message>
        <source>Use UPnP to map the listening port (default: 1 when listening)</source>
        <translation>UPnP-használat engedélyezése a figyelő port feltérképezésénél (default: 1 when listening)</translation>
    </message>
    <message>
        <source>Username for JSON-RPC connections</source>
        <translation>Felhasználói név JSON-RPC csatlakozásokhoz
</translation>
    </message>
    <message>
        <source>Warning</source>
        <translation>Figyelem</translation>
    </message>
    <message>
        <source>Password for JSON-RPC connections</source>
        <translation>Jelszó JSON-RPC csatlakozásokhoz
</translation>
    </message>
    <message>
        <source>Execute command when the best block changes (%s in cmd is replaced by block hash)</source>
        <translation>Parancs, amit akkor hajt végre, amikor a legjobb blokk megváltozik (%s a cmd-ban lecserélődik a blokk hash-re)</translation>
    </message>
    <message>
        <source>Upgrade wallet to latest format</source>
        <translation>A Tárca frissítése a legfrissebb formátumra</translation>
    </message>
    <message>
        <source>Rescan the block chain for missing wallet transactions</source>
        <translation>Blokklánc újraszkennelése hiányzó tárca-tranzakciók után
</translation>
    </message>
    <message>
        <source>Use OpenSSL (https) for JSON-RPC connections</source>
        <translation>OpenSSL (https) használata JSON-RPC csatalkozásokhoz
</translation>
    </message>
    <message>
        <source>This help message</source>
        <translation>Ez a súgó-üzenet
</translation>
    </message>
    <message>
        <source>Allow DNS lookups for -addnode, -seednode and -connect</source>
        <translation>DNS-kikeresés engedélyezése az addnode-nál és a connect-nél</translation>
    </message>
    <message>
        <source>Loading addresses...</source>
        <translation>Címek betöltése...</translation>
    </message>
    <message>
        <source>Error loading wallet.dat: Wallet corrupted</source>
        <translation>Hiba a wallet.dat betöltése közben: meghibásodott tárca</translation>
    </message>
    <message>
        <source>Error loading wallet.dat</source>
        <translation>Hiba az wallet.dat betöltése közben</translation>
    </message>
    <message>
        <source>Invalid -proxy address: '%s'</source>
        <translation>Érvénytelen -proxy cím: '%s'</translation>
    </message>
    <message>
        <source>Unknown network specified in -onlynet: '%s'</source>
        <translation>Ismeretlen hálózat lett megadva -onlynet: '%s'</translation>
    </message>
    <message>
        <source>Cannot resolve -bind address: '%s'</source>
        <translation>Csatlakozási cím (-bind address) feloldása nem sikerült: '%s'</translation>
    </message>
    <message>
        <source>Cannot resolve -externalip address: '%s'</source>
        <translation>Külső cím (-externalip address) feloldása nem sikerült: '%s'</translation>
    </message>
    <message>
        <source>Invalid amount for -paytxfee=&lt;amount&gt;: '%s'</source>
        <translation>Étvénytelen -paytxfee=&lt;összeg&gt; összeg: '%s'</translation>
=======
        <source>This pane shows a detailed description of the transaction</source>
        <translation>Ez a mező a tranzakció részleteit mutatja</translation>
    </message>
    </context>
<context>
    <name>TransactionTableModel</name>
    </context>
<context>
    <name>TransactionView</name>
    </context>
<context>
    <name>UnitDisplayStatusBarControl</name>
    </context>
<context>
    <name>WalletFrame</name>
    </context>
<context>
    <name>WalletModel</name>
    </context>
<context>
    <name>WalletView</name>
    </context>
<context>
    <name>bitcoin-core</name>
    <message>
        <source>Options:</source>
        <translation>Opciók
</translation>
    </message>
    <message>
        <source>Specify data directory</source>
        <translation>Adatkönyvtár
</translation>
    </message>
    <message>
        <source>Connect to a node to retrieve peer addresses, and disconnect</source>
        <translation>Kapcsolódás egy csomóponthoz a peerek címeinek megszerzése miatt, majd szétkapcsolás</translation>
    </message>
    <message>
        <source>Specify your own public address</source>
        <translation>Adja meg az Ön saját nyilvános címét</translation>
    </message>
    <message>
        <source>Accept command line and JSON-RPC commands</source>
        <translation>Parancssoros és JSON-RPC parancsok elfogadása
</translation>
    </message>
    <message>
        <source>Run in the background as a daemon and accept commands</source>
        <translation>Háttérben futtatás daemonként és parancsok elfogadása
</translation>
    </message>
    <message>
        <source>Myriadcoin Core</source>
        <translation>Myriadcoin Core</translation>
    </message>
    <message>
        <source>Execute command when a wallet transaction changes (%s in cmd is replaced by TxID)</source>
        <translation>Parancs, amit akkor hajt végre, amikor egy tárca-tranzakció megváltozik  (%s a parancsban lecserélődik a blokk TxID-re)</translation>
    </message>
    <message>
        <source>Use UPnP to map the listening port (default: 1 when listening and no -proxy)</source>
        <translation>UPnP használata porttovábbításra (alapértelmezett: 1, amikor kiszolgál és nem használt a -proxy)</translation>
    </message>
    <message>
        <source>Corrupted block database detected</source>
        <translation>Sérült blokk-adatbázis észlelve</translation>
    </message>
    <message>
        <source>Do you want to rebuild the block database now?</source>
        <translation>Újra akarod építeni a blokk adatbázist most?</translation>
    </message>
    <message>
        <source>Error initializing block database</source>
        <translation>A blokkadatbázis inicializálása nem sikerült</translation>
    </message>
    <message>
        <source>Error initializing wallet database environment %s!</source>
        <translation>A tárca-adatbázis inicializálása nem sikerült: %s!</translation>
    </message>
    <message>
        <source>Error loading block database</source>
        <translation>Hiba a blokk adatbázis betöltése közben.</translation>
    </message>
    <message>
        <source>Error opening block database</source>
        <translation>Hiba a blokk adatbázis megnyitása közben.</translation>
    </message>
    <message>
        <source>Error: Disk space is low!</source>
        <translation>Hiba: kevés a hely a lemezen!</translation>
    </message>
    <message>
        <source>Failed to listen on any port. Use -listen=0 if you want this.</source>
        <translation>Egyik hálózati porton sem sikerül hallgatni. Használja a -listen=0 kapcsolót, ha ezt szeretné.</translation>
    </message>
    <message>
        <source>Importing...</source>
        <translation>Importálás</translation>
    </message>
    <message>
        <source>Incorrect or no genesis block found. Wrong datadir for network?</source>
        <translation>Helytelen vagy nemlétező genézis blokk. Helytelen hálózati adatkönyvtár?</translation>
    </message>
    <message>
        <source>Loading banlist...</source>
        <translation>Tiltólista betöltése...</translation>
    </message>
    <message>
        <source>Not enough file descriptors available.</source>
        <translation>Nincs elég fájlleíró. </translation>
    </message>
    <message>
        <source>Verifying blocks...</source>
        <translation>Blokkok ellenőrzése...</translation>
    </message>
    <message>
        <source>Verifying wallet...</source>
        <translation>Tárca ellenőrzése...</translation>
    </message>
    <message>
        <source>Wallet options:</source>
        <translation>Tárca beállítások:</translation>
    </message>
    <message>
        <source>Discover own IP addresses (default: 1 when listening and no -externalip or -proxy)</source>
        <translation>Saját IP-cím felfedezése (alapértelmezett: 1, amikor kiszolgál és nem használt a -externalip)</translation>
    </message>
    <message>
        <source>Whitelisted peers cannot be DoS banned and their transactions are always relayed, even if they are already in the mempool, useful e.g. for a gateway</source>
        <translation>A fehérlistán szereplő felek nem lesznek automatikusan kitiltva és a tranzakcióik is mindig továbbítva lesznek, akkor is ha már a megerősítésre váró listán (mempool) vannak. Hasznos például összekötő csomópontokon (gateway).</translation>
    </message>
    <message>
        <source>(default: %u)</source>
        <translation>(alapértelmezett: %u)</translation>
    </message>
    <message>
        <source>Error reading from database, shutting down.</source>
        <translation>Hiba az adatbázis olvasásakor, leállítás</translation>
    </message>
    <message>
        <source>Information</source>
        <translation>Információ</translation>
    </message>
    <message>
        <source>Send trace/debug info to console instead of debug.log file</source>
        <translation>trace/debug információ küldése a konzolra a debog.log fájl helyett</translation>
    </message>
    <message>
        <source>Signing transaction failed</source>
        <translation>Tranzakció aláírása sikertelen</translation>
    </message>
    <message>
        <source>This is experimental software.</source>
        <translation>Ez egy kísérleti szoftver.</translation>
    </message>
    <message>
        <source>Transaction amount too small</source>
        <translation>Tranzakció összege túl alacsony</translation>
    </message>
    <message>
        <source>Transaction too large</source>
        <translation>Túl nagy tranzakció</translation>
    </message>
    <message>
        <source>Username for JSON-RPC connections</source>
        <translation>Felhasználói név JSON-RPC csatlakozásokhoz
</translation>
    </message>
    <message>
        <source>Warning</source>
        <translation>Figyelem</translation>
    </message>
    <message>
        <source>Password for JSON-RPC connections</source>
        <translation>Jelszó JSON-RPC csatlakozásokhoz
</translation>
    </message>
    <message>
        <source>Execute command when the best block changes (%s in cmd is replaced by block hash)</source>
        <translation>Parancs, amit akkor hajt végre, amikor a legjobb blokk megváltozik (%s a cmd-ban lecserélődik a blokk hash-re)</translation>
    </message>
    <message>
        <source>Allow DNS lookups for -addnode, -seednode and -connect</source>
        <translation>DNS-kikeresés engedélyezése az addnode-nál és a connect-nél</translation>
    </message>
    <message>
        <source>Loading addresses...</source>
        <translation>Címek betöltése...</translation>
    </message>
    <message>
        <source>(default: %s)</source>
        <translation>(alapértelmezett: %s)</translation>
    </message>
    <message>
        <source>Include IP addresses in debug output (default: %u)</source>
        <translation>IP-címek megjelenítése a naplóban (alapértelmezett: %u)</translation>
    </message>
    <message>
        <source>Invalid -proxy address: '%s'</source>
        <translation>Érvénytelen -proxy cím: '%s'</translation>
    </message>
    <message>
        <source>Unknown network specified in -onlynet: '%s'</source>
        <translation>Ismeretlen hálózat lett megadva -onlynet: '%s'</translation>
>>>>>>> fc073561
    </message>
    <message>
        <source>Insufficient funds</source>
        <translation>Nincs elég myriadod.</translation>
    </message>
    <message>
        <source>Loading block index...</source>
        <translation>Blokkindex betöltése...</translation>
    </message>
    <message>
        <source>Add a node to connect to and attempt to keep the connection open</source>
        <translation>Elérendő csomópont megadása and attempt to keep the connection open</translation>
    </message>
    <message>
        <source>Loading wallet...</source>
        <translation>Tárca betöltése...</translation>
    </message>
    <message>
        <source>Cannot downgrade wallet</source>
        <translation>Nem sikerült a Tárca visszaállítása a korábbi verzióra</translation>
    </message>
    <message>
        <source>Cannot write default address</source>
        <translation>Nem sikerült az alapértelmezett címet írni.</translation>
    </message>
    <message>
        <source>Rescanning...</source>
        <translation>Újraszkennelés...</translation>
    </message>
    <message>
        <source>Done loading</source>
        <translation>Betöltés befejezve.</translation>
    </message>
    <message>
        <source>Error</source>
        <translation>Hiba</translation>
    </message>
</context>
</TS><|MERGE_RESOLUTION|>--- conflicted
+++ resolved
@@ -1,8 +1,4 @@
-<<<<<<< HEAD
-<TS language="hu" version="2.0">
-=======
 <TS language="hu" version="2.1">
->>>>>>> fc073561
 <context>
     <name>AddressBookPage</name>
     <message>
@@ -16,7 +12,6 @@
     <message>
         <source>&amp;New</source>
         <translation>&amp;Új</translation>
-<<<<<<< HEAD
     </message>
     <message>
         <source>Copy the currently selected address to the system clipboard</source>
@@ -31,10 +26,6 @@
         <translation>&amp;Bezárás</translation>
     </message>
     <message>
-        <source>&amp;Copy Address</source>
-        <translation>&amp;Cím másolása</translation>
-    </message>
-    <message>
         <source>Delete the currently selected address from the list</source>
         <translation>Kiválasztott cím törlése a listából</translation>
     </message>
@@ -50,109 +41,10 @@
         <source>&amp;Delete</source>
         <translation>&amp;Törlés</translation>
     </message>
-    <message>
-        <source>Choose the address to send coins to</source>
-        <translation>Válaszd ki a címet, ahová küldesz</translation>
-    </message>
-    <message>
-        <source>Choose the address to receive coins with</source>
-        <translation>Válaszd ki a címet, amivel fogadsz</translation>
-    </message>
-    <message>
-        <source>C&amp;hoose</source>
-        <translation>&amp;Kiválaszt</translation>
-    </message>
-    <message>
-        <source>Sending addresses</source>
-        <translation>Küldési címek</translation>
-    </message>
-    <message>
-        <source>Receiving addresses</source>
-        <translation>Fogadó címek</translation>
-    </message>
-    <message>
-        <source>These are your Myriad addresses for sending payments. Always check the amount and the receiving address before sending coins.</source>
-        <translation>Ezekről a címekről küldhetsz myriadt. Mindig ellenőrizd a fogadó címet és a fizetendő összeget, mielőtt elküldöd.</translation>
-    </message>
-    <message>
-        <source>These are your Myriad addresses for receiving payments. It is recommended to use a new receiving address for each transaction.</source>
-        <translation>Ezekkel a címekkel fogadhatsz myriadt. Ajánlott minden tranzakcióhoz egy új fogadó címet használni.</translation>
-    </message>
-    <message>
-        <source>Copy &amp;Label</source>
-        <translation>&amp;Címke másolása</translation>
-    </message>
-    <message>
-        <source>&amp;Edit</source>
-        <translation>Sz&amp;erkesztés</translation>
-    </message>
-    <message>
-        <source>Export Address List</source>
-        <translation>Címjegyzék exportálása</translation>
-    </message>
-    <message>
-        <source>Comma separated file (*.csv)</source>
-        <translation>Vesszővel elválasztott fájl (*.csv)</translation>
-    </message>
-    <message>
-        <source>Exporting Failed</source>
-        <translation>Az exportálás sikertelen volt</translation>
-    </message>
-    <message>
-        <source>There was an error trying to save the address list to %1. Please try again.</source>
-        <translation>Hiba történt a címjegyzék %1 helyre való mentésekor. Kérlek próbáld újra.</translation>
-    </message>
-</context>
+    </context>
 <context>
     <name>AddressTableModel</name>
-    <message>
-        <source>Label</source>
-        <translation>Címke</translation>
-    </message>
-    <message>
-        <source>Address</source>
-        <translation>Cím</translation>
-    </message>
-    <message>
-        <source>(no label)</source>
-        <translation>(nincs címke)</translation>
-    </message>
-</context>
-=======
-    </message>
-    <message>
-        <source>Copy the currently selected address to the system clipboard</source>
-        <translation>A kiválasztott cím másolása a vágólapra</translation>
-    </message>
-    <message>
-        <source>&amp;Copy</source>
-        <translation>&amp;Másolás</translation>
-    </message>
-    <message>
-        <source>C&amp;lose</source>
-        <translation>&amp;Bezárás</translation>
-    </message>
-    <message>
-        <source>Delete the currently selected address from the list</source>
-        <translation>Kiválasztott cím törlése a listából</translation>
-    </message>
-    <message>
-        <source>Export the data in the current tab to a file</source>
-        <translation>Jelenlegi nézet exportálása fájlba</translation>
-    </message>
-    <message>
-        <source>&amp;Export</source>
-        <translation>&amp;Exportálás</translation>
-    </message>
-    <message>
-        <source>&amp;Delete</source>
-        <translation>&amp;Törlés</translation>
-    </message>
-    </context>
-<context>
-    <name>AddressTableModel</name>
-    </context>
->>>>>>> fc073561
+    </context>
 <context>
     <name>AskPassphraseDialog</name>
     <message>
@@ -175,93 +67,12 @@
 <context>
     <name>BanTableModel</name>
     <message>
-<<<<<<< HEAD
-        <source>Encrypt wallet</source>
-        <translation>Tárca titkosítása</translation>
-    </message>
-    <message>
-        <source>This operation needs your wallet passphrase to unlock the wallet.</source>
-        <translation>A tárca megnyitásához a műveletnek szüksége van a tárcád jelszavára.</translation>
-    </message>
-    <message>
-        <source>Unlock wallet</source>
-        <translation>Tárca megnyitása</translation>
-    </message>
-    <message>
-        <source>This operation needs your wallet passphrase to decrypt the wallet.</source>
-        <translation>A tárca dekódolásához a műveletnek szüksége van a tárcád jelszavára.</translation>
-    </message>
-    <message>
-        <source>Decrypt wallet</source>
-        <translation>Tárca dekódolása</translation>
-    </message>
-    <message>
-        <source>Change passphrase</source>
-        <translation>Jelszó megváltoztatása</translation>
-    </message>
-    <message>
-        <source>Confirm wallet encryption</source>
-        <translation>Biztosan titkosítani akarod a tárcát?</translation>
-    </message>
-    <message>
-        <source>Warning: If you encrypt your wallet and lose your passphrase, you will &lt;b&gt;LOSE ALL OF YOUR MYRIADS&lt;/b&gt;!</source>
-        <translation>Figyelem: ha titkosítod a tárcát és elveszted a jelszavad, akkor &lt;b&gt;AZ ÖSSZES BITCOINOD ELVESZIK!&lt;/b&gt;</translation>
-    </message>
-    <message>
-        <source>Are you sure you wish to encrypt your wallet?</source>
-        <translation>Biztosan titkosítani akarod a tárcád?</translation>
-    </message>
-    <message>
-        <source>IMPORTANT: Any previous backups you have made of your wallet file should be replaced with the newly generated, encrypted wallet file. For security reasons, previous backups of the unencrypted wallet file will become useless as soon as you start using the new, encrypted wallet.</source>
-        <translation>FONTOS: A tárca-fájl minden korábbi mentését cseréld le ezzel az új, titkosított tárca-fájllal. Biztonsági okokból a tárca-fájl korábbi, titkosítás nélküli mentései használhatatlanná válnak, amint elkezded használni az új, titkosított tárcát.</translation>
-    </message>
-    <message>
-        <source>Warning: The Caps Lock key is on!</source>
-        <translation>Vigyázat: a Caps Lock be van kapcsolva!</translation>
-    </message>
-    <message>
-        <source>Wallet encrypted</source>
-        <translation>Tárca titkosítva</translation>
-    </message>
-    <message>
-        <source>Enter the new passphrase to the wallet.&lt;br/&gt;Please use a passphrase of &lt;b&gt;ten or more random characters&lt;/b&gt;, or &lt;b&gt;eight or more words&lt;/b&gt;.</source>
-        <translation>Add meg a tárca új jelszavát.&lt;br/&gt;Olyan jelszót válassz, ami &lt;b&gt;legalább tíz véletlenszerű karakterből&lt;/b&gt; vagy &lt;b&gt;legalább 8 véletlenszerű szóból&lt;/b&gt; áll.</translation>
-    </message>
-    <message>
-        <source>Wallet encryption failed</source>
-        <translation>A tárca titkosítása sikertelen.</translation>
-    </message>
-    <message>
-        <source>Wallet encryption failed due to an internal error. Your wallet was not encrypted.</source>
-        <translation>Tárca titkosítása belső hiba miatt sikertelen. A tárcád nem lett titkosítva.</translation>
-    </message>
-    <message>
-        <source>The supplied passphrases do not match.</source>
-        <translation>A megadott jelszavak nem egyeznek.</translation>
-    </message>
-    <message>
-        <source>Wallet unlock failed</source>
-        <translation>Tárca megnyitása sikertelen</translation>
-    </message>
-    <message>
-        <source>The passphrase entered for the wallet decryption was incorrect.</source>
-        <translation>Hibás jelszó.</translation>
-    </message>
-    <message>
-        <source>Wallet decryption failed</source>
-        <translation>Dekódolás sikertelen.</translation>
-    </message>
-    <message>
-        <source>Wallet passphrase was successfully changed.</source>
-        <translation>Jelszó megváltoztatva.</translation>
-=======
         <source>IP/Netmask</source>
         <translation>IP-cím/maszk</translation>
     </message>
     <message>
         <source>Banned Until</source>
         <translation>Kitiltás vége</translation>
->>>>>>> fc073561
     </message>
 </context>
 <context>
@@ -301,13 +112,10 @@
     <message>
         <source>Quit application</source>
         <translation>Kilépés az alkalmazásból</translation>
-<<<<<<< HEAD
-=======
     </message>
     <message>
         <source>&amp;About %1</source>
         <translation>&amp;A %1-ról</translation>
->>>>>>> fc073561
     </message>
     <message>
         <source>About &amp;Qt</source>
@@ -336,7 +144,6 @@
     <message>
         <source>&amp;Sending addresses...</source>
         <translation>&amp;Küldési címek...</translation>
-<<<<<<< HEAD
     </message>
     <message>
         <source>&amp;Receiving addresses...</source>
@@ -347,42 +154,14 @@
         <translation>&amp;URI azonosító megnyitása...</translation>
     </message>
     <message>
-        <source>Myriad Core client</source>
-        <translation>Myriad Core kliens</translation>
-    </message>
-    <message>
-        <source>Importing blocks from disk...</source>
-        <translation>A blokkok importálása lemezről...</translation>
-    </message>
-    <message>
         <source>Reindexing blocks on disk...</source>
         <translation>Lemezen lévő blokkok újraindexelése...</translation>
     </message>
     <message>
-        <source>Send coins to a Myriad address</source>
-        <translation>Myriad küldése megadott címre</translation>
-    </message>
-    <message>
-=======
-    </message>
-    <message>
-        <source>&amp;Receiving addresses...</source>
-        <translation>&amp;Fogadó címek...</translation>
-    </message>
-    <message>
-        <source>Open &amp;URI...</source>
-        <translation>&amp;URI azonosító megnyitása...</translation>
-    </message>
-    <message>
-        <source>Reindexing blocks on disk...</source>
-        <translation>Lemezen lévő blokkok újraindexelése...</translation>
-    </message>
-    <message>
         <source>Send coins to a Myriadcoin address</source>
         <translation>Myriadcoin küldése megadott címre</translation>
     </message>
     <message>
->>>>>>> fc073561
         <source>Backup wallet to another location</source>
         <translation>Biztonsági másolat készítése a tárcáról egy másik helyre</translation>
     </message>
@@ -403,13 +182,8 @@
         <translation>Üzenet &amp;valódiságának ellenőrzése</translation>
     </message>
     <message>
-<<<<<<< HEAD
-        <source>Myriad</source>
-        <translation>Myriad</translation>
-=======
         <source>Bitcoin</source>
         <translation>Bitcoin</translation>
->>>>>>> fc073561
     </message>
     <message>
         <source>Wallet</source>
@@ -422,13 +196,6 @@
     <message>
         <source>&amp;Receive</source>
         <translation>&amp;Fogadás</translation>
-<<<<<<< HEAD
-    </message>
-    <message>
-        <source>Show information about Myriad Core</source>
-        <translation>Myriad Core információ megjelenítése</translation>
-=======
->>>>>>> fc073561
     </message>
     <message>
         <source>&amp;Show / Hide</source>
@@ -443,21 +210,12 @@
         <translation>A tárcádhoz tartozó privát kulcsok titkosítása</translation>
     </message>
     <message>
-<<<<<<< HEAD
-        <source>Sign messages with your Myriad addresses to prove you own them</source>
-        <translation>Üzenetek aláírása a Myriad-címmeiddel, amivel bizonyítod, hogy a cím a sajátod</translation>
-    </message>
-    <message>
-        <source>Verify messages to ensure they were signed with specified Myriad addresses</source>
-        <translation>Üzenetek ellenőrzése, hogy valóban a megjelölt Myriad-címekkel vannak-e aláírva</translation>
-=======
         <source>Sign messages with your Myriadcoin addresses to prove you own them</source>
         <translation>Üzenetek aláírása a Bitcoin-címmeiddel, amivel bizonyítod, hogy a cím a sajátod</translation>
     </message>
     <message>
         <source>Verify messages to ensure they were signed with specified Myriadcoin addresses</source>
         <translation>Üzenetek ellenőrzése, hogy valóban a megjelölt Bitcoin-címekkel vannak-e aláírva</translation>
->>>>>>> fc073561
     </message>
     <message>
         <source>&amp;File</source>
@@ -476,50 +234,6 @@
         <translation>Fül eszköztár</translation>
     </message>
     <message>
-<<<<<<< HEAD
-        <source>Myriad Core</source>
-        <translation>Myriad Core</translation>
-    </message>
-    <message>
-        <source>Request payments (generates QR codes and myriad: URIs)</source>
-        <translation>Fizetési kérelem (QR-kódot és "myriad:" URI azonosítót hoz létre)</translation>
-    </message>
-    <message>
-        <source>&amp;About Myriad Core</source>
-        <translation>&amp;A Myriad Core-ról</translation>
-    </message>
-    <message>
-        <source>Show the list of used sending addresses and labels</source>
-        <translation>A használt küldési címek és címkék megtekintése</translation>
-    </message>
-    <message>
-        <source>Show the list of used receiving addresses and labels</source>
-        <translation>A használt fogadó címek és címkék megtekintése</translation>
-    </message>
-    <message>
-        <source>Open a myriad: URI or payment request</source>
-        <translation>"myriad:" URI azonosító vagy fizetési kérelem megnyitása</translation>
-    </message>
-    <message>
-        <source>&amp;Command-line options</source>
-        <translation>Paran&amp;cssor kapcsolók</translation>
-    </message>
-    <message>
-        <source>Show the Myriad Core help message to get a list with possible Myriad command-line options</source>
-        <translation>A Myriad Core súgóüzenet megjelenítése a Myriad lehetséges parancssori kapcsolóival.</translation>
-    </message>
-    <message>
-        <source>No block source available...</source>
-        <translation>Blokk forrása ismeretlen...</translation>
-    </message>
-    <message numerus="yes">
-        <source>%n hour(s)</source>
-        <translation><numerusform>%n óra</numerusform><numerusform>%n óra</numerusform></translation>
-    </message>
-    <message>
-        <source>%1 and %2</source>
-        <translation>%1 és %2</translation>
-=======
         <source>Request payments (generates QR codes and myriadcoin: URIs)</source>
         <translation>Fizetési kérelem (QR-kódot és "myriadcoin:" URI azonosítót hoz létre)</translation>
     </message>
@@ -546,7 +260,6 @@
     <message numerus="yes">
         <source>Processed %n block(s) of transaction history.</source>
         <translation><numerusform>%n blokk feldolgozva a tranzakció előzményből.</numerusform><numerusform>%n blokk feldolgozva a tranzakció előzményből.</numerusform></translation>
->>>>>>> fc073561
     </message>
     <message>
         <source>%1 behind</source>
@@ -585,13 +298,6 @@
 </source>
         <translation>Dátum:  %1
 </translation>
-<<<<<<< HEAD
-    </message>
-    <message>
-        <source>Type: %1
-</source>
-        <translation>Típus: %1
-=======
     </message>
     <message>
         <source>Amount: %1
@@ -615,7 +321,6 @@
         <source>Address: %1
 </source>
         <translation>Cím: %1
->>>>>>> fc073561
 </translation>
     </message>
     <message>
@@ -634,14 +339,6 @@
         <source>Wallet is &lt;b&gt;encrypted&lt;/b&gt; and currently &lt;b&gt;locked&lt;/b&gt;</source>
         <translation>Tárca &lt;b&gt;kódolva&lt;/b&gt; és jelenleg &lt;b&gt;zárva&lt;/b&gt;.</translation>
     </message>
-<<<<<<< HEAD
-</context>
-<context>
-    <name>ClientModel</name>
-    <message>
-        <source>Network Alert</source>
-        <translation>Hálózati figyelmeztetés</translation>
-=======
     </context>
 <context>
     <name>CoinControlDialog</name>
@@ -652,7 +349,6 @@
     <message>
         <source>Quantity:</source>
         <translation>Mennyiség:</translation>
->>>>>>> fc073561
     </message>
     <message>
         <source>Bytes:</source>
@@ -716,24 +412,8 @@
     </message>
     </context>
 <context>
-    <name>CoinControlDialog</name>
-    <message>
-<<<<<<< HEAD
-        <source>Quantity:</source>
-        <translation>Mennyiség:</translation>
-    </message>
-    <message>
-        <source>Bytes:</source>
-        <translation>Bájtok:</translation>
-    </message>
-    <message>
-        <source>Amount:</source>
-        <translation>Összeg:</translation>
-    </message>
-    <message>
-        <source>Priority:</source>
-        <translation>Prioritás:</translation>
-=======
+    <name>EditAddressDialog</name>
+    <message>
         <source>Edit Address</source>
         <translation>Cím szerkesztése</translation>
     </message>
@@ -752,28 +432,11 @@
     <message>
         <source>&amp;Address</source>
         <translation>&amp;Cím</translation>
->>>>>>> fc073561
     </message>
     </context>
 <context>
     <name>FreespaceChecker</name>
     <message>
-<<<<<<< HEAD
-        <source>Fee:</source>
-        <translation>Díjak:</translation>
-    </message>
-    <message>
-        <source>Dust:</source>
-        <translation>Por-határ:</translation>
-    </message>
-    <message>
-        <source>After Fee:</source>
-        <translation>Utólagos díj:</translation>
-    </message>
-    <message>
-        <source>Change:</source>
-        <translation>Visszajáró:</translation>
-=======
         <source>A new data directory will be created.</source>
         <translation>Új adatkönyvtár lesz létrehozva.</translation>
     </message>
@@ -788,48 +451,11 @@
     <message>
         <source>Cannot create data directory here.</source>
         <translation>Adatkönyvtár nem hozható itt létre.</translation>
->>>>>>> fc073561
     </message>
 </context>
 <context>
     <name>HelpMessageDialog</name>
     <message>
-<<<<<<< HEAD
-        <source>(un)select all</source>
-        <translation>mindent kiválaszt/elvet</translation>
-    </message>
-    <message>
-        <source>Tree mode</source>
-        <translation>Fa nézet</translation>
-    </message>
-    <message>
-        <source>List mode</source>
-        <translation>Lista nézet</translation>
-    </message>
-    <message>
-        <source>Amount</source>
-        <translation>Összeg</translation>
-    </message>
-    <message>
-        <source>Date</source>
-        <translation>Dátum</translation>
-    </message>
-    <message>
-        <source>Confirmations</source>
-        <translation>Megerősítések</translation>
-    </message>
-    <message>
-        <source>Confirmed</source>
-        <translation>Megerősítve</translation>
-    </message>
-    <message>
-        <source>Priority</source>
-        <translation>Prioritás</translation>
-    </message>
-    <message>
-        <source>Copy address</source>
-        <translation>Cím másolása</translation>
-=======
         <source>version</source>
         <translation>verzió</translation>
     </message>
@@ -875,1411 +501,812 @@
     <message numerus="yes">
         <source>%n GB of free space available</source>
         <translation><numerusform>%n GB elérhető szabad hely</numerusform><numerusform>%n GB elérhető szabad hely</numerusform></translation>
->>>>>>> fc073561
     </message>
     </context>
 <context>
     <name>ModalOverlay</name>
     <message>
-<<<<<<< HEAD
-        <source>Copy label</source>
-        <translation>Címke másolása</translation>
-    </message>
-    <message>
-        <source>Copy amount</source>
-        <translation>Összeg másolása</translation>
-    </message>
-    <message>
-        <source>Copy transaction ID</source>
-        <translation>Tranzakcióazonosító másolása</translation>
-    </message>
-    <message>
-        <source>Lock unspent</source>
-        <translation>Megmaradt zárolása</translation>
-    </message>
-    <message>
-        <source>Unlock unspent</source>
-        <translation>Zárolás feloldása</translation>
-    </message>
-    <message>
-        <source>Copy quantity</source>
-        <translation>Mennyiség másolása</translation>
-    </message>
-    <message>
-        <source>Copy fee</source>
-        <translation>Díj másolása</translation>
-    </message>
-    <message>
-        <source>Copy after fee</source>
-        <translation>Utólagos díj másolása</translation>
-    </message>
-    <message>
-        <source>Copy bytes</source>
-        <translation>Byte-ok másolása </translation>
-    </message>
-    <message>
-        <source>Copy priority</source>
-        <translation>Prioritás másolása</translation>
-    </message>
-    <message>
-        <source>Copy dust</source>
-        <translation>Visszajáró másolása</translation>
-    </message>
-    <message>
-        <source>Copy change</source>
-        <translation>Visszajáró másolása</translation>
-    </message>
-    <message>
-        <source>highest</source>
-        <translation>legmagasabb</translation>
-    </message>
-    <message>
-        <source>higher</source>
-        <translation>magasabb</translation>
-    </message>
-    <message>
-        <source>high</source>
-        <translation>magas</translation>
-    </message>
-    <message>
-        <source>medium-high</source>
-        <translation>közepesen-magas</translation>
-    </message>
-    <message>
-        <source>medium</source>
-        <translation>közepes</translation>
-    </message>
-    <message>
-        <source>low-medium</source>
-        <translation>alacsony-közepes</translation>
-    </message>
-    <message>
-        <source>low</source>
-        <translation>alacsony</translation>
-    </message>
-    <message>
-        <source>lower</source>
-        <translation>alacsonyabb</translation>
-    </message>
-    <message>
-        <source>lowest</source>
-        <translation>legalacsonyabb</translation>
-    </message>
-    <message>
-        <source>(%1 locked)</source>
-        <translation>(%1 zárolva)</translation>
+        <source>Form</source>
+        <translation>Űrlap</translation>
+    </message>
+    <message>
+        <source>Last block time</source>
+        <translation>Utolsó blokk ideje</translation>
+    </message>
+    <message>
+        <source>Hide</source>
+        <translation>Elrejtés</translation>
+    </message>
+    </context>
+<context>
+    <name>OpenURIDialog</name>
+    <message>
+        <source>Open URI</source>
+        <translation>URI megnyitása</translation>
+    </message>
+    <message>
+        <source>Open payment request from URI or file</source>
+        <translation>Fizetési kérelem megnyitása URI azonosítóból vagy fájlból</translation>
+    </message>
+    <message>
+        <source>URI:</source>
+        <translation>URI:</translation>
+    </message>
+    <message>
+        <source>Select payment request file</source>
+        <translation>Fizetési kérelmi fájl kiválasztása</translation>
+    </message>
+    </context>
+<context>
+    <name>OptionsDialog</name>
+    <message>
+        <source>Options</source>
+        <translation>Opciók</translation>
+    </message>
+    <message>
+        <source>&amp;Main</source>
+        <translation>&amp;Fő</translation>
+    </message>
+    <message>
+        <source>Size of &amp;database cache</source>
+        <translation>A&amp;datbázis gyorsítótár mérete</translation>
+    </message>
+    <message>
+        <source>MB</source>
+        <translation>MB</translation>
+    </message>
+    <message>
+        <source>Accept connections from outside</source>
+        <translation>Külső kapcsolatok elfogadása</translation>
+    </message>
+    <message>
+        <source>Allow incoming connections</source>
+        <translation>Bejövő kapcsolatok engedélyezése</translation>
+    </message>
+    <message>
+        <source>IP address of the proxy (e.g. IPv4: 127.0.0.1 / IPv6: ::1)</source>
+        <translation>A proxy IP címe (pl.: IPv4: 127.0.0.1 / IPv6: ::1)</translation>
+    </message>
+    <message>
+        <source>Third party transaction URLs</source>
+        <translation>Harmadik fél tranzakció URL-ek</translation>
+    </message>
+    <message>
+        <source>Reset all client options to default.</source>
+        <translation>Minden kliensbeállítás alapértelmezettre állítása.</translation>
+    </message>
+    <message>
+        <source>&amp;Reset Options</source>
+        <translation>Beállítások tö&amp;rlése</translation>
+    </message>
+    <message>
+        <source>&amp;Network</source>
+        <translation>&amp;Hálózat</translation>
+    </message>
+    <message>
+        <source>W&amp;allet</source>
+        <translation>T&amp;árca</translation>
+    </message>
+    <message>
+        <source>Expert</source>
+        <translation>Szakértő</translation>
+    </message>
+    <message>
+        <source>Automatically open the Myriadcoin client port on the router. This only works when your router supports UPnP and it is enabled.</source>
+        <translation>A Bitcoin-kliens portjának automatikus megnyitása a routeren. Ez csak akkor működik, ha a routered támogatja az UPnP-t és az engedélyezve is van rajta.</translation>
+    </message>
+    <message>
+        <source>Map port using &amp;UPnP</source>
+        <translation>&amp;UPnP port-feltérképezés</translation>
+    </message>
+    <message>
+        <source>Connect to the Myriadcoin network through a SOCKS5 proxy.</source>
+        <translation>Csatlakozás a Myriadcoin hálózatához SOCKS5 proxyn keresztül</translation>
+    </message>
+    <message>
+        <source>Proxy &amp;IP:</source>
+        <translation>Proxy &amp;IP:</translation>
+    </message>
+    <message>
+        <source>&amp;Port:</source>
+        <translation>&amp;Port:</translation>
+    </message>
+    <message>
+        <source>Port of the proxy (e.g. 9050)</source>
+        <translation>Proxy portja (pl.: 9050)</translation>
+    </message>
+    <message>
+        <source>IPv4</source>
+        <translation>IPv4</translation>
+    </message>
+    <message>
+        <source>IPv6</source>
+        <translation>IPv6</translation>
+    </message>
+    <message>
+        <source>Tor</source>
+        <translation>Tor</translation>
+    </message>
+    <message>
+        <source>&amp;Window</source>
+        <translation>&amp;Ablak</translation>
+    </message>
+    <message>
+        <source>Show only a tray icon after minimizing the window.</source>
+        <translation>Kicsinyítés után csak eszköztár-ikont mutass</translation>
+    </message>
+    <message>
+        <source>&amp;Minimize to the tray instead of the taskbar</source>
+        <translation>&amp;Kicsinyítés a tálcára az eszköztár helyett</translation>
+    </message>
+    <message>
+        <source>M&amp;inimize on close</source>
+        <translation>K&amp;icsinyítés záráskor</translation>
+    </message>
+    <message>
+        <source>&amp;Display</source>
+        <translation>&amp;Megjelenítés</translation>
+    </message>
+    <message>
+        <source>User Interface &amp;language:</source>
+        <translation>Felhasználófelület nye&amp;lve:</translation>
+    </message>
+    <message>
+        <source>&amp;Unit to show amounts in:</source>
+        <translation>&amp;Mértékegység:</translation>
+    </message>
+    <message>
+        <source>Choose the default subdivision unit to show in the interface and when sending coins.</source>
+        <translation>Válaszd ki az interfészen és érmék küldésekor megjelenítendő alapértelmezett alegységet.</translation>
+    </message>
+    <message>
+        <source>&amp;OK</source>
+        <translation>&amp;OK</translation>
+    </message>
+    <message>
+        <source>&amp;Cancel</source>
+        <translation>Megszakítás</translation>
+    </message>
+    <message>
+        <source>default</source>
+        <translation>alapértelmezett</translation>
     </message>
     <message>
         <source>none</source>
         <translation>semmi</translation>
     </message>
     <message>
-        <source>Can vary +/- %1 satoshi(s) per input.</source>
-        <translation>Bemenetenként  +/- %1 satoshi-val változhat</translation>
-    </message>
-    <message>
-        <source>yes</source>
-        <translation>igen</translation>
-    </message>
-    <message>
-        <source>no</source>
-        <translation>nem</translation>
-    </message>
-    <message>
-        <source>This means a fee of at least %1 per kB is required.</source>
-        <translation>Legalább %1 díj szüksége kB-onként.</translation>
-    </message>
-    <message>
-        <source>Can vary +/- 1 byte per input.</source>
-        <translation>Bemenetenként +/- 1 byte-al változhat.</translation>
-    </message>
-    <message>
-        <source>Transactions with higher priority are more likely to get included into a block.</source>
-        <translation>Nagyobb prioritású tranzakciók nagyobb valószínűséggel kerülnek be egy blokkba.</translation>
-    </message>
-    <message>
-        <source>(no label)</source>
-        <translation>(nincs címke)</translation>
-    </message>
-    <message>
-        <source>change from %1 (%2)</source>
-        <translation>visszajáró %1-ből (%2)</translation>
-    </message>
-    <message>
-        <source>(change)</source>
-        <translation>(visszajáró)</translation>
-=======
+        <source>Confirm options reset</source>
+        <translation>Beállítások törlésének jóváhagyása.</translation>
+    </message>
+    <message>
+        <source>Client restart required to activate changes.</source>
+        <translation>A változtatások aktiválásahoz újra kell indítani a klienst.</translation>
+    </message>
+    <message>
+        <source>The supplied proxy address is invalid.</source>
+        <translation>A megadott proxy cím nem érvényes.</translation>
+    </message>
+</context>
+<context>
+    <name>OverviewPage</name>
+    <message>
         <source>Form</source>
         <translation>Űrlap</translation>
     </message>
     <message>
+        <source>The displayed information may be out of date. Your wallet automatically synchronizes with the Myriadcoin network after a connection is established, but this process has not completed yet.</source>
+        <translation>A kijelzett információ lehet, hogy elavult. A pénztárcája automatikusan szinkronizálja magát a Myriadcoin hálózattal miután a kapcsolat létrejön, de ez e folyamat még nem fejeződött be.</translation>
+    </message>
+    <message>
+        <source>Watch-only:</source>
+        <translation>Csak megfigyelés</translation>
+    </message>
+    <message>
+        <source>Available:</source>
+        <translation>Elérhető:</translation>
+    </message>
+    <message>
+        <source>Your current spendable balance</source>
+        <translation>Jelenlegi egyenleg</translation>
+    </message>
+    <message>
+        <source>Pending:</source>
+        <translation>Küldés:</translation>
+    </message>
+    <message>
+        <source>Total of transactions that have yet to be confirmed, and do not yet count toward the spendable balance</source>
+        <translation>Még megerősítésre váró, a jelenlegi egyenlegbe be nem számított tranzakciók</translation>
+    </message>
+    <message>
+        <source>Immature:</source>
+        <translation>Éretlen:</translation>
+    </message>
+    <message>
+        <source>Mined balance that has not yet matured</source>
+        <translation>Bányászott egyenleg amely még nem érett be.</translation>
+    </message>
+    <message>
+        <source>Balances</source>
+        <translation>Egyenlegek</translation>
+    </message>
+    <message>
+        <source>Total:</source>
+        <translation>Összesen:</translation>
+    </message>
+    <message>
+        <source>Your current total balance</source>
+        <translation>Aktuális egyenleged</translation>
+    </message>
+    <message>
+        <source>Spendable:</source>
+        <translation>Elkölthető:</translation>
+    </message>
+    <message>
+        <source>Recent transactions</source>
+        <translation>A legutóbbi tranzakciók</translation>
+    </message>
+    </context>
+<context>
+    <name>PaymentServer</name>
+    </context>
+<context>
+    <name>PeerTableModel</name>
+    <message>
+        <source>User Agent</source>
+        <translation>User Agent</translation>
+    </message>
+    </context>
+<context>
+    <name>QObject</name>
+    <message>
+        <source>Amount</source>
+        <translation>Összeg</translation>
+    </message>
+    <message>
+        <source>Enter a Myriadcoin address (e.g. %1)</source>
+        <translation>Ad meg egy Myriadcoin címet (pl: %1)</translation>
+    </message>
+    <message>
+        <source>%1 d</source>
+        <translation>%1 n</translation>
+    </message>
+    <message>
+        <source>%1 h</source>
+        <translation>%1 ó</translation>
+    </message>
+    <message>
+        <source>%1 m</source>
+        <translation>%1 p</translation>
+    </message>
+    <message>
+        <source>%1 s</source>
+        <translation>%1 mp</translation>
+    </message>
+    <message>
+        <source>None</source>
+        <translation>Semmi</translation>
+    </message>
+    <message>
+        <source>N/A</source>
+        <translation>Nem elérhető</translation>
+    </message>
+    <message>
+        <source>%1 ms</source>
+        <translation>%1 ms</translation>
+    </message>
+    <message>
+        <source>%1 and %2</source>
+        <translation>%1 és %2</translation>
+    </message>
+    </context>
+<context>
+    <name>QObject::QObject</name>
+    </context>
+<context>
+    <name>QRImageWidget</name>
+    </context>
+<context>
+    <name>RPCConsole</name>
+    <message>
+        <source>N/A</source>
+        <translation>Nem elérhető</translation>
+    </message>
+    <message>
+        <source>Client version</source>
+        <translation>Kliens verzió</translation>
+    </message>
+    <message>
+        <source>&amp;Information</source>
+        <translation>&amp;Információ</translation>
+    </message>
+    <message>
+        <source>Debug window</source>
+        <translation>Debug ablak</translation>
+    </message>
+    <message>
+        <source>General</source>
+        <translation>Általános</translation>
+    </message>
+    <message>
+        <source>Using BerkeleyDB version</source>
+        <translation>Használt BerkeleyDB verzió</translation>
+    </message>
+    <message>
+        <source>Startup time</source>
+        <translation>Bekapcsolás ideje</translation>
+    </message>
+    <message>
+        <source>Network</source>
+        <translation>Hálózat</translation>
+    </message>
+    <message>
+        <source>Name</source>
+        <translation>Név</translation>
+    </message>
+    <message>
+        <source>Number of connections</source>
+        <translation>Kapcsolatok száma</translation>
+    </message>
+    <message>
+        <source>Block chain</source>
+        <translation>Blokklánc</translation>
+    </message>
+    <message>
+        <source>Current number of blocks</source>
+        <translation>Aktuális blokkok száma</translation>
+    </message>
+    <message>
+        <source>Memory usage</source>
+        <translation>Memóriahasználat</translation>
+    </message>
+    <message>
+        <source>Received</source>
+        <translation>Fogadott</translation>
+    </message>
+    <message>
+        <source>Sent</source>
+        <translation>Küldött</translation>
+    </message>
+    <message>
+        <source>&amp;Peers</source>
+        <translation>&amp;Peerek</translation>
+    </message>
+    <message>
+        <source>Banned peers</source>
+        <translation>Kitiltott felek</translation>
+    </message>
+    <message>
+        <source>Select a peer to view detailed information.</source>
+        <translation>Peer kijelölése a részletes információkért</translation>
+    </message>
+    <message>
+        <source>Version</source>
+        <translation>Verzió</translation>
+    </message>
+    <message>
+        <source>User Agent</source>
+        <translation>User Agent</translation>
+    </message>
+    <message>
+        <source>Services</source>
+        <translation>Szolgáltatások</translation>
+    </message>
+    <message>
+        <source>Connection Time</source>
+        <translation>Csatlakozás ideje</translation>
+    </message>
+    <message>
+        <source>Last Send</source>
+        <translation>Legutóbbi küldés</translation>
+    </message>
+    <message>
+        <source>Last Receive</source>
+        <translation>Legutóbbi fogadás</translation>
+    </message>
+    <message>
+        <source>Ping Time</source>
+        <translation>Ping idő</translation>
+    </message>
+    <message>
         <source>Last block time</source>
         <translation>Utolsó blokk ideje</translation>
     </message>
     <message>
+        <source>&amp;Open</source>
+        <translation>&amp;Megnyitás</translation>
+    </message>
+    <message>
+        <source>&amp;Console</source>
+        <translation>&amp;Konzol</translation>
+    </message>
+    <message>
+        <source>&amp;Network Traffic</source>
+        <translation>&amp;Hálózati forgalom</translation>
+    </message>
+    <message>
+        <source>&amp;Clear</source>
+        <translation>&amp;Törlés</translation>
+    </message>
+    <message>
+        <source>Totals</source>
+        <translation>Összesen:</translation>
+    </message>
+    <message>
+        <source>In:</source>
+        <translation>Be:</translation>
+    </message>
+    <message>
+        <source>Out:</source>
+        <translation>Ki:</translation>
+    </message>
+    <message>
+        <source>Debug log file</source>
+        <translation>Debug naplófájl</translation>
+    </message>
+    <message>
+        <source>Clear console</source>
+        <translation>Konzol törlése</translation>
+    </message>
+    <message>
+        <source>1 &amp;hour</source>
+        <translation>1 &amp;óra</translation>
+    </message>
+    <message>
+        <source>1 &amp;day</source>
+        <translation>1 &amp;nap</translation>
+    </message>
+    <message>
+        <source>1 &amp;week</source>
+        <translation>1 &amp;hét</translation>
+    </message>
+    <message>
+        <source>1 &amp;year</source>
+        <translation>1 &amp;év</translation>
+    </message>
+    <message>
+        <source>Use up and down arrows to navigate history, and &lt;b&gt;Ctrl-L&lt;/b&gt; to clear screen.</source>
+        <translation>Navigálhat a fel és le nyilakkal, és &lt;b&gt;Ctrl-L&lt;/b&gt; -vel törölheti a képernyőt.</translation>
+    </message>
+    <message>
+        <source>Type &lt;b&gt;help&lt;/b&gt; for an overview of available commands.</source>
+        <translation>Írd be azt, hogy &lt;b&gt;help&lt;/b&gt; az elérhető parancsok áttekintéséhez.</translation>
+    </message>
+    <message>
+        <source>%1 B</source>
+        <translation>%1 B</translation>
+    </message>
+    <message>
+        <source>%1 KB</source>
+        <translation>%1 KB</translation>
+    </message>
+    <message>
+        <source>%1 MB</source>
+        <translation>%1 MB</translation>
+    </message>
+    <message>
+        <source>%1 GB</source>
+        <translation>%1 GB</translation>
+    </message>
+    <message>
+        <source>via %1</source>
+        <translation>%1 által</translation>
+    </message>
+    <message>
+        <source>never</source>
+        <translation>soha</translation>
+    </message>
+    <message>
+        <source>Inbound</source>
+        <translation>Bejövő</translation>
+    </message>
+    <message>
+        <source>Outbound</source>
+        <translation>Kimenő</translation>
+    </message>
+    <message>
+        <source>Yes</source>
+        <translation>Igen</translation>
+    </message>
+    <message>
+        <source>No</source>
+        <translation>Nem</translation>
+    </message>
+    <message>
+        <source>Unknown</source>
+        <translation>Ismeretlen</translation>
+    </message>
+</context>
+<context>
+    <name>ReceiveCoinsDialog</name>
+    <message>
+        <source>&amp;Amount:</source>
+        <translation>&amp;Összeg:</translation>
+    </message>
+    <message>
+        <source>&amp;Label:</source>
+        <translation>Címke:</translation>
+    </message>
+    <message>
+        <source>&amp;Message:</source>
+        <translation>&amp;Üzenet:</translation>
+    </message>
+    <message>
+        <source>Clear all fields of the form.</source>
+        <translation>Minden mező törlése</translation>
+    </message>
+    <message>
+        <source>Clear</source>
+        <translation>Törlés</translation>
+    </message>
+    <message>
+        <source>Requested payments history</source>
+        <translation>A kért kifizetések története</translation>
+    </message>
+    <message>
+        <source>&amp;Request payment</source>
+        <translation>&amp;Fizetés kérése</translation>
+    </message>
+    <message>
+        <source>Show</source>
+        <translation>Mutat</translation>
+    </message>
+    <message>
+        <source>Remove the selected entries from the list</source>
+        <translation>A kijelölt elemek törlése a listáról</translation>
+    </message>
+    <message>
+        <source>Remove</source>
+        <translation>Eltávolítás</translation>
+    </message>
+    </context>
+<context>
+    <name>ReceiveRequestDialog</name>
+    <message>
+        <source>QR Code</source>
+        <translation>QR kód</translation>
+    </message>
+    <message>
+        <source>Copy &amp;URI</source>
+        <translation>&amp;URI másolása</translation>
+    </message>
+    <message>
+        <source>Copy &amp;Address</source>
+        <translation>&amp;Cím másolása</translation>
+    </message>
+    <message>
+        <source>&amp;Save Image...</source>
+        <translation>&amp;Kép mentése</translation>
+    </message>
+    </context>
+<context>
+    <name>RecentRequestsTableModel</name>
+    </context>
+<context>
+    <name>SendCoinsDialog</name>
+    <message>
+        <source>Send Coins</source>
+        <translation>Érmék küldése</translation>
+    </message>
+    <message>
+        <source>Inputs...</source>
+        <translation>Bemenetek...</translation>
+    </message>
+    <message>
+        <source>automatically selected</source>
+        <translation>automatikusan kiválasztva</translation>
+    </message>
+    <message>
+        <source>Insufficient funds!</source>
+        <translation>Fedezethiány!</translation>
+    </message>
+    <message>
+        <source>Quantity:</source>
+        <translation>Mennyiség:</translation>
+    </message>
+    <message>
+        <source>Bytes:</source>
+        <translation>Bájtok:</translation>
+    </message>
+    <message>
+        <source>Amount:</source>
+        <translation>Összeg:</translation>
+    </message>
+    <message>
+        <source>Fee:</source>
+        <translation>Díjak:</translation>
+    </message>
+    <message>
+        <source>After Fee:</source>
+        <translation>Utólagos díj:</translation>
+    </message>
+    <message>
+        <source>Change:</source>
+        <translation>Visszajáró:</translation>
+    </message>
+    <message>
+        <source>Transaction Fee:</source>
+        <translation>Tranzakciós díj</translation>
+    </message>
+    <message>
+        <source>Choose...</source>
+        <translation>Válassz...</translation>
+    </message>
+    <message>
+        <source>per kilobyte</source>
+        <translation>kilobájtonként</translation>
+    </message>
+    <message>
         <source>Hide</source>
         <translation>Elrejtés</translation>
     </message>
-    </context>
-<context>
-    <name>OpenURIDialog</name>
-    <message>
-        <source>Open URI</source>
-        <translation>URI megnyitása</translation>
-    </message>
-    <message>
-        <source>Open payment request from URI or file</source>
-        <translation>Fizetési kérelem megnyitása URI azonosítóból vagy fájlból</translation>
-    </message>
-    <message>
-        <source>URI:</source>
-        <translation>URI:</translation>
-    </message>
-    <message>
-        <source>Select payment request file</source>
-        <translation>Fizetési kérelmi fájl kiválasztása</translation>
-    </message>
-    </context>
-<context>
-    <name>OptionsDialog</name>
-    <message>
-        <source>Options</source>
-        <translation>Opciók</translation>
-    </message>
-    <message>
-        <source>&amp;Main</source>
-        <translation>&amp;Fő</translation>
-    </message>
-    <message>
-        <source>Size of &amp;database cache</source>
-        <translation>A&amp;datbázis gyorsítótár mérete</translation>
-    </message>
-    <message>
-        <source>MB</source>
-        <translation>MB</translation>
-    </message>
-    <message>
-        <source>Accept connections from outside</source>
-        <translation>Külső kapcsolatok elfogadása</translation>
-    </message>
-    <message>
-        <source>Allow incoming connections</source>
-        <translation>Bejövő kapcsolatok engedélyezése</translation>
-    </message>
-    <message>
-        <source>IP address of the proxy (e.g. IPv4: 127.0.0.1 / IPv6: ::1)</source>
-        <translation>A proxy IP címe (pl.: IPv4: 127.0.0.1 / IPv6: ::1)</translation>
-    </message>
-    <message>
-        <source>Third party transaction URLs</source>
-        <translation>Harmadik fél tranzakció URL-ek</translation>
-    </message>
-    <message>
-        <source>Reset all client options to default.</source>
-        <translation>Minden kliensbeállítás alapértelmezettre állítása.</translation>
-    </message>
-    <message>
-        <source>&amp;Reset Options</source>
-        <translation>Beállítások tö&amp;rlése</translation>
-    </message>
-    <message>
-        <source>&amp;Network</source>
-        <translation>&amp;Hálózat</translation>
-    </message>
-    <message>
-        <source>W&amp;allet</source>
-        <translation>T&amp;árca</translation>
-    </message>
-    <message>
-        <source>Expert</source>
-        <translation>Szakértő</translation>
-    </message>
-    <message>
-        <source>Automatically open the Myriadcoin client port on the router. This only works when your router supports UPnP and it is enabled.</source>
-        <translation>A Bitcoin-kliens portjának automatikus megnyitása a routeren. Ez csak akkor működik, ha a routered támogatja az UPnP-t és az engedélyezve is van rajta.</translation>
-    </message>
-    <message>
-        <source>Map port using &amp;UPnP</source>
-        <translation>&amp;UPnP port-feltérképezés</translation>
-    </message>
-    <message>
-        <source>Connect to the Myriadcoin network through a SOCKS5 proxy.</source>
-        <translation>Csatlakozás a Myriadcoin hálózatához SOCKS5 proxyn keresztül</translation>
-    </message>
-    <message>
-        <source>Proxy &amp;IP:</source>
-        <translation>Proxy &amp;IP:</translation>
-    </message>
-    <message>
-        <source>&amp;Port:</source>
-        <translation>&amp;Port:</translation>
-    </message>
-    <message>
-        <source>Port of the proxy (e.g. 9050)</source>
-        <translation>Proxy portja (pl.: 9050)</translation>
-    </message>
-    <message>
-        <source>IPv4</source>
-        <translation>IPv4</translation>
-    </message>
-    <message>
-        <source>IPv6</source>
-        <translation>IPv6</translation>
-    </message>
-    <message>
-        <source>Tor</source>
-        <translation>Tor</translation>
-    </message>
-    <message>
-        <source>&amp;Window</source>
-        <translation>&amp;Ablak</translation>
-    </message>
-    <message>
-        <source>Show only a tray icon after minimizing the window.</source>
-        <translation>Kicsinyítés után csak eszköztár-ikont mutass</translation>
-    </message>
-    <message>
-        <source>&amp;Minimize to the tray instead of the taskbar</source>
-        <translation>&amp;Kicsinyítés a tálcára az eszköztár helyett</translation>
-    </message>
-    <message>
-        <source>M&amp;inimize on close</source>
-        <translation>K&amp;icsinyítés záráskor</translation>
-    </message>
-    <message>
-        <source>&amp;Display</source>
-        <translation>&amp;Megjelenítés</translation>
-    </message>
-    <message>
-        <source>User Interface &amp;language:</source>
-        <translation>Felhasználófelület nye&amp;lve:</translation>
-    </message>
-    <message>
-        <source>&amp;Unit to show amounts in:</source>
-        <translation>&amp;Mértékegység:</translation>
->>>>>>> fc073561
-    </message>
-</context>
-<context>
-    <name>EditAddressDialog</name>
-    <message>
-<<<<<<< HEAD
-        <source>Edit Address</source>
-        <translation>Cím szerkesztése</translation>
-    </message>
-    <message>
-        <source>&amp;Label</source>
-        <translation>Cím&amp;ke</translation>
-    </message>
-    <message>
-        <source>The label associated with this address list entry</source>
-        <translation>Ehhez a listaelemhez rendelt címke </translation>
-    </message>
-    <message>
-        <source>The address associated with this address list entry. This can only be modified for sending addresses.</source>
-        <translation>Ehhez a címlistaelemhez rendelt cím. Csak a küldő címek módosíthatók.</translation>
-    </message>
-    <message>
-        <source>&amp;Address</source>
-        <translation>&amp;Cím</translation>
-    </message>
-    <message>
-        <source>New receiving address</source>
-        <translation>Új fogadó cím</translation>
-    </message>
-    <message>
-        <source>New sending address</source>
-        <translation>Új küldő cím</translation>
-    </message>
-    <message>
-        <source>Edit receiving address</source>
-        <translation>Fogadó cím szerkesztése</translation>
-    </message>
-    <message>
-        <source>Edit sending address</source>
-        <translation>Küldő cím szerkesztése</translation>
-    </message>
-    <message>
-        <source>The entered address "%1" is already in the address book.</source>
-        <translation>A megadott "%1" cím már szerepel a címjegyzékben.</translation>
-    </message>
-    <message>
-        <source>The entered address "%1" is not a valid Myriad address.</source>
-        <translation>A megadott "%1" cím nem egy érvényes Myriad-cím.</translation>
-    </message>
-    <message>
-        <source>Could not unlock wallet.</source>
-        <translation>Tárca feloldása sikertelen</translation>
-    </message>
-    <message>
-        <source>New key generation failed.</source>
-        <translation>Új kulcs generálása sikertelen</translation>
-=======
-        <source>Choose the default subdivision unit to show in the interface and when sending coins.</source>
-        <translation>Válaszd ki az interfészen és érmék küldésekor megjelenítendő alapértelmezett alegységet.</translation>
-    </message>
-    <message>
-        <source>&amp;OK</source>
-        <translation>&amp;OK</translation>
-    </message>
-    <message>
-        <source>&amp;Cancel</source>
-        <translation>Megszakítás</translation>
-    </message>
-    <message>
-        <source>default</source>
-        <translation>alapértelmezett</translation>
-    </message>
-    <message>
-        <source>none</source>
-        <translation>semmi</translation>
-    </message>
-    <message>
-        <source>Confirm options reset</source>
-        <translation>Beállítások törlésének jóváhagyása.</translation>
-    </message>
-    <message>
-        <source>Client restart required to activate changes.</source>
-        <translation>A változtatások aktiválásahoz újra kell indítani a klienst.</translation>
-    </message>
-    <message>
-        <source>The supplied proxy address is invalid.</source>
-        <translation>A megadott proxy cím nem érvényes.</translation>
->>>>>>> fc073561
-    </message>
-</context>
-<context>
-    <name>FreespaceChecker</name>
-    <message>
-<<<<<<< HEAD
-        <source>A new data directory will be created.</source>
-        <translation>Új adatkönyvtár lesz létrehozva.</translation>
-    </message>
-    <message>
-        <source>name</source>
-        <translation>Név</translation>
-    </message>
-    <message>
-        <source>Path already exists, and is not a directory.</source>
-        <translation>Az elérési út létezik, de nem egy könyvtáré.</translation>
-    </message>
-    <message>
-        <source>Cannot create data directory here.</source>
-        <translation>Adatkönyvtár nem hozható itt létre.</translation>
-=======
-        <source>Form</source>
-        <translation>Űrlap</translation>
-    </message>
-    <message>
-        <source>The displayed information may be out of date. Your wallet automatically synchronizes with the Myriadcoin network after a connection is established, but this process has not completed yet.</source>
-        <translation>A kijelzett információ lehet, hogy elavult. A pénztárcája automatikusan szinkronizálja magát a Myriadcoin hálózattal miután a kapcsolat létrejön, de ez e folyamat még nem fejeződött be.</translation>
-    </message>
-    <message>
-        <source>Watch-only:</source>
-        <translation>Csak megfigyelés</translation>
-    </message>
-    <message>
-        <source>Available:</source>
-        <translation>Elérhető:</translation>
->>>>>>> fc073561
-    </message>
-</context>
-<context>
-    <name>HelpMessageDialog</name>
-    <message>
-<<<<<<< HEAD
-        <source>Myriad Core</source>
-        <translation>Myriad Core</translation>
-    </message>
-    <message>
-        <source>version</source>
-        <translation>verzió</translation>
-    </message>
-    <message>
-        <source>(%1-bit)</source>
-        <translation>(%1-bit)</translation>
-    </message>
-    <message>
-        <source>About Myriad Core</source>
-        <translation>A Myriad Core-ról</translation>
-    </message>
-    <message>
-        <source>Command-line options</source>
-        <translation>Parancssoros opciók</translation>
-    </message>
-    <message>
-        <source>Usage:</source>
-        <translation>Használat:</translation>
-    </message>
-    <message>
-        <source>command-line options</source>
-        <translation>parancssoros opciók</translation>
-=======
-        <source>Your current spendable balance</source>
-        <translation>Jelenlegi egyenleg</translation>
-    </message>
-    <message>
-        <source>Pending:</source>
-        <translation>Küldés:</translation>
-    </message>
-    <message>
-        <source>Total of transactions that have yet to be confirmed, and do not yet count toward the spendable balance</source>
-        <translation>Még megerősítésre váró, a jelenlegi egyenlegbe be nem számított tranzakciók</translation>
-    </message>
-    <message>
-        <source>Immature:</source>
-        <translation>Éretlen:</translation>
-    </message>
-    <message>
-        <source>Mined balance that has not yet matured</source>
-        <translation>Bányászott egyenleg amely még nem érett be.</translation>
-    </message>
-    <message>
-        <source>Balances</source>
-        <translation>Egyenlegek</translation>
-    </message>
-    <message>
-        <source>Total:</source>
-        <translation>Összesen:</translation>
-    </message>
-    <message>
-        <source>Your current total balance</source>
-        <translation>Aktuális egyenleged</translation>
-    </message>
-    <message>
-        <source>Spendable:</source>
-        <translation>Elkölthető:</translation>
-    </message>
-    <message>
-        <source>Recent transactions</source>
-        <translation>A legutóbbi tranzakciók</translation>
->>>>>>> fc073561
-    </message>
-    </context>
-<context>
-<<<<<<< HEAD
-    <name>Intro</name>
-    <message>
-        <source>Welcome</source>
-        <translation>Üdvözlünk</translation>
-    </message>
-    <message>
-        <source>Welcome to Myriad Core.</source>
-        <translation>Üdvözlünk a Myriad Core-ban.</translation>
-=======
-    <name>PaymentServer</name>
-    </context>
-<context>
-    <name>PeerTableModel</name>
-    <message>
-        <source>User Agent</source>
-        <translation>User Agent</translation>
->>>>>>> fc073561
-    </message>
-    </context>
-<context>
-    <name>QObject</name>
-    <message>
-<<<<<<< HEAD
-        <source>Myriad Core will download and store a copy of the Myriad block chain. At least %1GB of data will be stored in this directory, and it will grow over time. The wallet will also be stored in this directory.</source>
-        <translation>A Myriad Core le fogja tölteni és tárolni fogja a Myriad blokklánc egy másolatát. Legalább %1GB adat lesz tárolva ebben a mappában, és ez folyamatosan nőni fog. A tárca szintén itt lesz tárolva.</translation>
-    </message>
-    <message>
-        <source>Use the default data directory</source>
-        <translation>Az alapértelmezett adat könyvtár használata</translation>
-    </message>
-    <message>
-        <source>Use a custom data directory:</source>
-        <translation>Saját adatkönyvtár használata:</translation>
-    </message>
-    <message>
-        <source>Myriad Core</source>
-        <translation>Myriad Core</translation>
-    </message>
-    <message>
-        <source>Error: Specified data directory "%1" cannot be created.</source>
-        <translation>Hiba: A megadott "%1" adatkönyvtár nem hozható létre. </translation>
-    </message>
-    <message>
-        <source>Error</source>
-        <translation>Hiba</translation>
-=======
-        <source>Amount</source>
-        <translation>Összeg</translation>
-    </message>
-    <message>
-        <source>Enter a Myriadcoin address (e.g. %1)</source>
-        <translation>Ad meg egy Myriadcoin címet (pl: %1)</translation>
-    </message>
-    <message>
-        <source>%1 d</source>
-        <translation>%1 n</translation>
-    </message>
-    <message>
-        <source>%1 h</source>
-        <translation>%1 ó</translation>
-    </message>
-    <message>
-        <source>%1 m</source>
-        <translation>%1 p</translation>
-    </message>
-    <message>
-        <source>%1 s</source>
-        <translation>%1 mp</translation>
->>>>>>> fc073561
-    </message>
-    </context>
-<context>
-    <name>OpenURIDialog</name>
-    <message>
-<<<<<<< HEAD
-        <source>Open URI</source>
-        <translation>URI megnyitása</translation>
-    </message>
-    <message>
-        <source>Open payment request from URI or file</source>
-        <translation>Fizetési kérelem megnyitása URI azonosítóból vagy fájlból</translation>
-    </message>
-    <message>
-        <source>URI:</source>
-        <translation>URI:</translation>
-    </message>
-    <message>
-        <source>Select payment request file</source>
-        <translation>Fizetési kérelmi fájl kiválasztása</translation>
-    </message>
-    <message>
-        <source>Select payment request file to open</source>
-        <translation>Fizetés kérelmi fájl kiválasztása</translation>
-=======
-        <source>None</source>
-        <translation>Semmi</translation>
-    </message>
-    <message>
-        <source>N/A</source>
-        <translation>Nem elérhető</translation>
-    </message>
-    <message>
-        <source>%1 ms</source>
-        <translation>%1 ms</translation>
-    </message>
-    <message>
-        <source>%1 and %2</source>
-        <translation>%1 és %2</translation>
->>>>>>> fc073561
-    </message>
-    </context>
-<context>
-    <name>QObject::QObject</name>
-    </context>
-<context>
-    <name>QRImageWidget</name>
-    </context>
-<context>
-    <name>OptionsDialog</name>
-    <message>
-<<<<<<< HEAD
-        <source>Options</source>
-        <translation>Opciók</translation>
-    </message>
-    <message>
-        <source>&amp;Main</source>
-        <translation>&amp;Fő</translation>
-    </message>
-    <message>
-        <source>MB</source>
-        <translation>MB</translation>
-    </message>
-    <message>
-        <source>Accept connections from outside</source>
-        <translation>Külső kapcsolatok elfogadása</translation>
-    </message>
-    <message>
-        <source>Allow incoming connections</source>
-        <translation>Bejövő kapcsolatok engedélyezése</translation>
-    </message>
-    <message>
-        <source>IP address of the proxy (e.g. IPv4: 127.0.0.1 / IPv6: ::1)</source>
-        <translation>A proxy IP címe (pl.: IPv4: 127.0.0.1 / IPv6: ::1)</translation>
-    </message>
-    <message>
-        <source>Reset all client options to default.</source>
-        <translation>Minden kliensbeállítás alapértelmezettre állítása.</translation>
-    </message>
-    <message>
-        <source>&amp;Reset Options</source>
-        <translation>Beállítások tö&amp;rlése</translation>
-    </message>
-    <message>
-        <source>&amp;Network</source>
-        <translation>&amp;Hálózat</translation>
-    </message>
-    <message>
-        <source>&amp;Start Myriad Core on system login</source>
-        <translation>A Myriad elindítása bejelentkezéskor</translation>
-    </message>
-    <message>
-        <source>Expert</source>
-        <translation>szakértő</translation>
-    </message>
-    <message>
-        <source>Automatically open the Myriad client port on the router. This only works when your router supports UPnP and it is enabled.</source>
-        <translation>A Myriad-kliens portjának automatikus megnyitása a routeren. Ez csak akkor működik, ha a routered támogatja az UPnP-t és az engedélyezve is van rajta.</translation>
-    </message>
-    <message>
-        <source>Map port using &amp;UPnP</source>
-        <translation>&amp;UPnP port-feltérképezés</translation>
-    </message>
-    <message>
-        <source>Connect to the Myriad network through a SOCKS5 proxy.</source>
-        <translation>Csatlakozás a Myriad hálózatához SOCKS5 proxyn keresztül</translation>
-    </message>
-    <message>
-        <source>Proxy &amp;IP:</source>
-        <translation>Proxy &amp;IP:</translation>
-    </message>
-    <message>
-        <source>&amp;Port:</source>
-        <translation>&amp;Port:</translation>
-    </message>
-    <message>
-        <source>Port of the proxy (e.g. 9050)</source>
-        <translation>Proxy portja (pl.: 9050)</translation>
-    </message>
-    <message>
-        <source>&amp;Window</source>
-        <translation>&amp;Ablak</translation>
-    </message>
-    <message>
-        <source>Show only a tray icon after minimizing the window.</source>
-        <translation>Kicsinyítés után csak eszköztár-ikont mutass</translation>
-    </message>
-    <message>
-        <source>&amp;Minimize to the tray instead of the taskbar</source>
-        <translation>&amp;Kicsinyítés a tálcára az eszköztár helyett</translation>
-    </message>
-    <message>
-        <source>M&amp;inimize on close</source>
-        <translation>K&amp;icsinyítés záráskor</translation>
-    </message>
-    <message>
-        <source>&amp;Display</source>
-        <translation>&amp;Megjelenítés</translation>
-    </message>
-    <message>
-        <source>User Interface &amp;language:</source>
-        <translation>Felhasználófelület nye&amp;lve:</translation>
-    </message>
-    <message>
-        <source>&amp;Unit to show amounts in:</source>
-        <translation>&amp;Mértékegység:</translation>
-    </message>
-    <message>
-        <source>Choose the default subdivision unit to show in the interface and when sending coins.</source>
-        <translation>Válaszd ki az interfészen és érmék küldésekor megjelenítendő alapértelmezett alegységet.</translation>
-    </message>
-    <message>
-        <source>&amp;OK</source>
-        <translation>&amp;OK</translation>
-    </message>
-    <message>
-        <source>&amp;Cancel</source>
-        <translation>Megszakítás</translation>
-    </message>
-    <message>
-        <source>default</source>
-        <translation>alapértelmezett</translation>
-    </message>
-    <message>
-        <source>none</source>
-        <translation>semmi</translation>
-    </message>
-    <message>
-        <source>Confirm options reset</source>
-        <translation>Beállítások törlésének jóváhagyása.</translation>
-    </message>
-    <message>
-        <source>Client restart required to activate changes.</source>
-        <translation>A változtatások aktiválásahoz újra kell indítani a klienst.</translation>
-    </message>
-    <message>
-        <source>The supplied proxy address is invalid.</source>
-        <translation>A megadott proxy cím nem érvényes.</translation>
-    </message>
-</context>
-<context>
-    <name>OverviewPage</name>
-    <message>
-        <source>Form</source>
-        <translation>Űrlap</translation>
-    </message>
-    <message>
-        <source>The displayed information may be out of date. Your wallet automatically synchronizes with the Myriad network after a connection is established, but this process has not completed yet.</source>
-        <translation>A kijelzett információ lehet, hogy elavult. A pénztárcája automatikusan szinkronizálja magát a Myriad hálózattal miután a kapcsolat létrejön, de ez e folyamat még nem fejeződött be.</translation>
-    </message>
-    <message>
-        <source>Available:</source>
-        <translation>Elérhető:</translation>
-    </message>
-    <message>
-        <source>Your current spendable balance</source>
-        <translation>Jelenlegi egyenleg</translation>
-    </message>
-    <message>
-        <source>Pending:</source>
-        <translation>Küldés:</translation>
-    </message>
-    <message>
-        <source>Total of transactions that have yet to be confirmed, and do not yet count toward the spendable balance</source>
-        <translation>Még megerősítésre váró, a jelenlegi egyenlegbe be nem számított tranzakciók</translation>
-    </message>
-    <message>
-        <source>Immature:</source>
-        <translation>Éretlen:</translation>
-    </message>
-    <message>
-        <source>Mined balance that has not yet matured</source>
-        <translation>Bányászott egyenleg amely még nem érett be.</translation>
-    </message>
-    <message>
-        <source>Total:</source>
-        <translation>Összesen:</translation>
-    </message>
-    <message>
-        <source>Your current total balance</source>
-        <translation>Aktuális egyenleged</translation>
-    </message>
-    <message>
-        <source>Spendable:</source>
-        <translation>Elkölthető:</translation>
-    </message>
-    <message>
-        <source>Recent transactions</source>
-        <translation>A legutóbbi tranzakciók</translation>
-    </message>
-    </context>
-<context>
-    <name>PaymentServer</name>
-    <message>
-        <source>URI handling</source>
-        <translation>URI kezelés</translation>
-    </message>
-    <message>
-        <source>Cannot start myriad: click-to-pay handler</source>
-        <translation>A myriadt nem lehet elindítani: click-to-pay handler</translation>
-    </message>
-    </context>
-<context>
-    <name>PeerTableModel</name>
-    <message>
-        <source>User Agent</source>
-        <translation>User Agent</translation>
-    </message>
-    <message>
-        <source>Ping Time</source>
-        <translation>Ping idő</translation>
-    </message>
-</context>
-<context>
-    <name>QObject</name>
-    <message>
-        <source>Amount</source>
-        <translation>Összeg</translation>
-    </message>
-    <message>
-        <source>%1 d</source>
-        <translation>%1 n</translation>
-    </message>
-    <message>
-        <source>%1 h</source>
-        <translation>%1 ó</translation>
-    </message>
-    <message>
-        <source>%1 m</source>
-        <translation>%1 p</translation>
-    </message>
-    <message>
-        <source>%1 s</source>
-        <translation>%1 mp</translation>
-    </message>
-    <message>
-        <source>N/A</source>
-        <translation>Nem elérhető</translation>
-    </message>
-    </context>
-<context>
-    <name>QRImageWidget</name>
-    <message>
-        <source>&amp;Save Image...</source>
-        <translation>&amp;Kép mentése</translation>
-    </message>
-    <message>
-        <source>&amp;Copy Image</source>
-        <translation>&amp;Kép másolása</translation>
-    </message>
-    <message>
-        <source>Save QR Code</source>
-        <translation>QR kód mentése</translation>
-    </message>
-    <message>
-        <source>PNG Image (*.png)</source>
-        <translation>PNG kép (*.png)</translation>
-    </message>
-</context>
-<context>
-    <name>RPCConsole</name>
-    <message>
-        <source>Client name</source>
-        <translation>Kliens néve</translation>
-    </message>
-    <message>
-=======
->>>>>>> fc073561
-        <source>N/A</source>
-        <translation>Nem elérhető</translation>
-    </message>
-    <message>
-        <source>Client version</source>
-        <translation>Kliens verzió</translation>
-    </message>
-    <message>
-        <source>&amp;Information</source>
-        <translation>&amp;Információ</translation>
-    </message>
-    <message>
-        <source>Debug window</source>
-        <translation>Debug ablak</translation>
-<<<<<<< HEAD
-    </message>
-    <message>
-        <source>General</source>
-        <translation>Általános</translation>
-    </message>
-    <message>
-        <source>Using OpenSSL version</source>
-        <translation>Használt OpenSSL verzió</translation>
-    </message>
-    <message>
-        <source>Startup time</source>
-        <translation>Bekapcsolás ideje</translation>
-    </message>
-    <message>
-        <source>Network</source>
-        <translation>Hálózat</translation>
-    </message>
-    <message>
-        <source>Name</source>
-        <translation>Név</translation>
-    </message>
-    <message>
-        <source>Number of connections</source>
-        <translation>Kapcsolatok száma</translation>
-    </message>
-    <message>
-        <source>Block chain</source>
-        <translation>Blokklánc</translation>
-    </message>
-    <message>
-        <source>Current number of blocks</source>
-        <translation>Aktuális blokkok száma</translation>
-    </message>
-    <message>
-        <source>Received</source>
-        <translation>Fogadott</translation>
-    </message>
-    <message>
-        <source>Sent</source>
-        <translation>Küldött</translation>
-    </message>
-    <message>
-        <source>&amp;Peers</source>
-        <translation>&amp;Peerek</translation>
-    </message>
-    <message>
-        <source>Version</source>
-        <translation>Verzió</translation>
-    </message>
-    <message>
-        <source>User Agent</source>
-        <translation>User Agent</translation>
-    </message>
-    <message>
-        <source>Services</source>
-        <translation>Szolgáltatások</translation>
-    </message>
-    <message>
-        <source>Last Send</source>
-        <translation>Legutóbbi küldés</translation>
-    </message>
-    <message>
-        <source>Last Receive</source>
-        <translation>Legutóbbi fogadás</translation>
-    </message>
-    <message>
-        <source>Bytes Sent</source>
-        <translation>Küldött bájtok</translation>
-    </message>
-    <message>
-        <source>Bytes Received</source>
-        <translation>Fogadott bájtok</translation>
-    </message>
-    <message>
-        <source>Ping Time</source>
-        <translation>Ping idő</translation>
-    </message>
-    <message>
-        <source>Last block time</source>
-        <translation>Utolsó blokk ideje</translation>
-    </message>
-    <message>
-        <source>&amp;Open</source>
-        <translation>&amp;Megnyitás</translation>
-    </message>
-    <message>
-        <source>&amp;Console</source>
-        <translation>&amp;Konzol</translation>
-    </message>
-    <message>
-        <source>&amp;Network Traffic</source>
-        <translation>&amp;Hálózati forgalom</translation>
-    </message>
-    <message>
-        <source>Totals</source>
-        <translation>Összesen:</translation>
-    </message>
-    <message>
-        <source>In:</source>
-        <translation>Be:</translation>
-    </message>
-    <message>
-        <source>Out:</source>
-        <translation>Ki:</translation>
-    </message>
-    <message>
-        <source>Build date</source>
-        <translation>Fordítás dátuma</translation>
-    </message>
-    <message>
-        <source>Debug log file</source>
-        <translation>Debug naplófájl</translation>
-    </message>
-    <message>
-        <source>Clear console</source>
-        <translation>Konzol törlése</translation>
-    </message>
-    <message>
-        <source>Use up and down arrows to navigate history, and &lt;b&gt;Ctrl-L&lt;/b&gt; to clear screen.</source>
-        <translation>Navigálhat a fel és le nyilakkal, és &lt;b&gt;Ctrl-L&lt;/b&gt; -vel törölheti a képernyőt.</translation>
-    </message>
-    <message>
-        <source>Type &lt;b&gt;help&lt;/b&gt; for an overview of available commands.</source>
-        <translation>Írd be azt, hogy &lt;b&gt;help&lt;/b&gt; az elérhető parancsok áttekintéséhez.</translation>
-    </message>
-    <message>
-        <source>%1 B</source>
-        <translation>%1 B</translation>
-    </message>
-    <message>
-        <source>%1 KB</source>
-        <translation>%1 KB</translation>
-    </message>
-    <message>
-        <source>%1 MB</source>
-        <translation>%1 MB</translation>
-    </message>
-    <message>
-        <source>%1 GB</source>
-        <translation>%1 GB</translation>
-    </message>
-    <message>
-        <source>never</source>
-        <translation>soha</translation>
-    </message>
-    <message>
-        <source>Unknown</source>
-        <translation>Ismeretlen</translation>
-    </message>
-    </context>
-<context>
-    <name>ReceiveCoinsDialog</name>
+    <message>
+        <source>Recommended:</source>
+        <translation>Ajánlott:</translation>
+    </message>
+    <message>
+        <source>Custom:</source>
+        <translation>Egyéni:</translation>
+    </message>
+    <message>
+        <source>normal</source>
+        <translation>normál</translation>
+    </message>
+    <message>
+        <source>fast</source>
+        <translation>gyors</translation>
+    </message>
+    <message>
+        <source>Send to multiple recipients at once</source>
+        <translation>Küldés több címzettnek egyszerre</translation>
+    </message>
+    <message>
+        <source>Add &amp;Recipient</source>
+        <translation>&amp;Címzett hozzáadása</translation>
+    </message>
+    <message>
+        <source>Clear all fields of the form.</source>
+        <translation>Minden mező törlése</translation>
+    </message>
+    <message>
+        <source>Dust:</source>
+        <translation>Por-határ:</translation>
+    </message>
+    <message>
+        <source>Clear &amp;All</source>
+        <translation>Mindent &amp;töröl</translation>
+    </message>
+    <message>
+        <source>Balance:</source>
+        <translation>Egyenleg:</translation>
+    </message>
+    <message>
+        <source>Confirm the send action</source>
+        <translation>Küldés megerősítése</translation>
+    </message>
+    <message>
+        <source>S&amp;end</source>
+        <translation>&amp;Küldés</translation>
+    </message>
+    </context>
+<context>
+    <name>SendCoinsEntry</name>
+    <message>
+        <source>A&amp;mount:</source>
+        <translation>Összeg:</translation>
+    </message>
+    <message>
+        <source>Pay &amp;To:</source>
+        <translation>Címzett:</translation>
+    </message>
     <message>
         <source>&amp;Label:</source>
         <translation>Címke:</translation>
     </message>
     <message>
-        <source>&amp;Message:</source>
-        <translation>&amp;Üzenet:</translation>
-    </message>
-    <message>
-        <source>Clear</source>
-        <translation>Törlés</translation>
-    </message>
-    <message>
-        <source>Show</source>
-        <translation>Mutat</translation>
-    </message>
-    <message>
-        <source>Remove</source>
-        <translation>Eltávolítás</translation>
-    </message>
-    <message>
-        <source>Copy label</source>
-        <translation>Címke másolása</translation>
-    </message>
-    <message>
-        <source>Copy message</source>
-        <translation>Üzenet másolása</translation>
-    </message>
-    <message>
-        <source>Copy amount</source>
-        <translation>Összeg másolása</translation>
+        <source>Choose previously used address</source>
+        <translation>Válassz egy korábban már használt címet</translation>
+    </message>
+    <message>
+        <source>Alt+A</source>
+        <translation>Alt+A</translation>
+    </message>
+    <message>
+        <source>Paste address from clipboard</source>
+        <translation>Cím beillesztése a vágólapról</translation>
+    </message>
+    <message>
+        <source>Alt+P</source>
+        <translation>Alt+P</translation>
+    </message>
+    <message>
+        <source>Remove this entry</source>
+        <translation>Ez a bejegyzés eltávolítása</translation>
+    </message>
+    <message>
+        <source>Message:</source>
+        <translation>Üzenet:</translation>
+    </message>
+    <message>
+        <source>Pay To:</source>
+        <translation>Címzett:</translation>
+    </message>
+    <message>
+        <source>Memo:</source>
+        <translation>Jegyzet:</translation>
+    </message>
+    </context>
+<context>
+    <name>SendConfirmationDialog</name>
+    </context>
+<context>
+    <name>ShutdownWindow</name>
+    <message>
+        <source>Do not shut down the computer until this window disappears.</source>
+        <translation>Ne állítsd le a számítógépet amíg ez az ablak el nem tűnik.</translation>
     </message>
 </context>
 <context>
-    <name>ReceiveRequestDialog</name>
-    <message>
-        <source>QR Code</source>
-        <translation>QR kód</translation>
-    </message>
-    <message>
-        <source>Copy &amp;URI</source>
-        <translation>&amp;URI másolása</translation>
-    </message>
-    <message>
-        <source>Copy &amp;Address</source>
-        <translation>&amp;Cím másolása</translation>
-    </message>
-    <message>
-        <source>&amp;Save Image...</source>
-        <translation>&amp;Kép mentése</translation>
-    </message>
-    <message>
-        <source>URI</source>
-        <translation>URI:</translation>
-    </message>
-    <message>
-        <source>Address</source>
-        <translation>Cím</translation>
-    </message>
-    <message>
-        <source>Amount</source>
-        <translation>Összeg</translation>
-    </message>
-    <message>
-        <source>Label</source>
-        <translation>Címke</translation>
-    </message>
-    <message>
-        <source>Message</source>
-        <translation>Üzenet</translation>
-    </message>
-    <message>
-        <source>Resulting URI too long, try to reduce the text for label / message.</source>
-        <translation>A keletkezett URI túl hosszú, próbálja meg csökkenteni a cimkeszöveg / üzenet méretét.</translation>
-    </message>
-    <message>
-        <source>Error encoding URI into QR Code.</source>
-        <translation>Hiba lépett fel az URI QR kóddá alakításakor</translation>
-    </message>
-</context>
-<context>
-    <name>RecentRequestsTableModel</name>
-    <message>
-        <source>Date</source>
-        <translation>Dátum</translation>
-    </message>
-    <message>
-        <source>Label</source>
-        <translation>Címke</translation>
-    </message>
-    <message>
-        <source>Message</source>
-        <translation>Üzenet</translation>
-    </message>
-    <message>
-        <source>Amount</source>
-        <translation>Összeg</translation>
-    </message>
-    <message>
-        <source>(no label)</source>
-        <translation>(nincs címke)</translation>
-    </message>
-    </context>
-<context>
-    <name>SendCoinsDialog</name>
-    <message>
-        <source>Send Coins</source>
-        <translation>Érmék küldése</translation>
-    </message>
-    <message>
-        <source>Inputs...</source>
-        <translation>Bemenetek...</translation>
-    </message>
-    <message>
-        <source>Quantity:</source>
-        <translation>Mennyiség:</translation>
-    </message>
-    <message>
-        <source>Bytes:</source>
-        <translation>Bájtok:</translation>
-    </message>
-    <message>
-        <source>Amount:</source>
-        <translation>Összeg:</translation>
-    </message>
-    <message>
-        <source>Priority:</source>
-        <translation>Prioritás:</translation>
-    </message>
-    <message>
-        <source>Fee:</source>
-        <translation>Díjak:</translation>
-    </message>
-    <message>
-        <source>After Fee:</source>
-        <translation>Utólagos díj:</translation>
-    </message>
-    <message>
-        <source>Change:</source>
-        <translation>Visszajáró:</translation>
-    </message>
-    <message>
-        <source>Transaction Fee:</source>
-        <translation>Tranzakciós díj</translation>
-    </message>
-    <message>
-        <source>Hide</source>
-        <translation>Elrejtés</translation>
-    </message>
-    <message>
-        <source>Send to multiple recipients at once</source>
-        <translation>Küldés több címzettnek egyszerre</translation>
-    </message>
-    <message>
-        <source>Add &amp;Recipient</source>
-        <translation>&amp;Címzett hozzáadása</translation>
-    </message>
-    <message>
-        <source>Dust:</source>
-        <translation>Por-határ:</translation>
+    <name>SignVerifyMessageDialog</name>
+    <message>
+        <source>Signatures - Sign / Verify a Message</source>
+        <translation>Aláírások - üzenet aláírása/ellenőrzése</translation>
+    </message>
+    <message>
+        <source>&amp;Sign Message</source>
+        <translation>Üzenet aláírása...</translation>
+    </message>
+    <message>
+        <source>Choose previously used address</source>
+        <translation>Válassz egy korábban már használt címet</translation>
+    </message>
+    <message>
+        <source>Alt+A</source>
+        <translation>Alt+A</translation>
+    </message>
+    <message>
+        <source>Paste address from clipboard</source>
+        <translation>Cím beillesztése a vágólapról</translation>
+    </message>
+    <message>
+        <source>Alt+P</source>
+        <translation>Alt+P</translation>
+    </message>
+    <message>
+        <source>Enter the message you want to sign here</source>
+        <translation>Ide írja az aláírandó üzenetet</translation>
+    </message>
+    <message>
+        <source>Signature</source>
+        <translation>Aláírás</translation>
+    </message>
+    <message>
+        <source>Copy the current signature to the system clipboard</source>
+        <translation>A jelenleg kiválasztott aláírás másolása a rendszer-vágólapra</translation>
+    </message>
+    <message>
+        <source>Sign the message to prove you own this Myriadcoin address</source>
+        <translation>Üzenet </translation>
+    </message>
+    <message>
+        <source>Sign &amp;Message</source>
+        <translation>Üzenet &amp;aláírása</translation>
     </message>
     <message>
         <source>Clear &amp;All</source>
         <translation>Mindent &amp;töröl</translation>
     </message>
     <message>
-        <source>Balance:</source>
-        <translation>Egyenleg:</translation>
-    </message>
-    <message>
-        <source>Confirm the send action</source>
-        <translation>Küldés megerősítése</translation>
-    </message>
-    <message>
-        <source>S&amp;end</source>
-        <translation>&amp;Küldés</translation>
-    </message>
-    <message>
-        <source>Confirm send coins</source>
-        <translation>Küldés megerősítése</translation>
-    </message>
-    <message>
-        <source>Copy quantity</source>
-        <translation>Mennyiség másolása</translation>
-    </message>
-    <message>
-        <source>Copy amount</source>
-        <translation>Összeg másolása</translation>
-    </message>
-    <message>
-        <source>Copy fee</source>
-        <translation>Díj másolása</translation>
-    </message>
-    <message>
-        <source>Copy after fee</source>
-        <translation>Utólagos díj másolása</translation>
-    </message>
-    <message>
-        <source>Copy bytes</source>
-        <translation>Byte-ok másolása </translation>
-    </message>
-    <message>
-        <source>Copy priority</source>
-        <translation>Prioritás másolása</translation>
-    </message>
-    <message>
-        <source>Copy change</source>
-        <translation>Visszajáró másolása</translation>
-    </message>
-    <message>
-        <source>or</source>
-        <translation>vagy</translation>
-    </message>
-    <message>
-        <source>The amount to pay must be larger than 0.</source>
-        <translation>A fizetendő összegnek nagyobbnak kell lennie 0-nál.</translation>
-    </message>
-    <message>
-        <source>The amount exceeds your balance.</source>
-        <translation>Nincs ennyi myriad az egyenlegeden.</translation>
-    </message>
-    <message>
-        <source>The total exceeds your balance when the %1 transaction fee is included.</source>
-        <translation>A küldeni kívánt összeg és a %1 tranzakciós díj együtt meghaladja az egyenlegeden rendelkezésedre álló összeget.</translation>
-    </message>
-    <message>
-        <source>(no label)</source>
-        <translation>(nincs címke)</translation>
-    </message>
-    <message>
-        <source>Copy dust</source>
-        <translation>Visszajáró másolása</translation>
-    </message>
-    </context>
-<context>
-    <name>SendCoinsEntry</name>
-    <message>
-        <source>A&amp;mount:</source>
-        <translation>Összeg:</translation>
-    </message>
-    <message>
-        <source>Pay &amp;To:</source>
-        <translation>Címzett:</translation>
-    </message>
-    <message>
-        <source>Enter a label for this address to add it to your address book</source>
-        <translation>Milyen címkével kerüljön be ez a cím a címtáradba?
-</translation>
-    </message>
-    <message>
-        <source>&amp;Label:</source>
-        <translation>Címke:</translation>
-    </message>
-    <message>
-        <source>Alt+A</source>
-        <translation>Alt+A</translation>
-    </message>
-    <message>
-        <source>Paste address from clipboard</source>
-        <translation>Cím beillesztése a vágólapról</translation>
-    </message>
-    <message>
-        <source>Alt+P</source>
-        <translation>Alt+P</translation>
-    </message>
-    <message>
-        <source>Message:</source>
-        <translation>Üzenet:</translation>
-    </message>
-    <message>
-        <source>Memo:</source>
-        <translation>Jegyzet:</translation>
-    </message>
-</context>
-<context>
-    <name>ShutdownWindow</name>
-    <message>
-        <source>Myriad Core is shutting down...</source>
-        <translation>A Myriad Core leáll...</translation>
-    </message>
-    </context>
-<context>
-    <name>SignVerifyMessageDialog</name>
-    <message>
-        <source>Signatures - Sign / Verify a Message</source>
-        <translation>Aláírások - üzenet aláírása/ellenőrzése</translation>
-    </message>
-    <message>
-        <source>&amp;Sign Message</source>
-        <translation>Üzenet aláírása...</translation>
-    </message>
-    <message>
-        <source>Alt+A</source>
-        <translation>Alt+A</translation>
-    </message>
-    <message>
-        <source>Paste address from clipboard</source>
-        <translation>Cím beillesztése a vágólapról</translation>
-    </message>
-    <message>
-        <source>Alt+P</source>
-        <translation>Alt+P</translation>
-    </message>
-    <message>
-        <source>Enter the message you want to sign here</source>
-        <translation>Ide írja az aláírandó üzenetet</translation>
-    </message>
-    <message>
-        <source>Signature</source>
-        <translation>Aláírás</translation>
-    </message>
-    <message>
-        <source>Copy the current signature to the system clipboard</source>
-        <translation>A jelenleg kiválasztott aláírás másolása a rendszer-vágólapra</translation>
-    </message>
-    <message>
-        <source>Sign the message to prove you own this Myriad address</source>
-        <translation>Üzenet </translation>
-    </message>
-    <message>
-        <source>Sign &amp;Message</source>
-        <translation>Üzenet &amp;aláírása</translation>
-    </message>
-    <message>
-        <source>Clear &amp;All</source>
-        <translation>Mindent &amp;töröl</translation>
-    </message>
-    <message>
         <source>&amp;Verify Message</source>
         <translation>Üzenet ellenőrzése</translation>
     </message>
     <message>
-        <source>The entered address is invalid.</source>
-        <translation>A megadott cím nem érvényes.</translation>
-    </message>
-    <message>
-        <source>Please check the address and try again.</source>
-        <translation>Ellenőrizze a címet és próbálja meg újra.</translation>
-    </message>
-    <message>
-        <source>Private key for the entered address is not available.</source>
-        <translation>A megadott cím privát kulcsa nem található.</translation>
-    </message>
-    <message>
-        <source>Message signing failed.</source>
-        <translation>Üzenet aláírása nem sikerült.</translation>
-    </message>
-    <message>
-        <source>Message signed.</source>
-        <translation>Üzenet aláírva.</translation>
-    </message>
-    <message>
-        <source>The signature could not be decoded.</source>
-        <translation>Az aláírást nem sikerült dekódolni.</translation>
-    </message>
-    <message>
-        <source>Please check the signature and try again.</source>
-        <translation>Ellenőrizd az aláírást és próbáld újra.</translation>
-    </message>
-    <message>
-        <source>Message verification failed.</source>
-        <translation>Az üzenet ellenőrzése nem sikerült.</translation>
-    </message>
-    <message>
-        <source>Message verified.</source>
-        <translation>Üzenet ellenőrizve.</translation>
-    </message>
-</context>
+        <source>Verify &amp;Message</source>
+        <translation>Üzenet ellenőrzése</translation>
+    </message>
+    </context>
 <context>
     <name>SplashScreen</name>
-    <message>
-        <source>Myriad Core</source>
-        <translation>Myriad Core</translation>
-    </message>
-    <message>
-        <source>The Myriad Core developers</source>
-        <translation>A Myriad Core fejlesztői</translation>
-    </message>
     <message>
         <source>[testnet]</source>
         <translation>[teszthálózat]</translation>
@@ -2294,332 +1321,20 @@
 </context>
 <context>
     <name>TransactionDesc</name>
-    <message>
-        <source>Open until %1</source>
-        <translation>%1-ig megnyitva</translation>
-    </message>
-    <message>
-        <source>%1/unconfirmed</source>
-        <translation>%1/megerősítetlen</translation>
-    </message>
-    <message>
-        <source>%1 confirmations</source>
-        <translation>%1 megerősítés</translation>
-    </message>
-    <message>
-        <source>Status</source>
-        <translation>Állapot</translation>
-    </message>
-    <message>
-        <source>Date</source>
-        <translation>Dátum</translation>
-    </message>
-    <message>
-        <source>Source</source>
-        <translation>Forrás</translation>
-    </message>
-    <message>
-        <source>Generated</source>
-        <translation>Legenerálva</translation>
-    </message>
-    <message>
-        <source>From</source>
-        <translation>Űrlap</translation>
-    </message>
-    <message>
-        <source>To</source>
-        <translation>Címzett</translation>
-    </message>
-    <message>
-        <source>own address</source>
-        <translation>saját cím</translation>
-    </message>
-    <message>
-        <source>label</source>
-        <translation>címke</translation>
-    </message>
-    <message>
-        <source>Credit</source>
-        <translation>Jóváírás</translation>
-    </message>
-    <message>
-        <source>not accepted</source>
-        <translation>elutasítva</translation>
-    </message>
-    <message>
-        <source>Debit</source>
-        <translation>Terhelés</translation>
-    </message>
-    <message>
-        <source>Transaction fee</source>
-        <translation>Tranzakciós díj</translation>
-    </message>
-    <message>
-        <source>Net amount</source>
-        <translation>Nettó összeg</translation>
-    </message>
-    <message>
-        <source>Message</source>
-        <translation>Üzenet</translation>
-    </message>
-    <message>
-        <source>Comment</source>
-        <translation>Megjegyzés</translation>
-    </message>
-    <message>
-        <source>Transaction ID</source>
-        <translation>Tranzakcióazonosító</translation>
-    </message>
-    <message>
-        <source>Debug information</source>
-        <translation>Debug információ</translation>
-    </message>
-    <message>
-        <source>Transaction</source>
-        <translation>Tranzakció</translation>
-    </message>
-    <message>
-        <source>Inputs</source>
-        <translation>Bemenetek</translation>
-    </message>
-    <message>
-        <source>Amount</source>
-        <translation>Összeg</translation>
-    </message>
-    <message>
-        <source>true</source>
-        <translation>igaz</translation>
-    </message>
-    <message>
-        <source>false</source>
-        <translation>hamis</translation>
-    </message>
-    <message>
-        <source>, has not been successfully broadcast yet</source>
-        <translation>, még nem sikerült elküldeni.</translation>
-    </message>
-    <message>
-        <source>unknown</source>
-        <translation>ismeretlen</translation>
-    </message>
-</context>
+    </context>
 <context>
     <name>TransactionDescDialog</name>
-    <message>
-        <source>Transaction details</source>
-        <translation>Tranzakció részletei</translation>
-    </message>
     <message>
         <source>This pane shows a detailed description of the transaction</source>
         <translation>Ez a mező a tranzakció részleteit mutatja</translation>
     </message>
-</context>
+    </context>
 <context>
     <name>TransactionTableModel</name>
-    <message>
-        <source>Date</source>
-        <translation>Dátum</translation>
-    </message>
-    <message>
-        <source>Type</source>
-        <translation>Típus</translation>
-    </message>
-    <message>
-        <source>Open until %1</source>
-        <translation>%1-ig megnyitva</translation>
-    </message>
-    <message>
-        <source>Confirmed (%1 confirmations)</source>
-        <translation>Megerősítve (%1 megerősítés)</translation>
-    </message>
-    <message>
-        <source>This block was not received by any other nodes and will probably not be accepted!</source>
-        <translation>Ezt a blokkot egyetlen másik csomópont sem kapta meg, így valószínűleg nem lesz elfogadva!</translation>
-    </message>
-    <message>
-        <source>Generated but not accepted</source>
-        <translation>Legenerálva, de még el nem fogadva.</translation>
-    </message>
-    <message>
-        <source>Offline</source>
-        <translation>Offline</translation>
-    </message>
-    <message>
-        <source>Label</source>
-        <translation>Címke</translation>
-    </message>
-    <message>
-        <source>Unconfirmed</source>
-        <translation>Megerősítetlen:</translation>
-    </message>
-    <message>
-        <source>Received with</source>
-        <translation>Erre a címre</translation>
-    </message>
-    <message>
-        <source>Received from</source>
-        <translation>Erről az</translation>
-    </message>
-    <message>
-        <source>Sent to</source>
-        <translation>Erre a címre</translation>
-    </message>
-    <message>
-        <source>Payment to yourself</source>
-        <translation>Magadnak kifizetve</translation>
-    </message>
-    <message>
-        <source>Mined</source>
-        <translation>Kibányászva</translation>
-    </message>
-    <message>
-        <source>(n/a)</source>
-        <translation>(nincs)</translation>
-    </message>
-    <message>
-        <source>Transaction status. Hover over this field to show number of confirmations.</source>
-        <translation>Tranzakció állapota. Húzd ide a kurzort, hogy lásd a megerősítések számát.</translation>
-    </message>
-    <message>
-        <source>Date and time that the transaction was received.</source>
-        <translation>Tranzakció fogadásának dátuma és időpontja.</translation>
-    </message>
-    <message>
-        <source>Type of transaction.</source>
-        <translation>Tranzakció típusa.</translation>
-    </message>
-    <message>
-        <source>Amount removed from or added to balance.</source>
-        <translation>Az egyenleghez jóváírt vagy ráterhelt összeg.</translation>
-    </message>
-</context>
+    </context>
 <context>
     <name>TransactionView</name>
-    <message>
-        <source>All</source>
-        <translation>Mind</translation>
-    </message>
-    <message>
-        <source>Today</source>
-        <translation>Mai</translation>
-    </message>
-    <message>
-        <source>This week</source>
-        <translation>Ezen a héten</translation>
-    </message>
-    <message>
-        <source>This month</source>
-        <translation>Ebben a hónapban</translation>
-    </message>
-    <message>
-        <source>Last month</source>
-        <translation>Múlt hónapban</translation>
-    </message>
-    <message>
-        <source>This year</source>
-        <translation>Ebben az évben</translation>
-    </message>
-    <message>
-        <source>Range...</source>
-        <translation>Tartomány ...</translation>
-    </message>
-    <message>
-        <source>Received with</source>
-        <translation>Erre a címre</translation>
-    </message>
-    <message>
-        <source>Sent to</source>
-        <translation>Erre a címre</translation>
-    </message>
-    <message>
-        <source>To yourself</source>
-        <translation>Magadnak</translation>
-    </message>
-    <message>
-        <source>Mined</source>
-        <translation>Kibányászva</translation>
-    </message>
-    <message>
-        <source>Other</source>
-        <translation>Más</translation>
-    </message>
-    <message>
-        <source>Enter address or label to search</source>
-        <translation>Írd be a keresendő címet vagy címkét</translation>
-    </message>
-    <message>
-        <source>Min amount</source>
-        <translation>Minimális összeg</translation>
-    </message>
-    <message>
-        <source>Copy address</source>
-        <translation>Cím másolása</translation>
-    </message>
-    <message>
-        <source>Copy label</source>
-        <translation>Címke másolása</translation>
-    </message>
-    <message>
-        <source>Copy amount</source>
-        <translation>Összeg másolása</translation>
-    </message>
-    <message>
-        <source>Copy transaction ID</source>
-        <translation>Tranzakcióazonosító másolása</translation>
-    </message>
-    <message>
-        <source>Edit label</source>
-        <translation>Címke szerkesztése</translation>
-    </message>
-    <message>
-        <source>Show transaction details</source>
-        <translation>Tranzakciós részletek megjelenítése</translation>
-    </message>
-    <message>
-        <source>Exporting Failed</source>
-        <translation>Az exportálás sikertelen volt</translation>
-    </message>
-    <message>
-        <source>Exporting Successful</source>
-        <translation>Sikeres exportálás</translation>
-    </message>
-    <message>
-        <source>Comma separated file (*.csv)</source>
-        <translation>Vesszővel elválasztott fájl (*.csv)</translation>
-    </message>
-    <message>
-        <source>Confirmed</source>
-        <translation>Megerősítve</translation>
-    </message>
-    <message>
-        <source>Date</source>
-        <translation>Dátum</translation>
-    </message>
-    <message>
-        <source>Type</source>
-        <translation>Típus</translation>
-    </message>
-    <message>
-        <source>Label</source>
-        <translation>Címke</translation>
-    </message>
-    <message>
-        <source>Address</source>
-        <translation>Cím</translation>
-    </message>
-    <message>
-        <source>ID</source>
-        <translation>Azonosító</translation>
-    </message>
-    <message>
-        <source>Range:</source>
-        <translation>Tartomány:</translation>
-    </message>
-    <message>
-        <source>to</source>
-        <translation>meddig</translation>
-    </message>
-</context>
+    </context>
 <context>
     <name>UnitDisplayStatusBarControl</name>
     </context>
@@ -2628,155 +1343,13 @@
     </context>
 <context>
     <name>WalletModel</name>
-    <message>
-        <source>Send Coins</source>
-        <translation>Érmék küldése</translation>
-=======
-    </message>
-    <message>
-        <source>General</source>
-        <translation>Általános</translation>
-    </message>
-    <message>
-        <source>Using BerkeleyDB version</source>
-        <translation>Használt BerkeleyDB verzió</translation>
-    </message>
-    <message>
-        <source>Startup time</source>
-        <translation>Bekapcsolás ideje</translation>
-    </message>
-    <message>
-        <source>Network</source>
-        <translation>Hálózat</translation>
-    </message>
-    <message>
-        <source>Name</source>
-        <translation>Név</translation>
-    </message>
-    <message>
-        <source>Number of connections</source>
-        <translation>Kapcsolatok száma</translation>
-    </message>
-    <message>
-        <source>Block chain</source>
-        <translation>Blokklánc</translation>
-    </message>
-    <message>
-        <source>Current number of blocks</source>
-        <translation>Aktuális blokkok száma</translation>
-    </message>
-    <message>
-        <source>Memory usage</source>
-        <translation>Memóriahasználat</translation>
-    </message>
-    <message>
-        <source>Received</source>
-        <translation>Fogadott</translation>
-    </message>
-    <message>
-        <source>Sent</source>
-        <translation>Küldött</translation>
-    </message>
-    <message>
-        <source>&amp;Peers</source>
-        <translation>&amp;Peerek</translation>
-    </message>
-    <message>
-        <source>Banned peers</source>
-        <translation>Kitiltott felek</translation>
-    </message>
-    <message>
-        <source>Select a peer to view detailed information.</source>
-        <translation>Peer kijelölése a részletes információkért</translation>
-    </message>
-    <message>
-        <source>Version</source>
-        <translation>Verzió</translation>
-    </message>
-    <message>
-        <source>User Agent</source>
-        <translation>User Agent</translation>
-    </message>
-    <message>
-        <source>Services</source>
-        <translation>Szolgáltatások</translation>
-    </message>
-    <message>
-        <source>Connection Time</source>
-        <translation>Csatlakozás ideje</translation>
-    </message>
-    <message>
-        <source>Last Send</source>
-        <translation>Legutóbbi küldés</translation>
-    </message>
-    <message>
-        <source>Last Receive</source>
-        <translation>Legutóbbi fogadás</translation>
-    </message>
-    <message>
-        <source>Ping Time</source>
-        <translation>Ping idő</translation>
->>>>>>> fc073561
-    </message>
-    <message>
-<<<<<<< HEAD
-        <source>&amp;Export</source>
-        <translation>&amp;Exportálás</translation>
-    </message>
-    <message>
-        <source>Export the data in the current tab to a file</source>
-        <translation>Jelenlegi nézet exportálása fájlba</translation>
-    </message>
-    <message>
-        <source>Backup Wallet</source>
-        <translation>Biztonsági másolat készítése a Tárcáról</translation>
-    </message>
-    <message>
-        <source>Wallet Data (*.dat)</source>
-        <translation>Tárca fájl (*.dat)</translation>
-    </message>
-    <message>
-        <source>Backup Failed</source>
-        <translation>Biztonsági másolat készítése sikertelen</translation>
-    </message>
-    <message>
-        <source>Backup Successful</source>
-        <translation>Sikeres biztonsági mentés</translation>
-=======
-        <source>Last block time</source>
-        <translation>Utolsó blokk ideje</translation>
-    </message>
-    <message>
-        <source>&amp;Open</source>
-        <translation>&amp;Megnyitás</translation>
-    </message>
-    <message>
-        <source>&amp;Console</source>
-        <translation>&amp;Konzol</translation>
-    </message>
-    <message>
-        <source>&amp;Network Traffic</source>
-        <translation>&amp;Hálózati forgalom</translation>
-    </message>
-    <message>
-        <source>&amp;Clear</source>
-        <translation>&amp;Törlés</translation>
-    </message>
-    <message>
-        <source>Totals</source>
-        <translation>Összesen:</translation>
-    </message>
-    <message>
-        <source>In:</source>
-        <translation>Be:</translation>
-    </message>
-    <message>
-        <source>Out:</source>
-        <translation>Ki:</translation>
->>>>>>> fc073561
-    </message>
-    <message>
-<<<<<<< HEAD
+    </context>
+<context>
+    <name>WalletView</name>
+    </context>
+<context>
+    <name>bitcoin-core</name>
+    <message>
         <source>Options:</source>
         <translation>Opciók
 </translation>
@@ -2798,179 +1371,23 @@
         <source>Accept command line and JSON-RPC commands</source>
         <translation>Parancssoros és JSON-RPC parancsok elfogadása
 </translation>
-=======
-        <source>Debug log file</source>
-        <translation>Debug naplófájl</translation>
-    </message>
-    <message>
-        <source>Clear console</source>
-        <translation>Konzol törlése</translation>
-    </message>
-    <message>
-        <source>1 &amp;hour</source>
-        <translation>1 &amp;óra</translation>
-    </message>
-    <message>
-        <source>1 &amp;day</source>
-        <translation>1 &amp;nap</translation>
-    </message>
-    <message>
-        <source>1 &amp;week</source>
-        <translation>1 &amp;hét</translation>
-    </message>
-    <message>
-        <source>1 &amp;year</source>
-        <translation>1 &amp;év</translation>
-    </message>
-    <message>
-        <source>Use up and down arrows to navigate history, and &lt;b&gt;Ctrl-L&lt;/b&gt; to clear screen.</source>
-        <translation>Navigálhat a fel és le nyilakkal, és &lt;b&gt;Ctrl-L&lt;/b&gt; -vel törölheti a képernyőt.</translation>
-    </message>
-    <message>
-        <source>Type &lt;b&gt;help&lt;/b&gt; for an overview of available commands.</source>
-        <translation>Írd be azt, hogy &lt;b&gt;help&lt;/b&gt; az elérhető parancsok áttekintéséhez.</translation>
-    </message>
-    <message>
-        <source>%1 B</source>
-        <translation>%1 B</translation>
-    </message>
-    <message>
-        <source>%1 KB</source>
-        <translation>%1 KB</translation>
-    </message>
-    <message>
-        <source>%1 MB</source>
-        <translation>%1 MB</translation>
-    </message>
-    <message>
-        <source>%1 GB</source>
-        <translation>%1 GB</translation>
-    </message>
-    <message>
-        <source>via %1</source>
-        <translation>%1 által</translation>
-    </message>
-    <message>
-        <source>never</source>
-        <translation>soha</translation>
-    </message>
-    <message>
-        <source>Inbound</source>
-        <translation>Bejövő</translation>
-    </message>
-    <message>
-        <source>Outbound</source>
-        <translation>Kimenő</translation>
-    </message>
-    <message>
-        <source>Yes</source>
-        <translation>Igen</translation>
-    </message>
-    <message>
-        <source>No</source>
-        <translation>Nem</translation>
-    </message>
-    <message>
-        <source>Unknown</source>
-        <translation>Ismeretlen</translation>
->>>>>>> fc073561
-    </message>
-</context>
-<context>
-    <name>ReceiveCoinsDialog</name>
-    <message>
-<<<<<<< HEAD
+    </message>
+    <message>
         <source>Run in the background as a daemon and accept commands</source>
         <translation>Háttérben futtatás daemonként és parancsok elfogadása
 </translation>
     </message>
     <message>
-        <source>Use the test network</source>
-        <translation>Teszthálózat használata
-</translation>
-    </message>
-    <message>
-        <source>Accept connections from outside (default: 1 if no -proxy or -connect)</source>
-        <translation>Kívülről érkező kapcsolatok elfogadása (alapértelmezett: 1, ha nem használt a -proxy vagy a -connect)</translation>
-=======
-        <source>&amp;Amount:</source>
-        <translation>&amp;Összeg:</translation>
-    </message>
-    <message>
-        <source>&amp;Label:</source>
-        <translation>Címke:</translation>
-    </message>
-    <message>
-        <source>&amp;Message:</source>
-        <translation>&amp;Üzenet:</translation>
-    </message>
-    <message>
-        <source>Clear all fields of the form.</source>
-        <translation>Minden mező törlése</translation>
-    </message>
-    <message>
-        <source>Clear</source>
-        <translation>Törlés</translation>
-    </message>
-    <message>
-        <source>Requested payments history</source>
-        <translation>A kért kifizetések története</translation>
-    </message>
-    <message>
-        <source>&amp;Request payment</source>
-        <translation>&amp;Fizetés kérése</translation>
-    </message>
-    <message>
-        <source>Show</source>
-        <translation>Mutat</translation>
-    </message>
-    <message>
-        <source>Remove the selected entries from the list</source>
-        <translation>A kijelölt elemek törlése a listáról</translation>
-    </message>
-    <message>
-        <source>Remove</source>
-        <translation>Eltávolítás</translation>
->>>>>>> fc073561
-    </message>
-    </context>
-<context>
-    <name>ReceiveRequestDialog</name>
-    <message>
-<<<<<<< HEAD
+        <source>Myriadcoin Core</source>
+        <translation>Myriadcoin Core</translation>
+    </message>
+    <message>
         <source>Execute command when a wallet transaction changes (%s in cmd is replaced by TxID)</source>
         <translation>Parancs, amit akkor hajt végre, amikor egy tárca-tranzakció megváltozik  (%s a parancsban lecserélődik a blokk TxID-re)</translation>
     </message>
     <message>
-        <source>Warning: -paytxfee is set very high! This is the transaction fee you will pay if you send a transaction.</source>
-        <translation>Figyelem: a -paytxfee nagyon magas.  Ennyi tranzakciós díjat fogsz fizetni, ha elküldöd a tranzakciót.</translation>
-=======
-        <source>QR Code</source>
-        <translation>QR kód</translation>
-    </message>
-    <message>
-        <source>Copy &amp;URI</source>
-        <translation>&amp;URI másolása</translation>
-    </message>
-    <message>
-        <source>Copy &amp;Address</source>
-        <translation>&amp;Cím másolása</translation>
-    </message>
-    <message>
-        <source>&amp;Save Image...</source>
-        <translation>&amp;Kép mentése</translation>
->>>>>>> fc073561
-    </message>
-    </context>
-<context>
-    <name>RecentRequestsTableModel</name>
-    </context>
-<context>
-    <name>SendCoinsDialog</name>
-    <message>
-<<<<<<< HEAD
-        <source>Connect only to the specified node(s)</source>
-        <translation>Csatlakozás csak a megadott csomóponthoz</translation>
+        <source>Use UPnP to map the listening port (default: 1 when listening and no -proxy)</source>
+        <translation>UPnP használata porttovábbításra (alapértelmezett: 1, amikor kiszolgál és nem használt a -proxy)</translation>
     </message>
     <message>
         <source>Corrupted block database detected</source>
@@ -3013,6 +1430,10 @@
         <translation>Helytelen vagy nemlétező genézis blokk. Helytelen hálózati adatkönyvtár?</translation>
     </message>
     <message>
+        <source>Loading banlist...</source>
+        <translation>Tiltólista betöltése...</translation>
+    </message>
+    <message>
         <source>Not enough file descriptors available.</source>
         <translation>Nincs elég fájlleíró. </translation>
     </message>
@@ -3029,16 +1450,16 @@
         <translation>Tárca beállítások:</translation>
     </message>
     <message>
-        <source>You need to rebuild the database using -reindex to change -txindex</source>
-        <translation>Az adatbázist újra kell építeni -reindex használatával (módosítás -tindex).</translation>
-    </message>
-    <message>
-        <source>Choose data directory on startup (default: 0)</source>
-        <translation>Adatkönyvtár kiválasztása induláskor (alapbeállítás: 0)</translation>
-    </message>
-    <message>
-        <source>Copyright (C) 2009-%i The Myriad Core Developers</source>
-        <translation>Copyright (C) 2009-%i A Myriad Core Fejlesztői</translation>
+        <source>Discover own IP addresses (default: 1 when listening and no -externalip or -proxy)</source>
+        <translation>Saját IP-cím felfedezése (alapértelmezett: 1, amikor kiszolgál és nem használt a -externalip)</translation>
+    </message>
+    <message>
+        <source>Whitelisted peers cannot be DoS banned and their transactions are always relayed, even if they are already in the mempool, useful e.g. for a gateway</source>
+        <translation>A fehérlistán szereplő felek nem lesznek automatikusan kitiltva és a tranzakcióik is mindig továbbítva lesznek, akkor is ha már a megerősítésre váró listán (mempool) vannak. Hasznos például összekötő csomópontokon (gateway).</translation>
+    </message>
+    <message>
+        <source>(default: %u)</source>
+        <translation>(alapértelmezett: %u)</translation>
     </message>
     <message>
         <source>Error reading from database, shutting down.</source>
@@ -3049,282 +1470,14 @@
         <translation>Információ</translation>
     </message>
     <message>
-        <source>Invalid amount for -minrelaytxfee=&lt;amount&gt;: '%s'</source>
-        <translation>Érvénytelen -minrelaytxfee=&lt;amount&gt;: '%s' összeg</translation>
-=======
-        <source>Send Coins</source>
-        <translation>Érmék küldése</translation>
-    </message>
-    <message>
-        <source>Inputs...</source>
-        <translation>Bemenetek...</translation>
-    </message>
-    <message>
-        <source>automatically selected</source>
-        <translation>automatikusan kiválasztva</translation>
-    </message>
-    <message>
-        <source>Insufficient funds!</source>
-        <translation>Fedezethiány!</translation>
-    </message>
-    <message>
-        <source>Quantity:</source>
-        <translation>Mennyiség:</translation>
-    </message>
-    <message>
-        <source>Bytes:</source>
-        <translation>Bájtok:</translation>
-    </message>
-    <message>
-        <source>Amount:</source>
-        <translation>Összeg:</translation>
-    </message>
-    <message>
-        <source>Fee:</source>
-        <translation>Díjak:</translation>
-    </message>
-    <message>
-        <source>After Fee:</source>
-        <translation>Utólagos díj:</translation>
-    </message>
-    <message>
-        <source>Change:</source>
-        <translation>Visszajáró:</translation>
-    </message>
-    <message>
-        <source>Transaction Fee:</source>
-        <translation>Tranzakciós díj</translation>
-    </message>
-    <message>
-        <source>Choose...</source>
-        <translation>Válassz...</translation>
-    </message>
-    <message>
-        <source>per kilobyte</source>
-        <translation>kilobájtonként</translation>
-    </message>
-    <message>
-        <source>Hide</source>
-        <translation>Elrejtés</translation>
-    </message>
-    <message>
-        <source>Recommended:</source>
-        <translation>Ajánlott:</translation>
-    </message>
-    <message>
-        <source>Custom:</source>
-        <translation>Egyéni:</translation>
-    </message>
-    <message>
-        <source>normal</source>
-        <translation>normál</translation>
-    </message>
-    <message>
-        <source>fast</source>
-        <translation>gyors</translation>
-    </message>
-    <message>
-        <source>Send to multiple recipients at once</source>
-        <translation>Küldés több címzettnek egyszerre</translation>
-    </message>
-    <message>
-        <source>Add &amp;Recipient</source>
-        <translation>&amp;Címzett hozzáadása</translation>
-    </message>
-    <message>
-        <source>Clear all fields of the form.</source>
-        <translation>Minden mező törlése</translation>
-    </message>
-    <message>
-        <source>Dust:</source>
-        <translation>Por-határ:</translation>
-    </message>
-    <message>
-        <source>Clear &amp;All</source>
-        <translation>Mindent &amp;töröl</translation>
-    </message>
-    <message>
-        <source>Balance:</source>
-        <translation>Egyenleg:</translation>
-    </message>
-    <message>
-        <source>Confirm the send action</source>
-        <translation>Küldés megerősítése</translation>
-    </message>
-    <message>
-        <source>S&amp;end</source>
-        <translation>&amp;Küldés</translation>
-    </message>
-    </context>
-<context>
-    <name>SendCoinsEntry</name>
-    <message>
-        <source>A&amp;mount:</source>
-        <translation>Összeg:</translation>
-    </message>
-    <message>
-        <source>Pay &amp;To:</source>
-        <translation>Címzett:</translation>
-    </message>
-    <message>
-        <source>&amp;Label:</source>
-        <translation>Címke:</translation>
-    </message>
-    <message>
-        <source>Choose previously used address</source>
-        <translation>Válassz egy korábban már használt címet</translation>
-    </message>
-    <message>
-        <source>Alt+A</source>
-        <translation>Alt+A</translation>
-    </message>
-    <message>
-        <source>Paste address from clipboard</source>
-        <translation>Cím beillesztése a vágólapról</translation>
-    </message>
-    <message>
-        <source>Alt+P</source>
-        <translation>Alt+P</translation>
-    </message>
-    <message>
-        <source>Remove this entry</source>
-        <translation>Ez a bejegyzés eltávolítása</translation>
-    </message>
-    <message>
-        <source>Message:</source>
-        <translation>Üzenet:</translation>
-    </message>
-    <message>
-        <source>Pay To:</source>
-        <translation>Címzett:</translation>
-    </message>
-    <message>
-        <source>Memo:</source>
-        <translation>Jegyzet:</translation>
-    </message>
-    </context>
-<context>
-    <name>SendConfirmationDialog</name>
-    </context>
-<context>
-    <name>ShutdownWindow</name>
-    <message>
-        <source>Do not shut down the computer until this window disappears.</source>
-        <translation>Ne állítsd le a számítógépet amíg ez az ablak el nem tűnik.</translation>
-    </message>
-</context>
-<context>
-    <name>SignVerifyMessageDialog</name>
-    <message>
-        <source>Signatures - Sign / Verify a Message</source>
-        <translation>Aláírások - üzenet aláírása/ellenőrzése</translation>
-    </message>
-    <message>
-        <source>&amp;Sign Message</source>
-        <translation>Üzenet aláírása...</translation>
-    </message>
-    <message>
-        <source>Choose previously used address</source>
-        <translation>Válassz egy korábban már használt címet</translation>
-    </message>
-    <message>
-        <source>Alt+A</source>
-        <translation>Alt+A</translation>
-    </message>
-    <message>
-        <source>Paste address from clipboard</source>
-        <translation>Cím beillesztése a vágólapról</translation>
-    </message>
-    <message>
-        <source>Alt+P</source>
-        <translation>Alt+P</translation>
-    </message>
-    <message>
-        <source>Enter the message you want to sign here</source>
-        <translation>Ide írja az aláírandó üzenetet</translation>
-    </message>
-    <message>
-        <source>Signature</source>
-        <translation>Aláírás</translation>
-    </message>
-    <message>
-        <source>Copy the current signature to the system clipboard</source>
-        <translation>A jelenleg kiválasztott aláírás másolása a rendszer-vágólapra</translation>
-    </message>
-    <message>
-        <source>Sign the message to prove you own this Myriadcoin address</source>
-        <translation>Üzenet </translation>
-    </message>
-    <message>
-        <source>Sign &amp;Message</source>
-        <translation>Üzenet &amp;aláírása</translation>
-    </message>
-    <message>
-        <source>Clear &amp;All</source>
-        <translation>Mindent &amp;töröl</translation>
-    </message>
-    <message>
-        <source>&amp;Verify Message</source>
-        <translation>Üzenet ellenőrzése</translation>
-    </message>
-    <message>
-        <source>Verify &amp;Message</source>
-        <translation>Üzenet ellenőrzése</translation>
->>>>>>> fc073561
-    </message>
-    </context>
-<context>
-    <name>SplashScreen</name>
-    <message>
-<<<<<<< HEAD
-        <source>Invalid amount for -mintxfee=&lt;amount&gt;: '%s'</source>
-        <translation>Érvénytelen -mintxfee=&lt;amount&gt;: '%s' összeg</translation>
-=======
-        <source>[testnet]</source>
-        <translation>[teszthálózat]</translation>
->>>>>>> fc073561
-    </message>
-</context>
-<context>
-    <name>TrafficGraphWidget</name>
-    <message>
-<<<<<<< HEAD
         <source>Send trace/debug info to console instead of debug.log file</source>
         <translation>trace/debug információ küldése a konzolra a debog.log fájl helyett</translation>
-=======
-        <source>KB/s</source>
-        <translation>KB/s</translation>
->>>>>>> fc073561
-    </message>
-</context>
-<context>
-    <name>TransactionDesc</name>
-    </context>
-<context>
-    <name>TransactionDescDialog</name>
-    <message>
-<<<<<<< HEAD
-        <source>Set SSL root certificates for payment request (default: -system-)</source>
-        <translation>SLL gyökér-igazolások megadása fizetési kérelmekhez (alapértelmezett: -system-)</translation>
-    </message>
-    <message>
-        <source>Set language, for example "de_DE" (default: system locale)</source>
-        <translation>Nyelvbeállítás, például "de_DE" (alapértelmezett: rendszer nyelve)</translation>
-    </message>
-    <message>
-        <source>Show splash screen on startup (default: 1)</source>
-        <translation>Indítóképernyő mutatása induláskor (alapértelmezett: 1)</translation>
     </message>
     <message>
         <source>Signing transaction failed</source>
         <translation>Tranzakció aláírása sikertelen</translation>
     </message>
     <message>
-        <source>Start minimized</source>
-        <translation>Indítás lekicsinyítve
-</translation>
-    </message>
-    <message>
         <source>This is experimental software.</source>
         <translation>Ez egy kísérleti szoftver.</translation>
     </message>
@@ -3333,16 +1486,8 @@
         <translation>Tranzakció összege túl alacsony</translation>
     </message>
     <message>
-        <source>Transaction amounts must be positive</source>
-        <translation>Tranzakció összege pozitív kell legyen</translation>
-    </message>
-    <message>
         <source>Transaction too large</source>
         <translation>Túl nagy tranzakció</translation>
-    </message>
-    <message>
-        <source>Use UPnP to map the listening port (default: 1 when listening)</source>
-        <translation>UPnP-használat engedélyezése a figyelő port feltérképezésénél (default: 1 when listening)</translation>
     </message>
     <message>
         <source>Username for JSON-RPC connections</source>
@@ -3363,25 +1508,6 @@
         <translation>Parancs, amit akkor hajt végre, amikor a legjobb blokk megváltozik (%s a cmd-ban lecserélődik a blokk hash-re)</translation>
     </message>
     <message>
-        <source>Upgrade wallet to latest format</source>
-        <translation>A Tárca frissítése a legfrissebb formátumra</translation>
-    </message>
-    <message>
-        <source>Rescan the block chain for missing wallet transactions</source>
-        <translation>Blokklánc újraszkennelése hiányzó tárca-tranzakciók után
-</translation>
-    </message>
-    <message>
-        <source>Use OpenSSL (https) for JSON-RPC connections</source>
-        <translation>OpenSSL (https) használata JSON-RPC csatalkozásokhoz
-</translation>
-    </message>
-    <message>
-        <source>This help message</source>
-        <translation>Ez a súgó-üzenet
-</translation>
-    </message>
-    <message>
         <source>Allow DNS lookups for -addnode, -seednode and -connect</source>
         <translation>DNS-kikeresés engedélyezése az addnode-nál és a connect-nél</translation>
     </message>
@@ -3390,12 +1516,12 @@
         <translation>Címek betöltése...</translation>
     </message>
     <message>
-        <source>Error loading wallet.dat: Wallet corrupted</source>
-        <translation>Hiba a wallet.dat betöltése közben: meghibásodott tárca</translation>
-    </message>
-    <message>
-        <source>Error loading wallet.dat</source>
-        <translation>Hiba az wallet.dat betöltése közben</translation>
+        <source>(default: %s)</source>
+        <translation>(alapértelmezett: %s)</translation>
+    </message>
+    <message>
+        <source>Include IP addresses in debug output (default: %u)</source>
+        <translation>IP-címek megjelenítése a naplóban (alapértelmezett: %u)</translation>
     </message>
     <message>
         <source>Invalid -proxy address: '%s'</source>
@@ -3406,227 +1532,8 @@
         <translation>Ismeretlen hálózat lett megadva -onlynet: '%s'</translation>
     </message>
     <message>
-        <source>Cannot resolve -bind address: '%s'</source>
-        <translation>Csatlakozási cím (-bind address) feloldása nem sikerült: '%s'</translation>
-    </message>
-    <message>
-        <source>Cannot resolve -externalip address: '%s'</source>
-        <translation>Külső cím (-externalip address) feloldása nem sikerült: '%s'</translation>
-    </message>
-    <message>
-        <source>Invalid amount for -paytxfee=&lt;amount&gt;: '%s'</source>
-        <translation>Étvénytelen -paytxfee=&lt;összeg&gt; összeg: '%s'</translation>
-=======
-        <source>This pane shows a detailed description of the transaction</source>
-        <translation>Ez a mező a tranzakció részleteit mutatja</translation>
-    </message>
-    </context>
-<context>
-    <name>TransactionTableModel</name>
-    </context>
-<context>
-    <name>TransactionView</name>
-    </context>
-<context>
-    <name>UnitDisplayStatusBarControl</name>
-    </context>
-<context>
-    <name>WalletFrame</name>
-    </context>
-<context>
-    <name>WalletModel</name>
-    </context>
-<context>
-    <name>WalletView</name>
-    </context>
-<context>
-    <name>bitcoin-core</name>
-    <message>
-        <source>Options:</source>
-        <translation>Opciók
-</translation>
-    </message>
-    <message>
-        <source>Specify data directory</source>
-        <translation>Adatkönyvtár
-</translation>
-    </message>
-    <message>
-        <source>Connect to a node to retrieve peer addresses, and disconnect</source>
-        <translation>Kapcsolódás egy csomóponthoz a peerek címeinek megszerzése miatt, majd szétkapcsolás</translation>
-    </message>
-    <message>
-        <source>Specify your own public address</source>
-        <translation>Adja meg az Ön saját nyilvános címét</translation>
-    </message>
-    <message>
-        <source>Accept command line and JSON-RPC commands</source>
-        <translation>Parancssoros és JSON-RPC parancsok elfogadása
-</translation>
-    </message>
-    <message>
-        <source>Run in the background as a daemon and accept commands</source>
-        <translation>Háttérben futtatás daemonként és parancsok elfogadása
-</translation>
-    </message>
-    <message>
-        <source>Myriadcoin Core</source>
-        <translation>Myriadcoin Core</translation>
-    </message>
-    <message>
-        <source>Execute command when a wallet transaction changes (%s in cmd is replaced by TxID)</source>
-        <translation>Parancs, amit akkor hajt végre, amikor egy tárca-tranzakció megváltozik  (%s a parancsban lecserélődik a blokk TxID-re)</translation>
-    </message>
-    <message>
-        <source>Use UPnP to map the listening port (default: 1 when listening and no -proxy)</source>
-        <translation>UPnP használata porttovábbításra (alapértelmezett: 1, amikor kiszolgál és nem használt a -proxy)</translation>
-    </message>
-    <message>
-        <source>Corrupted block database detected</source>
-        <translation>Sérült blokk-adatbázis észlelve</translation>
-    </message>
-    <message>
-        <source>Do you want to rebuild the block database now?</source>
-        <translation>Újra akarod építeni a blokk adatbázist most?</translation>
-    </message>
-    <message>
-        <source>Error initializing block database</source>
-        <translation>A blokkadatbázis inicializálása nem sikerült</translation>
-    </message>
-    <message>
-        <source>Error initializing wallet database environment %s!</source>
-        <translation>A tárca-adatbázis inicializálása nem sikerült: %s!</translation>
-    </message>
-    <message>
-        <source>Error loading block database</source>
-        <translation>Hiba a blokk adatbázis betöltése közben.</translation>
-    </message>
-    <message>
-        <source>Error opening block database</source>
-        <translation>Hiba a blokk adatbázis megnyitása közben.</translation>
-    </message>
-    <message>
-        <source>Error: Disk space is low!</source>
-        <translation>Hiba: kevés a hely a lemezen!</translation>
-    </message>
-    <message>
-        <source>Failed to listen on any port. Use -listen=0 if you want this.</source>
-        <translation>Egyik hálózati porton sem sikerül hallgatni. Használja a -listen=0 kapcsolót, ha ezt szeretné.</translation>
-    </message>
-    <message>
-        <source>Importing...</source>
-        <translation>Importálás</translation>
-    </message>
-    <message>
-        <source>Incorrect or no genesis block found. Wrong datadir for network?</source>
-        <translation>Helytelen vagy nemlétező genézis blokk. Helytelen hálózati adatkönyvtár?</translation>
-    </message>
-    <message>
-        <source>Loading banlist...</source>
-        <translation>Tiltólista betöltése...</translation>
-    </message>
-    <message>
-        <source>Not enough file descriptors available.</source>
-        <translation>Nincs elég fájlleíró. </translation>
-    </message>
-    <message>
-        <source>Verifying blocks...</source>
-        <translation>Blokkok ellenőrzése...</translation>
-    </message>
-    <message>
-        <source>Verifying wallet...</source>
-        <translation>Tárca ellenőrzése...</translation>
-    </message>
-    <message>
-        <source>Wallet options:</source>
-        <translation>Tárca beállítások:</translation>
-    </message>
-    <message>
-        <source>Discover own IP addresses (default: 1 when listening and no -externalip or -proxy)</source>
-        <translation>Saját IP-cím felfedezése (alapértelmezett: 1, amikor kiszolgál és nem használt a -externalip)</translation>
-    </message>
-    <message>
-        <source>Whitelisted peers cannot be DoS banned and their transactions are always relayed, even if they are already in the mempool, useful e.g. for a gateway</source>
-        <translation>A fehérlistán szereplő felek nem lesznek automatikusan kitiltva és a tranzakcióik is mindig továbbítva lesznek, akkor is ha már a megerősítésre váró listán (mempool) vannak. Hasznos például összekötő csomópontokon (gateway).</translation>
-    </message>
-    <message>
-        <source>(default: %u)</source>
-        <translation>(alapértelmezett: %u)</translation>
-    </message>
-    <message>
-        <source>Error reading from database, shutting down.</source>
-        <translation>Hiba az adatbázis olvasásakor, leállítás</translation>
-    </message>
-    <message>
-        <source>Information</source>
-        <translation>Információ</translation>
-    </message>
-    <message>
-        <source>Send trace/debug info to console instead of debug.log file</source>
-        <translation>trace/debug információ küldése a konzolra a debog.log fájl helyett</translation>
-    </message>
-    <message>
-        <source>Signing transaction failed</source>
-        <translation>Tranzakció aláírása sikertelen</translation>
-    </message>
-    <message>
-        <source>This is experimental software.</source>
-        <translation>Ez egy kísérleti szoftver.</translation>
-    </message>
-    <message>
-        <source>Transaction amount too small</source>
-        <translation>Tranzakció összege túl alacsony</translation>
-    </message>
-    <message>
-        <source>Transaction too large</source>
-        <translation>Túl nagy tranzakció</translation>
-    </message>
-    <message>
-        <source>Username for JSON-RPC connections</source>
-        <translation>Felhasználói név JSON-RPC csatlakozásokhoz
-</translation>
-    </message>
-    <message>
-        <source>Warning</source>
-        <translation>Figyelem</translation>
-    </message>
-    <message>
-        <source>Password for JSON-RPC connections</source>
-        <translation>Jelszó JSON-RPC csatlakozásokhoz
-</translation>
-    </message>
-    <message>
-        <source>Execute command when the best block changes (%s in cmd is replaced by block hash)</source>
-        <translation>Parancs, amit akkor hajt végre, amikor a legjobb blokk megváltozik (%s a cmd-ban lecserélődik a blokk hash-re)</translation>
-    </message>
-    <message>
-        <source>Allow DNS lookups for -addnode, -seednode and -connect</source>
-        <translation>DNS-kikeresés engedélyezése az addnode-nál és a connect-nél</translation>
-    </message>
-    <message>
-        <source>Loading addresses...</source>
-        <translation>Címek betöltése...</translation>
-    </message>
-    <message>
-        <source>(default: %s)</source>
-        <translation>(alapértelmezett: %s)</translation>
-    </message>
-    <message>
-        <source>Include IP addresses in debug output (default: %u)</source>
-        <translation>IP-címek megjelenítése a naplóban (alapértelmezett: %u)</translation>
-    </message>
-    <message>
-        <source>Invalid -proxy address: '%s'</source>
-        <translation>Érvénytelen -proxy cím: '%s'</translation>
-    </message>
-    <message>
-        <source>Unknown network specified in -onlynet: '%s'</source>
-        <translation>Ismeretlen hálózat lett megadva -onlynet: '%s'</translation>
->>>>>>> fc073561
-    </message>
-    <message>
         <source>Insufficient funds</source>
-        <translation>Nincs elég myriadod.</translation>
+        <translation>Nincs elég bitcoinod.</translation>
     </message>
     <message>
         <source>Loading block index...</source>
