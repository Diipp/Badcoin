<<<<<<< HEAD
<TS language="th_TH" version="2.0">
<context>
    <name>AddressBookPage</name>
    <message>
=======
<TS language="th_TH" version="2.1">
<context>
    <name>AddressBookPage</name>
    <message>
        <source>Right-click to edit address or label</source>
        <translation>คลิกขวาเพื่อแก้ไขที่อยู่ หรือป้ายชื่อ</translation>
    </message>
    <message>
>>>>>>> fc073561
        <source>Create a new address</source>
        <translation>สร้างที่อยู่ใหม่</translation>
    </message>
    <message>
<<<<<<< HEAD
=======
        <source>&amp;New</source>
        <translation>&amp;สร้างใหม่</translation>
    </message>
    <message>
>>>>>>> fc073561
        <source>Copy the currently selected address to the system clipboard</source>
        <translation>คัดลอกที่อยู่ที่ถูกเลือกไปยัง คลิปบอร์ดของระบบ</translation>
    </message>
    <message>
<<<<<<< HEAD
        <source>&amp;Delete</source>
        <translation>&amp;ลบ</translation>
    </message>
    <message>
        <source>Comma separated file (*.csv)</source>
        <translation>คั่นไฟล์ด้วยเครื่องหมายจุลภาค (*.csv)</translation>
    </message>
    </context>
<context>
    <name>AddressTableModel</name>
    <message>
        <source>Label</source>
        <translation>ชื่อ</translation>
    </message>
    <message>
        <source>Address</source>
        <translation>ที่อยู่</translation>
    </message>
    <message>
        <source>(no label)</source>
        <translation>(ไม่มีชื่อ)</translation>
    </message>
</context>
<context>
    <name>AskPassphraseDialog</name>
    <message>
=======
        <source>&amp;Copy</source>
        <translation>&amp;คัดลอก</translation>
    </message>
    <message>
        <source>C&amp;lose</source>
        <translation>&amp;ปิด</translation>
    </message>
    <message>
        <source>Delete the currently selected address from the list</source>
        <translation>ลบที่อยู่ที่เลือกไว้ในขณะนี้จากรายการ</translation>
    </message>
    <message>
        <source>Export the data in the current tab to a file</source>
        <translation>ส่งออกข้อมูลที่อยู่ในแท็บไปที่ไฟล์</translation>
    </message>
    <message>
        <source>&amp;Export</source>
        <translation>&amp;ส่งออก</translation>
    </message>
    <message>
        <source>&amp;Delete</source>
        <translation>&amp;ลบ</translation>
    </message>
    <message>
        <source>Choose the address to send coins to</source>
        <translation>เลือกที่อยู่เพื่อส่งเหรียญไปไว้</translation>
    </message>
    <message>
        <source>Choose the address to receive coins with</source>
        <translation>เลือกที่อยู่เพื่อส่งเหรียญไปไว้</translation>
    </message>
    <message>
        <source>Sending addresses</source>
        <translation>ส่งที่อยู่</translation>
    </message>
    </context>
<context>
    <name>AddressTableModel</name>
    </context>
<context>
    <name>AskPassphraseDialog</name>
    <message>
        <source>Passphrase Dialog</source>
        <translation>ช่องสำหรับ รหัสผ่าน</translation>
    </message>
    <message>
>>>>>>> fc073561
        <source>Enter passphrase</source>
        <translation>ใส่รหัสผ่าน</translation>
    </message>
    <message>
        <source>New passphrase</source>
        <translation>รหัสผา่นใหม่</translation>
    </message>
    <message>
        <source>Repeat new passphrase</source>
        <translation>กรุณากรอกรหัสผ่านใหม่อีกครั้งหนึ่ง</translation>
    </message>
    </context>
<context>
    <name>BanTableModel</name>
    <message>
<<<<<<< HEAD
        <source>Encrypt wallet</source>
        <translation>กระเป๋าสตางค์ที่เข้ารหัส</translation>
    </message>
    <message>
        <source>This operation needs your wallet passphrase to unlock the wallet.</source>
        <translation>การดำเนินการนี้ต้องมีรหัสผ่านกระเป๋าเงินของคุณเพื่อปลดล็อคกระเป๋าเงิน</translation>
    </message>
    <message>
        <source>Unlock wallet</source>
        <translation>เปิดกระเป๋าสตางค์</translation>
    </message>
    <message>
        <source>This operation needs your wallet passphrase to decrypt the wallet.</source>
        <translation>การดำเนินการนี้ต้องมีรหัสผ่านกระเป๋าเงินของคุณในการถอดรหัสกระเป๋าเงิน</translation>
    </message>
    <message>
        <source>Decrypt wallet</source>
        <translation>ถอดรหัสกระเป๋าสตางค์</translation>
    </message>
    <message>
        <source>Change passphrase</source>
        <translation>เปลี่ยนรหัสผ่าน</translation>
    </message>
    <message>
        <source>Confirm wallet encryption</source>
        <translation>ยืนยันการเข้ารหัสกระเป๋าสตางค์</translation>
    </message>
    <message>
        <source>Wallet encrypted</source>
        <translation>กระเป๋าสตางค์ถูกเข้ารหัสเรียบร้อยแล้ว</translation>
    </message>
    <message>
        <source>Wallet encryption failed</source>
        <translation>การเข้ารหัสกระเป๋าสตางค์ผิดพลาด</translation>
    </message>
    <message>
        <source>Wallet encryption failed due to an internal error. Your wallet was not encrypted.</source>
        <translation>กระเป๋าเงินเข้ารหัสล้มเหลวเนื่องจากข้อผิดพลาดภายใน กระเป๋าเงินของคุณไม่ได้เข้ารหัส</translation>
    </message>
    <message>
        <source>The supplied passphrases do not match.</source>
        <translation>รหัสผ่านที่คุณกรอกไม่ตรงกัน</translation>
    </message>
    <message>
        <source>Wallet unlock failed</source>
        <translation>ปลดล็อคกระเป๋าเงินล้มเหลว</translation>
    </message>
    <message>
        <source>The passphrase entered for the wallet decryption was incorrect.</source>
        <translation>ป้อนรหัสผ่านสำหรับการถอดรหัสกระเป๋าเงินไม่ถูกต้อง</translation>
    </message>
    <message>
        <source>Wallet decryption failed</source>
        <translation>ถอดรหัสกระเป๋าเงินล้มเหลว</translation>
=======
        <source>IP/Netmask</source>
        <translation>IP/Netmask (ตัวกรอง IP)</translation>
    </message>
    <message>
        <source>Banned Until</source>
        <translation>ห้าม จนถึง</translation>
>>>>>>> fc073561
    </message>
    </context>
<context>
    <name>BitcoinGUI</name>
    <message>
<<<<<<< HEAD
=======
        <source>Sign &amp;message...</source>
        <translation>เซ็นต์ชื่อด้วย &amp;ข้อความ...</translation>
    </message>
    <message>
>>>>>>> fc073561
        <source>Synchronizing with network...</source>
        <translation>กำลังทำข้อมูลให้ตรงกันกับเครือข่าย ...</translation>
    </message>
    <message>
        <source>&amp;Overview</source>
        <translation>&amp;ภาพรวม</translation>
<<<<<<< HEAD
=======
    </message>
    <message>
        <source>Node</source>
        <translation>Node/โหนด</translation>
>>>>>>> fc073561
    </message>
    <message>
        <source>Show general overview of wallet</source>
        <translation>แสดงภาพรวมทั่วไปของกระเป๋าเงิน</translation>
    </message>
    <message>
        <source>&amp;Transactions</source>
        <translation>&amp;การทำรายการ</translation>
    </message>
    <message>
        <source>Browse transaction history</source>
        <translation>เรียกดูประวัติการทำธุรกรรม</translation>
<<<<<<< HEAD
=======
    </message>
    <message>
        <source>E&amp;xit</source>
        <translation>&amp;ออก</translation>
>>>>>>> fc073561
    </message>
    <message>
        <source>Quit application</source>
        <translation>ออกจากโปรแกรม</translation>
<<<<<<< HEAD
    </message>
    <message>
        <source>&amp;Options...</source>
        <translation>&amp;ตัวเลือก...</translation>
    </message>
    <message>
        <source>Change the passphrase used for wallet encryption</source>
        <translation>เปลี่ยนรหัสผ่านที่ใช้สำหรับการเข้ารหัสกระเป๋าเงิน</translation>
    </message>
    <message>
=======
    </message>
    <message>
        <source>&amp;About %1</source>
        <translation>&amp;เกี่ยวกับ %1</translation>
    </message>
    <message>
        <source>Show information about %1</source>
        <translation>แสดงข้อมูล เกี่ยวกับ %1</translation>
    </message>
    <message>
        <source>About &amp;Qt</source>
        <translation>เกี่ยวกับ &amp;Qt</translation>
    </message>
    <message>
        <source>Show information about Qt</source>
        <translation>แสดงข้อมูล เกี่ยวกับ Qt</translation>
    </message>
    <message>
        <source>&amp;Options...</source>
        <translation>&amp;ตัวเลือก...</translation>
    </message>
    <message>
        <source>Modify configuration options for %1</source>
        <translation>ปรับปรุง ข้อมูลการตั้งค่าตัวเลือก สำหรับ %1</translation>
    </message>
    <message>
        <source>&amp;Encrypt Wallet...</source>
        <translation>&amp;กระเป๋าเงินเข้ารหัส</translation>
    </message>
    <message>
        <source>&amp;Backup Wallet...</source>
        <translation>&amp;สำรองกระเป๋าเงิน...</translation>
    </message>
    <message>
        <source>&amp;Change Passphrase...</source>
        <translation>&amp;เปลี่ยนรหัสผ่าน...</translation>
    </message>
    <message>
        <source>&amp;Sending addresses...</source>
        <translation>&amp;ที่เก็บเงิน ที่จะส่ง bitcoin</translation>
    </message>
    <message>
        <source>&amp;Receiving addresses...</source>
        <translation>&amp;ที่เก็บเงิน ที่จะรับ bitcoin</translation>
    </message>
    <message>
        <source>Open &amp;URI...</source>
        <translation>เปิด &amp;URI</translation>
    </message>
    <message>
        <source>Reindexing blocks on disk...</source>
        <translation>กำลังทำดัชนี ที่เก็บบล็อก ใหม่ ในดิสก์...</translation>
    </message>
    <message>
        <source>Send coins to a Myriadcoin address</source>
        <translation>ส่ง coins ไปยัง ที่เก็บ Bitcoin</translation>
    </message>
    <message>
        <source>Backup wallet to another location</source>
        <translation>สำรอง กระเป๋าเงินไปยัง ที่เก็บอื่น</translation>
    </message>
    <message>
        <source>Change the passphrase used for wallet encryption</source>
        <translation>เปลี่ยนรหัสผ่านที่ใช้สำหรับการเข้ารหัสกระเป๋าเงิน</translation>
    </message>
    <message>
        <source>&amp;Debug window</source>
        <translation>&amp;หน้าต่าง Debug</translation>
    </message>
    <message>
        <source>Open debugging and diagnostic console</source>
        <translation>เปิด แผลงควบคุม debugging และ diagnostic</translation>
    </message>
    <message>
        <source>&amp;Verify message...</source>
        <translation>&amp;ยืนยันข้อความ...</translation>
    </message>
    <message>
        <source>Bitcoin</source>
        <translation>Bitcoin</translation>
    </message>
    <message>
        <source>Wallet</source>
        <translation>กระเป๋าเงิน</translation>
    </message>
    <message>
        <source>&amp;Send</source>
        <translation>&amp;ส่ง</translation>
    </message>
    <message>
        <source>&amp;Receive</source>
        <translation>&amp;รับ</translation>
    </message>
    <message>
        <source>&amp;Show / Hide</source>
        <translation>&amp;แสดง / ซ่อน</translation>
    </message>
    <message>
        <source>Show or hide the main Window</source>
        <translation>แสดง หรือ ซ่อน หน้าหลัก</translation>
    </message>
    <message>
        <source>Encrypt the private keys that belong to your wallet</source>
        <translation>เข้ารหัส private keys/ รหัสส่วนตัว สำหรับกระเป๋าเงินของท่าน</translation>
    </message>
    <message>
        <source>Sign messages with your Myriadcoin addresses to prove you own them</source>
        <translation>เซ็นชื่อด้วยข้อความ ที่เก็บ Myriadcoin เพื่อแสดงว่าท่านเป็นเจ้าของ bitcoin นี้จริง</translation>
    </message>
    <message>
        <source>Verify messages to ensure they were signed with specified Myriadcoin addresses</source>
        <translation>ตรวจสอบ ข้อความ เพื่อให้แน่ใจว่า การเซ็นต์ชื่อ ด้วยที่เก็บ Myriadcoin แล้ว</translation>
    </message>
    <message>
>>>>>>> fc073561
        <source>&amp;File</source>
        <translation>&amp;ไฟล์</translation>
    </message>
    <message>
        <source>&amp;Settings</source>
        <translation>&amp;การตั้งค่า</translation>
    </message>
    <message>
        <source>&amp;Help</source>
        <translation>&amp;ช่วยเหลือ</translation>
    </message>
    <message>
        <source>Tabs toolbar</source>
        <translation>แถบเครื่องมือ</translation>
<<<<<<< HEAD
    </message>
    <message numerus="yes">
        <source>%n active connection(s) to Myriad network</source>
        <translation><numerusform>%n ที่ใช้งานการเชื่อมต่อกับเครือข่าย Myriad</numerusform></translation>
=======
    </message>
    <message>
        <source>Request payments (generates QR codes and myriadcoin: URIs)</source>
        <translation>เรียกเก็บ การชำระเงิน (สร้าง QR codes และ myriadcoin: URIs)</translation>
    </message>
    <message>
        <source>Show the list of used sending addresses and labels</source>
        <translation>แสดงรายการ ที่เก็บเงินที่จะส่ง bitcoin ออก และป้ายชื่อ ที่ใช้ไปแล้ว</translation>
    </message>
    <message>
        <source>Show the list of used receiving addresses and labels</source>
        <translation>แสดงรายการ ที่เก็บเงินที่จะรับ bitcoin เข้า และป้ายชื่อ ที่ใช้ไปแล้ว</translation>
    </message>
    <message>
        <source>Open a myriadcoin: URI or payment request</source>
        <translation>เปิด myriadcoin: URI หรือ การเรียกเก็บเงิน (การเรียกให้ชำระเงิน)</translation>
    </message>
    <message>
        <source>&amp;Command-line options</source>
        <translation>&amp;ตัวเลือก Command-line</translation>
    </message>
    <message numerus="yes">
        <source>%n active connection(s) to Myriadcoin network</source>
        <translation><numerusform>%n ช่องการเชื่อมต่อที่ใช้งานได้ เพื่อเชื่อมกับเครือข่าย Bitcoin</numerusform></translation>
    </message>
    <message>
        <source>Indexing blocks on disk...</source>
        <translation>การกำลังสร้างดัชนีของบล็อก ในดิสก์...</translation>
    </message>
    <message>
        <source>Processing blocks on disk...</source>
        <translation>กำลังดำเนินการกับบล็อกในดิสก์...</translation>
    </message>
    <message numerus="yes">
        <source>Processed %n block(s) of transaction history.</source>
        <translation><numerusform>%n บล็อกในประวัติรายการ ได้รับการดำเนินการเรียบร้อยแล้ว</numerusform></translation>
    </message>
    <message>
        <source>%1 behind</source>
        <translation>%1 ตามหลัง</translation>
    </message>
    <message>
        <source>Last received block was generated %1 ago.</source>
        <translation>บล็อกสุดท้ายที่ได้รับ สร้างขึ้นเมื่อ %1 มาแล้ว</translation>
    </message>
    <message>
        <source>Transactions after this will not yet be visible.</source>
        <translation>รายการหลังจากนี้ จะไม่แสดงให้เห็น</translation>
    </message>
    <message>
        <source>Error</source>
        <translation>ข้อผิดพลาด</translation>
    </message>
    <message>
        <source>Warning</source>
        <translation>คำเตือน</translation>
    </message>
    <message>
        <source>Information</source>
        <translation>ข้อมูล</translation>
>>>>>>> fc073561
    </message>
    <message>
        <source>Up to date</source>
        <translation>ทันสมัย</translation>
    </message>
    <message>
<<<<<<< HEAD
        <source>Catching up...</source>
        <translation>จับได้...</translation>
    </message>
    <message>
        <source>Sent transaction</source>
        <translation>รายการที่ส่ง</translation>
    </message>
    <message>
        <source>Incoming transaction</source>
        <translation>การทำรายการขาเข้า</translation>
    </message>
    <message>
        <source>Wallet is &lt;b&gt;encrypted&lt;/b&gt; and currently &lt;b&gt;unlocked&lt;/b&gt;</source>
        <translation>ระเป๋าเงินถูก &lt;b&gt;เข้ารหัส&lt;/b&gt; และในขณะนี้ &lt;b&gt;ปลดล็อคแล้ว&lt;/b&gt;</translation>
    </message>
    <message>
        <source>Wallet is &lt;b&gt;encrypted&lt;/b&gt; and currently &lt;b&gt;locked&lt;/b&gt;</source>
        <translation>กระเป๋าเงินถูก &lt;b&gt;เข้ารหัส&lt;/b&gt; และในปัจจุบัน &lt;b&gt;ล็อค &lt;/b&gt;</translation>
    </message>
</context>
<context>
    <name>ClientModel</name>
    </context>
<context>
    <name>CoinControlDialog</name>
    <message>
        <source>(no label)</source>
        <translation>(ไม่มีชื่อ)</translation>
    </message>
    </context>
<context>
    <name>EditAddressDialog</name>
    <message>
        <source>Edit Address</source>
        <translation>แก้ไขที่อยู่</translation>
    </message>
    <message>
        <source>&amp;Label</source>
        <translation>&amp;ชื่อ</translation>
    </message>
    <message>
        <source>&amp;Address</source>
        <translation>&amp;ที่อยู่</translation>
    </message>
    <message>
        <source>New receiving address</source>
        <translation>ที่อยู่ผู้รับใหม่</translation>
    </message>
    <message>
        <source>New sending address</source>
        <translation>ที่อยู่ผู้ส่งใหม่</translation>
    </message>
    <message>
        <source>Edit receiving address</source>
        <translation>แก้ไขที่อยู่ผู้รับ</translation>
    </message>
    <message>
        <source>Edit sending address</source>
        <translation>แก้ไขที่อยู่ผู้ส่ง</translation>
    </message>
    <message>
        <source>The entered address "%1" is already in the address book.</source>
        <translation>ป้อนที่อยู่ "%1" ที่มีอยู่แล้วในสมุดที่อยู่</translation>
    </message>
    <message>
        <source>Could not unlock wallet.</source>
        <translation>ไม่สามารถปลดล็อคกระเป๋าเงิน</translation>
    </message>
    <message>
        <source>New key generation failed.</source>
        <translation>สร้างกุญแจใหม่ล้มเหลว</translation>
    </message>
</context>
<context>
    <name>FreespaceChecker</name>
    </context>
<context>
    <name>HelpMessageDialog</name>
    </context>
<context>
    <name>Intro</name>
    </context>
<context>
    <name>OpenURIDialog</name>
    </context>
<context>
    <name>OptionsDialog</name>
    <message>
        <source>Options</source>
        <translation>ตัวเลือก</translation>
    </message>
    </context>
<context>
    <name>OverviewPage</name>
    <message>
        <source>Form</source>
        <translation>รูป</translation>
    </message>
    </context>
<context>
    <name>PaymentServer</name>
    </context>
<context>
    <name>PeerTableModel</name>
    </context>
<context>
    <name>QObject</name>
    </context>
<context>
    <name>QRImageWidget</name>
    </context>
<context>
    <name>RPCConsole</name>
    </context>
<context>
    <name>ReceiveCoinsDialog</name>
    </context>
<context>
    <name>ReceiveRequestDialog</name>
    <message>
        <source>Address</source>
        <translation>ที่อยู่</translation>
    </message>
    <message>
        <source>Label</source>
        <translation>ชื่อ</translation>
    </message>
    </context>
<context>
    <name>RecentRequestsTableModel</name>
    <message>
        <source>Label</source>
        <translation>ชื่อ</translation>
    </message>
    <message>
        <source>(no label)</source>
        <translation>(ไม่มีชื่อ)</translation>
    </message>
    </context>
<context>
    <name>SendCoinsDialog</name>
    <message>
        <source>Send Coins</source>
        <translation>ส่งเหรียญ</translation>
    </message>
    <message>
        <source>(no label)</source>
        <translation>(ไม่มีชื่อ)</translation>
=======
        <source>Show the %1 help message to get a list with possible Myriadcoin command-line options</source>
        <translation>แสดง %1 ข้อความช่วยเหลือ เพื่อแสดงรายการ ตัวเลือกที่เป็นไปได้สำหรับ Myriadcoin command-line</translation>
    </message>
    <message>
        <source>%1 client</source>
        <translation>%1 ลูกค้า</translation>
    </message>
    <message>
        <source>Catching up...</source>
        <translation>กำลังตามให้ทัน...</translation>
    </message>
    <message>
        <source>Date: %1
</source>
        <translation>วันที่: %1
</translation>
    </message>
    <message>
        <source>Amount: %1
</source>
        <translation>จำนวน: %1
</translation>
    </message>
    <message>
        <source>Type: %1
</source>
        <translation>ชนิด: %1
</translation>
    </message>
    <message>
        <source>Label: %1
</source>
        <translation>ป้ายชื่อ: %1
</translation>
    </message>
    <message>
        <source>Address: %1
</source>
        <translation>ที่อยู่: %1
</translation>
    </message>
    <message>
        <source>Sent transaction</source>
        <translation>รายการที่ส่ง</translation>
    </message>
    <message>
        <source>Incoming transaction</source>
        <translation>การทำรายการขาเข้า</translation>
    </message>
    <message>
        <source>Wallet is &lt;b&gt;encrypted&lt;/b&gt; and currently &lt;b&gt;unlocked&lt;/b&gt;</source>
        <translation>ระเป๋าเงินถูก &lt;b&gt;เข้ารหัส&lt;/b&gt; และในขณะนี้ &lt;b&gt;ปลดล็อคแล้ว&lt;/b&gt;</translation>
    </message>
    <message>
        <source>Wallet is &lt;b&gt;encrypted&lt;/b&gt; and currently &lt;b&gt;locked&lt;/b&gt;</source>
        <translation>กระเป๋าเงินถูก &lt;b&gt;เข้ารหัส&lt;/b&gt; และในปัจจุบัน &lt;b&gt;ล็อค &lt;/b&gt;</translation>
    </message>
    </context>
<context>
    <name>CoinControlDialog</name>
    <message>
        <source>Coin Selection</source>
        <translation>การเลือก Coin</translation>
    </message>
    <message>
        <source>Quantity:</source>
        <translation>จำนวน:</translation>
    </message>
    <message>
        <source>Bytes:</source>
        <translation>ไบต์:</translation>
    </message>
    <message>
        <source>Amount:</source>
        <translation>จำนวน:</translation>
    </message>
    <message>
        <source>Fee:</source>
        <translation>ค่าธรรมเนียม:</translation>
    </message>
    <message>
        <source>Dust:</source>
        <translation>เศษ:</translation>
    </message>
    <message>
        <source>After Fee:</source>
        <translation>ส่วนที่เหลือจากค่าธรรมเนียม:</translation>
    </message>
    <message>
        <source>Change:</source>
        <translation>เงินทอน:</translation>
    </message>
    <message>
        <source>(un)select all</source>
        <translation>(ไม่)เลือกทั้งหมด</translation>
    </message>
    <message>
        <source>Tree mode</source>
        <translation>โหมดแบบต้นไม้</translation>
    </message>
    <message>
        <source>List mode</source>
        <translation>โหมดแบบรายการ</translation>
    </message>
    <message>
        <source>Amount</source>
        <translation>จำนวน</translation>
    </message>
    <message>
        <source>Received with label</source>
        <translation>รับโดยป้ายชื่อ (label)</translation>
    </message>
    <message>
        <source>Received with address</source>
        <translation>รับโดยที่เก็บ</translation>
    </message>
    <message>
        <source>Date</source>
        <translation>วันที่</translation>
    </message>
    <message>
        <source>Confirmations</source>
        <translation>การยืนยัน</translation>
    </message>
    <message>
        <source>Confirmed</source>
        <translation>ยืนยันแล้ว</translation>
    </message>
    </context>
<context>
    <name>EditAddressDialog</name>
    <message>
        <source>Edit Address</source>
        <translation>แก้ไขที่อยู่</translation>
>>>>>>> fc073561
    </message>
    </context>
<context>
    <name>SendCoinsEntry</name>
    </context>
<context>
    <name>ShutdownWindow</name>
    </context>
<context>
    <name>SignVerifyMessageDialog</name>
    </context>
<context>
    <name>SplashScreen</name>
    <message>
<<<<<<< HEAD
        <source>[testnet]</source>
        <translation>[testnet]</translation>
=======
        <source>&amp;Label</source>
        <translation>&amp;ป้ายชื่อ</translation>
>>>>>>> fc073561
    </message>
</context>
<context>
    <name>TrafficGraphWidget</name>
    </context>
<context>
    <name>TransactionDesc</name>
    </context>
<context>
    <name>TransactionDescDialog</name>
    </context>
<context>
    <name>TransactionTableModel</name>
    <message>
<<<<<<< HEAD
        <source>Label</source>
        <translation>ชื่อ</translation>
=======
        <source>The label associated with this address list entry</source>
        <translation>รายการแสดง ป้ายชื่อที่เกี่ยวข้องกับที่เก็บนี้</translation>
>>>>>>> fc073561
    </message>
    </context>
<context>
    <name>TransactionView</name>
    <message>
<<<<<<< HEAD
        <source>Today</source>
        <translation>วันนี้</translation>
    </message>
    <message>
        <source>Comma separated file (*.csv)</source>
        <translation>คั่นไฟล์ด้วยเครื่องหมายจุลภาค (*.csv)</translation>
=======
        <source>The address associated with this address list entry. This can only be modified for sending addresses.</source>
        <translation>ที่เก็บที่เกี่ยวข้องกับ ที่เก็บที่แสดงรายการนี้ การปรับปรุงนี้ทำได้สำหรับ ที่เก็บเงินที่จะใช่ส่งเงิน เท่านั้น</translation>
    </message>
    <message>
        <source>&amp;Address</source>
        <translation>&amp;ที่เก็บ</translation>
>>>>>>> fc073561
    </message>
    </context>
<context>
    <name>FreespaceChecker</name>
    <message>
<<<<<<< HEAD
        <source>Label</source>
        <translation>ชื่อ</translation>
    </message>
    <message>
        <source>Address</source>
        <translation>ที่อยู่</translation>
    </message>
    </context>
<context>
    <name>UnitDisplayStatusBarControl</name>
    </context>
<context>
    <name>WalletFrame</name>
=======
        <source>A new data directory will be created.</source>
        <translation>ไดเร็กทอรี่ใหม่ที่ใช้เก็บข้อมูลจะถูกสร้างขึ้นมา</translation>
    </message>
    <message>
        <source>name</source>
        <translation>ชื่อ</translation>
    </message>
    <message>
        <source>Directory already exists. Add %1 if you intend to create a new directory here.</source>
        <translation>ไดเร็กทอรี่มีอยู่แล้ว ใส่เพิ่ม %1 หากท่านต้องการสร้างไดเร็กทอรี่ใหม่ที่นี่</translation>
    </message>
    <message>
        <source>Path already exists, and is not a directory.</source>
        <translation>พาธ มีอยู่แล้ว พาธนี่ไม่ใช่ไดเร็กทอรี่</translation>
    </message>
    <message>
        <source>Cannot create data directory here.</source>
        <translation>ไม่สามารถสร้างไดเร็กทอรี่ข้อมูลที่นี่</translation>
    </message>
</context>
<context>
    <name>HelpMessageDialog</name>
    <message>
        <source>version</source>
        <translation>เวอร์ชั่น</translation>
    </message>
    <message>
        <source>(%1-bit)</source>
        <translation>(%1-บิท)</translation>
    </message>
    <message>
        <source>About %1</source>
        <translation>เกี่ยวกับ %1</translation>
    </message>
    <message>
        <source>Command-line options</source>
        <translation>ตัวเลือก Command-line</translation>
    </message>
    <message>
        <source>Usage:</source>
        <translation>วิธีใช้งาน:</translation>
    </message>
    <message>
        <source>command-line options</source>
        <translation>ตัวเลือก command-line</translation>
    </message>
    <message>
        <source>UI Options:</source>
        <translation>ตัวเลือก UI:</translation>
    </message>
    <message>
        <source>Choose data directory on startup (default: %u)</source>
        <translation>เลือกไดเร็กทอรี่ข้อมูลตั้งแต่เริ่มต้นสตาร์ทอัพ (ค่าเริ่มต้น: %u)</translation>
    </message>
    <message>
        <source>Set language, for example "de_DE" (default: system locale)</source>
        <translation>ตั้งค่าภาษา ยกตัวอย่าง "de_DE" (ค่าเริ่มต้น: ภาษาท้องถิ่นของระบบ)</translation>
    </message>
    <message>
        <source>Start minimized</source>
        <translation>เริ่มต้นมินิไมซ์</translation>
    </message>
    <message>
        <source>Set SSL root certificates for payment request (default: -system-)</source>
        <translation>ตั้งค่า SSL root certificates สำหรับเรียกการชำระเงิน (ค่าเริ่มต้น: -system-)</translation>
    </message>
    <message>
        <source>Show splash screen on startup (default: %u)</source>
        <translation>แสดง splash screen ตอนเริ่มต้น (ค่าเริ่มต้น: %u)</translation>
    </message>
    <message>
        <source>Reset all settings changed in the GUI</source>
        <translation>รีเซตการเปลี่ยนการตั้งค่าทั้งหมดใน GUI</translation>
    </message>
</context>
<context>
    <name>Intro</name>
    <message>
        <source>Welcome</source>
        <translation>ยินดีต้อนรับ</translation>
    </message>
    <message>
        <source>Welcome to %1.</source>
        <translation>ยินดีต้องรับสู่ %1</translation>
    </message>
    <message>
        <source>As this is the first time the program is launched, you can choose where %1 will store its data.</source>
        <translation>นี่เป็นการรันโปรแกรมครั้งแรก ท่านสามารถเลือก ว่าจะเก็บข้อมูลไว้ที่ %1</translation>
    </message>
    <message>
        <source>%1 will download and store a copy of the Myriadcoin block chain. At least %2GB of data will be stored in this directory, and it will grow over time. The wallet will also be stored in this directory.</source>
        <translation>%1 จะดาวน์โหลดและเก็บกอปปี้ชุดหนึ่งของ บล็อกเชน Myriadcoin ไว้ ข้อมูลขนานอย่างน้อย %2GB จะเก็บไว้ในไดเร็กทอรี่นี้ และข้อมูลจะมีขนาดใหญ่ขึ้นเรื่อยๆ กระเป๋าเงิน จะเก็บไว้ในไดเร็กทอรี่นี้ด้วย</translation>
    </message>
    <message>
        <source>Use the default data directory</source>
        <translation>ใช้ไดเร็กทอรี่ข้อมูล ที่เป็นค่าเริ่มต้น</translation>
    </message>
    <message>
        <source>Use a custom data directory:</source>
        <translation>ใช้ไดเร็กทอรี่ข้อมูลที่ตั้งค่าเอง:</translation>
    </message>
    <message>
        <source>Error: Specified data directory "%1" cannot be created.</source>
        <translation>ข้อผิดพลาด: ไดเร็กทอรี่ข้อมูลที่ต้องการ "%1" ไม่สามารถสร้างได้</translation>
    </message>
    <message>
        <source>Error</source>
        <translation>ข้อผิดพลาด</translation>
    </message>
    <message numerus="yes">
        <source>%n GB of free space available</source>
        <translation><numerusform>%n GB พื้นที่ว่างบนดิสก์ที่ใช้ได้</numerusform></translation>
    </message>
    <message numerus="yes">
        <source>(of %n GB needed)</source>
        <translation><numerusform>(ต้องการพื้นที่ %n GB)</numerusform></translation>
    </message>
</context>
<context>
    <name>ModalOverlay</name>
    <message>
        <source>Form</source>
        <translation>รูป</translation>
    </message>
    </context>
<context>
    <name>OpenURIDialog</name>
    <message>
        <source>Open URI</source>
        <translation>เปิด URI</translation>
    </message>
    <message>
        <source>Open payment request from URI or file</source>
        <translation>เปิด การเรียกการชำระเงิน จาก URI หรือ ไฟล์</translation>
    </message>
    <message>
        <source>URI:</source>
        <translation>URI:</translation>
    </message>
    <message>
        <source>Select payment request file</source>
        <translation>เลือก ไฟล์การเรียกการชำระเงิน</translation>
    </message>
    </context>
<context>
    <name>OptionsDialog</name>
    <message>
        <source>Options</source>
        <translation>ตัวเลือก</translation>
    </message>
    <message>
        <source>&amp;Main</source>
        <translation>&amp;หลัก</translation>
    </message>
    <message>
        <source>Automatically start %1 after logging in to the system.</source>
        <translation>เริ่มต้นอัตโนมัติ %1 หลังจาก ล็อกอิน เข้าสู่ระบบแล้ว</translation>
    </message>
    <message>
        <source>&amp;Start %1 on system login</source>
        <translation>&amp;เริ่ม %1 ในการล็อกอินระบบ</translation>
    </message>
    <message>
        <source>Size of &amp;database cache</source>
        <translation>ขนาดของ &amp;database cache</translation>
    </message>
    <message>
        <source>MB</source>
        <translation>MB</translation>
    </message>
    <message>
        <source>Number of script &amp;verification threads</source>
        <translation>จำนวนของสคริปท์ &amp;verification threads</translation>
    </message>
    <message>
        <source>Accept connections from outside</source>
        <translation>ยอมรับ การเชื่อมต่อจากภายนอก</translation>
    </message>
    <message>
        <source>Allow incoming connections</source>
        <translation>ยอมให้เชื่อมต่อจากภายนอกได้</translation>
    </message>
    <message>
        <source>IP address of the proxy (e.g. IPv4: 127.0.0.1 / IPv6: ::1)</source>
        <translation>IP แอดเดส ของ proxy (เช่น IPv4: 127.0.0.1 / IPv6: ::1)</translation>
    </message>
    <message>
        <source>Minimize instead of exit the application when the window is closed. When this option is enabled, the application will be closed only after selecting Exit in the menu.</source>
        <translation>มินิไมซ์แอพ แทนการออกจากแอพพลิเคชั่น เมื่อวินโดว์ได้รับการปิด เมื่อเลือกตัวเลือกนี้ แอพพลิเคชั่น จะถูกปิด ก็ต่อเมื่อ มีการเลือกเมนู Exit/ออกจากระบบ เท่านั้น</translation>
    </message>
    <message>
        <source>Third party URLs (e.g. a block explorer) that appear in the transactions tab as context menu items. %s in the URL is replaced by transaction hash. Multiple URLs are separated by vertical bar |.</source>
        <translation>URL แบบอื่น (ยกตัวอย่าง เอ็กพลอเลอร์บล็อก) ที่อยู่ใน เมนูรายการ ลำดับ %s ใน URL จะถูกเปลี่ยนด้วย รายการแฮช URL ที่เป็นแบบหลายๆอัน จะถูกแยก โดย เครื่องหมายเส้นบาร์ตั้ง |</translation>
    </message>
    <message>
        <source>Third party transaction URLs</source>
        <translation>URI รายการ แบบของเจ้าอื่นๆ</translation>
    </message>
    <message>
        <source>Active command-line options that override above options:</source>
        <translation>ตัวเลือก command-line แอกทีฟอยู่นี้ จะแทนที่ ตัวเลือกด้านบนนี้:</translation>
    </message>
    <message>
        <source>Reset all client options to default.</source>
        <translation>รีเซต ไคลเอ็นออพชั่น กลับไปเป็นค่าเริ่มต้น</translation>
    </message>
    <message>
        <source>&amp;Reset Options</source>
        <translation>&amp;รีเซต ออพชั่น</translation>
    </message>
    <message>
        <source>&amp;Network</source>
        <translation>&amp;เน็ตเวิร์ก</translation>
    </message>
    <message>
        <source>(0 = auto, &lt;0 = leave that many cores free)</source>
        <translation>(0 = อัตโนมัติ, &lt;0 = ปล่อย คอร์ อิสระ)</translation>
    </message>
    <message>
        <source>W&amp;allet</source>
        <translation>กระเ&amp;ป๋าเงิน</translation>
    </message>
    <message>
        <source>Expert</source>
        <translation>ผู้เชี่ยวชาญ</translation>
    </message>
    <message>
        <source>Enable coin &amp;control features</source>
        <translation>เปิดใช้ coin &amp; รูปแบบการควบคุม</translation>
    </message>
    <message>
        <source>If you disable the spending of unconfirmed change, the change from a transaction cannot be used until that transaction has at least one confirmation. This also affects how your balance is computed.</source>
        <translation>หากท่านไม่เปิดใช้ การใช้เงินทอนที่ยังไม่ยืนยัน เงินทอนจากการทำรายการจะไม่สามารถใช้ได้ จนกว่ารายการที่ทำการ จะได้รับการยืนยันหนึ่งครั้ง และจะกระทบการคำนวณยอดคงเหลือของท่านด้วย</translation>
    </message>
    <message>
        <source>&amp;Spend unconfirmed change</source>
        <translation>&amp;ใช้เงินทอนที่ยังไม่ยืนยัน</translation>
    </message>
    <message>
        <source>Automatically open the Myriadcoin client port on the router. This only works when your router supports UPnP and it is enabled.</source>
        <translation>เปิด Myriadcoin ไคล์เอ็นท์พอร์ต/client port บน router โดยอัตโนมัติ วิธีนี้ใช้ได้เมื่อ router สนับสนุน UPnP และสถานะเปิดใช้งาน</translation>
    </message>
    <message>
        <source>Map port using &amp;UPnP</source>
        <translation>จองพอร์ต โดยใช้ &amp;UPnP</translation>
    </message>
    <message>
        <source>Connect to the Myriadcoin network through a SOCKS5 proxy.</source>
        <translation>เชื่อมต่อกับ Myriadcoin เน็ตเวิร์ก ผ่านพร็อกซี่แบบ SOCKS5</translation>
    </message>
    <message>
        <source>&amp;Connect through SOCKS5 proxy (default proxy):</source>
        <translation>&amp;เชื่อมต่อผ่าน พร็อกซี่ SOCKS5 (พร็อกซี่เริ่มต้น):</translation>
    </message>
    <message>
        <source>Proxy &amp;IP:</source>
        <translation>พร็อกซี่ &amp;IP:</translation>
    </message>
    <message>
        <source>&amp;Port:</source>
        <translation>&amp;พอร์ต</translation>
    </message>
    <message>
        <source>Port of the proxy (e.g. 9050)</source>
        <translation>พอร์ตของพร็อกซี่ (ตัวอย่าง 9050)</translation>
    </message>
    <message>
        <source>Used for reaching peers via:</source>
        <translation>ใช้ในการเข้าถึงอีกฝ่ายหนึ่ง peer โดย:</translation>
    </message>
    <message>
        <source>Shows, if the supplied default SOCKS5 proxy is used to reach peers via this network type.</source>
        <translation>แสดง หากใช้พร็อกซี่ SOCKS5 ที่เป็นค่าเริ่มต้น เพื่อเข้าถึง peer อีกฝ่าย ผ่านทางเน็ตเวิร์กชนิดนี้</translation>
    </message>
    <message>
        <source>IPv4</source>
        <translation>IPv4</translation>
    </message>
    <message>
        <source>IPv6</source>
        <translation>IPv6</translation>
    </message>
    <message>
        <source>Tor</source>
        <translation>Tor</translation>
    </message>
    <message>
        <source>Connect to the Myriadcoin network through a separate SOCKS5 proxy for Tor hidden services.</source>
        <translation>เชื่อมต่อกับ เครือข่าย Myriadcoin ผ่านทาง พร้อกซี่ SOCKS5 แยกต่างหาก สำหรับ Tor เซอร์วิส</translation>
    </message>
    <message>
        <source>Use separate SOCKS5 proxy to reach peers via Tor hidden services:</source>
        <translation>ใช้ พร็อกซี่ SOCKS5 แยก เพื่อเข้าถึง peers ผ่าน Tor เซอร์วิสซ่อน:</translation>
    </message>
    <message>
        <source>&amp;Window</source>
        <translation>&amp;วันโดว์</translation>
    </message>
    <message>
        <source>&amp;Hide the icon from the system tray.</source>
        <translation>&amp;ซ่อนไอคอน จากเทรย์ระบบ</translation>
    </message>
    <message>
        <source>Hide tray icon</source>
        <translation>ซ่อนไอคอนเทรย์</translation>
    </message>
    <message>
        <source>Show only a tray icon after minimizing the window.</source>
        <translation>แสดงเทรย์ไอคอน หลังมืนิไมส์วินโดว์ เท่านั้น</translation>
    </message>
    </context>
<context>
    <name>OverviewPage</name>
    <message>
        <source>Form</source>
        <translation>รูป</translation>
    </message>
    </context>
<context>
    <name>PaymentServer</name>
    </context>
<context>
    <name>PeerTableModel</name>
    </context>
<context>
    <name>QObject</name>
    <message>
        <source>Amount</source>
        <translation>จำนวน</translation>
    </message>
    <message>
        <source>%1 and %2</source>
        <translation>%1 และ %2</translation>
    </message>
    </context>
<context>
    <name>QObject::QObject</name>
    </context>
<context>
    <name>QRImageWidget</name>
    </context>
<context>
    <name>RPCConsole</name>
    </context>
<context>
    <name>ReceiveCoinsDialog</name>
    <message>
        <source>&amp;Label:</source>
        <translation>&amp;ชื่อ:</translation>
    </message>
    </context>
<context>
    <name>ReceiveRequestDialog</name>
    </context>
<context>
    <name>RecentRequestsTableModel</name>
>>>>>>> fc073561
    </context>
<context>
    <name>WalletModel</name>
    <message>
        <source>Send Coins</source>
        <translation>ส่งเหรียญ</translation>
    </message>
<<<<<<< HEAD
</context>
<context>
    <name>WalletView</name>
    </context>
<context>
    <name>bitcoin-core</name>
    </context>
=======
    <message>
        <source>Quantity:</source>
        <translation>จำนวน:</translation>
    </message>
    <message>
        <source>Bytes:</source>
        <translation>ไบต์:</translation>
    </message>
    <message>
        <source>Amount:</source>
        <translation>จำนวน:</translation>
    </message>
    <message>
        <source>Fee:</source>
        <translation>ค่าธรรมเนียม:</translation>
    </message>
    <message>
        <source>After Fee:</source>
        <translation>ส่วนที่เหลือจากค่าธรรมเนียม:</translation>
    </message>
    <message>
        <source>Change:</source>
        <translation>เงินทอน:</translation>
    </message>
    <message>
        <source>Dust:</source>
        <translation>เศษ:</translation>
    </message>
    </context>
<context>
    <name>SendCoinsEntry</name>
    <message>
        <source>&amp;Label:</source>
        <translation>&amp;ชื่อ:</translation>
    </message>
    </context>
<context>
    <name>SendConfirmationDialog</name>
    </context>
<context>
    <name>ShutdownWindow</name>
    </context>
<context>
    <name>SignVerifyMessageDialog</name>
    </context>
<context>
    <name>SplashScreen</name>
    <message>
        <source>[testnet]</source>
        <translation>[testnet]</translation>
    </message>
</context>
<context>
    <name>TrafficGraphWidget</name>
    </context>
<context>
    <name>TransactionDesc</name>
    </context>
<context>
    <name>TransactionDescDialog</name>
    </context>
<context>
    <name>TransactionTableModel</name>
    </context>
<context>
    <name>TransactionView</name>
    </context>
<context>
    <name>UnitDisplayStatusBarControl</name>
    </context>
<context>
    <name>WalletFrame</name>
    </context>
<context>
    <name>WalletModel</name>
    </context>
<context>
    <name>WalletView</name>
    </context>
<context>
    <name>bitcoin-core</name>
    <message>
        <source>Options:</source>
        <translation>ตัวเลือก:</translation>
    </message>
    <message>
        <source>Information</source>
        <translation>ข้อมูล</translation>
    </message>
    <message>
        <source>Warning</source>
        <translation>คำเตือน</translation>
    </message>
    <message>
        <source>Error</source>
        <translation>ข้อผิดพลาด</translation>
    </message>
</context>
>>>>>>> fc073561
</TS><|MERGE_RESOLUTION|>--- conflicted
+++ resolved
@@ -1,9 +1,3 @@
-<<<<<<< HEAD
-<TS language="th_TH" version="2.0">
-<context>
-    <name>AddressBookPage</name>
-    <message>
-=======
 <TS language="th_TH" version="2.1">
 <context>
     <name>AddressBookPage</name>
@@ -12,74 +6,42 @@
         <translation>คลิกขวาเพื่อแก้ไขที่อยู่ หรือป้ายชื่อ</translation>
     </message>
     <message>
->>>>>>> fc073561
         <source>Create a new address</source>
         <translation>สร้างที่อยู่ใหม่</translation>
     </message>
     <message>
-<<<<<<< HEAD
-=======
         <source>&amp;New</source>
         <translation>&amp;สร้างใหม่</translation>
     </message>
     <message>
->>>>>>> fc073561
         <source>Copy the currently selected address to the system clipboard</source>
         <translation>คัดลอกที่อยู่ที่ถูกเลือกไปยัง คลิปบอร์ดของระบบ</translation>
     </message>
     <message>
-<<<<<<< HEAD
+        <source>&amp;Copy</source>
+        <translation>&amp;คัดลอก</translation>
+    </message>
+    <message>
+        <source>C&amp;lose</source>
+        <translation>&amp;ปิด</translation>
+    </message>
+    <message>
+        <source>Delete the currently selected address from the list</source>
+        <translation>ลบที่อยู่ที่เลือกไว้ในขณะนี้จากรายการ</translation>
+    </message>
+    <message>
+        <source>Export the data in the current tab to a file</source>
+        <translation>ส่งออกข้อมูลที่อยู่ในแท็บไปที่ไฟล์</translation>
+    </message>
+    <message>
+        <source>&amp;Export</source>
+        <translation>&amp;ส่งออก</translation>
+    </message>
+    <message>
         <source>&amp;Delete</source>
         <translation>&amp;ลบ</translation>
     </message>
     <message>
-        <source>Comma separated file (*.csv)</source>
-        <translation>คั่นไฟล์ด้วยเครื่องหมายจุลภาค (*.csv)</translation>
-    </message>
-    </context>
-<context>
-    <name>AddressTableModel</name>
-    <message>
-        <source>Label</source>
-        <translation>ชื่อ</translation>
-    </message>
-    <message>
-        <source>Address</source>
-        <translation>ที่อยู่</translation>
-    </message>
-    <message>
-        <source>(no label)</source>
-        <translation>(ไม่มีชื่อ)</translation>
-    </message>
-</context>
-<context>
-    <name>AskPassphraseDialog</name>
-    <message>
-=======
-        <source>&amp;Copy</source>
-        <translation>&amp;คัดลอก</translation>
-    </message>
-    <message>
-        <source>C&amp;lose</source>
-        <translation>&amp;ปิด</translation>
-    </message>
-    <message>
-        <source>Delete the currently selected address from the list</source>
-        <translation>ลบที่อยู่ที่เลือกไว้ในขณะนี้จากรายการ</translation>
-    </message>
-    <message>
-        <source>Export the data in the current tab to a file</source>
-        <translation>ส่งออกข้อมูลที่อยู่ในแท็บไปที่ไฟล์</translation>
-    </message>
-    <message>
-        <source>&amp;Export</source>
-        <translation>&amp;ส่งออก</translation>
-    </message>
-    <message>
-        <source>&amp;Delete</source>
-        <translation>&amp;ลบ</translation>
-    </message>
-    <message>
         <source>Choose the address to send coins to</source>
         <translation>เลือกที่อยู่เพื่อส่งเหรียญไปไว้</translation>
     </message>
@@ -102,7 +64,6 @@
         <translation>ช่องสำหรับ รหัสผ่าน</translation>
     </message>
     <message>
->>>>>>> fc073561
         <source>Enter passphrase</source>
         <translation>ใส่รหัสผ่าน</translation>
     </message>
@@ -118,94 +79,31 @@
 <context>
     <name>BanTableModel</name>
     <message>
-<<<<<<< HEAD
-        <source>Encrypt wallet</source>
-        <translation>กระเป๋าสตางค์ที่เข้ารหัส</translation>
-    </message>
-    <message>
-        <source>This operation needs your wallet passphrase to unlock the wallet.</source>
-        <translation>การดำเนินการนี้ต้องมีรหัสผ่านกระเป๋าเงินของคุณเพื่อปลดล็อคกระเป๋าเงิน</translation>
-    </message>
-    <message>
-        <source>Unlock wallet</source>
-        <translation>เปิดกระเป๋าสตางค์</translation>
-    </message>
-    <message>
-        <source>This operation needs your wallet passphrase to decrypt the wallet.</source>
-        <translation>การดำเนินการนี้ต้องมีรหัสผ่านกระเป๋าเงินของคุณในการถอดรหัสกระเป๋าเงิน</translation>
-    </message>
-    <message>
-        <source>Decrypt wallet</source>
-        <translation>ถอดรหัสกระเป๋าสตางค์</translation>
-    </message>
-    <message>
-        <source>Change passphrase</source>
-        <translation>เปลี่ยนรหัสผ่าน</translation>
-    </message>
-    <message>
-        <source>Confirm wallet encryption</source>
-        <translation>ยืนยันการเข้ารหัสกระเป๋าสตางค์</translation>
-    </message>
-    <message>
-        <source>Wallet encrypted</source>
-        <translation>กระเป๋าสตางค์ถูกเข้ารหัสเรียบร้อยแล้ว</translation>
-    </message>
-    <message>
-        <source>Wallet encryption failed</source>
-        <translation>การเข้ารหัสกระเป๋าสตางค์ผิดพลาด</translation>
-    </message>
-    <message>
-        <source>Wallet encryption failed due to an internal error. Your wallet was not encrypted.</source>
-        <translation>กระเป๋าเงินเข้ารหัสล้มเหลวเนื่องจากข้อผิดพลาดภายใน กระเป๋าเงินของคุณไม่ได้เข้ารหัส</translation>
-    </message>
-    <message>
-        <source>The supplied passphrases do not match.</source>
-        <translation>รหัสผ่านที่คุณกรอกไม่ตรงกัน</translation>
-    </message>
-    <message>
-        <source>Wallet unlock failed</source>
-        <translation>ปลดล็อคกระเป๋าเงินล้มเหลว</translation>
-    </message>
-    <message>
-        <source>The passphrase entered for the wallet decryption was incorrect.</source>
-        <translation>ป้อนรหัสผ่านสำหรับการถอดรหัสกระเป๋าเงินไม่ถูกต้อง</translation>
-    </message>
-    <message>
-        <source>Wallet decryption failed</source>
-        <translation>ถอดรหัสกระเป๋าเงินล้มเหลว</translation>
-=======
         <source>IP/Netmask</source>
         <translation>IP/Netmask (ตัวกรอง IP)</translation>
     </message>
     <message>
         <source>Banned Until</source>
         <translation>ห้าม จนถึง</translation>
->>>>>>> fc073561
-    </message>
-    </context>
+    </message>
+</context>
 <context>
     <name>BitcoinGUI</name>
     <message>
-<<<<<<< HEAD
-=======
         <source>Sign &amp;message...</source>
         <translation>เซ็นต์ชื่อด้วย &amp;ข้อความ...</translation>
     </message>
     <message>
->>>>>>> fc073561
         <source>Synchronizing with network...</source>
         <translation>กำลังทำข้อมูลให้ตรงกันกับเครือข่าย ...</translation>
     </message>
     <message>
         <source>&amp;Overview</source>
         <translation>&amp;ภาพรวม</translation>
-<<<<<<< HEAD
-=======
     </message>
     <message>
         <source>Node</source>
         <translation>Node/โหนด</translation>
->>>>>>> fc073561
     </message>
     <message>
         <source>Show general overview of wallet</source>
@@ -218,95 +116,80 @@
     <message>
         <source>Browse transaction history</source>
         <translation>เรียกดูประวัติการทำธุรกรรม</translation>
-<<<<<<< HEAD
-=======
     </message>
     <message>
         <source>E&amp;xit</source>
         <translation>&amp;ออก</translation>
->>>>>>> fc073561
     </message>
     <message>
         <source>Quit application</source>
         <translation>ออกจากโปรแกรม</translation>
-<<<<<<< HEAD
+    </message>
+    <message>
+        <source>&amp;About %1</source>
+        <translation>&amp;เกี่ยวกับ %1</translation>
+    </message>
+    <message>
+        <source>Show information about %1</source>
+        <translation>แสดงข้อมูล เกี่ยวกับ %1</translation>
+    </message>
+    <message>
+        <source>About &amp;Qt</source>
+        <translation>เกี่ยวกับ &amp;Qt</translation>
+    </message>
+    <message>
+        <source>Show information about Qt</source>
+        <translation>แสดงข้อมูล เกี่ยวกับ Qt</translation>
     </message>
     <message>
         <source>&amp;Options...</source>
         <translation>&amp;ตัวเลือก...</translation>
     </message>
     <message>
+        <source>Modify configuration options for %1</source>
+        <translation>ปรับปรุง ข้อมูลการตั้งค่าตัวเลือก สำหรับ %1</translation>
+    </message>
+    <message>
+        <source>&amp;Encrypt Wallet...</source>
+        <translation>&amp;กระเป๋าเงินเข้ารหัส</translation>
+    </message>
+    <message>
+        <source>&amp;Backup Wallet...</source>
+        <translation>&amp;สำรองกระเป๋าเงิน...</translation>
+    </message>
+    <message>
+        <source>&amp;Change Passphrase...</source>
+        <translation>&amp;เปลี่ยนรหัสผ่าน...</translation>
+    </message>
+    <message>
+        <source>&amp;Sending addresses...</source>
+        <translation>&amp;ที่เก็บเงิน ที่จะส่ง bitcoin</translation>
+    </message>
+    <message>
+        <source>&amp;Receiving addresses...</source>
+        <translation>&amp;ที่เก็บเงิน ที่จะรับ bitcoin</translation>
+    </message>
+    <message>
+        <source>Open &amp;URI...</source>
+        <translation>เปิด &amp;URI</translation>
+    </message>
+    <message>
+        <source>Reindexing blocks on disk...</source>
+        <translation>กำลังทำดัชนี ที่เก็บบล็อก ใหม่ ในดิสก์...</translation>
+    </message>
+    <message>
+        <source>Send coins to a Myriadcoin address</source>
+        <translation>ส่ง coins ไปยัง ที่เก็บ Bitcoin</translation>
+    </message>
+    <message>
+        <source>Backup wallet to another location</source>
+        <translation>สำรอง กระเป๋าเงินไปยัง ที่เก็บอื่น</translation>
+    </message>
+    <message>
         <source>Change the passphrase used for wallet encryption</source>
         <translation>เปลี่ยนรหัสผ่านที่ใช้สำหรับการเข้ารหัสกระเป๋าเงิน</translation>
     </message>
     <message>
-=======
-    </message>
-    <message>
-        <source>&amp;About %1</source>
-        <translation>&amp;เกี่ยวกับ %1</translation>
-    </message>
-    <message>
-        <source>Show information about %1</source>
-        <translation>แสดงข้อมูล เกี่ยวกับ %1</translation>
-    </message>
-    <message>
-        <source>About &amp;Qt</source>
-        <translation>เกี่ยวกับ &amp;Qt</translation>
-    </message>
-    <message>
-        <source>Show information about Qt</source>
-        <translation>แสดงข้อมูล เกี่ยวกับ Qt</translation>
-    </message>
-    <message>
-        <source>&amp;Options...</source>
-        <translation>&amp;ตัวเลือก...</translation>
-    </message>
-    <message>
-        <source>Modify configuration options for %1</source>
-        <translation>ปรับปรุง ข้อมูลการตั้งค่าตัวเลือก สำหรับ %1</translation>
-    </message>
-    <message>
-        <source>&amp;Encrypt Wallet...</source>
-        <translation>&amp;กระเป๋าเงินเข้ารหัส</translation>
-    </message>
-    <message>
-        <source>&amp;Backup Wallet...</source>
-        <translation>&amp;สำรองกระเป๋าเงิน...</translation>
-    </message>
-    <message>
-        <source>&amp;Change Passphrase...</source>
-        <translation>&amp;เปลี่ยนรหัสผ่าน...</translation>
-    </message>
-    <message>
-        <source>&amp;Sending addresses...</source>
-        <translation>&amp;ที่เก็บเงิน ที่จะส่ง bitcoin</translation>
-    </message>
-    <message>
-        <source>&amp;Receiving addresses...</source>
-        <translation>&amp;ที่เก็บเงิน ที่จะรับ bitcoin</translation>
-    </message>
-    <message>
-        <source>Open &amp;URI...</source>
-        <translation>เปิด &amp;URI</translation>
-    </message>
-    <message>
-        <source>Reindexing blocks on disk...</source>
-        <translation>กำลังทำดัชนี ที่เก็บบล็อก ใหม่ ในดิสก์...</translation>
-    </message>
-    <message>
-        <source>Send coins to a Myriadcoin address</source>
-        <translation>ส่ง coins ไปยัง ที่เก็บ Bitcoin</translation>
-    </message>
-    <message>
-        <source>Backup wallet to another location</source>
-        <translation>สำรอง กระเป๋าเงินไปยัง ที่เก็บอื่น</translation>
-    </message>
-    <message>
-        <source>Change the passphrase used for wallet encryption</source>
-        <translation>เปลี่ยนรหัสผ่านที่ใช้สำหรับการเข้ารหัสกระเป๋าเงิน</translation>
-    </message>
-    <message>
         <source>&amp;Debug window</source>
         <translation>&amp;หน้าต่าง Debug</translation>
     </message>
@@ -355,7 +238,6 @@
         <translation>ตรวจสอบ ข้อความ เพื่อให้แน่ใจว่า การเซ็นต์ชื่อ ด้วยที่เก็บ Myriadcoin แล้ว</translation>
     </message>
     <message>
->>>>>>> fc073561
         <source>&amp;File</source>
         <translation>&amp;ไฟล์</translation>
     </message>
@@ -370,12 +252,6 @@
     <message>
         <source>Tabs toolbar</source>
         <translation>แถบเครื่องมือ</translation>
-<<<<<<< HEAD
-    </message>
-    <message numerus="yes">
-        <source>%n active connection(s) to Myriad network</source>
-        <translation><numerusform>%n ที่ใช้งานการเชื่อมต่อกับเครือข่าย Myriad</numerusform></translation>
-=======
     </message>
     <message>
         <source>Request payments (generates QR codes and myriadcoin: URIs)</source>
@@ -436,163 +312,12 @@
     <message>
         <source>Information</source>
         <translation>ข้อมูล</translation>
->>>>>>> fc073561
     </message>
     <message>
         <source>Up to date</source>
         <translation>ทันสมัย</translation>
     </message>
     <message>
-<<<<<<< HEAD
-        <source>Catching up...</source>
-        <translation>จับได้...</translation>
-    </message>
-    <message>
-        <source>Sent transaction</source>
-        <translation>รายการที่ส่ง</translation>
-    </message>
-    <message>
-        <source>Incoming transaction</source>
-        <translation>การทำรายการขาเข้า</translation>
-    </message>
-    <message>
-        <source>Wallet is &lt;b&gt;encrypted&lt;/b&gt; and currently &lt;b&gt;unlocked&lt;/b&gt;</source>
-        <translation>ระเป๋าเงินถูก &lt;b&gt;เข้ารหัส&lt;/b&gt; และในขณะนี้ &lt;b&gt;ปลดล็อคแล้ว&lt;/b&gt;</translation>
-    </message>
-    <message>
-        <source>Wallet is &lt;b&gt;encrypted&lt;/b&gt; and currently &lt;b&gt;locked&lt;/b&gt;</source>
-        <translation>กระเป๋าเงินถูก &lt;b&gt;เข้ารหัส&lt;/b&gt; และในปัจจุบัน &lt;b&gt;ล็อค &lt;/b&gt;</translation>
-    </message>
-</context>
-<context>
-    <name>ClientModel</name>
-    </context>
-<context>
-    <name>CoinControlDialog</name>
-    <message>
-        <source>(no label)</source>
-        <translation>(ไม่มีชื่อ)</translation>
-    </message>
-    </context>
-<context>
-    <name>EditAddressDialog</name>
-    <message>
-        <source>Edit Address</source>
-        <translation>แก้ไขที่อยู่</translation>
-    </message>
-    <message>
-        <source>&amp;Label</source>
-        <translation>&amp;ชื่อ</translation>
-    </message>
-    <message>
-        <source>&amp;Address</source>
-        <translation>&amp;ที่อยู่</translation>
-    </message>
-    <message>
-        <source>New receiving address</source>
-        <translation>ที่อยู่ผู้รับใหม่</translation>
-    </message>
-    <message>
-        <source>New sending address</source>
-        <translation>ที่อยู่ผู้ส่งใหม่</translation>
-    </message>
-    <message>
-        <source>Edit receiving address</source>
-        <translation>แก้ไขที่อยู่ผู้รับ</translation>
-    </message>
-    <message>
-        <source>Edit sending address</source>
-        <translation>แก้ไขที่อยู่ผู้ส่ง</translation>
-    </message>
-    <message>
-        <source>The entered address "%1" is already in the address book.</source>
-        <translation>ป้อนที่อยู่ "%1" ที่มีอยู่แล้วในสมุดที่อยู่</translation>
-    </message>
-    <message>
-        <source>Could not unlock wallet.</source>
-        <translation>ไม่สามารถปลดล็อคกระเป๋าเงิน</translation>
-    </message>
-    <message>
-        <source>New key generation failed.</source>
-        <translation>สร้างกุญแจใหม่ล้มเหลว</translation>
-    </message>
-</context>
-<context>
-    <name>FreespaceChecker</name>
-    </context>
-<context>
-    <name>HelpMessageDialog</name>
-    </context>
-<context>
-    <name>Intro</name>
-    </context>
-<context>
-    <name>OpenURIDialog</name>
-    </context>
-<context>
-    <name>OptionsDialog</name>
-    <message>
-        <source>Options</source>
-        <translation>ตัวเลือก</translation>
-    </message>
-    </context>
-<context>
-    <name>OverviewPage</name>
-    <message>
-        <source>Form</source>
-        <translation>รูป</translation>
-    </message>
-    </context>
-<context>
-    <name>PaymentServer</name>
-    </context>
-<context>
-    <name>PeerTableModel</name>
-    </context>
-<context>
-    <name>QObject</name>
-    </context>
-<context>
-    <name>QRImageWidget</name>
-    </context>
-<context>
-    <name>RPCConsole</name>
-    </context>
-<context>
-    <name>ReceiveCoinsDialog</name>
-    </context>
-<context>
-    <name>ReceiveRequestDialog</name>
-    <message>
-        <source>Address</source>
-        <translation>ที่อยู่</translation>
-    </message>
-    <message>
-        <source>Label</source>
-        <translation>ชื่อ</translation>
-    </message>
-    </context>
-<context>
-    <name>RecentRequestsTableModel</name>
-    <message>
-        <source>Label</source>
-        <translation>ชื่อ</translation>
-    </message>
-    <message>
-        <source>(no label)</source>
-        <translation>(ไม่มีชื่อ)</translation>
-    </message>
-    </context>
-<context>
-    <name>SendCoinsDialog</name>
-    <message>
-        <source>Send Coins</source>
-        <translation>ส่งเหรียญ</translation>
-    </message>
-    <message>
-        <source>(no label)</source>
-        <translation>(ไม่มีชื่อ)</translation>
-=======
         <source>Show the %1 help message to get a list with possible Myriadcoin command-line options</source>
         <translation>แสดง %1 ข้อความช่วยเหลือ เพื่อแสดงรายการ ตัวเลือกที่เป็นไปได้สำหรับ Myriadcoin command-line</translation>
     </message>
@@ -727,89 +452,27 @@
     <message>
         <source>Edit Address</source>
         <translation>แก้ไขที่อยู่</translation>
->>>>>>> fc073561
-    </message>
-    </context>
-<context>
-    <name>SendCoinsEntry</name>
-    </context>
-<context>
-    <name>ShutdownWindow</name>
-    </context>
-<context>
-    <name>SignVerifyMessageDialog</name>
-    </context>
-<context>
-    <name>SplashScreen</name>
-    <message>
-<<<<<<< HEAD
-        <source>[testnet]</source>
-        <translation>[testnet]</translation>
-=======
+    </message>
+    <message>
         <source>&amp;Label</source>
         <translation>&amp;ป้ายชื่อ</translation>
->>>>>>> fc073561
-    </message>
-</context>
-<context>
-    <name>TrafficGraphWidget</name>
-    </context>
-<context>
-    <name>TransactionDesc</name>
-    </context>
-<context>
-    <name>TransactionDescDialog</name>
-    </context>
-<context>
-    <name>TransactionTableModel</name>
-    <message>
-<<<<<<< HEAD
-        <source>Label</source>
-        <translation>ชื่อ</translation>
-=======
+    </message>
+    <message>
         <source>The label associated with this address list entry</source>
         <translation>รายการแสดง ป้ายชื่อที่เกี่ยวข้องกับที่เก็บนี้</translation>
->>>>>>> fc073561
-    </message>
-    </context>
-<context>
-    <name>TransactionView</name>
-    <message>
-<<<<<<< HEAD
-        <source>Today</source>
-        <translation>วันนี้</translation>
-    </message>
-    <message>
-        <source>Comma separated file (*.csv)</source>
-        <translation>คั่นไฟล์ด้วยเครื่องหมายจุลภาค (*.csv)</translation>
-=======
+    </message>
+    <message>
         <source>The address associated with this address list entry. This can only be modified for sending addresses.</source>
         <translation>ที่เก็บที่เกี่ยวข้องกับ ที่เก็บที่แสดงรายการนี้ การปรับปรุงนี้ทำได้สำหรับ ที่เก็บเงินที่จะใช่ส่งเงิน เท่านั้น</translation>
     </message>
     <message>
         <source>&amp;Address</source>
         <translation>&amp;ที่เก็บ</translation>
->>>>>>> fc073561
     </message>
     </context>
 <context>
     <name>FreespaceChecker</name>
     <message>
-<<<<<<< HEAD
-        <source>Label</source>
-        <translation>ชื่อ</translation>
-    </message>
-    <message>
-        <source>Address</source>
-        <translation>ที่อยู่</translation>
-    </message>
-    </context>
-<context>
-    <name>UnitDisplayStatusBarControl</name>
-    </context>
-<context>
-    <name>WalletFrame</name>
-=======
         <source>A new data directory will be created.</source>
         <translation>ไดเร็กทอรี่ใหม่ที่ใช้เก็บข้อมูลจะถูกสร้างขึ้นมา</translation>
     </message>
@@ -1166,23 +829,13 @@
     </context>
 <context>
     <name>RecentRequestsTableModel</name>
->>>>>>> fc073561
-    </context>
-<context>
-    <name>WalletModel</name>
+    </context>
+<context>
+    <name>SendCoinsDialog</name>
     <message>
         <source>Send Coins</source>
         <translation>ส่งเหรียญ</translation>
     </message>
-<<<<<<< HEAD
-</context>
-<context>
-    <name>WalletView</name>
-    </context>
-<context>
-    <name>bitcoin-core</name>
-    </context>
-=======
     <message>
         <source>Quantity:</source>
         <translation>จำนวน:</translation>
@@ -1281,5 +934,4 @@
         <translation>ข้อผิดพลาด</translation>
     </message>
 </context>
->>>>>>> fc073561
 </TS>