<TS language="fr_FR" version="2.1">
<context>
    <name>AddressBookPage</name>
    <message>
        <source>Right-click to edit address or label</source>
        <translation>Faîtes un clique droit afin de modifier l'adresse ou l'étiquette</translation>
    </message>
    <message>
        <source>Create a new address</source>
        <translation>Créer une nouvelle adresse</translation>
    </message>
    <message>
        <source>&amp;New</source>
        <translation>&amp;Nouveau</translation>
    </message>
    <message>
        <source>Copy the currently selected address to the system clipboard</source>
        <translation>Copier l'adresse sélectionnée dans le presse-papiers</translation>
    </message>
    <message>
        <source>&amp;Copy</source>
        <translation>&amp;Copie</translation>
    </message>
    <message>
        <source>C&amp;lose</source>
        <translation>F&amp;ermer</translation>
    </message>
    <message>
        <source>Delete the currently selected address from the list</source>
        <translation>Supprimer l'adresse sélectionnée de la liste</translation>
    </message>
    <message>
        <source>Export the data in the current tab to a file</source>
        <translation>Exporter les données de l'onglet courant vers un fichier</translation>
    </message>
    <message>
        <source>&amp;Export</source>
        <translation>&amp;Exporter...</translation>
    </message>
    <message>
        <source>&amp;Delete</source>
        <translation>&amp;Supprimer</translation>
    </message>
    <message>
<<<<<<< HEAD
        <source>C&amp;hoose</source>
        <translation>C&amp;oisir</translation>
=======
        <source>Choose the address to send coins to</source>
        <translation>Choisissez une adresse où envoyer les bitcoins</translation>
    </message>
    <message>
        <source>Choose the address to receive coins with</source>
        <translation>Choisissez une adresse où recevoir les bitcoins</translation>
    </message>
    <message>
        <source>C&amp;hoose</source>
        <translation>C&amp;hoisir</translation>
    </message>
    <message>
        <source>Sending addresses</source>
        <translation>Adresses d'envoi</translation>
    </message>
    <message>
        <source>Receiving addresses</source>
        <translation>Adresses de réception</translation>
    </message>
    <message>
        <source>These are your Bitcoin addresses for sending payments. Always check the amount and the receiving address before sending coins.</source>
        <translation>Ceci sont vos addresses Bitcoin pour envoyer vos paiements. Il faut toujours verifier les montants et l'addresse de reception avant de valider la transaction.</translation>
    </message>
    <message>
        <source>These are your Bitcoin addresses for receiving payments. It is recommended to use a new receiving address for each transaction.</source>
        <translation>Ceci sont vos addresses Bitcoin pour recevoir vos paiements. Il est recommandé d'utiliser une nouvelle adresse de recepetion pour chaque transaction</translation>
    </message>
    <message>
        <source>&amp;Copy Address</source>
        <translation>&amp;Copie Adresse</translation>
>>>>>>> 9e116a6f
    </message>
    <message>
        <source>Copy &amp;Label</source>
        <translation>Copier &amp;Étiquette </translation>
    </message>
    <message>
        <source>&amp;Edit</source>
        <translation>&amp;Éditer </translation>
    </message>
    <message>
        <source>Export Address List</source>
        <translation>Exporter la liste d'adresses</translation>
    </message>
    <message>
        <source>Comma separated file (*.csv)</source>
        <translation>Valeurs séparées par des virgules (*.csv)</translation>
    </message>
    <message>
        <source>Exporting Failed</source>
        <translation>Échec de l'export</translation>
    </message>
<<<<<<< HEAD
    </context>
=======
    <message>
        <source>There was an error trying to save the address list to %1. Please try again.</source>
        <translation>Une erreur s'est produite en enregistrant la list d'adresses à %1. Merci de reéssayer.</translation>
    </message>
</context>
>>>>>>> 9e116a6f
<context>
    <name>AddressTableModel</name>
    <message>
        <source>Label</source>
        <translation>Étiquette</translation>
    </message>
    <message>
        <source>Address</source>
        <translation>Adresse</translation>
    </message>
    <message>
        <source>(no label)</source>
        <translation>(aucune étiquette)</translation>
    </message>
</context>
<context>
    <name>AskPassphraseDialog</name>
    <message>
        <source>Passphrase Dialog</source>
        <translation>Dialogue mot de passe</translation>
    </message>
    <message>
        <source>Enter passphrase</source>
        <translation>Entrez la phrase de passe</translation>
    </message>
    <message>
        <source>New passphrase</source>
        <translation>Nouvelle phrase de passe</translation>
    </message>
    <message>
        <source>Repeat new passphrase</source>
        <translation>Répétez la phrase de passe</translation>
    </message>
    <message>
<<<<<<< HEAD
=======
        <source>Show password</source>
        <translation>Montrer le mot de passe</translation>
    </message>
    <message>
        <source>Enter the new passphrase to the wallet.&lt;br/&gt;Please use a passphrase of &lt;b&gt;ten or more random characters&lt;/b&gt;, or &lt;b&gt;eight or more words&lt;/b&gt;.</source>
        <translation>Entrez une nouvelle phrase de passe pour le porte-monnaie.&lt;br/&gt;Veuillez utiliser une phrase de &lt;b&gt;10 caractères aléatoire ou plus&lt;/b&gt; ou bien de &lt;b&gt;huit mots ou plus&lt;/b&gt;.</translation>
    </message>
    <message>
>>>>>>> 9e116a6f
        <source>Encrypt wallet</source>
        <translation>Chiffrer le porte-monnaie</translation>
    </message>
    <message>
<<<<<<< HEAD
=======
        <source>This operation needs your wallet passphrase to unlock the wallet.</source>
        <translation>Cette operation nécessite la phrase clé de votre porte-monnaie pour le déverouiller</translation>
    </message>
    <message>
>>>>>>> 9e116a6f
        <source>Unlock wallet</source>
        <translation>Déverrouiller le porte-monnaie</translation>
    </message>
    <message>
<<<<<<< HEAD
=======
        <source>This operation needs your wallet passphrase to decrypt the wallet.</source>
        <translation>Cette opération nécessite la phrase clé de votre porte-monnaie pour le décrypter.</translation>
    </message>
    <message>
>>>>>>> 9e116a6f
        <source>Decrypt wallet</source>
        <translation>Décrypter le porte-monnaie</translation>
    </message>
    <message>
<<<<<<< HEAD
        <source>Wallet encrypted</source>
        <translation>Porte-monnaie chiffré</translation>
    </message>
    </context>
=======
        <source>Change passphrase</source>
        <translation>Changer la phrase de passe</translation>
    </message>
    <message>
        <source>Enter the old passphrase and new passphrase to the wallet.</source>
        <translation>Entrez l'ancien mot de passe et le nouveau mot de passe pour le portefeuille</translation>
    </message>
    <message>
        <source>Confirm wallet encryption</source>
        <translation>Confirmer le chiffrement du porte-monnaie</translation>
    </message>
    <message>
        <source>Warning: If you encrypt your wallet and lose your passphrase, you will &lt;b&gt;LOSE ALL OF YOUR BITCOINS&lt;/b&gt;!</source>
        <translation>Attention : Si vous chiffrez votre portefeuille et que vous perdez votre mot de passe vous &lt;b&gt; PERDREZ TOUS VOS BITCOINS&lt;/b&gt; !</translation>
    </message>
    <message>
        <source>Are you sure you wish to encrypt your wallet?</source>
        <translation>Êtes-vous sûr de de vouloir crypter votre portefeuille ? </translation>
    </message>
    <message>
        <source>Wallet encrypted</source>
        <translation>Portefeuille chiffré</translation>
    </message>
    <message>
        <source>%1 will close now to finish the encryption process. Remember that encrypting your wallet cannot fully protect your bitcoins from being stolen by malware infecting your computer.</source>
        <translation>%1 va à présent se fermer pour terminer la procédure de cryptage. N'oubliez pas que le chiffrement de votre porte-monnaie ne peut pas fournir une protection totale contre le vol par des logiciels malveillants qui infecteraient votre ordinateur.</translation>
    </message>
    <message>
        <source>IMPORTANT: Any previous backups you have made of your wallet file should be replaced with the newly generated, encrypted wallet file. For security reasons, previous backups of the unencrypted wallet file will become useless as soon as you start using the new, encrypted wallet.</source>
        <translation>IMPORTANT: Toute sauvegarde préalable de votre porte-monnais devrait être emplacée par le fichier nouvellement généré et encrypté.</translation>
    </message>
    <message>
        <source>Wallet encryption failed</source>
        <translation>Le chiffrement du porte-monnaie a échoué</translation>
    </message>
    <message>
        <source>Wallet encryption failed due to an internal error. Your wallet was not encrypted.</source>
        <translation>Le chiffrement du porte-monnaie a échoué en raison d'une erreur interne. Votre porte-monnaie n'a pas été chiffré.</translation>
    </message>
    <message>
        <source>The supplied passphrases do not match.</source>
        <translation>Les phrases de passe entrées ne correspondent pas.</translation>
    </message>
    <message>
        <source>Wallet unlock failed</source>
        <translation>Le déverrouillage du porte-monnaie a échoué</translation>
    </message>
    <message>
        <source>The passphrase entered for the wallet decryption was incorrect.</source>
        <translation>La phrase de passe entrée pour décrypter le porte-monnaie était incorrecte.</translation>
    </message>
    <message>
        <source>Wallet decryption failed</source>
        <translation>Le décryptage du porte-monnaie a échoué</translation>
    </message>
    <message>
        <source>Wallet passphrase was successfully changed.</source>
        <translation>Le changement du mot de passe du portefeuille à été effectué avec succès.</translation>
    </message>
    <message>
        <source>Warning: The Caps Lock key is on!</source>
        <translation>Attention : La touche majuscule est enfoncé.</translation>
    </message>
</context>
>>>>>>> 9e116a6f
<context>
    <name>BanTableModel</name>
    <message>
        <source>IP/Netmask</source>
        <translation>IP/Masque de sous réseau</translation>
    </message>
    <message>
        <source>Banned Until</source>
        <translation>Banni jusque </translation>
    </message>
</context>
<context>
    <name>BitcoinGUI</name>
    <message>
        <source>Sign &amp;message...</source>
        <translation>Signer un &amp;message...</translation>
    </message>
    <message>
        <source>Synchronizing with network...</source>
        <translation>Synchronisation avec le réseau...</translation>
    </message>
    <message>
        <source>&amp;Overview</source>
        <translation>&amp;Vue d'ensemble</translation>
    </message>
    <message>
        <source>Node</source>
        <translation>Nœud</translation>
    </message>
    <message>
        <source>Show general overview of wallet</source>
        <translation>Affiche une vue d'ensemble du porte-monnaie</translation>
    </message>
    <message>
        <source>&amp;Transactions</source>
        <translation>&amp;Transactions</translation>
    </message>
    <message>
        <source>Browse transaction history</source>
        <translation>Permet de parcourir l'historique des transactions</translation>
    </message>
    <message>
        <source>E&amp;xit</source>
        <translation>Qui&amp;tter</translation>
    </message>
    <message>
        <source>Quit application</source>
        <translation>Quitter l'application</translation>
    </message>
    <message>
        <source>&amp;About %1</source>
        <translation>&amp;À propos de %1</translation>
    </message>
    <message>
        <source>Show information about %1</source>
        <translation>Afficher les informations sur %1</translation>
    </message>
    <message>
        <source>About &amp;Qt</source>
        <translation>À propos de &amp;Qt</translation>
    </message>
    <message>
        <source>Show information about Qt</source>
        <translation>Afficher des informations sur Qt</translation>
    </message>
    <message>
        <source>&amp;Options...</source>
        <translation>&amp;Options...</translation>
    </message>
    <message>
        <source>Modify configuration options for %1</source>
        <translation>Modifier les options de configuration pour %1</translation>
    </message>
    <message>
        <source>&amp;Encrypt Wallet...</source>
        <translation>&amp;Chiffrer le portefeuille </translation>
    </message>
    <message>
        <source>&amp;Backup Wallet...</source>
        <translation>&amp;Sauvegarder le portefeuille</translation>
    </message>
    <message>
        <source>&amp;Change Passphrase...</source>
        <translation>&amp;Modifier le mot de passe</translation>
    </message>
    <message>
        <source>&amp;Sending addresses...</source>
        <translation>&amp;Adresses d'envoi</translation>
    </message>
    <message>
        <source>&amp;Receiving addresses...</source>
        <translation>&amp;Adresses de réception</translation>
    </message>
    <message>
        <source>Open &amp;URI...</source>
        <translation>Ouvrir &amp;URI</translation>
    </message>
    <message>
        <source>Click to disable network activity.</source>
        <translation>Cliquez pour désactiver l'activité du réseau.</translation>
    </message>
    <message>
        <source>Network activity disabled.</source>
        <translation>Activité réseau désactivée</translation>
    </message>
    <message>
        <source>Click to enable network activity again.</source>
        <translation>Cliquez pour réactiver l'activité réseau</translation>
    </message>
    <message>
        <source>Syncing Headers (%1%)...</source>
        <translation>Synchronisation des entêtes (%1%)...</translation>
    </message>
    <message>
        <source>Reindexing blocks on disk...</source>
        <translation>Réindexer les blocs sur le disque...</translation>
    </message>
    <message>
        <source>Send coins to a Myriadcoin address</source>
        <translation>Envoyer des pièces à une adresse Bitcoin</translation>
    </message>
    <message>
        <source>Backup wallet to another location</source>
        <translation>Sauvegarder le porte-monnaie à un autre emplacement</translation>
    </message>
    <message>
        <source>Change the passphrase used for wallet encryption</source>
        <translation>Modifier la phrase de passe utilisée pour le cryptage du porte-monnaie</translation>
    </message>
    <message>
        <source>&amp;Debug window</source>
        <translation>&amp;Fenêtre de débogage</translation>
    </message>
    <message>
        <source>Open debugging and diagnostic console</source>
        <translation>Ouvrir la console de débogage et de diagnostic</translation>
    </message>
    <message>
        <source>&amp;Verify message...</source>
        <translation>&amp;Vérification du message</translation>
    </message>
    <message>
        <source>Bitcoin</source>
        <translation>Bitcoin</translation>
    </message>
    <message>
        <source>Wallet</source>
        <translation>Portefeuille</translation>
    </message>
    <message>
        <source>&amp;Send</source>
        <translation>&amp;Envoyer</translation>
    </message>
    <message>
        <source>&amp;Receive</source>
        <translation>&amp;Réception</translation>
    </message>
    <message>
        <source>&amp;Show / Hide</source>
        <translation>&amp;Montrer / Cacher</translation>
    </message>
    <message>
        <source>Show or hide the main Window</source>
        <translation>Montrer ou cacher la fenêtre principale</translation>
    </message>
    <message>
        <source>Encrypt the private keys that belong to your wallet</source>
        <translation>Crypter les clé privées qui appartiennent votre portefeuille</translation>
    </message>
    <message>
        <source>Sign messages with your Myriadcoin addresses to prove you own them</source>
        <translation>Signer vos messages avec vos adresses Myriadcoin pour prouver que vous les détenez</translation>
    </message>
    <message>
        <source>Verify messages to ensure they were signed with specified Bitcoin addresses</source>
        <translation>Vérifier les messages pour s'assurer qu'ils soient signés avec les adresses Bitcoin spécifiées</translation>
    </message>
    <message>
        <source>&amp;File</source>
        <translation>&amp;Fichier</translation>
    </message>
    <message>
        <source>&amp;Settings</source>
        <translation>&amp;Réglages</translation>
    </message>
    <message>
        <source>&amp;Help</source>
        <translation>&amp;Aide</translation>
    </message>
    <message>
        <source>Tabs toolbar</source>
        <translation>Barre d'outils des onglets</translation>
    </message>
    <message>
        <source>Request payments (generates QR codes and myriadcoin: URIs)</source>
        <translation>Demander des paiements (générer QR codes et myriadcoin: URIs)</translation>
    </message>
    <message>
        <source>Show the list of used sending addresses and labels</source>
        <translation>Montrer la liste des adresses d'envois utilisées et les étiquettes</translation>
    </message>
    <message>
<<<<<<< HEAD
        <source>Open a myriadcoin: URI or payment request</source>
        <translation>Ouvrir un myriadcoin: URI ou demande de paiement</translation>
=======
        <source>Show the list of used receiving addresses and labels</source>
        <translation>Afficher la liste des labels et adresses de réception utilisées</translation>
    </message>
    <message>
        <source>Open a bitcoin: URI or payment request</source>
        <translation>Ouvrir un bitcoin: URI ou demande de paiement</translation>
>>>>>>> 9e116a6f
    </message>
    <message>
        <source>&amp;Command-line options</source>
        <translation>&amp;Options de ligne de commande</translation>
    </message>
    <message numerus="yes">
<<<<<<< HEAD
        <source>%n active connection(s) to Myriadcoin network</source>
        <translation><numerusform>%n connexion active au réseau Bitcoin</numerusform><numerusform>%n connexions actives au réseau Bitcoin</numerusform></translation>
=======
        <source>%n active connection(s) to Bitcoin network</source>
        <translation><numerusform>%n connexion active avec le réseau Bitcoin</numerusform><numerusform>%n connexions actives avec le réseau Bitcoin</numerusform></translation>
>>>>>>> 9e116a6f
    </message>
    <message>
        <source>Indexing blocks on disk...</source>
        <translation>Indexation des blocs sur le disque...</translation>
    </message>
    <message>
        <source>Processing blocks on disk...</source>
        <translation>Traitement des blocs sur le disque</translation>
    </message>
    <message>
        <source>%1 behind</source>
        <translation>en retard de %1</translation>
    </message>
    <message>
        <source>Last received block was generated %1 ago.</source>
        <translation>Le dernier bloc reçu a été généré %1.</translation>
    </message>
    <message>
        <source>Transactions after this will not yet be visible.</source>
        <translation>Les transactions ne seront plus visible après ceci.</translation>
    </message>
    <message>
        <source>Error</source>
        <translation>Erreur</translation>
    </message>
    <message>
        <source>Warning</source>
        <translation>Attention</translation>
    </message>
    <message>
        <source>Information</source>
        <translation>Information</translation>
    </message>
    <message>
        <source>Up to date</source>
        <translation>À jour</translation>
    </message>
    <message>
        <source>Show the %1 help message to get a list with possible Bitcoin command-line options</source>
        <translation>Afficher le %1 message d'aide pour récupérer une liste des options de ligne de commande Bitcoin</translation>
    </message>
    <message>
        <source>%1 client</source>
        <translation>%1 client</translation>
    </message>
    <message>
        <source>Connecting to peers...</source>
        <translation>Connexion au pairs...</translation>
    </message>
    <message>
        <source>Catching up...</source>
        <translation>Rattrapage...</translation>
    </message>
    <message>
        <source>Date: %1
</source>
        <translation>Date: %1
</translation>
    </message>
    <message>
        <source>Amount: %1
</source>
        <translation>Montant:%1
</translation>
    </message>
    <message>
        <source>Type: %1
</source>
        <translation>Type: %1
</translation>
    </message>
    <message>
        <source>Label: %1
</source>
        <translation>Étiquette: %1
</translation>
    </message>
    <message>
        <source>Address: %1
</source>
        <translation>Adresse: %1
</translation>
    </message>
    <message>
        <source>Sent transaction</source>
        <translation>Transaction envoyée</translation>
    </message>
    <message>
        <source>Incoming transaction</source>
        <translation>Transaction entrante</translation>
    </message>
    <message>
        <source>HD key generation is &lt;b&gt;enabled&lt;/b&gt;</source>
        <translation>Génération de clé HD &lt;b&gt;activée&lt;/b&gt;</translation>
    </message>
    <message>
        <source>HD key generation is &lt;b&gt;disabled&lt;/b&gt;</source>
        <translation>Génération de clé HD &lt;b&gt;désactivée&lt;/b&gt;</translation>
    </message>
    <message>
        <source>Wallet is &lt;b&gt;encrypted&lt;/b&gt; and currently &lt;b&gt;unlocked&lt;/b&gt;</source>
        <translation>Le porte-monnaie est &lt;b&gt;chiffré&lt;/b&gt; et est actuellement &lt;b&gt;déverrouillé&lt;/b&gt;</translation>
    </message>
    <message>
        <source>Wallet is &lt;b&gt;encrypted&lt;/b&gt; and currently &lt;b&gt;locked&lt;/b&gt;</source>
        <translation>Le porte-monnaie est &lt;b&gt;chiffré&lt;/b&gt; et est actuellement &lt;b&gt;verrouillé&lt;/b&gt;</translation>
    </message>
    <message>
        <source>A fatal error occurred. Bitcoin can no longer continue safely and will quit.</source>
        <translation>Une erreur fatale a eu lieu. Bitcoin ne peut plus continuer en toute sécurité et va s'éteindre</translation>
    </message>
</context>
<context>
    <name>CoinControlDialog</name>
    <message>
        <source>Coin Selection</source>
        <translation>Sélection de pièce </translation>
    </message>
    <message>
        <source>Quantity:</source>
        <translation>Quantité:</translation>
    </message>
    <message>
        <source>Bytes:</source>
        <translation>Octets:</translation>
    </message>
    <message>
        <source>Amount:</source>
        <translation>Montant :</translation>
    </message>
    <message>
        <source>Fee:</source>
        <translation>Frais:</translation>
    </message>
    <message>
        <source>Dust:</source>
        <translation>Poussière: </translation>
    </message>
    <message>
        <source>After Fee:</source>
        <translation>Après frais:</translation>
    </message>
    <message>
        <source>Change:</source>
        <translation>Change:</translation>
    </message>
    <message>
        <source>(un)select all</source>
        <translation>(dé)sélectionné tout:</translation>
    </message>
    <message>
        <source>Tree mode</source>
        <translation>Mode arbre</translation>
    </message>
    <message>
        <source>List mode</source>
        <translation>Mode list</translation>
    </message>
    <message>
        <source>Amount</source>
        <translation>Montant</translation>
    </message>
    <message>
        <source>Received with label</source>
        <translation>Reçu avec : </translation>
    </message>
    <message>
        <source>Received with address</source>
        <translation>Reçue avec l'adresse</translation>
    </message>
    <message>
        <source>Date</source>
        <translation>Date</translation>
    </message>
    <message>
        <source>Confirmations</source>
        <translation>Confirmations</translation>
    </message>
    <message>
        <source>Confirmed</source>
        <translation>Confirmée</translation>
    </message>
    <message>
        <source>Copy address</source>
        <translation>Copier l'adresse</translation>
    </message>
    <message>
        <source>Copy label</source>
        <translation>Copier l'étiquette</translation>
    </message>
    <message>
        <source>Copy amount</source>
        <translation>Copier le montant</translation>
    </message>
    <message>
<<<<<<< HEAD
=======
        <source>Copy transaction ID</source>
        <translation>Copier l'ID de transaction</translation>
    </message>
    <message>
        <source>Lock unspent</source>
        <translation>Verrouiller les non dépensés</translation>
    </message>
    <message>
        <source>Unlock unspent</source>
        <translation>Déverrouiller les non dépensés</translation>
    </message>
    <message>
        <source>Copy quantity</source>
        <translation>Copier la quantité</translation>
    </message>
    <message>
>>>>>>> 9e116a6f
        <source>Copy fee</source>
        <translation>Copier les frais</translation>
    </message>
    <message>
        <source>Copy after fee</source>
        <translation>Copier après les frais</translation>
    </message>
    <message>
        <source>Copy bytes</source>
        <translation>Copier les octets</translation>
    </message>
    <message>
<<<<<<< HEAD
=======
        <source>Copy dust</source>
        <translation>Copier la poussière </translation>
    </message>
    <message>
        <source>Copy change</source>
        <translation>Copier changement </translation>
    </message>
    <message>
        <source>(%1 locked)</source>
        <translation>(%1 verrouillé)</translation>
    </message>
    <message>
>>>>>>> 9e116a6f
        <source>yes</source>
        <translation>oui</translation>
    </message>
    <message>
        <source>no</source>
        <translation>non</translation>
    </message>
    <message>
<<<<<<< HEAD
        <source>(no label)</source>
        <translation>(aucune étiquette)</translation>
    </message>
    </context>
=======
        <source>This label turns red if any recipient receives an amount smaller than the current dust threshold.</source>
        <translation>Cette étiquette devient rouge si un bénéficiaire reçoit une somme plus basse que la limite actuelle de poussière.</translation>
    </message>
    <message>
        <source>Can vary +/- %1 satoshi(s) per input.</source>
        <translation>Peut varier de +/- %1 satoshi(s) par entrée.</translation>
    </message>
    <message>
        <source>(no label)</source>
        <translation>(aucune étiquette)</translation>
    </message>
    <message>
        <source>change from %1 (%2)</source>
        <translation>changement de %1 (%2)</translation>
    </message>
    <message>
        <source>(change)</source>
        <translation>(changement)</translation>
    </message>
</context>
>>>>>>> 9e116a6f
<context>
    <name>EditAddressDialog</name>
    <message>
        <source>Edit Address</source>
        <translation>Éditer l'adresse</translation>
    </message>
    <message>
        <source>&amp;Label</source>
        <translation>&amp;Étiquette</translation>
    </message>
    <message>
        <source>The label associated with this address list entry</source>
        <translation>L'étiquette associée à cette entrée du carnet d'adresses</translation>
    </message>
    <message>
        <source>The address associated with this address list entry. This can only be modified for sending addresses.</source>
        <translation>L'adresse associée avec cette entrée du carnet d'adresses. Ne peut être modifiée que pour les adresses d'envoi.</translation>
    </message>
    <message>
        <source>&amp;Address</source>
        <translation>&amp;Adresse</translation>
    </message>
    <message>
        <source>New receiving address</source>
        <translation>Nouvelle adresse de réception</translation>
    </message>
    <message>
        <source>New sending address</source>
        <translation>Nouvelle adresse d'envoi</translation>
    </message>
    <message>
        <source>Edit receiving address</source>
        <translation>Éditer l'adresse de réception</translation>
    </message>
    <message>
        <source>Edit sending address</source>
        <translation>Éditer l'adresse d'envoi</translation>
    </message>
    <message>
        <source>The entered address "%1" is not a valid Bitcoin address.</source>
        <translation>L'adresse entrée "%1" n'est pas une adresse Bitcoin valide.</translation>
    </message>
    <message>
        <source>The entered address "%1" is already in the address book.</source>
        <translation>L'adresse fournie « %1 » est déjà présente dans le carnet d'adresses.</translation>
    </message>
    <message>
        <source>Could not unlock wallet.</source>
        <translation>Impossible de déverrouiller le porte-monnaie.</translation>
    </message>
    <message>
        <source>New key generation failed.</source>
        <translation>Échec de la génération de la nouvelle clef.</translation>
    </message>
</context>
<context>
    <name>FreespaceChecker</name>
    <message>
        <source>A new data directory will be created.</source>
        <translation>Un nouveau répertoire de données sera créé. </translation>
    </message>
    <message>
        <source>name</source>
        <translation>nom</translation>
    </message>
    <message>
        <source>Directory already exists. Add %1 if you intend to create a new directory here.</source>
        <translation>Le répertoire existe déjà. Ajouter %1 si vous voulez créer un nouveau répertoire ici.</translation>
    </message>
    <message>
        <source>Path already exists, and is not a directory.</source>
        <translation>Le chemin existe déjà et ce n'est pas un répertoire. </translation>
    </message>
    <message>
        <source>Cannot create data directory here.</source>
        <translation>Impossible de créer un répertoire ici.</translation>
    </message>
</context>
<context>
    <name>HelpMessageDialog</name>
    <message>
        <source>version</source>
        <translation>version</translation>
    </message>
    <message>
        <source>(%1-bit)</source>
        <translation>(%1-bit)</translation>
    </message>
    <message>
        <source>About %1</source>
        <translation>A propos %1</translation>
    </message>
    <message>
        <source>Command-line options</source>
        <translation>Options de ligne de commande</translation>
    </message>
    <message>
        <source>Usage:</source>
        <translation>Utilisation :</translation>
    </message>
    <message>
        <source>command-line options</source>
        <translation>Options de ligne de commande</translation>
    </message>
    <message>
        <source>UI Options:</source>
        <translation>Options interface graphique:</translation>
    </message>
    <message>
        <source>Set language, for example "de_DE" (default: system locale)</source>
        <translation>Définir la langue, par exemple "de_DE" (défaut: locale système)</translation>
    </message>
    <message>
        <source>Start minimized</source>
        <translation>Démarrer sous forme minimisée</translation>
    </message>
    <message>
        <source>Set SSL root certificates for payment request (default: -system-)</source>
        <translation>Définir les certificats SSL racines pour les requêtes de paiement (défaut:-système-)</translation>
    </message>
    <message>
        <source>Reset all settings changed in the GUI</source>
        <translation>Réinitialiser tous les paramètres modifiés dans le GUI</translation>
    </message>
</context>
<context>
    <name>Intro</name>
    <message>
        <source>Welcome</source>
        <translation>Bienvenue </translation>
    </message>
    <message>
        <source>Welcome to %1.</source>
        <translation>Bienvenue sur %1.</translation>
    </message>
    <message>
        <source>Use the default data directory</source>
        <translation>Utiliser le répertoire par défaut </translation>
    </message>
    <message>
        <source>Use a custom data directory:</source>
        <translation>Utiliser votre propre répertoire</translation>
    </message>
    <message>
        <source>Bitcoin</source>
        <translation>Bitcoin</translation>
    </message>
    <message>
        <source>At least %1 GB of data will be stored in this directory, and it will grow over time.</source>
        <translation>Environ %1 GB de données seront stockées dans ce répertoire, et cela augmentera au cours du temps.</translation>
    </message>
    <message>
        <source>Approximately %1 GB of data will be stored in this directory.</source>
        <translation>Environ %1 GB de données seront stockées dans ce répertoire.</translation>
    </message>
    <message>
        <source>The wallet will also be stored in this directory.</source>
        <translation>Le porte-monnaie sera aussi stocké dans ce répertoire.</translation>
    </message>
    <message>
        <source>Error: Specified data directory "%1" cannot be created.</source>
        <translation>Erreur: Le répertoire de données "%1" n'a pas pu être créé. </translation>
    </message>
    <message>
        <source>Error</source>
        <translation>Erreur</translation>
    </message>
    </context>
<context>
    <name>ModalOverlay</name>
    <message>
        <source>Form</source>
        <translation>Formulaire</translation>
    </message>
    <message>
        <source>Hide</source>
        <translation>Cacher</translation>
    </message>
    </context>
<context>
    <name>OpenURIDialog</name>
    <message>
        <source>Open URI</source>
        <translation>Ouvrir URI</translation>
    </message>
    <message>
        <source>Open payment request from URI or file</source>
        <translation>Ouvrir une demande de paiement depuis une URI ou un fichier</translation>
    </message>
    <message>
        <source>URI:</source>
        <translation>URI:</translation>
    </message>
    <message>
        <source>Select payment request file</source>
        <translation>Sélectionner un fichier de demande de paiement</translation>
    </message>
    <message>
        <source>Select payment request file to open</source>
        <translation>Sélectionnez le fichier de demande de paiement à ouvrir</translation>
    </message>
</context>
<context>
    <name>OptionsDialog</name>
    <message>
        <source>Options</source>
        <translation>Options</translation>
    </message>
    <message>
        <source>&amp;Main</source>
        <translation>&amp;Principal</translation>
    </message>
    <message>
        <source>Size of &amp;database cache</source>
        <translation>Taille du cache de la base de données.</translation>
    </message>
    <message>
        <source>MB</source>
        <translation>MO</translation>
    </message>
    <message>
        <source>IP address of the proxy (e.g. IPv4: 127.0.0.1 / IPv6: ::1)</source>
        <translation>Adresse IP du proxy (e.g. IPv4: 127.0.0.1 / IPv6: ::1)</translation>
    </message>
    <message>
        <source>Reset all client options to default.</source>
        <translation>Réinitialiser toutes les options du client par défaut.</translation>
    </message>
    <message>
        <source>&amp;Reset Options</source>
        <translation>&amp;Options de réinitialisation </translation>
    </message>
    <message>
        <source>&amp;Network</source>
        <translation>&amp;Réseau</translation>
    </message>
    <message>
        <source>Expert</source>
        <translation>Expert</translation>
    </message>
    <message>
        <source>Automatically open the Myriadcoin client port on the router. This only works when your router supports UPnP and it is enabled.</source>
        <translation>Ouvrir le port du client Myriadcoin automatiquement sur le routeur. Cela ne fonctionne que si votre routeur supporte l'UPnP et si la fonctionnalité est activée.</translation>
    </message>
    <message>
        <source>Map port using &amp;UPnP</source>
        <translation>Ouvrir le port avec l'&amp;UPnP</translation>
    </message>
    <message>
        <source>Proxy &amp;IP:</source>
        <translation>Proxy &amp;IP:</translation>
    </message>
    <message>
        <source>&amp;Port:</source>
        <translation>&amp;Port:</translation>
    </message>
    <message>
        <source>Port of the proxy (e.g. 9050)</source>
        <translation>Port du proxy (e.g. 9050)</translation>
    </message>
    <message>
        <source>Used for reaching peers via:</source>
        <translation>Utilisé pour contacter des pairs via:</translation>
    </message>
    <message>
        <source>IPv4</source>
        <translation>IPv4</translation>
    </message>
    <message>
        <source>IPv6</source>
        <translation>IPv6</translation>
    </message>
    <message>
        <source>Tor</source>
        <translation>Tor</translation>
    </message>
    <message>
        <source>&amp;Window</source>
        <translation>&amp;Fenêtre</translation>
    </message>
    <message>
        <source>&amp;Minimize to the tray instead of the taskbar</source>
        <translation>&amp;Minimiser dans la barre système au lieu de la barre des tâches</translation>
    </message>
    <message>
        <source>M&amp;inimize on close</source>
        <translation>Mi&amp;nimiser lors de la fermeture</translation>
    </message>
    <message>
        <source>&amp;Display</source>
        <translation>&amp;Afficher</translation>
    </message>
    <message>
        <source>User Interface &amp;language:</source>
        <translation>Interface utilisateur &amp;langage:</translation>
    </message>
    <message>
        <source>&amp;OK</source>
        <translation>&amp;OK</translation>
    </message>
    <message>
        <source>&amp;Cancel</source>
        <translation>&amp;Annuler </translation>
    </message>
    <message>
        <source>default</source>
        <translation>defaut</translation>
    </message>
    <message>
        <source>none</source>
        <translation>aucun</translation>
    </message>
    <message>
        <source>Confirm options reset</source>
        <translation>Confirmer les options de réinitialisation </translation>
    </message>
    <message>
        <source>Client restart required to activate changes.</source>
        <translation>Redémarrage du client nécessaire pour activer les changements.</translation>
    </message>
    <message>
        <source>Error</source>
        <translation>Erreur</translation>
    </message>
    <message>
        <source>This change would require a client restart.</source>
        <translation>Ce changement nécessiterait un redémarrage du client.</translation>
    </message>
    <message>
        <source>The supplied proxy address is invalid.</source>
        <translation>L'adresse du proxy est invalide.</translation>
    </message>
</context>
<context>
    <name>OverviewPage</name>
    <message>
        <source>Form</source>
        <translation>Formulaire</translation>
    </message>
    <message>
        <source>Watch-only:</source>
        <translation>Regarder seulement:</translation>
    </message>
    <message>
        <source>Available:</source>
        <translation>Disponible: </translation>
    </message>
    <message>
        <source>Pending:</source>
        <translation>En attente:</translation>
    </message>
    <message>
        <source>Immature:</source>
        <translation>Immature:</translation>
    </message>
    <message>
        <source>Balances</source>
        <translation>Balances</translation>
    </message>
    <message>
        <source>Total:</source>
        <translation>Total:</translation>
    </message>
    <message>
        <source>Your current total balance</source>
        <translation>Votre balance totale courante</translation>
    </message>
    <message>
        <source>Spendable:</source>
        <translation>Dépensable: </translation>
    </message>
    <message>
        <source>Recent transactions</source>
        <translation>Transactions récentes </translation>
    </message>
    </context>
<context>
    <name>PaymentServer</name>
    <message>
        <source>Payment request error</source>
        <translation>Erreur lors de la requête de paiement</translation>
    </message>
    <message>
        <source>Invalid payment address %1</source>
        <translation>Adresse de paiement invalide %1</translation>
    </message>
    <message>
        <source>Payment request rejected</source>
        <translation>Requête de paiement rejetée </translation>
    </message>
    <message>
        <source>Payment request expired.</source>
        <translation>Demande de paiement expirée.</translation>
    </message>
    <message>
        <source>Payment request is not initialized.</source>
        <translation>La demande de paiement n'a pas été initialisée.</translation>
    </message>
    <message>
        <source>Invalid payment request.</source>
        <translation>Demande de paiement invalide.</translation>
    </message>
    <message>
        <source>Refund from %1</source>
        <translation>Remboursement de %1</translation>
    </message>
    <message>
        <source>Bad response from server %1</source>
        <translation>Mauvaise réponse du serveur %1</translation>
    </message>
    <message>
        <source>Network request error</source>
        <translation>Erreur de demande de réseau</translation>
    </message>
    </context>
<context>
    <name>PeerTableModel</name>
    <message>
        <source>User Agent</source>
        <translation>Agent Utilisateur</translation>
    </message>
    <message>
        <source>Node/Service</source>
        <translation>Nœud/Service </translation>
    </message>
    <message>
        <source>Sent</source>
        <translation>Envoyé</translation>
    </message>
    <message>
        <source>Received</source>
        <translation>Reçu </translation>
    </message>
</context>
<context>
    <name>QObject</name>
    <message>
        <source>Amount</source>
        <translation>Montant</translation>
    </message>
    <message>
        <source>Enter a Myriadcoin address (e.g. %1)</source>
        <translation>Entrer une adresse Myriadcoin (e.g. %1)</translation>
    </message>
    <message>
        <source>%1 d</source>
        <translation>%1 j</translation>
    </message>
    <message>
        <source>%1 h</source>
        <translation>%1 h</translation>
    </message>
    <message>
        <source>%1 m</source>
        <translation>%1 m</translation>
    </message>
    <message>
        <source>%1 s</source>
        <translation>%1 s</translation>
    </message>
    <message>
        <source>None</source>
        <translation>Aucun</translation>
    </message>
    <message>
        <source>N/A</source>
        <translation>N/A</translation>
    </message>
    <message>
        <source>%1 ms</source>
        <translation>%1 ms</translation>
    </message>
    <message>
        <source>%1 and %2</source>
        <translation>%1 et %2</translation>
    </message>
<<<<<<< HEAD
    </context>
<context>
    <name>QObject::QObject</name>
    </context>
<context>
    <name>QRImageWidget</name>
    <message>
        <source>&amp;Copy Image</source>
        <translation>&amp;Copier image</translation>
    </message>
    <message>
        <source>Save QR Code</source>
        <translation>Sauvegarder QR code</translation>
    </message>
    </context>
<context>
    <name>RPCConsole</name>
=======
>>>>>>> 9e116a6f
    <message>
        <source>%1 B</source>
        <translation>%1 O</translation>
    </message>
    <message>
        <source>%1 KB</source>
        <translation>%1 KO</translation>
    </message>
    <message>
        <source>%1 MB</source>
        <translation>%1 MO</translation>
    </message>
    <message>
        <source>%1 GB</source>
        <translation>%1 GO</translation>
    </message>
    <message>
        <source>unknown</source>
        <translation>inconnu</translation>
    </message>
</context>
<context>
    <name>QObject::QObject</name>
    </context>
<context>
    <name>QRImageWidget</name>
    <message>
        <source>&amp;Save Image...</source>
        <translation>&amp;Sauvegarder image</translation>
    </message>
    <message>
        <source>&amp;Copy Image</source>
        <translation>&amp;Copier image</translation>
    </message>
    <message>
        <source>Save QR Code</source>
        <translation>Sauvegarder QR code</translation>
    </message>
    <message>
        <source>PNG Image (*.png)</source>
        <translation>Image PNG (*.png)</translation>
    </message>
</context>
<context>
    <name>RPCConsole</name>
    <message>
        <source>N/A</source>
        <translation>N/A</translation>
    </message>
    <message>
        <source>Client version</source>
        <translation>Version du client</translation>
    </message>
    <message>
        <source>&amp;Information</source>
        <translation>&amp;Information</translation>
    </message>
    <message>
        <source>Debug window</source>
        <translation>Fenêtre de débogage </translation>
    </message>
    <message>
        <source>General</source>
        <translation>Général</translation>
    </message>
    <message>
        <source>Using BerkeleyDB version</source>
        <translation>Version BerkeleyDButilisée </translation>
    </message>
    <message>
        <source>Startup time</source>
        <translation>Le temps de démarrage</translation>
    </message>
    <message>
        <source>Network</source>
        <translation>Réseau</translation>
    </message>
    <message>
        <source>Name</source>
        <translation>Nom</translation>
    </message>
    <message>
        <source>Number of connections</source>
        <translation>Nombre de connexions</translation>
    </message>
    <message>
        <source>Block chain</source>
        <translation>Chaîne de bloc </translation>
    </message>
    <message>
        <source>Current number of blocks</source>
        <translation>Nombre courant de blocs</translation>
    </message>
    <message>
        <source>Memory Pool</source>
        <translation>Mémoire du pool</translation>
    </message>
    <message>
        <source>Current number of transactions</source>
        <translation>Nombre courant de transactions</translation>
    </message>
    <message>
        <source>Memory usage</source>
        <translation>Usage de la mémoire</translation>
    </message>
    <message>
        <source>Received</source>
        <translation>Reçu </translation>
    </message>
    <message>
        <source>Sent</source>
        <translation>Envoyé</translation>
    </message>
    <message>
        <source>&amp;Peers</source>
        <translation>&amp;Pairs</translation>
    </message>
    <message>
        <source>Banned peers</source>
        <translation>Pairs bannis</translation>
    </message>
    <message>
        <source>Whitelisted</source>
        <translation>Autorisé par la liste</translation>
    </message>
    <message>
        <source>Direction</source>
        <translation>Direction</translation>
    </message>
    <message>
        <source>Version</source>
        <translation>Version</translation>
    </message>
    <message>
        <source>Starting Block</source>
        <translation>Bloc de départ</translation>
    </message>
    <message>
        <source>Synced Blocks</source>
        <translation>Blocs Synchronisés </translation>
    </message>
    <message>
        <source>User Agent</source>
        <translation>Agent Utilisateur</translation>
    </message>
    <message>
        <source>Services</source>
        <translation>Services</translation>
    </message>
    <message>
        <source>Ban Score</source>
        <translation>Score de ban</translation>
    </message>
    <message>
        <source>Connection Time</source>
        <translation>Temps de connexion</translation>
    </message>
    <message>
        <source>Last Send</source>
        <translation>Dernier envoyé</translation>
    </message>
    <message>
        <source>Last Receive</source>
        <translation>Dernier reçu</translation>
    </message>
    <message>
        <source>Ping Time</source>
        <translation>Temps du ping</translation>
    </message>
    <message>
        <source>Ping Wait</source>
        <translation>Attente du ping</translation>
    </message>
    <message>
        <source>&amp;Open</source>
        <translation>&amp;Ouvert</translation>
    </message>
    <message>
        <source>&amp;Console</source>
        <translation>&amp;Console</translation>
    </message>
    <message>
        <source>&amp;Network Traffic</source>
        <translation>&amp;Trafic réseau</translation>
    </message>
    <message>
        <source>Totals</source>
        <translation>Totaux</translation>
    </message>
    <message>
        <source>In:</source>
        <translation>Entrée:</translation>
    </message>
    <message>
        <source>Out:</source>
        <translation>Sortie:</translation>
    </message>
    <message>
        <source>Debug log file</source>
        <translation>Fichier du journal de débogage</translation>
    </message>
    <message>
        <source>Clear console</source>
        <translation>Nettoyer la console</translation>
    </message>
    <message>
        <source>1 &amp;hour</source>
        <translation>1 &amp;heure</translation>
    </message>
    <message>
        <source>1 &amp;day</source>
        <translation>1 &amp;jour</translation>
    </message>
    <message>
        <source>1 &amp;week</source>
        <translation>1 &amp;semaine</translation>
    </message>
    <message>
        <source>1 &amp;year</source>
        <translation>1 &amp;an</translation>
    </message>
    <message>
        <source>via %1</source>
        <translation>via %1</translation>
    </message>
    <message>
        <source>never</source>
        <translation>jamais</translation>
    </message>
    <message>
        <source>Yes</source>
        <translation>Oui</translation>
    </message>
    <message>
        <source>No</source>
        <translation>Non</translation>
    </message>
    <message>
        <source>Unknown</source>
        <translation>Inconnu</translation>
    </message>
</context>
<context>
    <name>ReceiveCoinsDialog</name>
    <message>
        <source>&amp;Amount:</source>
        <translation>Montant :</translation>
    </message>
    <message>
        <source>&amp;Label:</source>
        <translation>&amp;Étiquette :</translation>
    </message>
    <message>
        <source>&amp;Message:</source>
        <translation>Message :</translation>
    </message>
    <message>
        <source>Clear all fields of the form.</source>
        <translation>Nettoyer tous les champs du formulaire.</translation>
    </message>
    <message>
        <source>Clear</source>
        <translation>Nettoyer</translation>
    </message>
    <message>
        <source>Requested payments history</source>
        <translation>Historique des demandes de paiements.</translation>
    </message>
    <message>
        <source>&amp;Request payment</source>
        <translation>&amp;Demande de paiement</translation>
    </message>
    <message>
        <source>Show</source>
        <translation>Montrer</translation>
    </message>
    <message>
        <source>Remove</source>
        <translation>Retirer</translation>
    </message>
    <message>
        <source>Copy label</source>
        <translation>Copier l'étiquette</translation>
    </message>
    <message>
<<<<<<< HEAD
=======
        <source>Copy message</source>
        <translation>Copier message</translation>
    </message>
    <message>
>>>>>>> 9e116a6f
        <source>Copy amount</source>
        <translation>Copier le montant</translation>
    </message>
</context>
<context>
    <name>ReceiveRequestDialog</name>
    <message>
        <source>QR Code</source>
        <translation>QR Code</translation>
    </message>
    <message>
        <source>Copy &amp;URI</source>
        <translation>Copier &amp;URI</translation>
    </message>
    <message>
        <source>Copy &amp;Address</source>
        <translation>Copier &amp;Adresse</translation>
    </message>
    <message>
        <source>&amp;Save Image...</source>
        <translation>&amp;Sauvegarder image</translation>
    </message>
    <message>
<<<<<<< HEAD
=======
        <source>Request payment to %1</source>
        <translation>Demande de paiement à %1</translation>
    </message>
    <message>
        <source>Payment information</source>
        <translation>Informations de paiement</translation>
    </message>
    <message>
        <source>URI</source>
        <translation>URI</translation>
    </message>
    <message>
>>>>>>> 9e116a6f
        <source>Address</source>
        <translation>Adresse</translation>
    </message>
    <message>
<<<<<<< HEAD
=======
        <source>Amount</source>
        <translation>Montant</translation>
    </message>
    <message>
>>>>>>> 9e116a6f
        <source>Label</source>
        <translation>Étiquette</translation>
    </message>
    <message>
        <source>Message</source>
        <translation>Message</translation>
    </message>
    </context>
<context>
    <name>RecentRequestsTableModel</name>
    <message>
        <source>Date</source>
        <translation>Date</translation>
    </message>
    <message>
        <source>Label</source>
        <translation>Étiquette</translation>
    </message>
    <message>
        <source>Message</source>
        <translation>Message</translation>
    </message>
    <message>
        <source>(no label)</source>
        <translation>(aucune étiquette)</translation>
    </message>
<<<<<<< HEAD
    </context>
=======
    <message>
        <source>(no message)</source>
        <translation>(pas de message)</translation>
    </message>
    <message>
        <source>Requested</source>
        <translation>Demandé</translation>
    </message>
</context>
>>>>>>> 9e116a6f
<context>
    <name>SendCoinsDialog</name>
    <message>
        <source>Send Coins</source>
        <translation>Envoyer des pièces</translation>
    </message>
    <message>
        <source>Inputs...</source>
        <translation>Sorties...</translation>
    </message>
    <message>
        <source>automatically selected</source>
        <translation>Automatiquement sélectionné </translation>
    </message>
    <message>
        <source>Insufficient funds!</source>
        <translation>Fonds insuffisants</translation>
    </message>
    <message>
        <source>Quantity:</source>
        <translation>Quantité:</translation>
    </message>
    <message>
        <source>Bytes:</source>
        <translation>Octets:</translation>
    </message>
    <message>
        <source>Amount:</source>
        <translation>Montant :</translation>
    </message>
    <message>
        <source>Fee:</source>
        <translation>Frais:</translation>
    </message>
    <message>
        <source>After Fee:</source>
        <translation>Après frais:</translation>
    </message>
    <message>
        <source>Change:</source>
        <translation>Change:</translation>
    </message>
    <message>
        <source>Transaction Fee:</source>
        <translation>Frais de transaction</translation>
    </message>
    <message>
        <source>Choose...</source>
        <translation>Choisir...</translation>
    </message>
    <message>
        <source>per kilobyte</source>
        <translation>par kilo octet</translation>
    </message>
    <message>
        <source>Hide</source>
        <translation>Cacher</translation>
    </message>
    <message>
        <source>Recommended:</source>
        <translation>Recommandé: </translation>
    </message>
    <message>
        <source>Send to multiple recipients at once</source>
        <translation>Envoyer des pièces à plusieurs destinataires à la fois</translation>
    </message>
    <message>
        <source>Clear all fields of the form.</source>
        <translation>Nettoyer tous les champs du formulaire.</translation>
    </message>
    <message>
        <source>Dust:</source>
        <translation>Poussière: </translation>
    </message>
    <message>
        <source>Clear &amp;All</source>
        <translation>Nettoyer &amp;Tout</translation>
    </message>
    <message>
        <source>Balance:</source>
        <translation>Solde :</translation>
    </message>
    <message>
        <source>Confirm the send action</source>
        <translation>Confirmer l'action d'envoi</translation>
    </message>
    <message>
        <source>S&amp;end</source>
        <translation>E&amp;voyer</translation>
    </message>
    <message>
<<<<<<< HEAD
=======
        <source>Copy quantity</source>
        <translation>Copier la quantité</translation>
    </message>
    <message>
>>>>>>> 9e116a6f
        <source>Copy amount</source>
        <translation>Copier le montant</translation>
    </message>
    <message>
        <source>Copy fee</source>
        <translation>Copier les frais</translation>
    </message>
    <message>
        <source>Copy after fee</source>
        <translation>Copier après les frais</translation>
    </message>
    <message>
        <source>Copy bytes</source>
        <translation>Copier les octets</translation>
    </message>
    <message>
<<<<<<< HEAD
=======
        <source>Copy dust</source>
        <translation>Copier la poussière </translation>
    </message>
    <message>
        <source>Copy change</source>
        <translation>Copier changement </translation>
    </message>
    <message>
        <source>%1 to %2</source>
        <translation>%1 à %2</translation>
    </message>
    <message>
        <source>Are you sure you want to send?</source>
        <translation>Êtes-vous sûr de vouloir envoyer ?</translation>
    </message>
    <message>
        <source>added as transaction fee</source>
        <translation>Ajoute en tant que frais de transaction</translation>
    </message>
    <message>
        <source>Total Amount %1</source>
        <translation>Montant Total %1</translation>
    </message>
    <message>
        <source>or</source>
        <translation>ou</translation>
    </message>
    <message>
        <source>Confirm send coins</source>
        <translation>Confirmer l'envoi des pièces</translation>
    </message>
    <message>
        <source>The amount to pay must be larger than 0.</source>
        <translation>Le montant à payer doit être supérieur à 0.</translation>
    </message>
    <message>
        <source>The amount exceeds your balance.</source>
        <translation>Le montant excède votre balance. </translation>
    </message>
    <message>
        <source>Transaction creation failed!</source>
        <translation>Échec de la création de la transaction  </translation>
    </message>
    <message>
        <source>Payment request expired.</source>
        <translation>Demande de paiement expirée.</translation>
    </message>
    <message>
        <source>Pay only the required fee of %1</source>
        <translation>Payer seulement les frais obligatoire de %1</translation>
    </message>
    <message>
        <source>Warning: Invalid Bitcoin address</source>
        <translation>Attention: Adresse Bitcoin Invalide</translation>
    </message>
    <message>
>>>>>>> 9e116a6f
        <source>(no label)</source>
        <translation>(aucune étiquette)</translation>
    </message>
</context>
<context>
    <name>SendCoinsEntry</name>
    <message>
        <source>A&amp;mount:</source>
        <translation>&amp;Montant :</translation>
    </message>
    <message>
        <source>Pay &amp;To:</source>
        <translation>Payer &amp;à :</translation>
    </message>
    <message>
        <source>&amp;Label:</source>
        <translation>&amp;Étiquette :</translation>
    </message>
    <message>
        <source>Choose previously used address</source>
        <translation>Choisir une adresse précédemment utilisée </translation>
    </message>
    <message>
        <source>This is a normal payment.</source>
        <translation>C'est un paiement normal.</translation>
    </message>
    <message>
        <source>Alt+A</source>
        <translation>Alt+A</translation>
    </message>
    <message>
        <source>Paste address from clipboard</source>
        <translation>Coller une adresse depuis le presse-papiers</translation>
    </message>
    <message>
        <source>Alt+P</source>
        <translation>Alt+P</translation>
    </message>
    <message>
        <source>Remove this entry</source>
        <translation>Retirer cette entrée</translation>
    </message>
    <message>
        <source>Message:</source>
        <translation>Message :</translation>
    </message>
    <message>
        <source>Pay To:</source>
        <translation>Payer à :</translation>
    </message>
    <message>
        <source>Memo:</source>
        <translation>Memo:</translation>
    </message>
    <message>
        <source>Enter a label for this address to add it to your address book</source>
        <translation>Entrez une étiquette pour cette adresse afin de l'ajouter à votre carnet d'adresses</translation>
    </message>
</context>
<context>
    <name>SendConfirmationDialog</name>
    <message>
        <source>Yes</source>
        <translation>Oui</translation>
    </message>
</context>
<context>
    <name>ShutdownWindow</name>
    </context>
<context>
    <name>SignVerifyMessageDialog</name>
    <message>
        <source>&amp;Sign Message</source>
        <translation>&amp;Signer le message</translation>
    </message>
    <message>
        <source>Choose previously used address</source>
        <translation>Choisir une adresse précédemment utilisée </translation>
    </message>
    <message>
        <source>Alt+A</source>
        <translation>Alt+A</translation>
    </message>
    <message>
        <source>Paste address from clipboard</source>
        <translation>Coller une adresse depuis le presse-papiers</translation>
    </message>
    <message>
        <source>Alt+P</source>
        <translation>Alt+P</translation>
    </message>
    <message>
        <source>Enter the message you want to sign here</source>
        <translation>Entrez ici le message que vous désirez signer</translation>
    </message>
    <message>
        <source>Signature</source>
        <translation>Signature</translation>
    </message>
    <message>
        <source>Copy the current signature to the system clipboard</source>
        <translation>Copier l'adresse courante dans le presse papier</translation>
    </message>
    <message>
        <source>Sign &amp;Message</source>
        <translation>&amp;Signer le message</translation>
    </message>
    <message>
        <source>Clear &amp;All</source>
        <translation>Nettoyer &amp;Tout</translation>
    </message>
    <message>
        <source>&amp;Verify Message</source>
        <translation>&amp;Vérifier message</translation>
    </message>
    <message>
        <source>Verify &amp;Message</source>
        <translation>Vérifier &amp;Message</translation>
    </message>
    <message>
        <source>The entered address is invalid.</source>
        <translation>L'adresse entrée est invalide. </translation>
    </message>
    <message>
        <source>Please check the address and try again.</source>
        <translation>Vérifiez l'adresse et réessayer. </translation>
    </message>
    <message>
        <source>Message signed.</source>
        <translation>Message signé. </translation>
    </message>
    <message>
        <source>Please check the signature and try again.</source>
        <translation>Vérifiez la signature et réessayer.</translation>
    </message>
    <message>
        <source>Message verification failed.</source>
        <translation>Vérification du message échouée.</translation>
    </message>
    <message>
        <source>Message verified.</source>
        <translation>Message vérifié. </translation>
    </message>
</context>
<context>
    <name>SplashScreen</name>
    <message>
        <source>[testnet]</source>
        <translation>[testnet]</translation>
    </message>
</context>
<context>
    <name>TrafficGraphWidget</name>
    <message>
        <source>KB/s</source>
        <translation>KO/s</translation>
    </message>
</context>
<context>
    <name>TransactionDesc</name>
    <message>
<<<<<<< HEAD
=======
        <source>Open until %1</source>
        <translation>Ouvert jusqu'à %1</translation>
    </message>
    <message>
        <source>abandoned</source>
        <translation>abandoné</translation>
    </message>
    <message>
        <source>%1/unconfirmed</source>
        <translation>%1/non confirmée</translation>
    </message>
    <message>
        <source>%1 confirmations</source>
        <translation>%1 confirmations</translation>
    </message>
    <message>
>>>>>>> 9e116a6f
        <source>Status</source>
        <translation>État</translation>
    </message>
    <message>
<<<<<<< HEAD
=======
        <source>, has not been successfully broadcast yet</source>
        <translation>, n'a pas encore été diffusée avec succès</translation>
    </message>
    <message>
>>>>>>> 9e116a6f
        <source>Date</source>
        <translation>Date</translation>
    </message>
    <message>
        <source>Source</source>
        <translation>Source</translation>
    </message>
    <message>
        <source>Generated</source>
        <translation>Généré</translation>
    </message>
    <message>
        <source>From</source>
        <translation>De</translation>
    </message>
    <message>
        <source>unknown</source>
        <translation>inconnu</translation>
    </message>
    <message>
        <source>To</source>
        <translation>Á</translation>
    </message>
    <message>
        <source>own address</source>
        <translation>Votre adresse</translation>
    </message>
    <message>
        <source>watch-only</source>
        <translation>Lecture uniquement</translation>
    </message>
    <message>
        <source>label</source>
        <translation>Étiquette </translation>
    </message>
    <message>
        <source>Credit</source>
        <translation>Crédit</translation>
    </message>
    <message>
<<<<<<< HEAD
=======
        <source>not accepted</source>
        <translation>Pas accepté</translation>
    </message>
    <message>
>>>>>>> 9e116a6f
        <source>Debit</source>
        <translation>Débit</translation>
    </message>
    <message>
        <source>Total debit</source>
        <translation>Débit total</translation>
    </message>
    <message>
        <source>Total credit</source>
        <translation>Crédit total </translation>
    </message>
    <message>
<<<<<<< HEAD
=======
        <source>Transaction fee</source>
        <translation>Frais de transaction</translation>
    </message>
    <message>
>>>>>>> 9e116a6f
        <source>Net amount</source>
        <translation>Montant net</translation>
    </message>
    <message>
        <source>Message</source>
        <translation>Message</translation>
    </message>
    <message>
        <source>Comment</source>
        <translation>Commentaire </translation>
    </message>
    <message>
<<<<<<< HEAD
=======
        <source>Transaction ID</source>
        <translation>ID de transaction</translation>
    </message>
    <message>
        <source>Merchant</source>
        <translation>Marchant</translation>
    </message>
    <message>
        <source>Debug information</source>
        <translation>Information de débogage </translation>
    </message>
    <message>
        <source>Transaction</source>
        <translation>Transaction</translation>
    </message>
    <message>
        <source>Inputs</source>
        <translation>Entrées </translation>
    </message>
    <message>
        <source>Amount</source>
        <translation>Montant</translation>
    </message>
    <message>
>>>>>>> 9e116a6f
        <source>true</source>
        <translation>vrai</translation>
    </message>
    <message>
        <source>false</source>
        <translation>faux</translation>
    </message>
</context>
<context>
    <name>TransactionDescDialog</name>
    <message>
        <source>This pane shows a detailed description of the transaction</source>
        <translation>Ce panneau affiche une description détaillée de la transaction</translation>
    </message>
    </context>
<context>
    <name>TransactionTableModel</name>
    <message>
        <source>Date</source>
        <translation>Date</translation>
    </message>
    <message>
<<<<<<< HEAD
=======
        <source>Type</source>
        <translation>Type</translation>
    </message>
    <message>
>>>>>>> 9e116a6f
        <source>Label</source>
        <translation>Étiquette</translation>
    </message>
    <message>
<<<<<<< HEAD
=======
        <source>Open until %1</source>
        <translation>Ouvert jusqu'à %1</translation>
    </message>
    <message>
        <source>Offline</source>
        <translation>Hors ligne</translation>
    </message>
    <message>
        <source>Unconfirmed</source>
        <translation>Non Confirmé</translation>
    </message>
    <message>
        <source>Abandoned</source>
        <translation>Abandoné</translation>
    </message>
    <message>
        <source>Confirmed (%1 confirmations)</source>
        <translation>Confirmée (%1 confirmations)</translation>
    </message>
    <message>
        <source>This block was not received by any other nodes and will probably not be accepted!</source>
        <translation>Ce bloc n'a été reçu par aucun autre nœud et ne sera probablement pas accepté !</translation>
    </message>
    <message>
        <source>Generated but not accepted</source>
        <translation>Généré mais pas accepté</translation>
    </message>
    <message>
        <source>Received with</source>
        <translation>Reçues avec</translation>
    </message>
    <message>
        <source>Received from</source>
        <translation>Reçue de</translation>
    </message>
    <message>
        <source>Sent to</source>
        <translation>Envoyées à</translation>
    </message>
    <message>
        <source>Payment to yourself</source>
        <translation>Paiement à vous-même</translation>
    </message>
    <message>
        <source>Mined</source>
        <translation>Extraction</translation>
    </message>
    <message>
>>>>>>> 9e116a6f
        <source>watch-only</source>
        <translation>Lecture uniquement</translation>
    </message>
    <message>
<<<<<<< HEAD
        <source>(no label)</source>
        <translation>(aucune étiquette)</translation>
    </message>
    </context>
=======
        <source>(n/a)</source>
        <translation>(indisponible)</translation>
    </message>
    <message>
        <source>(no label)</source>
        <translation>(aucune étiquette)</translation>
    </message>
    <message>
        <source>Transaction status. Hover over this field to show number of confirmations.</source>
        <translation>État de la transaction. Laissez le pointeur de la souris sur ce champ pour voir le nombre de confirmations.</translation>
    </message>
    <message>
        <source>Date and time that the transaction was received.</source>
        <translation>Date et heure de réception de la transaction.</translation>
    </message>
    <message>
        <source>Type of transaction.</source>
        <translation>Type de transaction.</translation>
    </message>
    <message>
        <source>Amount removed from or added to balance.</source>
        <translation>Montant ajouté au ou enlevé du solde.</translation>
    </message>
</context>
>>>>>>> 9e116a6f
<context>
    <name>TransactionView</name>
    <message>
        <source>All</source>
        <translation>Toutes</translation>
    </message>
    <message>
        <source>Today</source>
        <translation>Aujourd'hui</translation>
    </message>
    <message>
        <source>This week</source>
        <translation>Cette semaine</translation>
    </message>
    <message>
        <source>This month</source>
        <translation>Ce mois</translation>
    </message>
    <message>
        <source>Last month</source>
        <translation>Mois dernier</translation>
    </message>
    <message>
        <source>This year</source>
        <translation>Cette année</translation>
    </message>
    <message>
<<<<<<< HEAD
=======
        <source>Range...</source>
        <translation>Intervalle...</translation>
    </message>
    <message>
        <source>Received with</source>
        <translation>Reçues avec</translation>
    </message>
    <message>
        <source>Sent to</source>
        <translation>Envoyées à</translation>
    </message>
    <message>
        <source>To yourself</source>
        <translation>À vous-même</translation>
    </message>
    <message>
        <source>Mined</source>
        <translation>Extraction</translation>
    </message>
    <message>
>>>>>>> 9e116a6f
        <source>Other</source>
        <translation>Autres</translation>
    </message>
    <message>
<<<<<<< HEAD
=======
        <source>Min amount</source>
        <translation>Montant min</translation>
    </message>
    <message>
>>>>>>> 9e116a6f
        <source>Copy address</source>
        <translation>Copier l'adresse</translation>
    </message>
    <message>
        <source>Copy label</source>
        <translation>Copier l'étiquette</translation>
    </message>
    <message>
        <source>Copy amount</source>
        <translation>Copier le montant</translation>
    </message>
    <message>
<<<<<<< HEAD
=======
        <source>Copy transaction ID</source>
        <translation>Copier l'ID de transaction</translation>
    </message>
    <message>
        <source>Edit label</source>
        <translation>Éditer l'étiquette</translation>
    </message>
    <message>
        <source>Show transaction details</source>
        <translation>Afficher les détails de la transaction</translation>
    </message>
    <message>
        <source>Export Transaction History</source>
        <translation>Exporter l'historique des transactions</translation>
    </message>
    <message>
>>>>>>> 9e116a6f
        <source>Comma separated file (*.csv)</source>
        <translation>Valeurs séparées par des virgules (*.csv)</translation>
    </message>
    <message>
<<<<<<< HEAD
=======
        <source>Confirmed</source>
        <translation>Confirmée</translation>
    </message>
    <message>
>>>>>>> 9e116a6f
        <source>Date</source>
        <translation>Date</translation>
    </message>
    <message>
<<<<<<< HEAD
=======
        <source>Type</source>
        <translation>Type</translation>
    </message>
    <message>
>>>>>>> 9e116a6f
        <source>Label</source>
        <translation>Étiquette</translation>
    </message>
    <message>
        <source>Address</source>
        <translation>Adresse</translation>
    </message>
    <message>
<<<<<<< HEAD
        <source>Exporting Failed</source>
        <translation>Échec de l'export</translation>
    </message>
    </context>
=======
        <source>ID</source>
        <translation>ID</translation>
    </message>
    <message>
        <source>Exporting Failed</source>
        <translation>Échec de l'export</translation>
    </message>
    <message>
        <source>Exporting Successful</source>
        <translation>Export réalisé avec sucés </translation>
    </message>
    <message>
        <source>Range:</source>
        <translation>Intervalle :</translation>
    </message>
    <message>
        <source>to</source>
        <translation>à</translation>
    </message>
</context>
>>>>>>> 9e116a6f
<context>
    <name>UnitDisplayStatusBarControl</name>
    </context>
<context>
    <name>WalletFrame</name>
    <message>
        <source>No wallet has been loaded.</source>
        <translation>Aucun portefeuille a été chargé.</translation>
    </message>
</context>
<context>
    <name>WalletModel</name>
    <message>
        <source>Send Coins</source>
        <translation>Envoyer des pièces</translation>
    </message>
    </context>
<context>
    <name>WalletView</name>
    <message>
        <source>&amp;Export</source>
        <translation>&amp;Exporter...</translation>
    </message>
    <message>
        <source>Export the data in the current tab to a file</source>
        <translation>Exporter les données de l'onglet courant vers un fichier</translation>
    </message>
    <message>
        <source>Backup Wallet</source>
        <translation>Sauvegarder le porte-monnaie</translation>
    </message>
    <message>
        <source>Wallet Data (*.dat)</source>
        <translation>Données de porte-monnaie (*.dat)</translation>
    </message>
    <message>
        <source>Backup Failed</source>
        <translation>La sauvegarde a échoué</translation>
    </message>
    <message>
        <source>Backup Successful</source>
        <translation>Sauvegarde réussie</translation>
    </message>
    </context>
<context>
    <name>bitcoin-core</name>
    <message>
        <source>Options:</source>
        <translation>Options :</translation>
    </message>
    <message>
        <source>Specify data directory</source>
        <translation>Spécifier le répertoire de données</translation>
    </message>
    <message>
        <source>Specify your own public address</source>
        <translation>Spécifier votre adresse publique </translation>
    </message>
    <message>
        <source>Accept command line and JSON-RPC commands</source>
        <translation>Accepter les commandes de JSON-RPC et de la ligne de commande</translation>
    </message>
    <message>
        <source>Run in the background as a daemon and accept commands</source>
        <translation>Fonctionner en arrière-plan en tant que démon et accepter les commandes</translation>
    </message>
    <message>
        <source>Unable to start HTTP server. See debug log for details.</source>
        <translation>Impossible de démarrer le serveur HTTP. Voir le journal de débogage pour plus de détails.</translation>
    </message>
    <message>
        <source>Myriadcoin Core</source>
        <translation>Myriadcoin Core</translation>
    </message>
    <message>
        <source>&lt;category&gt; can be:</source>
        <translation>&lt;category&gt; peut être:</translation>
    </message>
    <message>
        <source>Block creation options:</source>
        <translation>Options de création de bloc:</translation>
    </message>
    <message>
        <source>Connection options:</source>
        <translation>Options de connexion:</translation>
    </message>
    <message>
        <source>Debugging/Testing options:</source>
        <translation>Options de débogage/test </translation>
    </message>
    <message>
        <source>Importing...</source>
        <translation>
Importation ...</translation>
    </message>
    <message>
        <source>Verifying blocks...</source>
        <translation>Vérifications des blocs...</translation>
    </message>
    <message>
        <source>Wallet options:</source>
        <translation>Options du portefeuille:</translation>
    </message>
    <message>
        <source>(default: %u)</source>
        <translation>(défaut: %u)</translation>
    </message>
    <message>
        <source>Connect through SOCKS5 proxy</source>
        <translation>Connecté au travers du proxy SOCKS5</translation>
    </message>
    <message>
        <source>Information</source>
        <translation>Information</translation>
    </message>
    <message>
        <source>Invalid -onion address or hostname: '%s'</source>
        <translation>Adresse ou nom d'hôte -onion invalide: '%s'</translation>
    </message>
    <message>
        <source>Invalid -proxy address or hostname: '%s'</source>
        <translation>Adresse -proxy invalide: '%s'</translation>
    </message>
    <message>
        <source>Node relay options:</source>
        <translation>Options du relais de nœud: </translation>
    </message>
    <message>
        <source>RPC server options:</source>
        <translation>Options de serveur RPC:</translation>
    </message>
    <message>
        <source>Send trace/debug info to console instead of debug.log file</source>
        <translation>Envoyer les informations de débogage/trace à la console au lieu du fichier debug.log</translation>
    </message>
    <message>
        <source>Signing transaction failed</source>
        <translation>Transaction signée échouée</translation>
    </message>
    <message>
        <source>This is experimental software.</source>
        <translation>C'est un logiciel expérimental.</translation>
    </message>
    <message>
        <source>Transaction amount too small</source>
        <translation>Montant de la transaction trop bas</translation>
    </message>
    <message>
        <source>Transaction too large for fee policy</source>
        <translation>Montant de la transaction trop élevé pour la politique de frais</translation>
    </message>
    <message>
        <source>Transaction too large</source>
        <translation>Transaction trop grande</translation>
    </message>
    <message>
        <source>Username for JSON-RPC connections</source>
        <translation>Nom d'utilisateur pour les connexions JSON-RPC</translation>
    </message>
    <message>
        <source>Warning</source>
        <translation>Attention</translation>
    </message>
    <message>
        <source>Password for JSON-RPC connections</source>
        <translation>Mot de passe pour les connexions JSON-RPC</translation>
    </message>
    <message>
        <source>(default: %s)</source>
        <translation>(défaut: %s)</translation>
    </message>
    <message>
        <source>Specify pid file (default: %s)</source>
        <translation>Spécifier le pid du fichier (défaut: %s)</translation>
    </message>
    <message>
        <source>Insufficient funds</source>
        <translation>Fonds insuffisants</translation>
    </message>
    <message>
        <source>Loading block index...</source>
        <translation>Chargement de l'index des blocs...</translation>
    </message>
    <message>
        <source>Loading wallet...</source>
        <translation>Chargement du porte-monnaie...</translation>
    </message>
    <message>
        <source>Cannot downgrade wallet</source>
        <translation>Vous ne pouvez pas rétrograder votre portefeuille</translation>
    </message>
    <message>
        <source>Rescanning...</source>
        <translation>Nouvelle analyse...</translation>
    </message>
    <message>
        <source>Done loading</source>
        <translation>Chargement terminé</translation>
    </message>
    <message>
        <source>Error</source>
        <translation>Erreur</translation>
    </message>
</context>
</TS><|MERGE_RESOLUTION|>--- conflicted
+++ resolved
@@ -42,10 +42,6 @@
         <translation>&amp;Supprimer</translation>
     </message>
     <message>
-<<<<<<< HEAD
-        <source>C&amp;hoose</source>
-        <translation>C&amp;oisir</translation>
-=======
         <source>Choose the address to send coins to</source>
         <translation>Choisissez une adresse où envoyer les bitcoins</translation>
     </message>
@@ -76,7 +72,6 @@
     <message>
         <source>&amp;Copy Address</source>
         <translation>&amp;Copie Adresse</translation>
->>>>>>> 9e116a6f
     </message>
     <message>
         <source>Copy &amp;Label</source>
@@ -98,15 +93,11 @@
         <source>Exporting Failed</source>
         <translation>Échec de l'export</translation>
     </message>
-<<<<<<< HEAD
-    </context>
-=======
     <message>
         <source>There was an error trying to save the address list to %1. Please try again.</source>
         <translation>Une erreur s'est produite en enregistrant la list d'adresses à %1. Merci de reéssayer.</translation>
     </message>
 </context>
->>>>>>> 9e116a6f
 <context>
     <name>AddressTableModel</name>
     <message>
@@ -141,8 +132,6 @@
         <translation>Répétez la phrase de passe</translation>
     </message>
     <message>
-<<<<<<< HEAD
-=======
         <source>Show password</source>
         <translation>Montrer le mot de passe</translation>
     </message>
@@ -151,39 +140,26 @@
         <translation>Entrez une nouvelle phrase de passe pour le porte-monnaie.&lt;br/&gt;Veuillez utiliser une phrase de &lt;b&gt;10 caractères aléatoire ou plus&lt;/b&gt; ou bien de &lt;b&gt;huit mots ou plus&lt;/b&gt;.</translation>
     </message>
     <message>
->>>>>>> 9e116a6f
         <source>Encrypt wallet</source>
         <translation>Chiffrer le porte-monnaie</translation>
     </message>
     <message>
-<<<<<<< HEAD
-=======
         <source>This operation needs your wallet passphrase to unlock the wallet.</source>
         <translation>Cette operation nécessite la phrase clé de votre porte-monnaie pour le déverouiller</translation>
     </message>
     <message>
->>>>>>> 9e116a6f
         <source>Unlock wallet</source>
         <translation>Déverrouiller le porte-monnaie</translation>
     </message>
     <message>
-<<<<<<< HEAD
-=======
         <source>This operation needs your wallet passphrase to decrypt the wallet.</source>
         <translation>Cette opération nécessite la phrase clé de votre porte-monnaie pour le décrypter.</translation>
     </message>
     <message>
->>>>>>> 9e116a6f
         <source>Decrypt wallet</source>
         <translation>Décrypter le porte-monnaie</translation>
     </message>
     <message>
-<<<<<<< HEAD
-        <source>Wallet encrypted</source>
-        <translation>Porte-monnaie chiffré</translation>
-    </message>
-    </context>
-=======
         <source>Change passphrase</source>
         <translation>Changer la phrase de passe</translation>
     </message>
@@ -248,7 +224,6 @@
         <translation>Attention : La touche majuscule est enfoncé.</translation>
     </message>
 </context>
->>>>>>> 9e116a6f
 <context>
     <name>BanTableModel</name>
     <message>
@@ -367,7 +342,7 @@
         <translation>Réindexer les blocs sur le disque...</translation>
     </message>
     <message>
-        <source>Send coins to a Myriadcoin address</source>
+        <source>Send coins to a Bitcoin address</source>
         <translation>Envoyer des pièces à une adresse Bitcoin</translation>
     </message>
     <message>
@@ -419,8 +394,8 @@
         <translation>Crypter les clé privées qui appartiennent votre portefeuille</translation>
     </message>
     <message>
-        <source>Sign messages with your Myriadcoin addresses to prove you own them</source>
-        <translation>Signer vos messages avec vos adresses Myriadcoin pour prouver que vous les détenez</translation>
+        <source>Sign messages with your Bitcoin addresses to prove you own them</source>
+        <translation>Signer vos messages avec vos adresses Bitcoin pour prouver que vous les détenez</translation>
     </message>
     <message>
         <source>Verify messages to ensure they were signed with specified Bitcoin addresses</source>
@@ -443,38 +418,28 @@
         <translation>Barre d'outils des onglets</translation>
     </message>
     <message>
-        <source>Request payments (generates QR codes and myriadcoin: URIs)</source>
-        <translation>Demander des paiements (générer QR codes et myriadcoin: URIs)</translation>
+        <source>Request payments (generates QR codes and bitcoin: URIs)</source>
+        <translation>Demander des paiements (générer QR codes et bitcoin: URIs)</translation>
     </message>
     <message>
         <source>Show the list of used sending addresses and labels</source>
         <translation>Montrer la liste des adresses d'envois utilisées et les étiquettes</translation>
     </message>
     <message>
-<<<<<<< HEAD
-        <source>Open a myriadcoin: URI or payment request</source>
-        <translation>Ouvrir un myriadcoin: URI ou demande de paiement</translation>
-=======
         <source>Show the list of used receiving addresses and labels</source>
         <translation>Afficher la liste des labels et adresses de réception utilisées</translation>
     </message>
     <message>
         <source>Open a bitcoin: URI or payment request</source>
         <translation>Ouvrir un bitcoin: URI ou demande de paiement</translation>
->>>>>>> 9e116a6f
     </message>
     <message>
         <source>&amp;Command-line options</source>
         <translation>&amp;Options de ligne de commande</translation>
     </message>
     <message numerus="yes">
-<<<<<<< HEAD
-        <source>%n active connection(s) to Myriadcoin network</source>
-        <translation><numerusform>%n connexion active au réseau Bitcoin</numerusform><numerusform>%n connexions actives au réseau Bitcoin</numerusform></translation>
-=======
         <source>%n active connection(s) to Bitcoin network</source>
         <translation><numerusform>%n connexion active avec le réseau Bitcoin</numerusform><numerusform>%n connexions actives avec le réseau Bitcoin</numerusform></translation>
->>>>>>> 9e116a6f
     </message>
     <message>
         <source>Indexing blocks on disk...</source>
@@ -670,8 +635,6 @@
         <translation>Copier le montant</translation>
     </message>
     <message>
-<<<<<<< HEAD
-=======
         <source>Copy transaction ID</source>
         <translation>Copier l'ID de transaction</translation>
     </message>
@@ -688,7 +651,6 @@
         <translation>Copier la quantité</translation>
     </message>
     <message>
->>>>>>> 9e116a6f
         <source>Copy fee</source>
         <translation>Copier les frais</translation>
     </message>
@@ -701,8 +663,6 @@
         <translation>Copier les octets</translation>
     </message>
     <message>
-<<<<<<< HEAD
-=======
         <source>Copy dust</source>
         <translation>Copier la poussière </translation>
     </message>
@@ -715,7 +675,6 @@
         <translation>(%1 verrouillé)</translation>
     </message>
     <message>
->>>>>>> 9e116a6f
         <source>yes</source>
         <translation>oui</translation>
     </message>
@@ -724,1662 +683,1566 @@
         <translation>non</translation>
     </message>
     <message>
-<<<<<<< HEAD
+        <source>This label turns red if any recipient receives an amount smaller than the current dust threshold.</source>
+        <translation>Cette étiquette devient rouge si un bénéficiaire reçoit une somme plus basse que la limite actuelle de poussière.</translation>
+    </message>
+    <message>
+        <source>Can vary +/- %1 satoshi(s) per input.</source>
+        <translation>Peut varier de +/- %1 satoshi(s) par entrée.</translation>
+    </message>
+    <message>
         <source>(no label)</source>
         <translation>(aucune étiquette)</translation>
     </message>
+    <message>
+        <source>change from %1 (%2)</source>
+        <translation>changement de %1 (%2)</translation>
+    </message>
+    <message>
+        <source>(change)</source>
+        <translation>(changement)</translation>
+    </message>
+</context>
+<context>
+    <name>EditAddressDialog</name>
+    <message>
+        <source>Edit Address</source>
+        <translation>Éditer l'adresse</translation>
+    </message>
+    <message>
+        <source>&amp;Label</source>
+        <translation>&amp;Étiquette</translation>
+    </message>
+    <message>
+        <source>The label associated with this address list entry</source>
+        <translation>L'étiquette associée à cette entrée du carnet d'adresses</translation>
+    </message>
+    <message>
+        <source>The address associated with this address list entry. This can only be modified for sending addresses.</source>
+        <translation>L'adresse associée avec cette entrée du carnet d'adresses. Ne peut être modifiée que pour les adresses d'envoi.</translation>
+    </message>
+    <message>
+        <source>&amp;Address</source>
+        <translation>&amp;Adresse</translation>
+    </message>
+    <message>
+        <source>New receiving address</source>
+        <translation>Nouvelle adresse de réception</translation>
+    </message>
+    <message>
+        <source>New sending address</source>
+        <translation>Nouvelle adresse d'envoi</translation>
+    </message>
+    <message>
+        <source>Edit receiving address</source>
+        <translation>Éditer l'adresse de réception</translation>
+    </message>
+    <message>
+        <source>Edit sending address</source>
+        <translation>Éditer l'adresse d'envoi</translation>
+    </message>
+    <message>
+        <source>The entered address "%1" is not a valid Bitcoin address.</source>
+        <translation>L'adresse entrée "%1" n'est pas une adresse Bitcoin valide.</translation>
+    </message>
+    <message>
+        <source>The entered address "%1" is already in the address book.</source>
+        <translation>L'adresse fournie « %1 » est déjà présente dans le carnet d'adresses.</translation>
+    </message>
+    <message>
+        <source>Could not unlock wallet.</source>
+        <translation>Impossible de déverrouiller le porte-monnaie.</translation>
+    </message>
+    <message>
+        <source>New key generation failed.</source>
+        <translation>Échec de la génération de la nouvelle clef.</translation>
+    </message>
+</context>
+<context>
+    <name>FreespaceChecker</name>
+    <message>
+        <source>A new data directory will be created.</source>
+        <translation>Un nouveau répertoire de données sera créé. </translation>
+    </message>
+    <message>
+        <source>name</source>
+        <translation>nom</translation>
+    </message>
+    <message>
+        <source>Directory already exists. Add %1 if you intend to create a new directory here.</source>
+        <translation>Le répertoire existe déjà. Ajouter %1 si vous voulez créer un nouveau répertoire ici.</translation>
+    </message>
+    <message>
+        <source>Path already exists, and is not a directory.</source>
+        <translation>Le chemin existe déjà et ce n'est pas un répertoire. </translation>
+    </message>
+    <message>
+        <source>Cannot create data directory here.</source>
+        <translation>Impossible de créer un répertoire ici.</translation>
+    </message>
+</context>
+<context>
+    <name>HelpMessageDialog</name>
+    <message>
+        <source>version</source>
+        <translation>version</translation>
+    </message>
+    <message>
+        <source>(%1-bit)</source>
+        <translation>(%1-bit)</translation>
+    </message>
+    <message>
+        <source>About %1</source>
+        <translation>A propos %1</translation>
+    </message>
+    <message>
+        <source>Command-line options</source>
+        <translation>Options de ligne de commande</translation>
+    </message>
+    <message>
+        <source>Usage:</source>
+        <translation>Utilisation :</translation>
+    </message>
+    <message>
+        <source>command-line options</source>
+        <translation>Options de ligne de commande</translation>
+    </message>
+    <message>
+        <source>UI Options:</source>
+        <translation>Options interface graphique:</translation>
+    </message>
+    <message>
+        <source>Set language, for example "de_DE" (default: system locale)</source>
+        <translation>Définir la langue, par exemple "de_DE" (défaut: locale système)</translation>
+    </message>
+    <message>
+        <source>Start minimized</source>
+        <translation>Démarrer sous forme minimisée</translation>
+    </message>
+    <message>
+        <source>Set SSL root certificates for payment request (default: -system-)</source>
+        <translation>Définir les certificats SSL racines pour les requêtes de paiement (défaut:-système-)</translation>
+    </message>
+    <message>
+        <source>Reset all settings changed in the GUI</source>
+        <translation>Réinitialiser tous les paramètres modifiés dans le GUI</translation>
+    </message>
+</context>
+<context>
+    <name>Intro</name>
+    <message>
+        <source>Welcome</source>
+        <translation>Bienvenue </translation>
+    </message>
+    <message>
+        <source>Welcome to %1.</source>
+        <translation>Bienvenue sur %1.</translation>
+    </message>
+    <message>
+        <source>Use the default data directory</source>
+        <translation>Utiliser le répertoire par défaut </translation>
+    </message>
+    <message>
+        <source>Use a custom data directory:</source>
+        <translation>Utiliser votre propre répertoire</translation>
+    </message>
+    <message>
+        <source>Bitcoin</source>
+        <translation>Bitcoin</translation>
+    </message>
+    <message>
+        <source>At least %1 GB of data will be stored in this directory, and it will grow over time.</source>
+        <translation>Environ %1 GB de données seront stockées dans ce répertoire, et cela augmentera au cours du temps.</translation>
+    </message>
+    <message>
+        <source>Approximately %1 GB of data will be stored in this directory.</source>
+        <translation>Environ %1 GB de données seront stockées dans ce répertoire.</translation>
+    </message>
+    <message>
+        <source>The wallet will also be stored in this directory.</source>
+        <translation>Le porte-monnaie sera aussi stocké dans ce répertoire.</translation>
+    </message>
+    <message>
+        <source>Error: Specified data directory "%1" cannot be created.</source>
+        <translation>Erreur: Le répertoire de données "%1" n'a pas pu être créé. </translation>
+    </message>
+    <message>
+        <source>Error</source>
+        <translation>Erreur</translation>
+    </message>
     </context>
-=======
-        <source>This label turns red if any recipient receives an amount smaller than the current dust threshold.</source>
-        <translation>Cette étiquette devient rouge si un bénéficiaire reçoit une somme plus basse que la limite actuelle de poussière.</translation>
-    </message>
-    <message>
-        <source>Can vary +/- %1 satoshi(s) per input.</source>
-        <translation>Peut varier de +/- %1 satoshi(s) par entrée.</translation>
+<context>
+    <name>ModalOverlay</name>
+    <message>
+        <source>Form</source>
+        <translation>Formulaire</translation>
+    </message>
+    <message>
+        <source>Hide</source>
+        <translation>Cacher</translation>
+    </message>
+    </context>
+<context>
+    <name>OpenURIDialog</name>
+    <message>
+        <source>Open URI</source>
+        <translation>Ouvrir URI</translation>
+    </message>
+    <message>
+        <source>Open payment request from URI or file</source>
+        <translation>Ouvrir une demande de paiement depuis une URI ou un fichier</translation>
+    </message>
+    <message>
+        <source>URI:</source>
+        <translation>URI:</translation>
+    </message>
+    <message>
+        <source>Select payment request file</source>
+        <translation>Sélectionner un fichier de demande de paiement</translation>
+    </message>
+    <message>
+        <source>Select payment request file to open</source>
+        <translation>Sélectionnez le fichier de demande de paiement à ouvrir</translation>
+    </message>
+</context>
+<context>
+    <name>OptionsDialog</name>
+    <message>
+        <source>Options</source>
+        <translation>Options</translation>
+    </message>
+    <message>
+        <source>&amp;Main</source>
+        <translation>&amp;Principal</translation>
+    </message>
+    <message>
+        <source>Size of &amp;database cache</source>
+        <translation>Taille du cache de la base de données.</translation>
+    </message>
+    <message>
+        <source>MB</source>
+        <translation>MO</translation>
+    </message>
+    <message>
+        <source>IP address of the proxy (e.g. IPv4: 127.0.0.1 / IPv6: ::1)</source>
+        <translation>Adresse IP du proxy (e.g. IPv4: 127.0.0.1 / IPv6: ::1)</translation>
+    </message>
+    <message>
+        <source>Reset all client options to default.</source>
+        <translation>Réinitialiser toutes les options du client par défaut.</translation>
+    </message>
+    <message>
+        <source>&amp;Reset Options</source>
+        <translation>&amp;Options de réinitialisation </translation>
+    </message>
+    <message>
+        <source>&amp;Network</source>
+        <translation>&amp;Réseau</translation>
+    </message>
+    <message>
+        <source>Expert</source>
+        <translation>Expert</translation>
+    </message>
+    <message>
+        <source>Automatically open the Bitcoin client port on the router. This only works when your router supports UPnP and it is enabled.</source>
+        <translation>Ouvrir le port du client Bitcoin automatiquement sur le routeur. Cela ne fonctionne que si votre routeur supporte l'UPnP et si la fonctionnalité est activée.</translation>
+    </message>
+    <message>
+        <source>Map port using &amp;UPnP</source>
+        <translation>Ouvrir le port avec l'&amp;UPnP</translation>
+    </message>
+    <message>
+        <source>Proxy &amp;IP:</source>
+        <translation>Proxy &amp;IP:</translation>
+    </message>
+    <message>
+        <source>&amp;Port:</source>
+        <translation>&amp;Port:</translation>
+    </message>
+    <message>
+        <source>Port of the proxy (e.g. 9050)</source>
+        <translation>Port du proxy (e.g. 9050)</translation>
+    </message>
+    <message>
+        <source>Used for reaching peers via:</source>
+        <translation>Utilisé pour contacter des pairs via:</translation>
+    </message>
+    <message>
+        <source>IPv4</source>
+        <translation>IPv4</translation>
+    </message>
+    <message>
+        <source>IPv6</source>
+        <translation>IPv6</translation>
+    </message>
+    <message>
+        <source>Tor</source>
+        <translation>Tor</translation>
+    </message>
+    <message>
+        <source>&amp;Window</source>
+        <translation>&amp;Fenêtre</translation>
+    </message>
+    <message>
+        <source>&amp;Minimize to the tray instead of the taskbar</source>
+        <translation>&amp;Minimiser dans la barre système au lieu de la barre des tâches</translation>
+    </message>
+    <message>
+        <source>M&amp;inimize on close</source>
+        <translation>Mi&amp;nimiser lors de la fermeture</translation>
+    </message>
+    <message>
+        <source>&amp;Display</source>
+        <translation>&amp;Afficher</translation>
+    </message>
+    <message>
+        <source>User Interface &amp;language:</source>
+        <translation>Interface utilisateur &amp;langage:</translation>
+    </message>
+    <message>
+        <source>&amp;OK</source>
+        <translation>&amp;OK</translation>
+    </message>
+    <message>
+        <source>&amp;Cancel</source>
+        <translation>&amp;Annuler </translation>
+    </message>
+    <message>
+        <source>default</source>
+        <translation>defaut</translation>
+    </message>
+    <message>
+        <source>none</source>
+        <translation>aucun</translation>
+    </message>
+    <message>
+        <source>Confirm options reset</source>
+        <translation>Confirmer les options de réinitialisation </translation>
+    </message>
+    <message>
+        <source>Client restart required to activate changes.</source>
+        <translation>Redémarrage du client nécessaire pour activer les changements.</translation>
+    </message>
+    <message>
+        <source>Error</source>
+        <translation>Erreur</translation>
+    </message>
+    <message>
+        <source>This change would require a client restart.</source>
+        <translation>Ce changement nécessiterait un redémarrage du client.</translation>
+    </message>
+    <message>
+        <source>The supplied proxy address is invalid.</source>
+        <translation>L'adresse du proxy est invalide.</translation>
+    </message>
+</context>
+<context>
+    <name>OverviewPage</name>
+    <message>
+        <source>Form</source>
+        <translation>Formulaire</translation>
+    </message>
+    <message>
+        <source>Watch-only:</source>
+        <translation>Regarder seulement:</translation>
+    </message>
+    <message>
+        <source>Available:</source>
+        <translation>Disponible: </translation>
+    </message>
+    <message>
+        <source>Pending:</source>
+        <translation>En attente:</translation>
+    </message>
+    <message>
+        <source>Immature:</source>
+        <translation>Immature:</translation>
+    </message>
+    <message>
+        <source>Balances</source>
+        <translation>Balances</translation>
+    </message>
+    <message>
+        <source>Total:</source>
+        <translation>Total:</translation>
+    </message>
+    <message>
+        <source>Your current total balance</source>
+        <translation>Votre balance totale courante</translation>
+    </message>
+    <message>
+        <source>Spendable:</source>
+        <translation>Dépensable: </translation>
+    </message>
+    <message>
+        <source>Recent transactions</source>
+        <translation>Transactions récentes </translation>
+    </message>
+    </context>
+<context>
+    <name>PaymentServer</name>
+    <message>
+        <source>Payment request error</source>
+        <translation>Erreur lors de la requête de paiement</translation>
+    </message>
+    <message>
+        <source>Invalid payment address %1</source>
+        <translation>Adresse de paiement invalide %1</translation>
+    </message>
+    <message>
+        <source>Payment request rejected</source>
+        <translation>Requête de paiement rejetée </translation>
+    </message>
+    <message>
+        <source>Payment request expired.</source>
+        <translation>Demande de paiement expirée.</translation>
+    </message>
+    <message>
+        <source>Payment request is not initialized.</source>
+        <translation>La demande de paiement n'a pas été initialisée.</translation>
+    </message>
+    <message>
+        <source>Invalid payment request.</source>
+        <translation>Demande de paiement invalide.</translation>
+    </message>
+    <message>
+        <source>Refund from %1</source>
+        <translation>Remboursement de %1</translation>
+    </message>
+    <message>
+        <source>Bad response from server %1</source>
+        <translation>Mauvaise réponse du serveur %1</translation>
+    </message>
+    <message>
+        <source>Network request error</source>
+        <translation>Erreur de demande de réseau</translation>
+    </message>
+    </context>
+<context>
+    <name>PeerTableModel</name>
+    <message>
+        <source>User Agent</source>
+        <translation>Agent Utilisateur</translation>
+    </message>
+    <message>
+        <source>Node/Service</source>
+        <translation>Nœud/Service </translation>
+    </message>
+    <message>
+        <source>Sent</source>
+        <translation>Envoyé</translation>
+    </message>
+    <message>
+        <source>Received</source>
+        <translation>Reçu </translation>
+    </message>
+</context>
+<context>
+    <name>QObject</name>
+    <message>
+        <source>Amount</source>
+        <translation>Montant</translation>
+    </message>
+    <message>
+        <source>Enter a Bitcoin address (e.g. %1)</source>
+        <translation>Entrer une adresse Bitcoin (e.g. %1)</translation>
+    </message>
+    <message>
+        <source>%1 d</source>
+        <translation>%1 j</translation>
+    </message>
+    <message>
+        <source>%1 h</source>
+        <translation>%1 h</translation>
+    </message>
+    <message>
+        <source>%1 m</source>
+        <translation>%1 m</translation>
+    </message>
+    <message>
+        <source>%1 s</source>
+        <translation>%1 s</translation>
+    </message>
+    <message>
+        <source>None</source>
+        <translation>Aucun</translation>
+    </message>
+    <message>
+        <source>N/A</source>
+        <translation>N/A</translation>
+    </message>
+    <message>
+        <source>%1 ms</source>
+        <translation>%1 ms</translation>
+    </message>
+    <message>
+        <source>%1 and %2</source>
+        <translation>%1 et %2</translation>
+    </message>
+    <message>
+        <source>%1 B</source>
+        <translation>%1 O</translation>
+    </message>
+    <message>
+        <source>%1 KB</source>
+        <translation>%1 KO</translation>
+    </message>
+    <message>
+        <source>%1 MB</source>
+        <translation>%1 MO</translation>
+    </message>
+    <message>
+        <source>%1 GB</source>
+        <translation>%1 GO</translation>
+    </message>
+    <message>
+        <source>unknown</source>
+        <translation>inconnu</translation>
+    </message>
+</context>
+<context>
+    <name>QObject::QObject</name>
+    </context>
+<context>
+    <name>QRImageWidget</name>
+    <message>
+        <source>&amp;Save Image...</source>
+        <translation>&amp;Sauvegarder image</translation>
+    </message>
+    <message>
+        <source>&amp;Copy Image</source>
+        <translation>&amp;Copier image</translation>
+    </message>
+    <message>
+        <source>Save QR Code</source>
+        <translation>Sauvegarder QR code</translation>
+    </message>
+    <message>
+        <source>PNG Image (*.png)</source>
+        <translation>Image PNG (*.png)</translation>
+    </message>
+</context>
+<context>
+    <name>RPCConsole</name>
+    <message>
+        <source>N/A</source>
+        <translation>N/A</translation>
+    </message>
+    <message>
+        <source>Client version</source>
+        <translation>Version du client</translation>
+    </message>
+    <message>
+        <source>&amp;Information</source>
+        <translation>&amp;Information</translation>
+    </message>
+    <message>
+        <source>Debug window</source>
+        <translation>Fenêtre de débogage </translation>
+    </message>
+    <message>
+        <source>General</source>
+        <translation>Général</translation>
+    </message>
+    <message>
+        <source>Using BerkeleyDB version</source>
+        <translation>Version BerkeleyDButilisée </translation>
+    </message>
+    <message>
+        <source>Startup time</source>
+        <translation>Le temps de démarrage</translation>
+    </message>
+    <message>
+        <source>Network</source>
+        <translation>Réseau</translation>
+    </message>
+    <message>
+        <source>Name</source>
+        <translation>Nom</translation>
+    </message>
+    <message>
+        <source>Number of connections</source>
+        <translation>Nombre de connexions</translation>
+    </message>
+    <message>
+        <source>Block chain</source>
+        <translation>Chaîne de bloc </translation>
+    </message>
+    <message>
+        <source>Current number of blocks</source>
+        <translation>Nombre courant de blocs</translation>
+    </message>
+    <message>
+        <source>Memory Pool</source>
+        <translation>Mémoire du pool</translation>
+    </message>
+    <message>
+        <source>Current number of transactions</source>
+        <translation>Nombre courant de transactions</translation>
+    </message>
+    <message>
+        <source>Memory usage</source>
+        <translation>Usage de la mémoire</translation>
+    </message>
+    <message>
+        <source>Received</source>
+        <translation>Reçu </translation>
+    </message>
+    <message>
+        <source>Sent</source>
+        <translation>Envoyé</translation>
+    </message>
+    <message>
+        <source>&amp;Peers</source>
+        <translation>&amp;Pairs</translation>
+    </message>
+    <message>
+        <source>Banned peers</source>
+        <translation>Pairs bannis</translation>
+    </message>
+    <message>
+        <source>Whitelisted</source>
+        <translation>Autorisé par la liste</translation>
+    </message>
+    <message>
+        <source>Direction</source>
+        <translation>Direction</translation>
+    </message>
+    <message>
+        <source>Version</source>
+        <translation>Version</translation>
+    </message>
+    <message>
+        <source>Starting Block</source>
+        <translation>Bloc de départ</translation>
+    </message>
+    <message>
+        <source>Synced Blocks</source>
+        <translation>Blocs Synchronisés </translation>
+    </message>
+    <message>
+        <source>User Agent</source>
+        <translation>Agent Utilisateur</translation>
+    </message>
+    <message>
+        <source>Services</source>
+        <translation>Services</translation>
+    </message>
+    <message>
+        <source>Ban Score</source>
+        <translation>Score de ban</translation>
+    </message>
+    <message>
+        <source>Connection Time</source>
+        <translation>Temps de connexion</translation>
+    </message>
+    <message>
+        <source>Last Send</source>
+        <translation>Dernier envoyé</translation>
+    </message>
+    <message>
+        <source>Last Receive</source>
+        <translation>Dernier reçu</translation>
+    </message>
+    <message>
+        <source>Ping Time</source>
+        <translation>Temps du ping</translation>
+    </message>
+    <message>
+        <source>Ping Wait</source>
+        <translation>Attente du ping</translation>
+    </message>
+    <message>
+        <source>&amp;Open</source>
+        <translation>&amp;Ouvert</translation>
+    </message>
+    <message>
+        <source>&amp;Console</source>
+        <translation>&amp;Console</translation>
+    </message>
+    <message>
+        <source>&amp;Network Traffic</source>
+        <translation>&amp;Trafic réseau</translation>
+    </message>
+    <message>
+        <source>Totals</source>
+        <translation>Totaux</translation>
+    </message>
+    <message>
+        <source>In:</source>
+        <translation>Entrée:</translation>
+    </message>
+    <message>
+        <source>Out:</source>
+        <translation>Sortie:</translation>
+    </message>
+    <message>
+        <source>Debug log file</source>
+        <translation>Fichier du journal de débogage</translation>
+    </message>
+    <message>
+        <source>Clear console</source>
+        <translation>Nettoyer la console</translation>
+    </message>
+    <message>
+        <source>1 &amp;hour</source>
+        <translation>1 &amp;heure</translation>
+    </message>
+    <message>
+        <source>1 &amp;day</source>
+        <translation>1 &amp;jour</translation>
+    </message>
+    <message>
+        <source>1 &amp;week</source>
+        <translation>1 &amp;semaine</translation>
+    </message>
+    <message>
+        <source>1 &amp;year</source>
+        <translation>1 &amp;an</translation>
+    </message>
+    <message>
+        <source>via %1</source>
+        <translation>via %1</translation>
+    </message>
+    <message>
+        <source>never</source>
+        <translation>jamais</translation>
+    </message>
+    <message>
+        <source>Yes</source>
+        <translation>Oui</translation>
+    </message>
+    <message>
+        <source>No</source>
+        <translation>Non</translation>
+    </message>
+    <message>
+        <source>Unknown</source>
+        <translation>Inconnu</translation>
+    </message>
+</context>
+<context>
+    <name>ReceiveCoinsDialog</name>
+    <message>
+        <source>&amp;Amount:</source>
+        <translation>Montant :</translation>
+    </message>
+    <message>
+        <source>&amp;Label:</source>
+        <translation>&amp;Étiquette :</translation>
+    </message>
+    <message>
+        <source>&amp;Message:</source>
+        <translation>Message :</translation>
+    </message>
+    <message>
+        <source>Clear all fields of the form.</source>
+        <translation>Nettoyer tous les champs du formulaire.</translation>
+    </message>
+    <message>
+        <source>Clear</source>
+        <translation>Nettoyer</translation>
+    </message>
+    <message>
+        <source>Requested payments history</source>
+        <translation>Historique des demandes de paiements.</translation>
+    </message>
+    <message>
+        <source>&amp;Request payment</source>
+        <translation>&amp;Demande de paiement</translation>
+    </message>
+    <message>
+        <source>Show</source>
+        <translation>Montrer</translation>
+    </message>
+    <message>
+        <source>Remove</source>
+        <translation>Retirer</translation>
+    </message>
+    <message>
+        <source>Copy label</source>
+        <translation>Copier l'étiquette</translation>
+    </message>
+    <message>
+        <source>Copy message</source>
+        <translation>Copier message</translation>
+    </message>
+    <message>
+        <source>Copy amount</source>
+        <translation>Copier le montant</translation>
+    </message>
+</context>
+<context>
+    <name>ReceiveRequestDialog</name>
+    <message>
+        <source>QR Code</source>
+        <translation>QR Code</translation>
+    </message>
+    <message>
+        <source>Copy &amp;URI</source>
+        <translation>Copier &amp;URI</translation>
+    </message>
+    <message>
+        <source>Copy &amp;Address</source>
+        <translation>Copier &amp;Adresse</translation>
+    </message>
+    <message>
+        <source>&amp;Save Image...</source>
+        <translation>&amp;Sauvegarder image</translation>
+    </message>
+    <message>
+        <source>Request payment to %1</source>
+        <translation>Demande de paiement à %1</translation>
+    </message>
+    <message>
+        <source>Payment information</source>
+        <translation>Informations de paiement</translation>
+    </message>
+    <message>
+        <source>URI</source>
+        <translation>URI</translation>
+    </message>
+    <message>
+        <source>Address</source>
+        <translation>Adresse</translation>
+    </message>
+    <message>
+        <source>Amount</source>
+        <translation>Montant</translation>
+    </message>
+    <message>
+        <source>Label</source>
+        <translation>Étiquette</translation>
+    </message>
+    <message>
+        <source>Message</source>
+        <translation>Message</translation>
+    </message>
+    </context>
+<context>
+    <name>RecentRequestsTableModel</name>
+    <message>
+        <source>Date</source>
+        <translation>Date</translation>
+    </message>
+    <message>
+        <source>Label</source>
+        <translation>Étiquette</translation>
+    </message>
+    <message>
+        <source>Message</source>
+        <translation>Message</translation>
     </message>
     <message>
         <source>(no label)</source>
         <translation>(aucune étiquette)</translation>
     </message>
     <message>
-        <source>change from %1 (%2)</source>
-        <translation>changement de %1 (%2)</translation>
-    </message>
-    <message>
-        <source>(change)</source>
-        <translation>(changement)</translation>
-    </message>
-</context>
->>>>>>> 9e116a6f
-<context>
-    <name>EditAddressDialog</name>
-    <message>
-        <source>Edit Address</source>
-        <translation>Éditer l'adresse</translation>
-    </message>
-    <message>
-        <source>&amp;Label</source>
-        <translation>&amp;Étiquette</translation>
-    </message>
-    <message>
-        <source>The label associated with this address list entry</source>
-        <translation>L'étiquette associée à cette entrée du carnet d'adresses</translation>
-    </message>
-    <message>
-        <source>The address associated with this address list entry. This can only be modified for sending addresses.</source>
-        <translation>L'adresse associée avec cette entrée du carnet d'adresses. Ne peut être modifiée que pour les adresses d'envoi.</translation>
-    </message>
-    <message>
-        <source>&amp;Address</source>
-        <translation>&amp;Adresse</translation>
-    </message>
-    <message>
-        <source>New receiving address</source>
-        <translation>Nouvelle adresse de réception</translation>
-    </message>
-    <message>
-        <source>New sending address</source>
-        <translation>Nouvelle adresse d'envoi</translation>
-    </message>
-    <message>
-        <source>Edit receiving address</source>
-        <translation>Éditer l'adresse de réception</translation>
-    </message>
-    <message>
-        <source>Edit sending address</source>
-        <translation>Éditer l'adresse d'envoi</translation>
-    </message>
-    <message>
-        <source>The entered address "%1" is not a valid Bitcoin address.</source>
-        <translation>L'adresse entrée "%1" n'est pas une adresse Bitcoin valide.</translation>
-    </message>
-    <message>
-        <source>The entered address "%1" is already in the address book.</source>
-        <translation>L'adresse fournie « %1 » est déjà présente dans le carnet d'adresses.</translation>
-    </message>
-    <message>
-        <source>Could not unlock wallet.</source>
-        <translation>Impossible de déverrouiller le porte-monnaie.</translation>
-    </message>
-    <message>
-        <source>New key generation failed.</source>
-        <translation>Échec de la génération de la nouvelle clef.</translation>
-    </message>
-</context>
-<context>
-    <name>FreespaceChecker</name>
-    <message>
-        <source>A new data directory will be created.</source>
-        <translation>Un nouveau répertoire de données sera créé. </translation>
-    </message>
-    <message>
-        <source>name</source>
-        <translation>nom</translation>
-    </message>
-    <message>
-        <source>Directory already exists. Add %1 if you intend to create a new directory here.</source>
-        <translation>Le répertoire existe déjà. Ajouter %1 si vous voulez créer un nouveau répertoire ici.</translation>
-    </message>
-    <message>
-        <source>Path already exists, and is not a directory.</source>
-        <translation>Le chemin existe déjà et ce n'est pas un répertoire. </translation>
-    </message>
-    <message>
-        <source>Cannot create data directory here.</source>
-        <translation>Impossible de créer un répertoire ici.</translation>
-    </message>
-</context>
-<context>
-    <name>HelpMessageDialog</name>
-    <message>
-        <source>version</source>
-        <translation>version</translation>
-    </message>
-    <message>
-        <source>(%1-bit)</source>
-        <translation>(%1-bit)</translation>
-    </message>
-    <message>
-        <source>About %1</source>
-        <translation>A propos %1</translation>
-    </message>
-    <message>
-        <source>Command-line options</source>
-        <translation>Options de ligne de commande</translation>
-    </message>
-    <message>
-        <source>Usage:</source>
-        <translation>Utilisation :</translation>
-    </message>
-    <message>
-        <source>command-line options</source>
-        <translation>Options de ligne de commande</translation>
-    </message>
-    <message>
-        <source>UI Options:</source>
-        <translation>Options interface graphique:</translation>
-    </message>
-    <message>
-        <source>Set language, for example "de_DE" (default: system locale)</source>
-        <translation>Définir la langue, par exemple "de_DE" (défaut: locale système)</translation>
-    </message>
-    <message>
-        <source>Start minimized</source>
-        <translation>Démarrer sous forme minimisée</translation>
-    </message>
-    <message>
-        <source>Set SSL root certificates for payment request (default: -system-)</source>
-        <translation>Définir les certificats SSL racines pour les requêtes de paiement (défaut:-système-)</translation>
-    </message>
-    <message>
-        <source>Reset all settings changed in the GUI</source>
-        <translation>Réinitialiser tous les paramètres modifiés dans le GUI</translation>
-    </message>
-</context>
-<context>
-    <name>Intro</name>
-    <message>
-        <source>Welcome</source>
-        <translation>Bienvenue </translation>
-    </message>
-    <message>
-        <source>Welcome to %1.</source>
-        <translation>Bienvenue sur %1.</translation>
-    </message>
-    <message>
-        <source>Use the default data directory</source>
-        <translation>Utiliser le répertoire par défaut </translation>
-    </message>
-    <message>
-        <source>Use a custom data directory:</source>
-        <translation>Utiliser votre propre répertoire</translation>
-    </message>
-    <message>
-        <source>Bitcoin</source>
-        <translation>Bitcoin</translation>
-    </message>
-    <message>
-        <source>At least %1 GB of data will be stored in this directory, and it will grow over time.</source>
-        <translation>Environ %1 GB de données seront stockées dans ce répertoire, et cela augmentera au cours du temps.</translation>
-    </message>
-    <message>
-        <source>Approximately %1 GB of data will be stored in this directory.</source>
-        <translation>Environ %1 GB de données seront stockées dans ce répertoire.</translation>
-    </message>
-    <message>
-        <source>The wallet will also be stored in this directory.</source>
-        <translation>Le porte-monnaie sera aussi stocké dans ce répertoire.</translation>
-    </message>
-    <message>
-        <source>Error: Specified data directory "%1" cannot be created.</source>
-        <translation>Erreur: Le répertoire de données "%1" n'a pas pu être créé. </translation>
-    </message>
-    <message>
-        <source>Error</source>
-        <translation>Erreur</translation>
-    </message>
-    </context>
-<context>
-    <name>ModalOverlay</name>
-    <message>
-        <source>Form</source>
-        <translation>Formulaire</translation>
+        <source>(no message)</source>
+        <translation>(pas de message)</translation>
+    </message>
+    <message>
+        <source>Requested</source>
+        <translation>Demandé</translation>
+    </message>
+</context>
+<context>
+    <name>SendCoinsDialog</name>
+    <message>
+        <source>Send Coins</source>
+        <translation>Envoyer des pièces</translation>
+    </message>
+    <message>
+        <source>Inputs...</source>
+        <translation>Sorties...</translation>
+    </message>
+    <message>
+        <source>automatically selected</source>
+        <translation>Automatiquement sélectionné </translation>
+    </message>
+    <message>
+        <source>Insufficient funds!</source>
+        <translation>Fonds insuffisants</translation>
+    </message>
+    <message>
+        <source>Quantity:</source>
+        <translation>Quantité:</translation>
+    </message>
+    <message>
+        <source>Bytes:</source>
+        <translation>Octets:</translation>
+    </message>
+    <message>
+        <source>Amount:</source>
+        <translation>Montant :</translation>
+    </message>
+    <message>
+        <source>Fee:</source>
+        <translation>Frais:</translation>
+    </message>
+    <message>
+        <source>After Fee:</source>
+        <translation>Après frais:</translation>
+    </message>
+    <message>
+        <source>Change:</source>
+        <translation>Change:</translation>
+    </message>
+    <message>
+        <source>Transaction Fee:</source>
+        <translation>Frais de transaction</translation>
+    </message>
+    <message>
+        <source>Choose...</source>
+        <translation>Choisir...</translation>
+    </message>
+    <message>
+        <source>per kilobyte</source>
+        <translation>par kilo octet</translation>
     </message>
     <message>
         <source>Hide</source>
         <translation>Cacher</translation>
     </message>
-    </context>
-<context>
-    <name>OpenURIDialog</name>
-    <message>
-        <source>Open URI</source>
-        <translation>Ouvrir URI</translation>
-    </message>
-    <message>
-        <source>Open payment request from URI or file</source>
-        <translation>Ouvrir une demande de paiement depuis une URI ou un fichier</translation>
-    </message>
-    <message>
-        <source>URI:</source>
-        <translation>URI:</translation>
-    </message>
-    <message>
-        <source>Select payment request file</source>
-        <translation>Sélectionner un fichier de demande de paiement</translation>
-    </message>
-    <message>
-        <source>Select payment request file to open</source>
-        <translation>Sélectionnez le fichier de demande de paiement à ouvrir</translation>
-    </message>
-</context>
-<context>
-    <name>OptionsDialog</name>
-    <message>
-        <source>Options</source>
-        <translation>Options</translation>
-    </message>
-    <message>
-        <source>&amp;Main</source>
-        <translation>&amp;Principal</translation>
-    </message>
-    <message>
-        <source>Size of &amp;database cache</source>
-        <translation>Taille du cache de la base de données.</translation>
-    </message>
-    <message>
-        <source>MB</source>
-        <translation>MO</translation>
-    </message>
-    <message>
-        <source>IP address of the proxy (e.g. IPv4: 127.0.0.1 / IPv6: ::1)</source>
-        <translation>Adresse IP du proxy (e.g. IPv4: 127.0.0.1 / IPv6: ::1)</translation>
-    </message>
-    <message>
-        <source>Reset all client options to default.</source>
-        <translation>Réinitialiser toutes les options du client par défaut.</translation>
-    </message>
-    <message>
-        <source>&amp;Reset Options</source>
-        <translation>&amp;Options de réinitialisation </translation>
-    </message>
-    <message>
-        <source>&amp;Network</source>
-        <translation>&amp;Réseau</translation>
-    </message>
-    <message>
-        <source>Expert</source>
-        <translation>Expert</translation>
-    </message>
-    <message>
-        <source>Automatically open the Myriadcoin client port on the router. This only works when your router supports UPnP and it is enabled.</source>
-        <translation>Ouvrir le port du client Myriadcoin automatiquement sur le routeur. Cela ne fonctionne que si votre routeur supporte l'UPnP et si la fonctionnalité est activée.</translation>
-    </message>
-    <message>
-        <source>Map port using &amp;UPnP</source>
-        <translation>Ouvrir le port avec l'&amp;UPnP</translation>
-    </message>
-    <message>
-        <source>Proxy &amp;IP:</source>
-        <translation>Proxy &amp;IP:</translation>
-    </message>
-    <message>
-        <source>&amp;Port:</source>
-        <translation>&amp;Port:</translation>
-    </message>
-    <message>
-        <source>Port of the proxy (e.g. 9050)</source>
-        <translation>Port du proxy (e.g. 9050)</translation>
-    </message>
-    <message>
-        <source>Used for reaching peers via:</source>
-        <translation>Utilisé pour contacter des pairs via:</translation>
-    </message>
-    <message>
-        <source>IPv4</source>
-        <translation>IPv4</translation>
-    </message>
-    <message>
-        <source>IPv6</source>
-        <translation>IPv6</translation>
-    </message>
-    <message>
-        <source>Tor</source>
-        <translation>Tor</translation>
-    </message>
-    <message>
-        <source>&amp;Window</source>
-        <translation>&amp;Fenêtre</translation>
-    </message>
-    <message>
-        <source>&amp;Minimize to the tray instead of the taskbar</source>
-        <translation>&amp;Minimiser dans la barre système au lieu de la barre des tâches</translation>
-    </message>
-    <message>
-        <source>M&amp;inimize on close</source>
-        <translation>Mi&amp;nimiser lors de la fermeture</translation>
-    </message>
-    <message>
-        <source>&amp;Display</source>
-        <translation>&amp;Afficher</translation>
-    </message>
-    <message>
-        <source>User Interface &amp;language:</source>
-        <translation>Interface utilisateur &amp;langage:</translation>
-    </message>
-    <message>
-        <source>&amp;OK</source>
-        <translation>&amp;OK</translation>
-    </message>
-    <message>
-        <source>&amp;Cancel</source>
-        <translation>&amp;Annuler </translation>
-    </message>
-    <message>
-        <source>default</source>
-        <translation>defaut</translation>
-    </message>
-    <message>
-        <source>none</source>
-        <translation>aucun</translation>
-    </message>
-    <message>
-        <source>Confirm options reset</source>
-        <translation>Confirmer les options de réinitialisation </translation>
-    </message>
-    <message>
-        <source>Client restart required to activate changes.</source>
-        <translation>Redémarrage du client nécessaire pour activer les changements.</translation>
-    </message>
-    <message>
-        <source>Error</source>
-        <translation>Erreur</translation>
-    </message>
-    <message>
-        <source>This change would require a client restart.</source>
-        <translation>Ce changement nécessiterait un redémarrage du client.</translation>
-    </message>
-    <message>
-        <source>The supplied proxy address is invalid.</source>
-        <translation>L'adresse du proxy est invalide.</translation>
-    </message>
-</context>
-<context>
-    <name>OverviewPage</name>
-    <message>
-        <source>Form</source>
-        <translation>Formulaire</translation>
-    </message>
-    <message>
-        <source>Watch-only:</source>
-        <translation>Regarder seulement:</translation>
-    </message>
-    <message>
-        <source>Available:</source>
-        <translation>Disponible: </translation>
-    </message>
-    <message>
-        <source>Pending:</source>
-        <translation>En attente:</translation>
-    </message>
-    <message>
-        <source>Immature:</source>
-        <translation>Immature:</translation>
-    </message>
-    <message>
-        <source>Balances</source>
-        <translation>Balances</translation>
-    </message>
-    <message>
-        <source>Total:</source>
-        <translation>Total:</translation>
-    </message>
-    <message>
-        <source>Your current total balance</source>
-        <translation>Votre balance totale courante</translation>
-    </message>
-    <message>
-        <source>Spendable:</source>
-        <translation>Dépensable: </translation>
-    </message>
-    <message>
-        <source>Recent transactions</source>
-        <translation>Transactions récentes </translation>
-    </message>
-    </context>
-<context>
-    <name>PaymentServer</name>
-    <message>
-        <source>Payment request error</source>
-        <translation>Erreur lors de la requête de paiement</translation>
-    </message>
-    <message>
-        <source>Invalid payment address %1</source>
-        <translation>Adresse de paiement invalide %1</translation>
-    </message>
-    <message>
-        <source>Payment request rejected</source>
-        <translation>Requête de paiement rejetée </translation>
+    <message>
+        <source>Recommended:</source>
+        <translation>Recommandé: </translation>
+    </message>
+    <message>
+        <source>Send to multiple recipients at once</source>
+        <translation>Envoyer des pièces à plusieurs destinataires à la fois</translation>
+    </message>
+    <message>
+        <source>Clear all fields of the form.</source>
+        <translation>Nettoyer tous les champs du formulaire.</translation>
+    </message>
+    <message>
+        <source>Dust:</source>
+        <translation>Poussière: </translation>
+    </message>
+    <message>
+        <source>Clear &amp;All</source>
+        <translation>Nettoyer &amp;Tout</translation>
+    </message>
+    <message>
+        <source>Balance:</source>
+        <translation>Solde :</translation>
+    </message>
+    <message>
+        <source>Confirm the send action</source>
+        <translation>Confirmer l'action d'envoi</translation>
+    </message>
+    <message>
+        <source>S&amp;end</source>
+        <translation>E&amp;voyer</translation>
+    </message>
+    <message>
+        <source>Copy quantity</source>
+        <translation>Copier la quantité</translation>
+    </message>
+    <message>
+        <source>Copy amount</source>
+        <translation>Copier le montant</translation>
+    </message>
+    <message>
+        <source>Copy fee</source>
+        <translation>Copier les frais</translation>
+    </message>
+    <message>
+        <source>Copy after fee</source>
+        <translation>Copier après les frais</translation>
+    </message>
+    <message>
+        <source>Copy bytes</source>
+        <translation>Copier les octets</translation>
+    </message>
+    <message>
+        <source>Copy dust</source>
+        <translation>Copier la poussière </translation>
+    </message>
+    <message>
+        <source>Copy change</source>
+        <translation>Copier changement </translation>
+    </message>
+    <message>
+        <source>%1 to %2</source>
+        <translation>%1 à %2</translation>
+    </message>
+    <message>
+        <source>Are you sure you want to send?</source>
+        <translation>Êtes-vous sûr de vouloir envoyer ?</translation>
+    </message>
+    <message>
+        <source>added as transaction fee</source>
+        <translation>Ajoute en tant que frais de transaction</translation>
+    </message>
+    <message>
+        <source>Total Amount %1</source>
+        <translation>Montant Total %1</translation>
+    </message>
+    <message>
+        <source>or</source>
+        <translation>ou</translation>
+    </message>
+    <message>
+        <source>Confirm send coins</source>
+        <translation>Confirmer l'envoi des pièces</translation>
+    </message>
+    <message>
+        <source>The amount to pay must be larger than 0.</source>
+        <translation>Le montant à payer doit être supérieur à 0.</translation>
+    </message>
+    <message>
+        <source>The amount exceeds your balance.</source>
+        <translation>Le montant excède votre balance. </translation>
+    </message>
+    <message>
+        <source>Transaction creation failed!</source>
+        <translation>Échec de la création de la transaction  </translation>
     </message>
     <message>
         <source>Payment request expired.</source>
         <translation>Demande de paiement expirée.</translation>
     </message>
     <message>
-        <source>Payment request is not initialized.</source>
-        <translation>La demande de paiement n'a pas été initialisée.</translation>
-    </message>
-    <message>
-        <source>Invalid payment request.</source>
-        <translation>Demande de paiement invalide.</translation>
-    </message>
-    <message>
-        <source>Refund from %1</source>
-        <translation>Remboursement de %1</translation>
-    </message>
-    <message>
-        <source>Bad response from server %1</source>
-        <translation>Mauvaise réponse du serveur %1</translation>
-    </message>
-    <message>
-        <source>Network request error</source>
-        <translation>Erreur de demande de réseau</translation>
-    </message>
+        <source>Pay only the required fee of %1</source>
+        <translation>Payer seulement les frais obligatoire de %1</translation>
+    </message>
+    <message>
+        <source>Warning: Invalid Bitcoin address</source>
+        <translation>Attention: Adresse Bitcoin Invalide</translation>
+    </message>
+    <message>
+        <source>(no label)</source>
+        <translation>(aucune étiquette)</translation>
+    </message>
+</context>
+<context>
+    <name>SendCoinsEntry</name>
+    <message>
+        <source>A&amp;mount:</source>
+        <translation>&amp;Montant :</translation>
+    </message>
+    <message>
+        <source>Pay &amp;To:</source>
+        <translation>Payer &amp;à :</translation>
+    </message>
+    <message>
+        <source>&amp;Label:</source>
+        <translation>&amp;Étiquette :</translation>
+    </message>
+    <message>
+        <source>Choose previously used address</source>
+        <translation>Choisir une adresse précédemment utilisée </translation>
+    </message>
+    <message>
+        <source>This is a normal payment.</source>
+        <translation>C'est un paiement normal.</translation>
+    </message>
+    <message>
+        <source>Alt+A</source>
+        <translation>Alt+A</translation>
+    </message>
+    <message>
+        <source>Paste address from clipboard</source>
+        <translation>Coller une adresse depuis le presse-papiers</translation>
+    </message>
+    <message>
+        <source>Alt+P</source>
+        <translation>Alt+P</translation>
+    </message>
+    <message>
+        <source>Remove this entry</source>
+        <translation>Retirer cette entrée</translation>
+    </message>
+    <message>
+        <source>Message:</source>
+        <translation>Message :</translation>
+    </message>
+    <message>
+        <source>Pay To:</source>
+        <translation>Payer à :</translation>
+    </message>
+    <message>
+        <source>Memo:</source>
+        <translation>Memo:</translation>
+    </message>
+    <message>
+        <source>Enter a label for this address to add it to your address book</source>
+        <translation>Entrez une étiquette pour cette adresse afin de l'ajouter à votre carnet d'adresses</translation>
+    </message>
+</context>
+<context>
+    <name>SendConfirmationDialog</name>
+    <message>
+        <source>Yes</source>
+        <translation>Oui</translation>
+    </message>
+</context>
+<context>
+    <name>ShutdownWindow</name>
     </context>
 <context>
-    <name>PeerTableModel</name>
-    <message>
-        <source>User Agent</source>
-        <translation>Agent Utilisateur</translation>
-    </message>
-    <message>
-        <source>Node/Service</source>
-        <translation>Nœud/Service </translation>
-    </message>
-    <message>
-        <source>Sent</source>
-        <translation>Envoyé</translation>
-    </message>
-    <message>
-        <source>Received</source>
-        <translation>Reçu </translation>
-    </message>
-</context>
-<context>
-    <name>QObject</name>
+    <name>SignVerifyMessageDialog</name>
+    <message>
+        <source>&amp;Sign Message</source>
+        <translation>&amp;Signer le message</translation>
+    </message>
+    <message>
+        <source>Choose previously used address</source>
+        <translation>Choisir une adresse précédemment utilisée </translation>
+    </message>
+    <message>
+        <source>Alt+A</source>
+        <translation>Alt+A</translation>
+    </message>
+    <message>
+        <source>Paste address from clipboard</source>
+        <translation>Coller une adresse depuis le presse-papiers</translation>
+    </message>
+    <message>
+        <source>Alt+P</source>
+        <translation>Alt+P</translation>
+    </message>
+    <message>
+        <source>Enter the message you want to sign here</source>
+        <translation>Entrez ici le message que vous désirez signer</translation>
+    </message>
+    <message>
+        <source>Signature</source>
+        <translation>Signature</translation>
+    </message>
+    <message>
+        <source>Copy the current signature to the system clipboard</source>
+        <translation>Copier l'adresse courante dans le presse papier</translation>
+    </message>
+    <message>
+        <source>Sign &amp;Message</source>
+        <translation>&amp;Signer le message</translation>
+    </message>
+    <message>
+        <source>Clear &amp;All</source>
+        <translation>Nettoyer &amp;Tout</translation>
+    </message>
+    <message>
+        <source>&amp;Verify Message</source>
+        <translation>&amp;Vérifier message</translation>
+    </message>
+    <message>
+        <source>Verify &amp;Message</source>
+        <translation>Vérifier &amp;Message</translation>
+    </message>
+    <message>
+        <source>The entered address is invalid.</source>
+        <translation>L'adresse entrée est invalide. </translation>
+    </message>
+    <message>
+        <source>Please check the address and try again.</source>
+        <translation>Vérifiez l'adresse et réessayer. </translation>
+    </message>
+    <message>
+        <source>Message signed.</source>
+        <translation>Message signé. </translation>
+    </message>
+    <message>
+        <source>Please check the signature and try again.</source>
+        <translation>Vérifiez la signature et réessayer.</translation>
+    </message>
+    <message>
+        <source>Message verification failed.</source>
+        <translation>Vérification du message échouée.</translation>
+    </message>
+    <message>
+        <source>Message verified.</source>
+        <translation>Message vérifié. </translation>
+    </message>
+</context>
+<context>
+    <name>SplashScreen</name>
+    <message>
+        <source>[testnet]</source>
+        <translation>[testnet]</translation>
+    </message>
+</context>
+<context>
+    <name>TrafficGraphWidget</name>
+    <message>
+        <source>KB/s</source>
+        <translation>KO/s</translation>
+    </message>
+</context>
+<context>
+    <name>TransactionDesc</name>
+    <message>
+        <source>Open until %1</source>
+        <translation>Ouvert jusqu'à %1</translation>
+    </message>
+    <message>
+        <source>abandoned</source>
+        <translation>abandoné</translation>
+    </message>
+    <message>
+        <source>%1/unconfirmed</source>
+        <translation>%1/non confirmée</translation>
+    </message>
+    <message>
+        <source>%1 confirmations</source>
+        <translation>%1 confirmations</translation>
+    </message>
+    <message>
+        <source>Status</source>
+        <translation>État</translation>
+    </message>
+    <message>
+        <source>, has not been successfully broadcast yet</source>
+        <translation>, n'a pas encore été diffusée avec succès</translation>
+    </message>
+    <message>
+        <source>Date</source>
+        <translation>Date</translation>
+    </message>
+    <message>
+        <source>Source</source>
+        <translation>Source</translation>
+    </message>
+    <message>
+        <source>Generated</source>
+        <translation>Généré</translation>
+    </message>
+    <message>
+        <source>From</source>
+        <translation>De</translation>
+    </message>
+    <message>
+        <source>unknown</source>
+        <translation>inconnu</translation>
+    </message>
+    <message>
+        <source>To</source>
+        <translation>Á</translation>
+    </message>
+    <message>
+        <source>own address</source>
+        <translation>Votre adresse</translation>
+    </message>
+    <message>
+        <source>watch-only</source>
+        <translation>Lecture uniquement</translation>
+    </message>
+    <message>
+        <source>label</source>
+        <translation>Étiquette </translation>
+    </message>
+    <message>
+        <source>Credit</source>
+        <translation>Crédit</translation>
+    </message>
+    <message>
+        <source>not accepted</source>
+        <translation>Pas accepté</translation>
+    </message>
+    <message>
+        <source>Debit</source>
+        <translation>Débit</translation>
+    </message>
+    <message>
+        <source>Total debit</source>
+        <translation>Débit total</translation>
+    </message>
+    <message>
+        <source>Total credit</source>
+        <translation>Crédit total </translation>
+    </message>
+    <message>
+        <source>Transaction fee</source>
+        <translation>Frais de transaction</translation>
+    </message>
+    <message>
+        <source>Net amount</source>
+        <translation>Montant net</translation>
+    </message>
+    <message>
+        <source>Message</source>
+        <translation>Message</translation>
+    </message>
+    <message>
+        <source>Comment</source>
+        <translation>Commentaire </translation>
+    </message>
+    <message>
+        <source>Transaction ID</source>
+        <translation>ID de transaction</translation>
+    </message>
+    <message>
+        <source>Merchant</source>
+        <translation>Marchant</translation>
+    </message>
+    <message>
+        <source>Debug information</source>
+        <translation>Information de débogage </translation>
+    </message>
+    <message>
+        <source>Transaction</source>
+        <translation>Transaction</translation>
+    </message>
+    <message>
+        <source>Inputs</source>
+        <translation>Entrées </translation>
+    </message>
     <message>
         <source>Amount</source>
         <translation>Montant</translation>
     </message>
     <message>
-        <source>Enter a Myriadcoin address (e.g. %1)</source>
-        <translation>Entrer une adresse Myriadcoin (e.g. %1)</translation>
-    </message>
-    <message>
-        <source>%1 d</source>
-        <translation>%1 j</translation>
-    </message>
-    <message>
-        <source>%1 h</source>
-        <translation>%1 h</translation>
-    </message>
-    <message>
-        <source>%1 m</source>
-        <translation>%1 m</translation>
-    </message>
-    <message>
-        <source>%1 s</source>
-        <translation>%1 s</translation>
-    </message>
-    <message>
-        <source>None</source>
-        <translation>Aucun</translation>
-    </message>
-    <message>
-        <source>N/A</source>
-        <translation>N/A</translation>
-    </message>
-    <message>
-        <source>%1 ms</source>
-        <translation>%1 ms</translation>
-    </message>
-    <message>
-        <source>%1 and %2</source>
-        <translation>%1 et %2</translation>
-    </message>
-<<<<<<< HEAD
+        <source>true</source>
+        <translation>vrai</translation>
+    </message>
+    <message>
+        <source>false</source>
+        <translation>faux</translation>
+    </message>
+</context>
+<context>
+    <name>TransactionDescDialog</name>
+    <message>
+        <source>This pane shows a detailed description of the transaction</source>
+        <translation>Ce panneau affiche une description détaillée de la transaction</translation>
+    </message>
     </context>
 <context>
-    <name>QObject::QObject</name>
-    </context>
-<context>
-    <name>QRImageWidget</name>
-    <message>
-        <source>&amp;Copy Image</source>
-        <translation>&amp;Copier image</translation>
-    </message>
-    <message>
-        <source>Save QR Code</source>
-        <translation>Sauvegarder QR code</translation>
-    </message>
-    </context>
-<context>
-    <name>RPCConsole</name>
-=======
->>>>>>> 9e116a6f
-    <message>
-        <source>%1 B</source>
-        <translation>%1 O</translation>
-    </message>
-    <message>
-        <source>%1 KB</source>
-        <translation>%1 KO</translation>
-    </message>
-    <message>
-        <source>%1 MB</source>
-        <translation>%1 MO</translation>
-    </message>
-    <message>
-        <source>%1 GB</source>
-        <translation>%1 GO</translation>
-    </message>
-    <message>
-        <source>unknown</source>
-        <translation>inconnu</translation>
-    </message>
-</context>
-<context>
-    <name>QObject::QObject</name>
-    </context>
-<context>
-    <name>QRImageWidget</name>
-    <message>
-        <source>&amp;Save Image...</source>
-        <translation>&amp;Sauvegarder image</translation>
-    </message>
-    <message>
-        <source>&amp;Copy Image</source>
-        <translation>&amp;Copier image</translation>
-    </message>
-    <message>
-        <source>Save QR Code</source>
-        <translation>Sauvegarder QR code</translation>
-    </message>
-    <message>
-        <source>PNG Image (*.png)</source>
-        <translation>Image PNG (*.png)</translation>
-    </message>
-</context>
-<context>
-    <name>RPCConsole</name>
-    <message>
-        <source>N/A</source>
-        <translation>N/A</translation>
-    </message>
-    <message>
-        <source>Client version</source>
-        <translation>Version du client</translation>
-    </message>
-    <message>
-        <source>&amp;Information</source>
-        <translation>&amp;Information</translation>
-    </message>
-    <message>
-        <source>Debug window</source>
-        <translation>Fenêtre de débogage </translation>
-    </message>
-    <message>
-        <source>General</source>
-        <translation>Général</translation>
-    </message>
-    <message>
-        <source>Using BerkeleyDB version</source>
-        <translation>Version BerkeleyDButilisée </translation>
-    </message>
-    <message>
-        <source>Startup time</source>
-        <translation>Le temps de démarrage</translation>
-    </message>
-    <message>
-        <source>Network</source>
-        <translation>Réseau</translation>
-    </message>
-    <message>
-        <source>Name</source>
-        <translation>Nom</translation>
-    </message>
-    <message>
-        <source>Number of connections</source>
-        <translation>Nombre de connexions</translation>
-    </message>
-    <message>
-        <source>Block chain</source>
-        <translation>Chaîne de bloc </translation>
-    </message>
-    <message>
-        <source>Current number of blocks</source>
-        <translation>Nombre courant de blocs</translation>
-    </message>
-    <message>
-        <source>Memory Pool</source>
-        <translation>Mémoire du pool</translation>
-    </message>
-    <message>
-        <source>Current number of transactions</source>
-        <translation>Nombre courant de transactions</translation>
-    </message>
-    <message>
-        <source>Memory usage</source>
-        <translation>Usage de la mémoire</translation>
-    </message>
-    <message>
-        <source>Received</source>
-        <translation>Reçu </translation>
-    </message>
-    <message>
-        <source>Sent</source>
-        <translation>Envoyé</translation>
-    </message>
-    <message>
-        <source>&amp;Peers</source>
-        <translation>&amp;Pairs</translation>
-    </message>
-    <message>
-        <source>Banned peers</source>
-        <translation>Pairs bannis</translation>
-    </message>
-    <message>
-        <source>Whitelisted</source>
-        <translation>Autorisé par la liste</translation>
-    </message>
-    <message>
-        <source>Direction</source>
-        <translation>Direction</translation>
-    </message>
-    <message>
-        <source>Version</source>
-        <translation>Version</translation>
-    </message>
-    <message>
-        <source>Starting Block</source>
-        <translation>Bloc de départ</translation>
-    </message>
-    <message>
-        <source>Synced Blocks</source>
-        <translation>Blocs Synchronisés </translation>
-    </message>
-    <message>
-        <source>User Agent</source>
-        <translation>Agent Utilisateur</translation>
-    </message>
-    <message>
-        <source>Services</source>
-        <translation>Services</translation>
-    </message>
-    <message>
-        <source>Ban Score</source>
-        <translation>Score de ban</translation>
-    </message>
-    <message>
-        <source>Connection Time</source>
-        <translation>Temps de connexion</translation>
-    </message>
-    <message>
-        <source>Last Send</source>
-        <translation>Dernier envoyé</translation>
-    </message>
-    <message>
-        <source>Last Receive</source>
-        <translation>Dernier reçu</translation>
-    </message>
-    <message>
-        <source>Ping Time</source>
-        <translation>Temps du ping</translation>
-    </message>
-    <message>
-        <source>Ping Wait</source>
-        <translation>Attente du ping</translation>
-    </message>
-    <message>
-        <source>&amp;Open</source>
-        <translation>&amp;Ouvert</translation>
-    </message>
-    <message>
-        <source>&amp;Console</source>
-        <translation>&amp;Console</translation>
-    </message>
-    <message>
-        <source>&amp;Network Traffic</source>
-        <translation>&amp;Trafic réseau</translation>
-    </message>
-    <message>
-        <source>Totals</source>
-        <translation>Totaux</translation>
-    </message>
-    <message>
-        <source>In:</source>
-        <translation>Entrée:</translation>
-    </message>
-    <message>
-        <source>Out:</source>
-        <translation>Sortie:</translation>
-    </message>
-    <message>
-        <source>Debug log file</source>
-        <translation>Fichier du journal de débogage</translation>
-    </message>
-    <message>
-        <source>Clear console</source>
-        <translation>Nettoyer la console</translation>
-    </message>
-    <message>
-        <source>1 &amp;hour</source>
-        <translation>1 &amp;heure</translation>
-    </message>
-    <message>
-        <source>1 &amp;day</source>
-        <translation>1 &amp;jour</translation>
-    </message>
-    <message>
-        <source>1 &amp;week</source>
-        <translation>1 &amp;semaine</translation>
-    </message>
-    <message>
-        <source>1 &amp;year</source>
-        <translation>1 &amp;an</translation>
-    </message>
-    <message>
-        <source>via %1</source>
-        <translation>via %1</translation>
-    </message>
-    <message>
-        <source>never</source>
-        <translation>jamais</translation>
-    </message>
-    <message>
-        <source>Yes</source>
-        <translation>Oui</translation>
-    </message>
-    <message>
-        <source>No</source>
-        <translation>Non</translation>
-    </message>
-    <message>
-        <source>Unknown</source>
-        <translation>Inconnu</translation>
-    </message>
-</context>
-<context>
-    <name>ReceiveCoinsDialog</name>
-    <message>
-        <source>&amp;Amount:</source>
-        <translation>Montant :</translation>
-    </message>
-    <message>
-        <source>&amp;Label:</source>
-        <translation>&amp;Étiquette :</translation>
-    </message>
-    <message>
-        <source>&amp;Message:</source>
-        <translation>Message :</translation>
-    </message>
-    <message>
-        <source>Clear all fields of the form.</source>
-        <translation>Nettoyer tous les champs du formulaire.</translation>
-    </message>
-    <message>
-        <source>Clear</source>
-        <translation>Nettoyer</translation>
-    </message>
-    <message>
-        <source>Requested payments history</source>
-        <translation>Historique des demandes de paiements.</translation>
-    </message>
-    <message>
-        <source>&amp;Request payment</source>
-        <translation>&amp;Demande de paiement</translation>
-    </message>
-    <message>
-        <source>Show</source>
-        <translation>Montrer</translation>
-    </message>
-    <message>
-        <source>Remove</source>
-        <translation>Retirer</translation>
+    <name>TransactionTableModel</name>
+    <message>
+        <source>Date</source>
+        <translation>Date</translation>
+    </message>
+    <message>
+        <source>Type</source>
+        <translation>Type</translation>
+    </message>
+    <message>
+        <source>Label</source>
+        <translation>Étiquette</translation>
+    </message>
+    <message>
+        <source>Open until %1</source>
+        <translation>Ouvert jusqu'à %1</translation>
+    </message>
+    <message>
+        <source>Offline</source>
+        <translation>Hors ligne</translation>
+    </message>
+    <message>
+        <source>Unconfirmed</source>
+        <translation>Non Confirmé</translation>
+    </message>
+    <message>
+        <source>Abandoned</source>
+        <translation>Abandoné</translation>
+    </message>
+    <message>
+        <source>Confirmed (%1 confirmations)</source>
+        <translation>Confirmée (%1 confirmations)</translation>
+    </message>
+    <message>
+        <source>This block was not received by any other nodes and will probably not be accepted!</source>
+        <translation>Ce bloc n'a été reçu par aucun autre nœud et ne sera probablement pas accepté !</translation>
+    </message>
+    <message>
+        <source>Generated but not accepted</source>
+        <translation>Généré mais pas accepté</translation>
+    </message>
+    <message>
+        <source>Received with</source>
+        <translation>Reçues avec</translation>
+    </message>
+    <message>
+        <source>Received from</source>
+        <translation>Reçue de</translation>
+    </message>
+    <message>
+        <source>Sent to</source>
+        <translation>Envoyées à</translation>
+    </message>
+    <message>
+        <source>Payment to yourself</source>
+        <translation>Paiement à vous-même</translation>
+    </message>
+    <message>
+        <source>Mined</source>
+        <translation>Extraction</translation>
+    </message>
+    <message>
+        <source>watch-only</source>
+        <translation>Lecture uniquement</translation>
+    </message>
+    <message>
+        <source>(n/a)</source>
+        <translation>(indisponible)</translation>
+    </message>
+    <message>
+        <source>(no label)</source>
+        <translation>(aucune étiquette)</translation>
+    </message>
+    <message>
+        <source>Transaction status. Hover over this field to show number of confirmations.</source>
+        <translation>État de la transaction. Laissez le pointeur de la souris sur ce champ pour voir le nombre de confirmations.</translation>
+    </message>
+    <message>
+        <source>Date and time that the transaction was received.</source>
+        <translation>Date et heure de réception de la transaction.</translation>
+    </message>
+    <message>
+        <source>Type of transaction.</source>
+        <translation>Type de transaction.</translation>
+    </message>
+    <message>
+        <source>Amount removed from or added to balance.</source>
+        <translation>Montant ajouté au ou enlevé du solde.</translation>
+    </message>
+</context>
+<context>
+    <name>TransactionView</name>
+    <message>
+        <source>All</source>
+        <translation>Toutes</translation>
+    </message>
+    <message>
+        <source>Today</source>
+        <translation>Aujourd'hui</translation>
+    </message>
+    <message>
+        <source>This week</source>
+        <translation>Cette semaine</translation>
+    </message>
+    <message>
+        <source>This month</source>
+        <translation>Ce mois</translation>
+    </message>
+    <message>
+        <source>Last month</source>
+        <translation>Mois dernier</translation>
+    </message>
+    <message>
+        <source>This year</source>
+        <translation>Cette année</translation>
+    </message>
+    <message>
+        <source>Range...</source>
+        <translation>Intervalle...</translation>
+    </message>
+    <message>
+        <source>Received with</source>
+        <translation>Reçues avec</translation>
+    </message>
+    <message>
+        <source>Sent to</source>
+        <translation>Envoyées à</translation>
+    </message>
+    <message>
+        <source>To yourself</source>
+        <translation>À vous-même</translation>
+    </message>
+    <message>
+        <source>Mined</source>
+        <translation>Extraction</translation>
+    </message>
+    <message>
+        <source>Other</source>
+        <translation>Autres</translation>
+    </message>
+    <message>
+        <source>Min amount</source>
+        <translation>Montant min</translation>
+    </message>
+    <message>
+        <source>Copy address</source>
+        <translation>Copier l'adresse</translation>
     </message>
     <message>
         <source>Copy label</source>
         <translation>Copier l'étiquette</translation>
     </message>
     <message>
-<<<<<<< HEAD
-=======
-        <source>Copy message</source>
-        <translation>Copier message</translation>
-    </message>
-    <message>
->>>>>>> 9e116a6f
         <source>Copy amount</source>
         <translation>Copier le montant</translation>
     </message>
-</context>
-<context>
-    <name>ReceiveRequestDialog</name>
-    <message>
-        <source>QR Code</source>
-        <translation>QR Code</translation>
-    </message>
-    <message>
-        <source>Copy &amp;URI</source>
-        <translation>Copier &amp;URI</translation>
-    </message>
-    <message>
-        <source>Copy &amp;Address</source>
-        <translation>Copier &amp;Adresse</translation>
-    </message>
-    <message>
-        <source>&amp;Save Image...</source>
-        <translation>&amp;Sauvegarder image</translation>
-    </message>
-    <message>
-<<<<<<< HEAD
-=======
-        <source>Request payment to %1</source>
-        <translation>Demande de paiement à %1</translation>
-    </message>
-    <message>
-        <source>Payment information</source>
-        <translation>Informations de paiement</translation>
-    </message>
-    <message>
-        <source>URI</source>
-        <translation>URI</translation>
-    </message>
-    <message>
->>>>>>> 9e116a6f
+    <message>
+        <source>Copy transaction ID</source>
+        <translation>Copier l'ID de transaction</translation>
+    </message>
+    <message>
+        <source>Edit label</source>
+        <translation>Éditer l'étiquette</translation>
+    </message>
+    <message>
+        <source>Show transaction details</source>
+        <translation>Afficher les détails de la transaction</translation>
+    </message>
+    <message>
+        <source>Export Transaction History</source>
+        <translation>Exporter l'historique des transactions</translation>
+    </message>
+    <message>
+        <source>Comma separated file (*.csv)</source>
+        <translation>Valeurs séparées par des virgules (*.csv)</translation>
+    </message>
+    <message>
+        <source>Confirmed</source>
+        <translation>Confirmée</translation>
+    </message>
+    <message>
+        <source>Date</source>
+        <translation>Date</translation>
+    </message>
+    <message>
+        <source>Type</source>
+        <translation>Type</translation>
+    </message>
+    <message>
+        <source>Label</source>
+        <translation>Étiquette</translation>
+    </message>
+    <message>
         <source>Address</source>
         <translation>Adresse</translation>
     </message>
     <message>
-<<<<<<< HEAD
-=======
-        <source>Amount</source>
-        <translation>Montant</translation>
-    </message>
-    <message>
->>>>>>> 9e116a6f
-        <source>Label</source>
-        <translation>Étiquette</translation>
-    </message>
-    <message>
-        <source>Message</source>
-        <translation>Message</translation>
-    </message>
+        <source>ID</source>
+        <translation>ID</translation>
+    </message>
+    <message>
+        <source>Exporting Failed</source>
+        <translation>Échec de l'export</translation>
+    </message>
+    <message>
+        <source>Exporting Successful</source>
+        <translation>Export réalisé avec sucés </translation>
+    </message>
+    <message>
+        <source>Range:</source>
+        <translation>Intervalle :</translation>
+    </message>
+    <message>
+        <source>to</source>
+        <translation>à</translation>
+    </message>
+</context>
+<context>
+    <name>UnitDisplayStatusBarControl</name>
     </context>
 <context>
-    <name>RecentRequestsTableModel</name>
-    <message>
-        <source>Date</source>
-        <translation>Date</translation>
-    </message>
-    <message>
-        <source>Label</source>
-        <translation>Étiquette</translation>
-    </message>
-    <message>
-        <source>Message</source>
-        <translation>Message</translation>
-    </message>
-    <message>
-        <source>(no label)</source>
-        <translation>(aucune étiquette)</translation>
-    </message>
-<<<<<<< HEAD
-    </context>
-=======
-    <message>
-        <source>(no message)</source>
-        <translation>(pas de message)</translation>
-    </message>
-    <message>
-        <source>Requested</source>
-        <translation>Demandé</translation>
-    </message>
-</context>
->>>>>>> 9e116a6f
-<context>
-    <name>SendCoinsDialog</name>
+    <name>WalletFrame</name>
+    <message>
+        <source>No wallet has been loaded.</source>
+        <translation>Aucun portefeuille a été chargé.</translation>
+    </message>
+</context>
+<context>
+    <name>WalletModel</name>
     <message>
         <source>Send Coins</source>
         <translation>Envoyer des pièces</translation>
     </message>
-    <message>
-        <source>Inputs...</source>
-        <translation>Sorties...</translation>
-    </message>
-    <message>
-        <source>automatically selected</source>
-        <translation>Automatiquement sélectionné </translation>
-    </message>
-    <message>
-        <source>Insufficient funds!</source>
-        <translation>Fonds insuffisants</translation>
-    </message>
-    <message>
-        <source>Quantity:</source>
-        <translation>Quantité:</translation>
-    </message>
-    <message>
-        <source>Bytes:</source>
-        <translation>Octets:</translation>
-    </message>
-    <message>
-        <source>Amount:</source>
-        <translation>Montant :</translation>
-    </message>
-    <message>
-        <source>Fee:</source>
-        <translation>Frais:</translation>
-    </message>
-    <message>
-        <source>After Fee:</source>
-        <translation>Après frais:</translation>
-    </message>
-    <message>
-        <source>Change:</source>
-        <translation>Change:</translation>
-    </message>
-    <message>
-        <source>Transaction Fee:</source>
-        <translation>Frais de transaction</translation>
-    </message>
-    <message>
-        <source>Choose...</source>
-        <translation>Choisir...</translation>
-    </message>
-    <message>
-        <source>per kilobyte</source>
-        <translation>par kilo octet</translation>
-    </message>
-    <message>
-        <source>Hide</source>
-        <translation>Cacher</translation>
-    </message>
-    <message>
-        <source>Recommended:</source>
-        <translation>Recommandé: </translation>
-    </message>
-    <message>
-        <source>Send to multiple recipients at once</source>
-        <translation>Envoyer des pièces à plusieurs destinataires à la fois</translation>
-    </message>
-    <message>
-        <source>Clear all fields of the form.</source>
-        <translation>Nettoyer tous les champs du formulaire.</translation>
-    </message>
-    <message>
-        <source>Dust:</source>
-        <translation>Poussière: </translation>
-    </message>
-    <message>
-        <source>Clear &amp;All</source>
-        <translation>Nettoyer &amp;Tout</translation>
-    </message>
-    <message>
-        <source>Balance:</source>
-        <translation>Solde :</translation>
-    </message>
-    <message>
-        <source>Confirm the send action</source>
-        <translation>Confirmer l'action d'envoi</translation>
-    </message>
-    <message>
-        <source>S&amp;end</source>
-        <translation>E&amp;voyer</translation>
-    </message>
-    <message>
-<<<<<<< HEAD
-=======
-        <source>Copy quantity</source>
-        <translation>Copier la quantité</translation>
-    </message>
-    <message>
->>>>>>> 9e116a6f
-        <source>Copy amount</source>
-        <translation>Copier le montant</translation>
-    </message>
-    <message>
-        <source>Copy fee</source>
-        <translation>Copier les frais</translation>
-    </message>
-    <message>
-        <source>Copy after fee</source>
-        <translation>Copier après les frais</translation>
-    </message>
-    <message>
-        <source>Copy bytes</source>
-        <translation>Copier les octets</translation>
-    </message>
-    <message>
-<<<<<<< HEAD
-=======
-        <source>Copy dust</source>
-        <translation>Copier la poussière </translation>
-    </message>
-    <message>
-        <source>Copy change</source>
-        <translation>Copier changement </translation>
-    </message>
-    <message>
-        <source>%1 to %2</source>
-        <translation>%1 à %2</translation>
-    </message>
-    <message>
-        <source>Are you sure you want to send?</source>
-        <translation>Êtes-vous sûr de vouloir envoyer ?</translation>
-    </message>
-    <message>
-        <source>added as transaction fee</source>
-        <translation>Ajoute en tant que frais de transaction</translation>
-    </message>
-    <message>
-        <source>Total Amount %1</source>
-        <translation>Montant Total %1</translation>
-    </message>
-    <message>
-        <source>or</source>
-        <translation>ou</translation>
-    </message>
-    <message>
-        <source>Confirm send coins</source>
-        <translation>Confirmer l'envoi des pièces</translation>
-    </message>
-    <message>
-        <source>The amount to pay must be larger than 0.</source>
-        <translation>Le montant à payer doit être supérieur à 0.</translation>
-    </message>
-    <message>
-        <source>The amount exceeds your balance.</source>
-        <translation>Le montant excède votre balance. </translation>
-    </message>
-    <message>
-        <source>Transaction creation failed!</source>
-        <translation>Échec de la création de la transaction  </translation>
-    </message>
-    <message>
-        <source>Payment request expired.</source>
-        <translation>Demande de paiement expirée.</translation>
-    </message>
-    <message>
-        <source>Pay only the required fee of %1</source>
-        <translation>Payer seulement les frais obligatoire de %1</translation>
-    </message>
-    <message>
-        <source>Warning: Invalid Bitcoin address</source>
-        <translation>Attention: Adresse Bitcoin Invalide</translation>
-    </message>
-    <message>
->>>>>>> 9e116a6f
-        <source>(no label)</source>
-        <translation>(aucune étiquette)</translation>
-    </message>
-</context>
-<context>
-    <name>SendCoinsEntry</name>
-    <message>
-        <source>A&amp;mount:</source>
-        <translation>&amp;Montant :</translation>
-    </message>
-    <message>
-        <source>Pay &amp;To:</source>
-        <translation>Payer &amp;à :</translation>
-    </message>
-    <message>
-        <source>&amp;Label:</source>
-        <translation>&amp;Étiquette :</translation>
-    </message>
-    <message>
-        <source>Choose previously used address</source>
-        <translation>Choisir une adresse précédemment utilisée </translation>
-    </message>
-    <message>
-        <source>This is a normal payment.</source>
-        <translation>C'est un paiement normal.</translation>
-    </message>
-    <message>
-        <source>Alt+A</source>
-        <translation>Alt+A</translation>
-    </message>
-    <message>
-        <source>Paste address from clipboard</source>
-        <translation>Coller une adresse depuis le presse-papiers</translation>
-    </message>
-    <message>
-        <source>Alt+P</source>
-        <translation>Alt+P</translation>
-    </message>
-    <message>
-        <source>Remove this entry</source>
-        <translation>Retirer cette entrée</translation>
-    </message>
-    <message>
-        <source>Message:</source>
-        <translation>Message :</translation>
-    </message>
-    <message>
-        <source>Pay To:</source>
-        <translation>Payer à :</translation>
-    </message>
-    <message>
-        <source>Memo:</source>
-        <translation>Memo:</translation>
-    </message>
-    <message>
-        <source>Enter a label for this address to add it to your address book</source>
-        <translation>Entrez une étiquette pour cette adresse afin de l'ajouter à votre carnet d'adresses</translation>
-    </message>
-</context>
-<context>
-    <name>SendConfirmationDialog</name>
-    <message>
-        <source>Yes</source>
-        <translation>Oui</translation>
-    </message>
-</context>
-<context>
-    <name>ShutdownWindow</name>
-    </context>
-<context>
-    <name>SignVerifyMessageDialog</name>
-    <message>
-        <source>&amp;Sign Message</source>
-        <translation>&amp;Signer le message</translation>
-    </message>
-    <message>
-        <source>Choose previously used address</source>
-        <translation>Choisir une adresse précédemment utilisée </translation>
-    </message>
-    <message>
-        <source>Alt+A</source>
-        <translation>Alt+A</translation>
-    </message>
-    <message>
-        <source>Paste address from clipboard</source>
-        <translation>Coller une adresse depuis le presse-papiers</translation>
-    </message>
-    <message>
-        <source>Alt+P</source>
-        <translation>Alt+P</translation>
-    </message>
-    <message>
-        <source>Enter the message you want to sign here</source>
-        <translation>Entrez ici le message que vous désirez signer</translation>
-    </message>
-    <message>
-        <source>Signature</source>
-        <translation>Signature</translation>
-    </message>
-    <message>
-        <source>Copy the current signature to the system clipboard</source>
-        <translation>Copier l'adresse courante dans le presse papier</translation>
-    </message>
-    <message>
-        <source>Sign &amp;Message</source>
-        <translation>&amp;Signer le message</translation>
-    </message>
-    <message>
-        <source>Clear &amp;All</source>
-        <translation>Nettoyer &amp;Tout</translation>
-    </message>
-    <message>
-        <source>&amp;Verify Message</source>
-        <translation>&amp;Vérifier message</translation>
-    </message>
-    <message>
-        <source>Verify &amp;Message</source>
-        <translation>Vérifier &amp;Message</translation>
-    </message>
-    <message>
-        <source>The entered address is invalid.</source>
-        <translation>L'adresse entrée est invalide. </translation>
-    </message>
-    <message>
-        <source>Please check the address and try again.</source>
-        <translation>Vérifiez l'adresse et réessayer. </translation>
-    </message>
-    <message>
-        <source>Message signed.</source>
-        <translation>Message signé. </translation>
-    </message>
-    <message>
-        <source>Please check the signature and try again.</source>
-        <translation>Vérifiez la signature et réessayer.</translation>
-    </message>
-    <message>
-        <source>Message verification failed.</source>
-        <translation>Vérification du message échouée.</translation>
-    </message>
-    <message>
-        <source>Message verified.</source>
-        <translation>Message vérifié. </translation>
-    </message>
-</context>
-<context>
-    <name>SplashScreen</name>
-    <message>
-        <source>[testnet]</source>
-        <translation>[testnet]</translation>
-    </message>
-</context>
-<context>
-    <name>TrafficGraphWidget</name>
-    <message>
-        <source>KB/s</source>
-        <translation>KO/s</translation>
-    </message>
-</context>
-<context>
-    <name>TransactionDesc</name>
-    <message>
-<<<<<<< HEAD
-=======
-        <source>Open until %1</source>
-        <translation>Ouvert jusqu'à %1</translation>
-    </message>
-    <message>
-        <source>abandoned</source>
-        <translation>abandoné</translation>
-    </message>
-    <message>
-        <source>%1/unconfirmed</source>
-        <translation>%1/non confirmée</translation>
-    </message>
-    <message>
-        <source>%1 confirmations</source>
-        <translation>%1 confirmations</translation>
-    </message>
-    <message>
->>>>>>> 9e116a6f
-        <source>Status</source>
-        <translation>État</translation>
-    </message>
-    <message>
-<<<<<<< HEAD
-=======
-        <source>, has not been successfully broadcast yet</source>
-        <translation>, n'a pas encore été diffusée avec succès</translation>
-    </message>
-    <message>
->>>>>>> 9e116a6f
-        <source>Date</source>
-        <translation>Date</translation>
-    </message>
-    <message>
-        <source>Source</source>
-        <translation>Source</translation>
-    </message>
-    <message>
-        <source>Generated</source>
-        <translation>Généré</translation>
-    </message>
-    <message>
-        <source>From</source>
-        <translation>De</translation>
-    </message>
-    <message>
-        <source>unknown</source>
-        <translation>inconnu</translation>
-    </message>
-    <message>
-        <source>To</source>
-        <translation>Á</translation>
-    </message>
-    <message>
-        <source>own address</source>
-        <translation>Votre adresse</translation>
-    </message>
-    <message>
-        <source>watch-only</source>
-        <translation>Lecture uniquement</translation>
-    </message>
-    <message>
-        <source>label</source>
-        <translation>Étiquette </translation>
-    </message>
-    <message>
-        <source>Credit</source>
-        <translation>Crédit</translation>
-    </message>
-    <message>
-<<<<<<< HEAD
-=======
-        <source>not accepted</source>
-        <translation>Pas accepté</translation>
-    </message>
-    <message>
->>>>>>> 9e116a6f
-        <source>Debit</source>
-        <translation>Débit</translation>
-    </message>
-    <message>
-        <source>Total debit</source>
-        <translation>Débit total</translation>
-    </message>
-    <message>
-        <source>Total credit</source>
-        <translation>Crédit total </translation>
-    </message>
-    <message>
-<<<<<<< HEAD
-=======
-        <source>Transaction fee</source>
-        <translation>Frais de transaction</translation>
-    </message>
-    <message>
->>>>>>> 9e116a6f
-        <source>Net amount</source>
-        <translation>Montant net</translation>
-    </message>
-    <message>
-        <source>Message</source>
-        <translation>Message</translation>
-    </message>
-    <message>
-        <source>Comment</source>
-        <translation>Commentaire </translation>
-    </message>
-    <message>
-<<<<<<< HEAD
-=======
-        <source>Transaction ID</source>
-        <translation>ID de transaction</translation>
-    </message>
-    <message>
-        <source>Merchant</source>
-        <translation>Marchant</translation>
-    </message>
-    <message>
-        <source>Debug information</source>
-        <translation>Information de débogage </translation>
-    </message>
-    <message>
-        <source>Transaction</source>
-        <translation>Transaction</translation>
-    </message>
-    <message>
-        <source>Inputs</source>
-        <translation>Entrées </translation>
-    </message>
-    <message>
-        <source>Amount</source>
-        <translation>Montant</translation>
-    </message>
-    <message>
->>>>>>> 9e116a6f
-        <source>true</source>
-        <translation>vrai</translation>
-    </message>
-    <message>
-        <source>false</source>
-        <translation>faux</translation>
-    </message>
-</context>
-<context>
-    <name>TransactionDescDialog</name>
-    <message>
-        <source>This pane shows a detailed description of the transaction</source>
-        <translation>Ce panneau affiche une description détaillée de la transaction</translation>
-    </message>
-    </context>
-<context>
-    <name>TransactionTableModel</name>
-    <message>
-        <source>Date</source>
-        <translation>Date</translation>
-    </message>
-    <message>
-<<<<<<< HEAD
-=======
-        <source>Type</source>
-        <translation>Type</translation>
-    </message>
-    <message>
->>>>>>> 9e116a6f
-        <source>Label</source>
-        <translation>Étiquette</translation>
-    </message>
-    <message>
-<<<<<<< HEAD
-=======
-        <source>Open until %1</source>
-        <translation>Ouvert jusqu'à %1</translation>
-    </message>
-    <message>
-        <source>Offline</source>
-        <translation>Hors ligne</translation>
-    </message>
-    <message>
-        <source>Unconfirmed</source>
-        <translation>Non Confirmé</translation>
-    </message>
-    <message>
-        <source>Abandoned</source>
-        <translation>Abandoné</translation>
-    </message>
-    <message>
-        <source>Confirmed (%1 confirmations)</source>
-        <translation>Confirmée (%1 confirmations)</translation>
-    </message>
-    <message>
-        <source>This block was not received by any other nodes and will probably not be accepted!</source>
-        <translation>Ce bloc n'a été reçu par aucun autre nœud et ne sera probablement pas accepté !</translation>
-    </message>
-    <message>
-        <source>Generated but not accepted</source>
-        <translation>Généré mais pas accepté</translation>
-    </message>
-    <message>
-        <source>Received with</source>
-        <translation>Reçues avec</translation>
-    </message>
-    <message>
-        <source>Received from</source>
-        <translation>Reçue de</translation>
-    </message>
-    <message>
-        <source>Sent to</source>
-        <translation>Envoyées à</translation>
-    </message>
-    <message>
-        <source>Payment to yourself</source>
-        <translation>Paiement à vous-même</translation>
-    </message>
-    <message>
-        <source>Mined</source>
-        <translation>Extraction</translation>
-    </message>
-    <message>
->>>>>>> 9e116a6f
-        <source>watch-only</source>
-        <translation>Lecture uniquement</translation>
-    </message>
-    <message>
-<<<<<<< HEAD
-        <source>(no label)</source>
-        <translation>(aucune étiquette)</translation>
-    </message>
-    </context>
-=======
-        <source>(n/a)</source>
-        <translation>(indisponible)</translation>
-    </message>
-    <message>
-        <source>(no label)</source>
-        <translation>(aucune étiquette)</translation>
-    </message>
-    <message>
-        <source>Transaction status. Hover over this field to show number of confirmations.</source>
-        <translation>État de la transaction. Laissez le pointeur de la souris sur ce champ pour voir le nombre de confirmations.</translation>
-    </message>
-    <message>
-        <source>Date and time that the transaction was received.</source>
-        <translation>Date et heure de réception de la transaction.</translation>
-    </message>
-    <message>
-        <source>Type of transaction.</source>
-        <translation>Type de transaction.</translation>
-    </message>
-    <message>
-        <source>Amount removed from or added to balance.</source>
-        <translation>Montant ajouté au ou enlevé du solde.</translation>
-    </message>
-</context>
->>>>>>> 9e116a6f
-<context>
-    <name>TransactionView</name>
-    <message>
-        <source>All</source>
-        <translation>Toutes</translation>
-    </message>
-    <message>
-        <source>Today</source>
-        <translation>Aujourd'hui</translation>
-    </message>
-    <message>
-        <source>This week</source>
-        <translation>Cette semaine</translation>
-    </message>
-    <message>
-        <source>This month</source>
-        <translation>Ce mois</translation>
-    </message>
-    <message>
-        <source>Last month</source>
-        <translation>Mois dernier</translation>
-    </message>
-    <message>
-        <source>This year</source>
-        <translation>Cette année</translation>
-    </message>
-    <message>
-<<<<<<< HEAD
-=======
-        <source>Range...</source>
-        <translation>Intervalle...</translation>
-    </message>
-    <message>
-        <source>Received with</source>
-        <translation>Reçues avec</translation>
-    </message>
-    <message>
-        <source>Sent to</source>
-        <translation>Envoyées à</translation>
-    </message>
-    <message>
-        <source>To yourself</source>
-        <translation>À vous-même</translation>
-    </message>
-    <message>
-        <source>Mined</source>
-        <translation>Extraction</translation>
-    </message>
-    <message>
->>>>>>> 9e116a6f
-        <source>Other</source>
-        <translation>Autres</translation>
-    </message>
-    <message>
-<<<<<<< HEAD
-=======
-        <source>Min amount</source>
-        <translation>Montant min</translation>
-    </message>
-    <message>
->>>>>>> 9e116a6f
-        <source>Copy address</source>
-        <translation>Copier l'adresse</translation>
-    </message>
-    <message>
-        <source>Copy label</source>
-        <translation>Copier l'étiquette</translation>
-    </message>
-    <message>
-        <source>Copy amount</source>
-        <translation>Copier le montant</translation>
-    </message>
-    <message>
-<<<<<<< HEAD
-=======
-        <source>Copy transaction ID</source>
-        <translation>Copier l'ID de transaction</translation>
-    </message>
-    <message>
-        <source>Edit label</source>
-        <translation>Éditer l'étiquette</translation>
-    </message>
-    <message>
-        <source>Show transaction details</source>
-        <translation>Afficher les détails de la transaction</translation>
-    </message>
-    <message>
-        <source>Export Transaction History</source>
-        <translation>Exporter l'historique des transactions</translation>
-    </message>
-    <message>
->>>>>>> 9e116a6f
-        <source>Comma separated file (*.csv)</source>
-        <translation>Valeurs séparées par des virgules (*.csv)</translation>
-    </message>
-    <message>
-<<<<<<< HEAD
-=======
-        <source>Confirmed</source>
-        <translation>Confirmée</translation>
-    </message>
-    <message>
->>>>>>> 9e116a6f
-        <source>Date</source>
-        <translation>Date</translation>
-    </message>
-    <message>
-<<<<<<< HEAD
-=======
-        <source>Type</source>
-        <translation>Type</translation>
-    </message>
-    <message>
->>>>>>> 9e116a6f
-        <source>Label</source>
-        <translation>Étiquette</translation>
-    </message>
-    <message>
-        <source>Address</source>
-        <translation>Adresse</translation>
-    </message>
-    <message>
-<<<<<<< HEAD
-        <source>Exporting Failed</source>
-        <translation>Échec de l'export</translation>
-    </message>
-    </context>
-=======
-        <source>ID</source>
-        <translation>ID</translation>
-    </message>
-    <message>
-        <source>Exporting Failed</source>
-        <translation>Échec de l'export</translation>
-    </message>
-    <message>
-        <source>Exporting Successful</source>
-        <translation>Export réalisé avec sucés </translation>
-    </message>
-    <message>
-        <source>Range:</source>
-        <translation>Intervalle :</translation>
-    </message>
-    <message>
-        <source>to</source>
-        <translation>à</translation>
-    </message>
-</context>
->>>>>>> 9e116a6f
-<context>
-    <name>UnitDisplayStatusBarControl</name>
-    </context>
-<context>
-    <name>WalletFrame</name>
-    <message>
-        <source>No wallet has been loaded.</source>
-        <translation>Aucun portefeuille a été chargé.</translation>
-    </message>
-</context>
-<context>
-    <name>WalletModel</name>
-    <message>
-        <source>Send Coins</source>
-        <translation>Envoyer des pièces</translation>
-    </message>
     </context>
 <context>
     <name>WalletView</name>
@@ -2435,8 +2298,8 @@
         <translation>Impossible de démarrer le serveur HTTP. Voir le journal de débogage pour plus de détails.</translation>
     </message>
     <message>
-        <source>Myriadcoin Core</source>
-        <translation>Myriadcoin Core</translation>
+        <source>Bitcoin Core</source>
+        <translation>Bitcoin Core</translation>
     </message>
     <message>
         <source>&lt;category&gt; can be:</source>
