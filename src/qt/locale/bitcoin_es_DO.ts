<TS language="es_DO" version="2.1">
<context>
    <name>AddressBookPage</name>
    <message>
        <source>Create a new address</source>
        <translation>Crear una nueva dirección</translation>
    </message>
    <message>
        <source>&amp;New</source>
        <translation>Nuevo</translation>
    </message>
    <message>
        <source>Copy the currently selected address to the system clipboard</source>
        <translation>Copiar la dirección seleccionada al portapapeles del sistema</translation>
    </message>
    <message>
        <source>&amp;Copy</source>
        <translation>&amp;Copiar</translation>
    </message>
    <message>
        <source>C&amp;lose</source>
        <translation>&amp;Cerrar</translation>
    </message>
    <message>
        <source>Delete the currently selected address from the list</source>
        <translation>Borrar de la lista la dirección seleccionada</translation>
    </message>
    <message>
        <source>Export the data in the current tab to a file</source>
        <translation>Exportar a un archivo los datos de esta pestaña</translation>
    </message>
    <message>
        <source>&amp;Export</source>
        <translation>&amp;Exportar</translation>
    </message>
    <message>
        <source>&amp;Delete</source>
        <translation>&amp;Eliminar</translation>
    </message>
<<<<<<< HEAD
    <message>
        <source>Choose the address to send coins to</source>
        <translation>Escoja la dirección para enviar monedas</translation>
    </message>
    <message>
        <source>Choose the address to receive coins with</source>
        <translation>Escoja la dirección para recibir monedas</translation>
    </message>
    <message>
        <source>C&amp;hoose</source>
        <translation>&amp;Escoger</translation>
    </message>
    <message>
        <source>Sending addresses</source>
        <translation>Enviando dirección</translation>
    </message>
    <message>
        <source>Receiving addresses</source>
        <translation>Recibiendo dirección</translation>
    </message>
    <message>
        <source>These are your Myriad addresses for sending payments. Always check the amount and the receiving address before sending coins.</source>
        <translation>Estas son sus direcciones Myriad para enviar pagos. Compruebe siempre la cantidad y la dirección receptora antes de transferir monedas.</translation>
    </message>
    <message>
        <source>These are your Myriad addresses for receiving payments. It is recommended to use a new receiving address for each transaction.</source>
        <translation>Estas son sus direcciones de Myriad para recibir pagos. Se recomienda utilizar una nueva dirección de recepción para cada transacción.</translation>
    </message>
    <message>
        <source>Copy &amp;Label</source>
        <translation>Copiar &amp;etiqueta</translation>
    </message>
    <message>
        <source>&amp;Edit</source>
        <translation>&amp;Editar</translation>
    </message>
    <message>
        <source>Export Address List</source>
        <translation>Exportar la lista de direcciones </translation>
    </message>
    <message>
        <source>Comma separated file (*.csv)</source>
        <translation>Archivos de columnas separadas por coma (*.csv)</translation>
    </message>
    <message>
        <source>Exporting Failed</source>
        <translation>Error exportando</translation>
    </message>
=======
>>>>>>> f2a96e7d
    </context>
<context>
    <name>AddressTableModel</name>
    </context>
<context>
    <name>AskPassphraseDialog</name>
    <message>
        <source>Passphrase Dialog</source>
        <translation>Diálogo de contraseña</translation>
    </message>
    <message>
        <source>Enter passphrase</source>
        <translation>Introducir contraseña</translation>
    </message>
    <message>
        <source>New passphrase</source>
        <translation>Nueva contraseña</translation>
    </message>
    <message>
        <source>Repeat new passphrase</source>
        <translation>Repita la nueva contraseña</translation>
    </message>
    </context>
<context>
    <name>BanTableModel</name>
    </context>
<context>
    <name>BitcoinGUI</name>
    <message>
        <source>Sign &amp;message...</source>
        <translation>Firmar &amp;mensaje...</translation>
    </message>
    <message>
        <source>Synchronizing with network...</source>
        <translation>Sincronizando con la red…</translation>
    </message>
    <message>
        <source>&amp;Overview</source>
        <translation>&amp;Vista general</translation>
    </message>
    <message>
        <source>Node</source>
        <translation>Nodo</translation>
    </message>
    <message>
        <source>Show general overview of wallet</source>
        <translation>Mostrar vista general del monedero</translation>
    </message>
    <message>
        <source>&amp;Transactions</source>
        <translation>&amp;Transacciones</translation>
    </message>
    <message>
        <source>Browse transaction history</source>
        <translation>Examinar el historial de transacciones</translation>
    </message>
    <message>
        <source>E&amp;xit</source>
        <translation>&amp;Salir</translation>
    </message>
    <message>
        <source>Quit application</source>
        <translation>Salir de la aplicación</translation>
    </message>
    <message>
        <source>About &amp;Qt</source>
        <translation>Acerca de &amp;Qt</translation>
    </message>
    <message>
        <source>Show information about Qt</source>
        <translation>Mostrar información acerca de Qt</translation>
    </message>
    <message>
        <source>&amp;Options...</source>
        <translation>&amp;Opciones...</translation>
    </message>
    <message>
        <source>&amp;Encrypt Wallet...</source>
        <translation>&amp;Cifrar monedero…</translation>
    </message>
    <message>
        <source>&amp;Backup Wallet...</source>
        <translation>Copia de &amp;respaldo del monedero...</translation>
    </message>
    <message>
        <source>&amp;Change Passphrase...</source>
        <translation>&amp;Cambiar la contraseña…</translation>
    </message>
    <message>
        <source>&amp;Sending addresses...</source>
        <translation>$Enviando dirección...</translation>
    </message>
    <message>
        <source>&amp;Receiving addresses...</source>
        <translation>&amp;Recibiendo dirección</translation>
    </message>
    <message>
        <source>Open &amp;URI...</source>
        <translation>Abrir URI...</translation>
    </message>
    <message>
        <source>Reindexing blocks on disk...</source>
        <translation>Reindexando bloques en disco...</translation>
    </message>
    <message>
        <source>Send coins to a Myriad address</source>
        <translation>Enviar monedas a una dirección Bitcoin</translation>
    </message>
    <message>
        <source>Backup wallet to another location</source>
        <translation>Copia de seguridad del monedero en otra ubicación</translation>
    </message>
    <message>
        <source>Change the passphrase used for wallet encryption</source>
        <translation>Cambiar la contraseña utilizada para el cifrado del monedero</translation>
    </message>
    <message>
        <source>&amp;Debug window</source>
        <translation>Ventana de &amp;depuración</translation>
    </message>
    <message>
        <source>Open debugging and diagnostic console</source>
        <translation>Abrir la consola de depuración y diagnóstico</translation>
    </message>
    <message>
        <source>&amp;Verify message...</source>
        <translation>&amp;Verificar mensaje...</translation>
    </message>
    <message>
        <source>Bitcoin</source>
        <translation>Bitcoin</translation>
    </message>
    <message>
        <source>Wallet</source>
        <translation>Monedero</translation>
    </message>
    <message>
        <source>&amp;Send</source>
        <translation>&amp;Enviar</translation>
    </message>
    <message>
        <source>&amp;Receive</source>
        <translation>&amp;Recibir</translation>
    </message>
    <message>
        <source>&amp;Show / Hide</source>
        <translation>Mo&amp;strar/ocultar</translation>
    </message>
    <message>
        <source>Show or hide the main Window</source>
        <translation>Mostrar u ocultar la ventana principal</translation>
    </message>
    <message>
        <source>Encrypt the private keys that belong to your wallet</source>
        <translation>Cifrar las claves privadas de su monedero</translation>
    </message>
    <message>
        <source>Sign messages with your Myriad addresses to prove you own them</source>
        <translation>Firmar mensajes con sus direcciones Myriad para demostrar la propiedad</translation>
    </message>
    <message>
        <source>Verify messages to ensure they were signed with specified Myriad addresses</source>
        <translation>Verificar mensajes comprobando que están firmados con direcciones Myriad concretas</translation>
    </message>
    <message>
        <source>&amp;File</source>
        <translation>&amp;Archivo</translation>
    </message>
    <message>
        <source>&amp;Settings</source>
        <translation>&amp;Configuración</translation>
    </message>
    <message>
        <source>&amp;Help</source>
        <translation>A&amp;yuda</translation>
    </message>
    <message>
        <source>Tabs toolbar</source>
        <translation>Barra de pestañas</translation>
    </message>
    <message>
<<<<<<< HEAD
        <source>Myriad Core</source>
        <translation>Núcleo de Bitcoin</translation>
    </message>
    <message>
=======
>>>>>>> f2a96e7d
        <source>Request payments (generates QR codes and bitcoin: URIs)</source>
        <translation>Solicitar pagos (genera codigo QR y URL's de Bitcoin)</translation>
    </message>
    <message>
<<<<<<< HEAD
        <source>&amp;About Myriad Core</source>
        <translation>&amp;Acerca del Núcleo de Bitcoin</translation>
    </message>
    <message>
=======
>>>>>>> f2a96e7d
        <source>Show the list of used sending addresses and labels</source>
        <translation>Mostrar la lista de direcciones de envío y etiquetas</translation>
    </message>
    <message>
        <source>Show the list of used receiving addresses and labels</source>
        <translation>Muestra la lista de direcciones de recepción y etiquetas</translation>
    </message>
    <message>
        <source>Open a bitcoin: URI or payment request</source>
        <translation>Abrir un bitcoin: URI o petición de pago</translation>
    </message>
    <message>
        <source>&amp;Command-line options</source>
        <translation>&amp;Opciones de linea de comando</translation>
    </message>
    <message>
        <source>%1 behind</source>
        <translation>%1 atrás</translation>
    </message>
    <message>
        <source>Last received block was generated %1 ago.</source>
        <translation>El último bloque recibido fue generado hace %1.</translation>
    </message>
    <message>
        <source>Transactions after this will not yet be visible.</source>
        <translation>Las transacciones posteriores aún no están visibles.</translation>
    </message>
    <message>
        <source>Error</source>
        <translation>Error</translation>
    </message>
    <message>
        <source>Warning</source>
        <translation>Aviso</translation>
    </message>
    <message>
        <source>Information</source>
        <translation>Información</translation>
    </message>
    <message>
        <source>Up to date</source>
        <translation>Actualizado</translation>
    </message>
    <message>
        <source>Catching up...</source>
        <translation>Actualizando...</translation>
    </message>
    <message>
        <source>Sent transaction</source>
        <translation>Transacción enviada</translation>
    </message>
    <message>
        <source>Incoming transaction</source>
        <translation>Transacción entrante</translation>
    </message>
    <message>
        <source>Wallet is &lt;b&gt;encrypted&lt;/b&gt; and currently &lt;b&gt;unlocked&lt;/b&gt;</source>
        <translation>El monedero está &lt;b&gt;cifrado&lt;/b&gt; y actualmente &lt;b&gt;desbloqueado&lt;/b&gt;</translation>
    </message>
    <message>
        <source>Wallet is &lt;b&gt;encrypted&lt;/b&gt; and currently &lt;b&gt;locked&lt;/b&gt;</source>
        <translation>El monedero está &lt;b&gt;cifrado&lt;/b&gt; y actualmente &lt;b&gt;bloqueado&lt;/b&gt;</translation>
    </message>
    </context>
<context>
    <name>CoinControlDialog</name>
    <message>
        <source>Quantity:</source>
        <translation>Cantidad:</translation>
    </message>
    <message>
        <source>Bytes:</source>
        <translation>Bytes:</translation>
    </message>
    <message>
        <source>Amount:</source>
        <translation>Cuantía:</translation>
    </message>
    <message>
        <source>Fee:</source>
        <translation>Tasa:</translation>
    </message>
    <message>
        <source>After Fee:</source>
        <translation>Después de tasas:</translation>
    </message>
    <message>
        <source>Change:</source>
        <translation>Cambio:</translation>
    </message>
    <message>
        <source>(un)select all</source>
        <translation>(des)selecciona todos</translation>
    </message>
    <message>
        <source>Tree mode</source>
        <translation>Modo arbol</translation>
    </message>
    <message>
        <source>List mode</source>
        <translation>Modo lista</translation>
    </message>
    <message>
        <source>Amount</source>
        <translation>Cantidad</translation>
    </message>
    <message>
        <source>Date</source>
        <translation>Fecha</translation>
    </message>
    <message>
        <source>Confirmations</source>
        <translation>Confirmaciones</translation>
    </message>
    <message>
        <source>Confirmed</source>
        <translation>Confirmado</translation>
    </message>
    </context>
<context>
    <name>EditAddressDialog</name>
    <message>
        <source>Edit Address</source>
        <translation>Editar Dirección</translation>
    </message>
    <message>
        <source>&amp;Label</source>
        <translation>&amp;Etiqueta</translation>
    </message>
    <message>
        <source>The label associated with this address list entry</source>
        <translation>La etiqueta asociada con esta entrada de la lista de direcciones</translation>
    </message>
    <message>
        <source>The address associated with this address list entry. This can only be modified for sending addresses.</source>
        <translation>La dirección asociada con esta entrada de la lista de direcciones. Solo puede ser modificada para direcciones de envío.</translation>
    </message>
    <message>
        <source>&amp;Address</source>
        <translation>&amp;Dirección</translation>
    </message>
<<<<<<< HEAD
    <message>
        <source>New receiving address</source>
        <translation>Nueva dirección de recepción</translation>
    </message>
    <message>
        <source>New sending address</source>
        <translation>Nueva dirección de envío</translation>
    </message>
    <message>
        <source>Edit receiving address</source>
        <translation>Editar dirección de recepción</translation>
    </message>
    <message>
        <source>Edit sending address</source>
        <translation>Editar dirección de envío</translation>
    </message>
    <message>
        <source>The entered address "%1" is already in the address book.</source>
        <translation>La dirección introducida "%1" ya está presente en la libreta de direcciones.</translation>
    </message>
    <message>
        <source>The entered address "%1" is not a valid Myriad address.</source>
        <translation>La dirección introducida "%1" no es una dirección Myriad válida.</translation>
    </message>
    <message>
        <source>Could not unlock wallet.</source>
        <translation>No se pudo desbloquear el monedero.</translation>
    </message>
    <message>
        <source>New key generation failed.</source>
        <translation>Ha fallado la generación de la nueva clave.</translation>
    </message>
</context>
=======
    </context>
>>>>>>> f2a96e7d
<context>
    <name>FreespaceChecker</name>
    <message>
        <source>A new data directory will be created.</source>
        <translation>Se creará un nuevo directorio de datos.</translation>
    </message>
    <message>
        <source>name</source>
        <translation>nombre</translation>
    </message>
    <message>
        <source>Directory already exists. Add %1 if you intend to create a new directory here.</source>
        <translation>El directorio ya existe. Añada %1 si pretende crear aquí un directorio nuevo.</translation>
    </message>
    <message>
        <source>Path already exists, and is not a directory.</source>
        <translation>La ruta ya existe y no es un directorio.</translation>
    </message>
    <message>
        <source>Cannot create data directory here.</source>
        <translation>No se puede crear un directorio de datos aquí.</translation>
    </message>
</context>
<context>
    <name>HelpMessageDialog</name>
    <message>
<<<<<<< HEAD
        <source>Myriad Core</source>
        <translation>Núcleo de Bitcoin</translation>
    </message>
    <message>
=======
>>>>>>> f2a96e7d
        <source>version</source>
        <translation>versión</translation>
    </message>
    <message>
<<<<<<< HEAD
        <source>About Myriad Core</source>
        <translation>Acerca del Núcleo de Bitcoin</translation>
    </message>
    <message>
=======
>>>>>>> f2a96e7d
        <source>Command-line options</source>
        <translation>Opciones de la línea de órdenes</translation>
    </message>
    <message>
        <source>Usage:</source>
        <translation>Uso:</translation>
    </message>
    <message>
        <source>command-line options</source>
        <translation>opciones de la línea de órdenes</translation>
    </message>
    </context>
<context>
    <name>Intro</name>
    <message>
        <source>Welcome</source>
        <translation>Bienvenido</translation>
    </message>
    <message>
<<<<<<< HEAD
        <source>Welcome to Myriad Core.</source>
        <translation>Bienvenido al Núcleo de Bitcoin</translation>
    </message>
    <message>
        <source>As this is the first time the program is launched, you can choose where Myriad Core will store its data.</source>
        <translation>Al ser la primera vez que se ejecuta el programa, puede elegir dónde almacenará sus datos Bitcoin-Qt.</translation>
    </message>
    <message>
        <source>Myriad Core will download and store a copy of the Myriad block chain. At least %1GB of data will be stored in this directory, and it will grow over time. The wallet will also be stored in this directory.</source>
        <translation>Bitcoin-Qt va a descargar y guardar una copia de la cadena de bloques de Bitcoin. Se almacenará al menos %1GB de datos en este directorio, que irá creciendo con el tiempo. El monedero se guardará también en este directorio.</translation>
    </message>
    <message>
=======
>>>>>>> f2a96e7d
        <source>Use the default data directory</source>
        <translation>Utilizar el directorio de datos predeterminado</translation>
    </message>
    <message>
        <source>Use a custom data directory:</source>
        <translation>Utilice un directorio de datos personalizado:</translation>
    </message>
    <message>
<<<<<<< HEAD
        <source>Myriad Core</source>
        <translation>Núcleo de Bitcoin</translation>
    </message>
    <message>
=======
>>>>>>> f2a96e7d
        <source>Error</source>
        <translation>Error</translation>
    </message>
    </context>
<context>
    <name>ModalOverlay</name>
    <message>
        <source>Form</source>
        <translation>Desde</translation>
    </message>
    <message>
        <source>Last block time</source>
        <translation>Hora del último bloque</translation>
    </message>
    </context>
<context>
    <name>OpenURIDialog</name>
    <message>
        <source>Open URI</source>
        <translation>Abrir URI...</translation>
    </message>
    <message>
        <source>Open payment request from URI or file</source>
        <translation>El pago requiere una URI o archivo</translation>
    </message>
    <message>
        <source>URI:</source>
        <translation>URI:</translation>
    </message>
    <message>
        <source>Select payment request file</source>
        <translation>Seleccione archivo de sulicitud de pago</translation>
    </message>
    </context>
<context>
    <name>OptionsDialog</name>
    <message>
        <source>Options</source>
        <translation>Opciones</translation>
    </message>
    <message>
        <source>&amp;Main</source>
        <translation>&amp;Principal</translation>
    </message>
    <message>
        <source>MB</source>
        <translation>MB</translation>
    </message>
    <message>
        <source>IP address of the proxy (e.g. IPv4: 127.0.0.1 / IPv6: ::1)</source>
        <translation>Dirección IP del proxy (ej. IPv4: 127.0.0.1 / IPv6: ::1)</translation>
    </message>
    <message>
        <source>Reset all client options to default.</source>
        <translation>Restablecer todas las opciones del cliente a las predeterminadas.</translation>
    </message>
    <message>
        <source>&amp;Reset Options</source>
        <translation>&amp;Restablecer opciones</translation>
    </message>
    <message>
        <source>&amp;Network</source>
        <translation>&amp;Red</translation>
    </message>
    <message>
        <source>W&amp;allet</source>
        <translation>Monedero</translation>
    </message>
    <message>
        <source>Expert</source>
        <translation>Experto</translation>
    </message>
    <message>
        <source>Automatically open the Myriad client port on the router. This only works when your router supports UPnP and it is enabled.</source>
        <translation>Abrir automáticamente el puerto del cliente Myriad en el router. Esta opción solo funciona si el router admite UPnP y está activado.</translation>
    </message>
    <message>
        <source>Map port using &amp;UPnP</source>
        <translation>Mapear el puerto usando &amp;UPnP</translation>
    </message>
    <message>
        <source>Proxy &amp;IP:</source>
        <translation>Dirección &amp;IP del proxy:</translation>
    </message>
    <message>
        <source>&amp;Port:</source>
        <translation>&amp;Puerto:</translation>
    </message>
    <message>
        <source>Port of the proxy (e.g. 9050)</source>
        <translation>Puerto del servidor proxy (ej. 9050)</translation>
    </message>
    <message>
        <source>&amp;Window</source>
        <translation>&amp;Ventana</translation>
    </message>
    <message>
        <source>Show only a tray icon after minimizing the window.</source>
        <translation>Minimizar la ventana a la bandeja de iconos del sistema.</translation>
    </message>
    <message>
        <source>&amp;Minimize to the tray instead of the taskbar</source>
        <translation>&amp;Minimizar a la bandeja en vez de a la barra de tareas</translation>
    </message>
    <message>
        <source>M&amp;inimize on close</source>
        <translation>M&amp;inimizar al cerrar</translation>
    </message>
    <message>
        <source>&amp;Display</source>
        <translation>&amp;Interfaz</translation>
    </message>
    <message>
        <source>User Interface &amp;language:</source>
        <translation>I&amp;dioma de la interfaz de usuario</translation>
    </message>
    <message>
        <source>&amp;Unit to show amounts in:</source>
        <translation>Mostrar las cantidades en la &amp;unidad:</translation>
    </message>
    <message>
        <source>Choose the default subdivision unit to show in the interface and when sending coins.</source>
        <translation>Elegir la subdivisión predeterminada para mostrar cantidades en la interfaz y cuando se envían monedas.</translation>
    </message>
    <message>
        <source>Whether to show coin control features or not.</source>
        <translation>Mostrar o no características de control de moneda</translation>
    </message>
    <message>
        <source>&amp;OK</source>
        <translation>&amp;Aceptar</translation>
    </message>
    <message>
        <source>&amp;Cancel</source>
        <translation>&amp;Cancelar</translation>
    </message>
    <message>
        <source>default</source>
        <translation>predeterminado</translation>
    </message>
    <message>
        <source>none</source>
        <translation>ninguno</translation>
    </message>
    <message>
        <source>Confirm options reset</source>
        <translation>Confirme el restablecimiento de las opciones</translation>
    </message>
    <message>
        <source>Client restart required to activate changes.</source>
        <translation>Reinicio del cliente para activar cambios.</translation>
    </message>
    <message>
        <source>This change would require a client restart.</source>
        <translation>Este cambio requiere reinicio por parte del cliente.</translation>
    </message>
    <message>
        <source>The supplied proxy address is invalid.</source>
        <translation>La dirección proxy indicada es inválida.</translation>
    </message>
</context>
<context>
    <name>OverviewPage</name>
    <message>
        <source>Form</source>
        <translation>Desde</translation>
    </message>
    <message>
        <source>The displayed information may be out of date. Your wallet automatically synchronizes with the Myriad network after a connection is established, but this process has not completed yet.</source>
        <translation>La información mostrada puede estar desactualizada. Su monedero se sincroniza automáticamente con la red Myriad después de que se haya establecido una conexión, pero este proceso aún no se ha completado.</translation>
    </message>
    <message>
        <source>Your current spendable balance</source>
        <translation>Su balance actual gastable</translation>
    </message>
    <message>
        <source>Total of transactions that have yet to be confirmed, and do not yet count toward the spendable balance</source>
        <translation>Total de transacciones que deben ser confirmadas, y que no cuentan con el balance gastable necesario</translation>
    </message>
    <message>
        <source>Immature:</source>
        <translation>No disponible:</translation>
    </message>
    <message>
        <source>Mined balance that has not yet matured</source>
        <translation>Saldo recién minado que aún no está disponible.</translation>
    </message>
    <message>
        <source>Total:</source>
        <translation>Total:</translation>
    </message>
    <message>
        <source>Your current total balance</source>
        <translation>Su balance actual total</translation>
    </message>
    </context>
<context>
    <name>PaymentServer</name>
    </context>
<context>
    <name>PeerTableModel</name>
    </context>
<context>
    <name>QObject</name>
    <message>
        <source>Amount</source>
        <translation>Cantidad</translation>
    </message>
    <message>
        <source>%1 h</source>
        <translation>%1 h</translation>
    </message>
    <message>
        <source>%1 m</source>
        <translation>%1 m</translation>
    </message>
    <message>
        <source>N/A</source>
        <translation>N/D</translation>
    </message>
    </context>
<context>
    <name>QObject::QObject</name>
    </context>
<context>
    <name>QRImageWidget</name>
    </context>
<context>
    <name>RPCConsole</name>
    <message>
        <source>N/A</source>
        <translation>N/D</translation>
    </message>
    <message>
        <source>Client version</source>
        <translation>Versión del cliente</translation>
    </message>
    <message>
        <source>&amp;Information</source>
        <translation>Información</translation>
    </message>
    <message>
        <source>Debug window</source>
        <translation>Ventana de depuración</translation>
    </message>
    <message>
        <source>General</source>
        <translation>General</translation>
    </message>
    <message>
        <source>Startup time</source>
        <translation>Hora de inicio</translation>
    </message>
    <message>
        <source>Network</source>
        <translation>Red</translation>
    </message>
    <message>
        <source>Name</source>
        <translation>Nombre</translation>
    </message>
    <message>
        <source>Number of connections</source>
        <translation>Número de conexiones</translation>
    </message>
    <message>
        <source>Block chain</source>
        <translation>Cadena de bloques</translation>
    </message>
    <message>
        <source>Current number of blocks</source>
        <translation>Número actual de bloques</translation>
    </message>
    <message>
        <source>Last block time</source>
        <translation>Hora del último bloque</translation>
    </message>
    <message>
        <source>&amp;Open</source>
        <translation>&amp;Abrir</translation>
    </message>
    <message>
        <source>&amp;Console</source>
        <translation>&amp;Consola</translation>
    </message>
    <message>
        <source>&amp;Network Traffic</source>
        <translation>&amp;Tráfico de Red</translation>
    </message>
    <message>
        <source>&amp;Clear</source>
        <translation>&amp;Limpiar</translation>
    </message>
    <message>
        <source>Totals</source>
        <translation>Total:</translation>
    </message>
    <message>
        <source>In:</source>
        <translation>Dentro:</translation>
    </message>
    <message>
        <source>Out:</source>
        <translation>Fuera:</translation>
    </message>
    <message>
        <source>Debug log file</source>
        <translation>Archivo de registro de depuración</translation>
    </message>
    <message>
        <source>Clear console</source>
        <translation>Borrar consola</translation>
    </message>
    <message>
        <source>Use up and down arrows to navigate history, and &lt;b&gt;Ctrl-L&lt;/b&gt; to clear screen.</source>
        <translation>Use las flechas arriba y abajo para navegar por el historial y &lt;b&gt;Control+L&lt;/b&gt; para limpiar la pantalla.</translation>
    </message>
    <message>
        <source>Type &lt;b&gt;help&lt;/b&gt; for an overview of available commands.</source>
        <translation>Escriba &lt;b&gt;help&lt;/b&gt; para ver un resumen de los comandos disponibles.</translation>
    </message>
    <message>
        <source>%1 B</source>
        <translation>%1 B</translation>
    </message>
    <message>
        <source>%1 KB</source>
        <translation>%1 KB</translation>
    </message>
    <message>
        <source>%1 MB</source>
        <translation>%1 MB</translation>
    </message>
    <message>
        <source>%1 GB</source>
        <translation>%1 GB</translation>
    </message>
    </context>
<context>
    <name>ReceiveCoinsDialog</name>
    <message>
        <source>&amp;Amount:</source>
        <translation>Cantidad</translation>
    </message>
    <message>
        <source>&amp;Label:</source>
        <translation>&amp;Etiqueta:</translation>
    </message>
    <message>
        <source>&amp;Message:</source>
        <translation>Mensaje:</translation>
    </message>
    <message>
        <source>Reuse one of the previously used receiving addresses. Reusing addresses has security and privacy issues. Do not use this unless re-generating a payment request made before.</source>
        <translation>Reutilizar una de las direcciones previamente usadas para recibir. Reutilizar direcciones tiene problemas de seguridad y privacidad. No lo uses a menos que antes regeneres una solicitud de pago.</translation>
    </message>
    <message>
        <source>R&amp;euse an existing receiving address (not recommended)</source>
        <translation>R&amp;eutilizar una dirección existente para recibir (no recomendado)</translation>
    </message>
    <message>
        <source>Clear all fields of the form.</source>
        <translation>Limpiar todos los campos del formulario</translation>
    </message>
    <message>
        <source>Clear</source>
        <translation>Limpiar</translation>
    </message>
    <message>
        <source>&amp;Request payment</source>
        <translation>&amp;Solicitar pago</translation>
    </message>
    <message>
        <source>Show the selected request (does the same as double clicking an entry)</source>
        <translation>Muestra la petición seleccionada (También doble clic)</translation>
    </message>
    <message>
        <source>Show</source>
        <translation>Mostrar</translation>
    </message>
    <message>
        <source>Remove the selected entries from the list</source>
        <translation>Borrar de la lista las direcciónes actualmente seleccionadas</translation>
    </message>
    <message>
        <source>Remove</source>
        <translation>Eliminar</translation>
    </message>
    </context>
<context>
    <name>ReceiveRequestDialog</name>
    <message>
        <source>QR Code</source>
        <translation>Código QR</translation>
    </message>
    <message>
        <source>Copy &amp;URI</source>
        <translation>Copiar &amp;URI</translation>
    </message>
    <message>
        <source>Copy &amp;Address</source>
        <translation>Copiar &amp;Dirección</translation>
    </message>
    <message>
        <source>&amp;Save Image...</source>
        <translation>Guardar Imagen...</translation>
    </message>
    </context>
<context>
    <name>RecentRequestsTableModel</name>
    </context>
<context>
    <name>SendCoinsDialog</name>
    <message>
        <source>Send Coins</source>
        <translation>Enviar monedas</translation>
    </message>
    <message>
        <source>Coin Control Features</source>
        <translation>Características de control de la moneda</translation>
    </message>
    <message>
        <source>Inputs...</source>
        <translation>Entradas...</translation>
    </message>
    <message>
        <source>automatically selected</source>
        <translation>Seleccionado automaticamente</translation>
    </message>
    <message>
        <source>Insufficient funds!</source>
        <translation>Fondos insuficientes!</translation>
    </message>
    <message>
        <source>Quantity:</source>
        <translation>Cantidad:</translation>
    </message>
    <message>
        <source>Bytes:</source>
        <translation>Bytes:</translation>
    </message>
    <message>
        <source>Amount:</source>
        <translation>Cuantía:</translation>
    </message>
    <message>
        <source>Fee:</source>
        <translation>Tasa:</translation>
    </message>
    <message>
        <source>After Fee:</source>
        <translation>Después de tasas:</translation>
    </message>
    <message>
        <source>Change:</source>
        <translation>Cambio:</translation>
    </message>
    <message>
        <source>If this is activated, but the change address is empty or invalid, change will be sent to a newly generated address.</source>
        <translation>Al activarse, si la dirección esta vacía o es inválida, las monedas serán enviadas a una nueva dirección generada.</translation>
    </message>
    <message>
        <source>Custom change address</source>
        <translation>Dirección propia</translation>
    </message>
    <message>
        <source>Transaction Fee:</source>
        <translation>Comisión de transacción:</translation>
    </message>
    <message>
        <source>Send to multiple recipients at once</source>
        <translation>Enviar a múltiples destinatarios de una vez</translation>
    </message>
    <message>
        <source>Add &amp;Recipient</source>
        <translation>Añadir &amp;destinatario</translation>
    </message>
    <message>
        <source>Clear all fields of the form.</source>
        <translation>Limpiar todos los campos del formulario</translation>
    </message>
    <message>
        <source>Clear &amp;All</source>
        <translation>Limpiar &amp;todo</translation>
    </message>
    <message>
        <source>Balance:</source>
        <translation>Saldo:</translation>
    </message>
    <message>
        <source>Confirm the send action</source>
        <translation>Confirmar el envío</translation>
    </message>
    <message>
        <source>S&amp;end</source>
        <translation>&amp;Enviar</translation>
    </message>
<<<<<<< HEAD
    <message>
        <source>Confirm send coins</source>
        <translation>Confirmar el envío de monedas</translation>
    </message>
    <message>
        <source>%1 to %2</source>
        <translation>%1 a %2</translation>
    </message>
    <message>
        <source>Copy quantity</source>
        <translation>Copiar cantidad</translation>
    </message>
    <message>
        <source>Copy amount</source>
        <translation>Copiar cantidad</translation>
    </message>
    <message>
        <source>Copy fee</source>
        <translation>Copiar donación</translation>
    </message>
    <message>
        <source>Copy after fee</source>
        <translation>Copiar después de aplicar donación</translation>
    </message>
    <message>
        <source>Copy bytes</source>
        <translation>Copiar bytes</translation>
    </message>
    <message>
        <source>Copy priority</source>
        <translation>Copiar prioridad</translation>
    </message>
    <message>
        <source>Copy change</source>
        <translation>Copiar Cambio</translation>
    </message>
    <message>
        <source>or</source>
        <translation>o</translation>
    </message>
    <message>
        <source>The amount to pay must be larger than 0.</source>
        <translation>La cantidad por pagar tiene que ser mayor de 0.</translation>
    </message>
    <message>
        <source>The amount exceeds your balance.</source>
        <translation>La cantidad sobrepasa su saldo.</translation>
    </message>
    <message>
        <source>The total exceeds your balance when the %1 transaction fee is included.</source>
        <translation>El total sobrepasa su saldo cuando se incluye la tasa de envío de %1</translation>
    </message>
    <message>
        <source>Transaction creation failed!</source>
        <translation>¡Ha fallado la creación de la transacción!</translation>
    </message>
    <message>
        <source>The transaction was rejected! This might happen if some of the coins in your wallet were already spent, such as if you used a copy of wallet.dat and coins were spent in the copy but not marked as spent here.</source>
        <translation>La transacción fue rechazada. Esto puede haber ocurrido si alguna de las monedas ya estaba gastada o si ha usado una copia de wallet.dat y las monedas se gastaron en la copia pero no se han marcado como gastadas aqui.</translation>
    </message>
    <message>
        <source>Warning: Invalid Myriad address</source>
        <translation>Alerta: Dirección de Myriad inválida</translation>
    </message>
    <message>
        <source>(no label)</source>
        <translation>(sin etiqueta)</translation>
    </message>
    <message>
        <source>Warning: Unknown change address</source>
        <translation>Alerta: Dirección de Myriad inválida</translation>
    </message>
    <message>
        <source>Are you sure you want to send?</source>
        <translation>¿Está seguro que desea enviar?</translation>
    </message>
    <message>
        <source>added as transaction fee</source>
        <translation>añadido como comisión de transacción</translation>
    </message>
</context>
=======
    </context>
>>>>>>> f2a96e7d
<context>
    <name>SendCoinsEntry</name>
    <message>
        <source>A&amp;mount:</source>
        <translation>Ca&amp;ntidad:</translation>
    </message>
    <message>
        <source>Pay &amp;To:</source>
        <translation>&amp;Pagar a:</translation>
    </message>
    <message>
        <source>&amp;Label:</source>
        <translation>&amp;Etiqueta:</translation>
    </message>
    <message>
        <source>Choose previously used address</source>
        <translation>Escoger dirección previamente usada</translation>
    </message>
    <message>
        <source>This is a normal payment.</source>
        <translation>Esto es un pago ordinario.</translation>
    </message>
    <message>
        <source>Alt+A</source>
        <translation>Alt+A</translation>
    </message>
    <message>
        <source>Paste address from clipboard</source>
        <translation>Pegar dirección desde portapapeles</translation>
    </message>
    <message>
        <source>Alt+P</source>
        <translation>Alt+P</translation>
    </message>
    <message>
        <source>Remove this entry</source>
        <translation>Eliminar esta transacción</translation>
    </message>
    <message>
        <source>Message:</source>
        <translation>Mensaje:</translation>
    </message>
    <message>
        <source>Enter a label for this address to add it to the list of used addresses</source>
        <translation>Introduce una etiqueta para esta dirección para añadirla a la lista de direcciones utilizadas</translation>
    </message>
    <message>
        <source>Pay To:</source>
        <translation>Paga a:</translation>
    </message>
    <message>
        <source>Memo:</source>
        <translation>Memo:</translation>
    </message>
    </context>
<context>
    <name>SendConfirmationDialog</name>
    </context>
<context>
    <name>ShutdownWindow</name>
    </context>
<context>
    <name>SignVerifyMessageDialog</name>
    <message>
        <source>Signatures - Sign / Verify a Message</source>
        <translation>Firmas - Firmar / verificar un mensaje</translation>
    </message>
    <message>
        <source>&amp;Sign Message</source>
        <translation>&amp;Firmar mensaje</translation>
    </message>
    <message>
        <source>Choose previously used address</source>
        <translation>Escoger dirección previamente usada</translation>
    </message>
    <message>
        <source>Alt+A</source>
        <translation>Alt+A</translation>
    </message>
    <message>
        <source>Paste address from clipboard</source>
        <translation>Pegar dirección desde portapapeles</translation>
    </message>
    <message>
        <source>Alt+P</source>
        <translation>Alt+P</translation>
    </message>
    <message>
        <source>Enter the message you want to sign here</source>
        <translation>Introduzca el mensaje que desea firmar aquí</translation>
    </message>
    <message>
        <source>Signature</source>
        <translation>Firma</translation>
    </message>
    <message>
        <source>Copy the current signature to the system clipboard</source>
        <translation>Copiar la firma actual al portapapeles del sistema</translation>
    </message>
    <message>
        <source>Sign the message to prove you own this Myriad address</source>
        <translation>Firmar el mensaje para demostrar que se posee esta dirección Bitcoin</translation>
    </message>
    <message>
        <source>Sign &amp;Message</source>
        <translation>Firmar &amp;mensaje</translation>
    </message>
    <message>
        <source>Reset all sign message fields</source>
        <translation>Limpiar todos los campos de la firma de mensaje</translation>
    </message>
    <message>
        <source>Clear &amp;All</source>
        <translation>Limpiar &amp;todo</translation>
    </message>
    <message>
        <source>&amp;Verify Message</source>
        <translation>&amp;Verificar mensaje</translation>
    </message>
    <message>
        <source>Verify the message to ensure it was signed with the specified Myriad address</source>
        <translation>Verificar el mensaje para comprobar que fue firmado con la dirección Myriad indicada</translation>
    </message>
    <message>
        <source>Verify &amp;Message</source>
        <translation>Verificar &amp;mensaje</translation>
    </message>
    <message>
        <source>Reset all verify message fields</source>
        <translation>Limpiar todos los campos de la verificación de mensaje</translation>
    </message>
    </context>
<context>
    <name>SplashScreen</name>
    <message>
<<<<<<< HEAD
        <source>Myriad Core</source>
        <translation>Núcleo de Bitcoin</translation>
    </message>
    <message>
        <source>The Myriad Core developers</source>
        <translation>Los desarrolladores del Núcleo de Bitcoin</translation>
    </message>
    <message>
=======
>>>>>>> f2a96e7d
        <source>[testnet]</source>
        <translation>[testnet]</translation>
    </message>
</context>
<context>
    <name>TrafficGraphWidget</name>
    <message>
        <source>KB/s</source>
        <translation>KB/s</translation>
    </message>
</context>
<context>
    <name>TransactionDesc</name>
    </context>
<context>
    <name>TransactionDescDialog</name>
    <message>
        <source>This pane shows a detailed description of the transaction</source>
        <translation>Esta ventana muestra información detallada sobre la transacción</translation>
    </message>
    </context>
<context>
    <name>TransactionTableModel</name>
    </context>
<context>
    <name>TransactionView</name>
    </context>
<context>
    <name>UnitDisplayStatusBarControl</name>
    </context>
<context>
    <name>WalletFrame</name>
    </context>
<context>
    <name>WalletModel</name>
    </context>
<context>
    <name>WalletView</name>
    </context>
<context>
    <name>bitcoin-core</name>
    <message>
        <source>Options:</source>
        <translation>Opciones:
</translation>
    </message>
    <message>
        <source>Specify data directory</source>
        <translation>Especificar directorio para los datos</translation>
    </message>
    <message>
        <source>Connect to a node to retrieve peer addresses, and disconnect</source>
        <translation>Conectar a un nodo para obtener direcciones de pares y desconectar</translation>
    </message>
    <message>
        <source>Specify your own public address</source>
        <translation>Especifique su propia dirección pública</translation>
    </message>
    <message>
        <source>Accept command line and JSON-RPC commands</source>
        <translation>Aceptar comandos consola y JSON-RPC
</translation>
    </message>
    <message>
        <source>Run in the background as a daemon and accept commands</source>
        <translation>Ejecutar en segundo plano como daemon y aceptar comandos
</translation>
    </message>
    <message>
        <source>Bitcoin Core</source>
        <translation>Núcleo de Bitcoin</translation>
    </message>
    <message>
        <source>Bind to given address and always listen on it. Use [host]:port notation for IPv6</source>
        <translation>Vincular a la dirección dada y escuchar siempre en ella. Utilice la notación [host]:port para IPv6</translation>
    </message>
    <message>
        <source>Execute command when a wallet transaction changes (%s in cmd is replaced by TxID)</source>
        <translation>Ejecutar comando cuando una transacción del monedero cambia (%s en cmd se remplazará por TxID)</translation>
    </message>
    <message>
        <source>&lt;category&gt; can be:</source>
        <translation>&lt;category&gt; puede ser:</translation>
    </message>
    <message>
        <source>Block creation options:</source>
        <translation>Opciones de creación de bloques:</translation>
    </message>
    <message>
        <source>Corrupted block database detected</source>
        <translation>Corrupción de base de datos de bloques detectada.</translation>
    </message>
    <message>
        <source>Do you want to rebuild the block database now?</source>
        <translation>¿Quieres reconstruir la base de datos de bloques ahora?</translation>
    </message>
    <message>
        <source>Error initializing block database</source>
        <translation>Error al inicializar la base de datos de bloques</translation>
    </message>
    <message>
        <source>Error initializing wallet database environment %s!</source>
        <translation>Error al inicializar el entorno de la base de datos del monedero  %s</translation>
    </message>
    <message>
        <source>Error loading block database</source>
        <translation>Error cargando base de datos de bloques</translation>
    </message>
    <message>
        <source>Error opening block database</source>
        <translation>Error al abrir base de datos de bloques.</translation>
    </message>
    <message>
        <source>Error: Disk space is low!</source>
        <translation>Error: ¡Espacio en disco bajo!</translation>
    </message>
    <message>
        <source>Failed to listen on any port. Use -listen=0 if you want this.</source>
        <translation>Ha fallado la escucha en todos los puertos. Use -listen=0 si desea esto.</translation>
    </message>
    <message>
        <source>Incorrect or no genesis block found. Wrong datadir for network?</source>
        <translation>Incorrecto o bloque de génesis no encontrado. Datadir equivocada para la red?</translation>
    </message>
    <message>
        <source>Invalid -onion address: '%s'</source>
        <translation>Dirección -onion inválida: '%s'</translation>
    </message>
    <message>
        <source>Not enough file descriptors available.</source>
        <translation>No hay suficientes descriptores de archivo disponibles. </translation>
    </message>
    <message>
        <source>Set maximum block size in bytes (default: %d)</source>
        <translation>Establecer tamaño máximo de bloque en bytes (por defecto: %d)</translation>
    </message>
    <message>
        <source>Specify wallet file (within data directory)</source>
        <translation>Especificar archivo de monedero (dentro del directorio de datos)</translation>
    </message>
    <message>
        <source>Verifying blocks...</source>
        <translation>Verificando bloques...</translation>
    </message>
    <message>
        <source>Verifying wallet...</source>
        <translation>Verificando monedero...</translation>
    </message>
    <message>
        <source>Wallet %s resides outside data directory %s</source>
        <translation>El monedero %s se encuentra fuera del directorio de datos %s</translation>
    </message>
    <message>
        <source>Execute command when a relevant alert is received or we see a really long fork (%s in cmd is replaced by message)</source>
        <translation>Ejecutar un comando cuando se reciba una alerta importante o cuando veamos un fork demasiado largo (%s en cmd se reemplazará por el mensaje)</translation>
    </message>
    <message>
        <source>Set maximum size of high-priority/low-fee transactions in bytes (default: %d)</source>
        <translation>Establecer tamaño máximo de las transacciones de alta prioridad/comisión baja en bytes (por defecto: %d)</translation>
    </message>
    <message>
        <source>Cannot resolve -whitebind address: '%s'</source>
        <translation>No se puede resolver la dirección de -whitebind: '%s'</translation>
    </message>
    <message>
        <source>Information</source>
        <translation>Información</translation>
    </message>
    <message>
<<<<<<< HEAD
        <source>Invalid amount for -maxtxfee=&lt;amount&gt;: '%s'</source>
        <translation>Inválido por el monto -maxtxfee=&lt;amount&gt;: '%s'</translation>
    </message>
    <message>
        <source>Invalid amount for -minrelaytxfee=&lt;amount&gt;: '%s'</source>
        <translation>Inválido por el monto -minrelaytxfee=&lt;amount&gt;: '%s'</translation>
    </message>
    <message>
        <source>Invalid amount for -mintxfee=&lt;amount&gt;: '%s'</source>
        <translation>Inválido por el monto -mintxfee=&lt;amount&gt;: '%s'</translation>
    </message>
    <message>
=======
>>>>>>> f2a96e7d
        <source>RPC server options:</source>
        <translation>Opciones del sservidor RPC:</translation>
    </message>
    <message>
        <source>Send trace/debug info to console instead of debug.log file</source>
        <translation>Enviar información de trazas/depuración a la consola en lugar de al archivo debug.log</translation>
    </message>
    <message>
        <source>Show all debugging options (usage: --help -help-debug)</source>
        <translation>Mostrar todas las opciones de depuración (uso: --help -help-debug)</translation>
    </message>
    <message>
        <source>Shrink debug.log file on client startup (default: 1 when no -debug)</source>
        <translation>Reducir el archivo debug.log al iniciar el cliente (predeterminado: 1 sin -debug)</translation>
    </message>
    <message>
        <source>Signing transaction failed</source>
        <translation>Transacción falló</translation>
    </message>
    <message>
        <source>Transaction amount too small</source>
        <translation>Monto de la transacción muy pequeño</translation>
    </message>
    <message>
        <source>Transaction too large</source>
        <translation>Transacción demasiado grande</translation>
    </message>
    <message>
        <source>Username for JSON-RPC connections</source>
        <translation>Nombre de usuario para las conexiones JSON-RPC
</translation>
    </message>
    <message>
        <source>Warning</source>
        <translation>Aviso</translation>
    </message>
    <message>
        <source>Password for JSON-RPC connections</source>
        <translation>Contraseña para las conexiones JSON-RPC
</translation>
    </message>
    <message>
        <source>Execute command when the best block changes (%s in cmd is replaced by block hash)</source>
        <translation>Ejecutar un comando cuando cambia el mejor bloque (%s en cmd se sustituye por el hash de bloque)</translation>
    </message>
    <message>
        <source>Allow DNS lookups for -addnode, -seednode and -connect</source>
        <translation>Permitir búsquedas DNS para -addnode, -seednode y -connect</translation>
    </message>
    <message>
        <source>Loading addresses...</source>
        <translation>Cargando direcciones...</translation>
    </message>
    <message>
        <source>Invalid -proxy address: '%s'</source>
        <translation>Dirección -proxy inválida: '%s'</translation>
    </message>
    <message>
        <source>Unknown network specified in -onlynet: '%s'</source>
        <translation>La red especificada en -onlynet '%s' es desconocida</translation>
    </message>
    <message>
        <source>Insufficient funds</source>
        <translation>Fondos insuficientes</translation>
    </message>
    <message>
        <source>Loading block index...</source>
        <translation>Cargando el índice de bloques...</translation>
    </message>
    <message>
        <source>Add a node to connect to and attempt to keep the connection open</source>
        <translation>Añadir un nodo al que conectarse y tratar de mantener la conexión abierta</translation>
    </message>
    <message>
        <source>Loading wallet...</source>
        <translation>Cargando monedero...</translation>
    </message>
    <message>
        <source>Cannot downgrade wallet</source>
        <translation>No se puede rebajar el monedero</translation>
    </message>
    <message>
        <source>Cannot write default address</source>
        <translation>No se puede escribir la dirección predeterminada</translation>
    </message>
    <message>
        <source>Rescanning...</source>
        <translation>Reexplorando...</translation>
    </message>
    <message>
        <source>Done loading</source>
        <translation>Generado pero no aceptado</translation>
    </message>
    <message>
        <source>Error</source>
        <translation>Error</translation>
    </message>
</context>
</TS><|MERGE_RESOLUTION|>--- conflicted
+++ resolved
@@ -37,57 +37,6 @@
         <source>&amp;Delete</source>
         <translation>&amp;Eliminar</translation>
     </message>
-<<<<<<< HEAD
-    <message>
-        <source>Choose the address to send coins to</source>
-        <translation>Escoja la dirección para enviar monedas</translation>
-    </message>
-    <message>
-        <source>Choose the address to receive coins with</source>
-        <translation>Escoja la dirección para recibir monedas</translation>
-    </message>
-    <message>
-        <source>C&amp;hoose</source>
-        <translation>&amp;Escoger</translation>
-    </message>
-    <message>
-        <source>Sending addresses</source>
-        <translation>Enviando dirección</translation>
-    </message>
-    <message>
-        <source>Receiving addresses</source>
-        <translation>Recibiendo dirección</translation>
-    </message>
-    <message>
-        <source>These are your Myriad addresses for sending payments. Always check the amount and the receiving address before sending coins.</source>
-        <translation>Estas son sus direcciones Myriad para enviar pagos. Compruebe siempre la cantidad y la dirección receptora antes de transferir monedas.</translation>
-    </message>
-    <message>
-        <source>These are your Myriad addresses for receiving payments. It is recommended to use a new receiving address for each transaction.</source>
-        <translation>Estas son sus direcciones de Myriad para recibir pagos. Se recomienda utilizar una nueva dirección de recepción para cada transacción.</translation>
-    </message>
-    <message>
-        <source>Copy &amp;Label</source>
-        <translation>Copiar &amp;etiqueta</translation>
-    </message>
-    <message>
-        <source>&amp;Edit</source>
-        <translation>&amp;Editar</translation>
-    </message>
-    <message>
-        <source>Export Address List</source>
-        <translation>Exportar la lista de direcciones </translation>
-    </message>
-    <message>
-        <source>Comma separated file (*.csv)</source>
-        <translation>Archivos de columnas separadas por coma (*.csv)</translation>
-    </message>
-    <message>
-        <source>Exporting Failed</source>
-        <translation>Error exportando</translation>
-    </message>
-=======
->>>>>>> f2a96e7d
     </context>
 <context>
     <name>AddressTableModel</name>
@@ -193,7 +142,7 @@
         <translation>Reindexando bloques en disco...</translation>
     </message>
     <message>
-        <source>Send coins to a Myriad address</source>
+        <source>Send coins to a Myriadcoin address</source>
         <translation>Enviar monedas a una dirección Bitcoin</translation>
     </message>
     <message>
@@ -245,12 +194,12 @@
         <translation>Cifrar las claves privadas de su monedero</translation>
     </message>
     <message>
-        <source>Sign messages with your Myriad addresses to prove you own them</source>
-        <translation>Firmar mensajes con sus direcciones Myriad para demostrar la propiedad</translation>
-    </message>
-    <message>
-        <source>Verify messages to ensure they were signed with specified Myriad addresses</source>
-        <translation>Verificar mensajes comprobando que están firmados con direcciones Myriad concretas</translation>
+        <source>Sign messages with your Myriadcoin addresses to prove you own them</source>
+        <translation>Firmar mensajes con sus direcciones Myriadcoin para demostrar la propiedad</translation>
+    </message>
+    <message>
+        <source>Verify messages to ensure they were signed with specified Myriadcoin addresses</source>
+        <translation>Verificar mensajes comprobando que están firmados con direcciones Myriadcoin concretas</translation>
     </message>
     <message>
         <source>&amp;File</source>
@@ -269,24 +218,10 @@
         <translation>Barra de pestañas</translation>
     </message>
     <message>
-<<<<<<< HEAD
-        <source>Myriad Core</source>
-        <translation>Núcleo de Bitcoin</translation>
-    </message>
-    <message>
-=======
->>>>>>> f2a96e7d
-        <source>Request payments (generates QR codes and bitcoin: URIs)</source>
+        <source>Request payments (generates QR codes and myriadcoin: URIs)</source>
         <translation>Solicitar pagos (genera codigo QR y URL's de Bitcoin)</translation>
     </message>
     <message>
-<<<<<<< HEAD
-        <source>&amp;About Myriad Core</source>
-        <translation>&amp;Acerca del Núcleo de Bitcoin</translation>
-    </message>
-    <message>
-=======
->>>>>>> f2a96e7d
         <source>Show the list of used sending addresses and labels</source>
         <translation>Mostrar la lista de direcciones de envío y etiquetas</translation>
     </message>
@@ -295,8 +230,8 @@
         <translation>Muestra la lista de direcciones de recepción y etiquetas</translation>
     </message>
     <message>
-        <source>Open a bitcoin: URI or payment request</source>
-        <translation>Abrir un bitcoin: URI o petición de pago</translation>
+        <source>Open a myriadcoin: URI or payment request</source>
+        <translation>Abrir un myriadcoin: URI o petición de pago</translation>
     </message>
     <message>
         <source>&amp;Command-line options</source>
@@ -428,43 +363,7 @@
         <source>&amp;Address</source>
         <translation>&amp;Dirección</translation>
     </message>
-<<<<<<< HEAD
-    <message>
-        <source>New receiving address</source>
-        <translation>Nueva dirección de recepción</translation>
-    </message>
-    <message>
-        <source>New sending address</source>
-        <translation>Nueva dirección de envío</translation>
-    </message>
-    <message>
-        <source>Edit receiving address</source>
-        <translation>Editar dirección de recepción</translation>
-    </message>
-    <message>
-        <source>Edit sending address</source>
-        <translation>Editar dirección de envío</translation>
-    </message>
-    <message>
-        <source>The entered address "%1" is already in the address book.</source>
-        <translation>La dirección introducida "%1" ya está presente en la libreta de direcciones.</translation>
-    </message>
-    <message>
-        <source>The entered address "%1" is not a valid Myriad address.</source>
-        <translation>La dirección introducida "%1" no es una dirección Myriad válida.</translation>
-    </message>
-    <message>
-        <source>Could not unlock wallet.</source>
-        <translation>No se pudo desbloquear el monedero.</translation>
-    </message>
-    <message>
-        <source>New key generation failed.</source>
-        <translation>Ha fallado la generación de la nueva clave.</translation>
-    </message>
-</context>
-=======
-    </context>
->>>>>>> f2a96e7d
+    </context>
 <context>
     <name>FreespaceChecker</name>
     <message>
@@ -491,24 +390,10 @@
 <context>
     <name>HelpMessageDialog</name>
     <message>
-<<<<<<< HEAD
-        <source>Myriad Core</source>
-        <translation>Núcleo de Bitcoin</translation>
-    </message>
-    <message>
-=======
->>>>>>> f2a96e7d
         <source>version</source>
         <translation>versión</translation>
     </message>
     <message>
-<<<<<<< HEAD
-        <source>About Myriad Core</source>
-        <translation>Acerca del Núcleo de Bitcoin</translation>
-    </message>
-    <message>
-=======
->>>>>>> f2a96e7d
         <source>Command-line options</source>
         <translation>Opciones de la línea de órdenes</translation>
     </message>
@@ -528,21 +413,6 @@
         <translation>Bienvenido</translation>
     </message>
     <message>
-<<<<<<< HEAD
-        <source>Welcome to Myriad Core.</source>
-        <translation>Bienvenido al Núcleo de Bitcoin</translation>
-    </message>
-    <message>
-        <source>As this is the first time the program is launched, you can choose where Myriad Core will store its data.</source>
-        <translation>Al ser la primera vez que se ejecuta el programa, puede elegir dónde almacenará sus datos Bitcoin-Qt.</translation>
-    </message>
-    <message>
-        <source>Myriad Core will download and store a copy of the Myriad block chain. At least %1GB of data will be stored in this directory, and it will grow over time. The wallet will also be stored in this directory.</source>
-        <translation>Bitcoin-Qt va a descargar y guardar una copia de la cadena de bloques de Bitcoin. Se almacenará al menos %1GB de datos en este directorio, que irá creciendo con el tiempo. El monedero se guardará también en este directorio.</translation>
-    </message>
-    <message>
-=======
->>>>>>> f2a96e7d
         <source>Use the default data directory</source>
         <translation>Utilizar el directorio de datos predeterminado</translation>
     </message>
@@ -551,13 +421,6 @@
         <translation>Utilice un directorio de datos personalizado:</translation>
     </message>
     <message>
-<<<<<<< HEAD
-        <source>Myriad Core</source>
-        <translation>Núcleo de Bitcoin</translation>
-    </message>
-    <message>
-=======
->>>>>>> f2a96e7d
         <source>Error</source>
         <translation>Error</translation>
     </message>
@@ -631,8 +494,8 @@
         <translation>Experto</translation>
     </message>
     <message>
-        <source>Automatically open the Myriad client port on the router. This only works when your router supports UPnP and it is enabled.</source>
-        <translation>Abrir automáticamente el puerto del cliente Myriad en el router. Esta opción solo funciona si el router admite UPnP y está activado.</translation>
+        <source>Automatically open the Myriadcoin client port on the router. This only works when your router supports UPnP and it is enabled.</source>
+        <translation>Abrir automáticamente el puerto del cliente Myriadcoin en el router. Esta opción solo funciona si el router admite UPnP y está activado.</translation>
     </message>
     <message>
         <source>Map port using &amp;UPnP</source>
@@ -726,8 +589,8 @@
         <translation>Desde</translation>
     </message>
     <message>
-        <source>The displayed information may be out of date. Your wallet automatically synchronizes with the Myriad network after a connection is established, but this process has not completed yet.</source>
-        <translation>La información mostrada puede estar desactualizada. Su monedero se sincroniza automáticamente con la red Myriad después de que se haya establecido una conexión, pero este proceso aún no se ha completado.</translation>
+        <source>The displayed information may be out of date. Your wallet automatically synchronizes with the Myriadcoin network after a connection is established, but this process has not completed yet.</source>
+        <translation>La información mostrada puede estar desactualizada. Su monedero se sincroniza automáticamente con la red Myriadcoin después de que se haya establecido una conexión, pero este proceso aún no se ha completado.</translation>
     </message>
     <message>
         <source>Your current spendable balance</source>
@@ -1055,91 +918,7 @@
         <source>S&amp;end</source>
         <translation>&amp;Enviar</translation>
     </message>
-<<<<<<< HEAD
-    <message>
-        <source>Confirm send coins</source>
-        <translation>Confirmar el envío de monedas</translation>
-    </message>
-    <message>
-        <source>%1 to %2</source>
-        <translation>%1 a %2</translation>
-    </message>
-    <message>
-        <source>Copy quantity</source>
-        <translation>Copiar cantidad</translation>
-    </message>
-    <message>
-        <source>Copy amount</source>
-        <translation>Copiar cantidad</translation>
-    </message>
-    <message>
-        <source>Copy fee</source>
-        <translation>Copiar donación</translation>
-    </message>
-    <message>
-        <source>Copy after fee</source>
-        <translation>Copiar después de aplicar donación</translation>
-    </message>
-    <message>
-        <source>Copy bytes</source>
-        <translation>Copiar bytes</translation>
-    </message>
-    <message>
-        <source>Copy priority</source>
-        <translation>Copiar prioridad</translation>
-    </message>
-    <message>
-        <source>Copy change</source>
-        <translation>Copiar Cambio</translation>
-    </message>
-    <message>
-        <source>or</source>
-        <translation>o</translation>
-    </message>
-    <message>
-        <source>The amount to pay must be larger than 0.</source>
-        <translation>La cantidad por pagar tiene que ser mayor de 0.</translation>
-    </message>
-    <message>
-        <source>The amount exceeds your balance.</source>
-        <translation>La cantidad sobrepasa su saldo.</translation>
-    </message>
-    <message>
-        <source>The total exceeds your balance when the %1 transaction fee is included.</source>
-        <translation>El total sobrepasa su saldo cuando se incluye la tasa de envío de %1</translation>
-    </message>
-    <message>
-        <source>Transaction creation failed!</source>
-        <translation>¡Ha fallado la creación de la transacción!</translation>
-    </message>
-    <message>
-        <source>The transaction was rejected! This might happen if some of the coins in your wallet were already spent, such as if you used a copy of wallet.dat and coins were spent in the copy but not marked as spent here.</source>
-        <translation>La transacción fue rechazada. Esto puede haber ocurrido si alguna de las monedas ya estaba gastada o si ha usado una copia de wallet.dat y las monedas se gastaron en la copia pero no se han marcado como gastadas aqui.</translation>
-    </message>
-    <message>
-        <source>Warning: Invalid Myriad address</source>
-        <translation>Alerta: Dirección de Myriad inválida</translation>
-    </message>
-    <message>
-        <source>(no label)</source>
-        <translation>(sin etiqueta)</translation>
-    </message>
-    <message>
-        <source>Warning: Unknown change address</source>
-        <translation>Alerta: Dirección de Myriad inválida</translation>
-    </message>
-    <message>
-        <source>Are you sure you want to send?</source>
-        <translation>¿Está seguro que desea enviar?</translation>
-    </message>
-    <message>
-        <source>added as transaction fee</source>
-        <translation>añadido como comisión de transacción</translation>
-    </message>
-</context>
-=======
-    </context>
->>>>>>> f2a96e7d
+    </context>
 <context>
     <name>SendCoinsEntry</name>
     <message>
@@ -1240,7 +1019,7 @@
         <translation>Copiar la firma actual al portapapeles del sistema</translation>
     </message>
     <message>
-        <source>Sign the message to prove you own this Myriad address</source>
+        <source>Sign the message to prove you own this Myriadcoin address</source>
         <translation>Firmar el mensaje para demostrar que se posee esta dirección Bitcoin</translation>
     </message>
     <message>
@@ -1260,8 +1039,8 @@
         <translation>&amp;Verificar mensaje</translation>
     </message>
     <message>
-        <source>Verify the message to ensure it was signed with the specified Myriad address</source>
-        <translation>Verificar el mensaje para comprobar que fue firmado con la dirección Myriad indicada</translation>
+        <source>Verify the message to ensure it was signed with the specified Myriadcoin address</source>
+        <translation>Verificar el mensaje para comprobar que fue firmado con la dirección Myriadcoin indicada</translation>
     </message>
     <message>
         <source>Verify &amp;Message</source>
@@ -1275,17 +1054,6 @@
 <context>
     <name>SplashScreen</name>
     <message>
-<<<<<<< HEAD
-        <source>Myriad Core</source>
-        <translation>Núcleo de Bitcoin</translation>
-    </message>
-    <message>
-        <source>The Myriad Core developers</source>
-        <translation>Los desarrolladores del Núcleo de Bitcoin</translation>
-    </message>
-    <message>
-=======
->>>>>>> f2a96e7d
         <source>[testnet]</source>
         <translation>[testnet]</translation>
     </message>
@@ -1355,7 +1123,7 @@
 </translation>
     </message>
     <message>
-        <source>Bitcoin Core</source>
+        <source>Myriadcoin Core</source>
         <translation>Núcleo de Bitcoin</translation>
     </message>
     <message>
@@ -1447,29 +1215,10 @@
         <translation>Establecer tamaño máximo de las transacciones de alta prioridad/comisión baja en bytes (por defecto: %d)</translation>
     </message>
     <message>
-        <source>Cannot resolve -whitebind address: '%s'</source>
-        <translation>No se puede resolver la dirección de -whitebind: '%s'</translation>
-    </message>
-    <message>
         <source>Information</source>
         <translation>Información</translation>
     </message>
     <message>
-<<<<<<< HEAD
-        <source>Invalid amount for -maxtxfee=&lt;amount&gt;: '%s'</source>
-        <translation>Inválido por el monto -maxtxfee=&lt;amount&gt;: '%s'</translation>
-    </message>
-    <message>
-        <source>Invalid amount for -minrelaytxfee=&lt;amount&gt;: '%s'</source>
-        <translation>Inválido por el monto -minrelaytxfee=&lt;amount&gt;: '%s'</translation>
-    </message>
-    <message>
-        <source>Invalid amount for -mintxfee=&lt;amount&gt;: '%s'</source>
-        <translation>Inválido por el monto -mintxfee=&lt;amount&gt;: '%s'</translation>
-    </message>
-    <message>
-=======
->>>>>>> f2a96e7d
         <source>RPC server options:</source>
         <translation>Opciones del sservidor RPC:</translation>
     </message>
