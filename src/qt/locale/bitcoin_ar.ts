<TS language="ar" version="2.1">
<context>
    <name>AddressBookPage</name>
    <message>
        <source>Right-click to edit address or label</source>
        <translation>انقر بالزر الايمن لتعديل العنوان</translation>
    </message>
    <message>
        <source>Create a new address</source>
        <translation>انشاء عنوان جديد</translation>
    </message>
    <message>
        <source>&amp;New</source>
        <translation>&amp;جديد</translation>
    </message>
    <message>
        <source>Copy the currently selected address to the system clipboard</source>
        <translation>قم بنسخ العنوان المختار لحافظة النظام</translation>
    </message>
    <message>
        <source>&amp;Copy</source>
        <translation>&amp;نسخ</translation>
    </message>
    <message>
        <source>C&amp;lose</source>
        <translation>ا&amp;غلاق</translation>
    </message>
    <message>
        <source>Delete the currently selected address from the list</source>
        <translation>حذف العنوان المحدد من القائمة</translation>
    </message>
    <message>
        <source>Export the data in the current tab to a file</source>
        <translation>تحميل البيانات في علامة التبويب الحالية إلى ملف.</translation>
    </message>
    <message>
        <source>&amp;Export</source>
        <translation>&amp;تصدير</translation>
    </message>
    <message>
        <source>&amp;Delete</source>
        <translation>&amp;أمسح</translation>
    </message>
    <message>
        <source>Choose the address to send coins to</source>
        <translation>اختر العنوان الذي سترسل له العملات</translation>
    </message>
    <message>
        <source>Choose the address to receive coins with</source>
        <translation>اختر العنوان الذي تستقبل عليه العملات</translation>
    </message>
    <message>
        <source>C&amp;hoose</source>
        <translation>&amp;اختر</translation>
    </message>
    <message>
        <source>Sending addresses</source>
        <translation>عناوين الإرسال</translation>
    </message>
    <message>
        <source>Receiving addresses</source>
        <translation>عناوين الاستقبال</translation>
    </message>
    <message>
        <source>These are your Myriadcoin addresses for sending payments. Always check the amount and the receiving address before sending coins.</source>
        <translation>هذه هي عناوين Bitcion التابعة لك من أجل إرسال الدفعات. تحقق دائما من المبلغ و عنوان المرسل المستقبل قبل إرسال العملات</translation>
    </message>
    <message>
        <source>These are your Myriadcoin addresses for receiving payments. It is recommended to use a new receiving address for each transaction.</source>
        <translation>هذه هي عناوين Bitcion التابعة لك من أجل إستقبال الدفعات. ينصح استخدام عنوان جديد من أجل كل صفقة</translation>
    </message>
    <message>
        <source>&amp;Copy Address</source>
        <translation>انسخ العنوان</translation>
    </message>
    <message>
        <source>Copy &amp;Label</source>
        <translation>نسخ &amp;الوصف</translation>
    </message>
    <message>
        <source>&amp;Edit</source>
        <translation>تعديل</translation>
    </message>
    <message>
        <source>Export Address List</source>
        <translation>تصدير قائمة العناوين</translation>
    </message>
    <message>
        <source>Comma separated file (*.csv)</source>
        <translation>ملف مفصول بفواصل (*.csv)</translation>
    </message>
    <message>
        <source>Exporting Failed</source>
        <translation>فشل التصدير</translation>
    </message>
    <message>
        <source>There was an error trying to save the address list to %1. Please try again.</source>
        <translation>لقد حدث خطأ أثناء  حفظ قائمة العناوين إلى %1. يرجى المحاولة مرة أخرى.</translation>
    </message>
</context>
<context>
    <name>AddressTableModel</name>
    <message>
        <source>Label</source>
        <translation>وصف</translation>
    </message>
    <message>
        <source>Address</source>
        <translation>عنوان</translation>
    </message>
    <message>
        <source>(no label)</source>
        <translation>(لا وصف)</translation>
    </message>
</context>
<context>
    <name>AskPassphraseDialog</name>
    <message>
        <source>Passphrase Dialog</source>
        <translation>حوار جملة السر</translation>
    </message>
    <message>
        <source>Enter passphrase</source>
        <translation>ادخل كلمة المرور</translation>
    </message>
    <message>
        <source>New passphrase</source>
        <translation>كلمة مرور جديدة</translation>
    </message>
    <message>
        <source>Repeat new passphrase</source>
        <translation>اعد كتابة كلمة السر</translation>
    </message>
    <message>
        <source>Show password</source>
        <translation>إعرض كلمة السر</translation>
    </message>
    <message>
        <source>Enter the new passphrase to the wallet.&lt;br/&gt;Please use a passphrase of &lt;b&gt;ten or more random characters&lt;/b&gt;, or &lt;b&gt;eight or more words&lt;/b&gt;.</source>
        <translation>أدخل عبارة مرور جديدة إلى المحفظة. الرجاء استخدام عبارة مرور تتكون من10 حروف عشوائية على الاقل, أو ثمانية كلمات على الاقل.</translation>
    </message>
    <message>
        <source>Encrypt wallet</source>
        <translation>تشفير المحفظة</translation>
    </message>
    <message>
        <source>This operation needs your wallet passphrase to unlock the wallet.</source>
        <translation>هذه العملية تحتاج كلمة مرور محفظتك لفتحها</translation>
    </message>
    <message>
        <source>Unlock wallet</source>
        <translation>إفتح المحفظة</translation>
    </message>
    <message>
        <source>This operation needs your wallet passphrase to decrypt the wallet.</source>
        <translation>هذه العملية تحتاج كلمة مرور محفظتك لفك تشفيرها </translation>
    </message>
    <message>
        <source>Decrypt wallet</source>
        <translation>فك تشفير المحفظة</translation>
    </message>
    <message>
        <source>Change passphrase</source>
        <translation>تغيير كلمة المرور</translation>
    </message>
    <message>
        <source>Enter the old passphrase and new passphrase to the wallet.</source>
        <translation>أدخل كلمة المرور القديمة والجديدة للمحفظة.</translation>
    </message>
    <message>
        <source>Confirm wallet encryption</source>
        <translation>تأكيد تشفير المحفظة</translation>
    </message>
    <message>
        <source>Warning: If you encrypt your wallet and lose your passphrase, you will &lt;b&gt;LOSE ALL OF YOUR BITCOINS&lt;/b&gt;!</source>
        <translation>تحذير: إذا قمت بتشفير محفظتك وفقدت كلمة المرور الخاص بك, ستفقد كل عملات BITCOINS الخاصة بك.</translation>
    </message>
    <message>
        <source>Are you sure you wish to encrypt your wallet?</source>
        <translation>هل أنت متأكد من رغبتك في تشفير محفظتك ؟</translation>
    </message>
    <message>
        <source>Wallet encrypted</source>
        <translation>محفظة مشفرة</translation>
    </message>
    <message>
        <source>%1 will close now to finish the encryption process. Remember that encrypting your wallet cannot fully protect your bitcoins from being stolen by malware infecting your computer.</source>
        <translation>سيتم إغلاق %1 الآن لإنهاء عملية التشفير. تذكر أن تشفير محفظتك لا يمكن أن يحمي البتكوين الخاص بك بالكامل من السرقة عبر البرامج الضارة التي بامكانها أن تصيب جهاز الكمبيوتر الخاص بك.</translation>
    </message>
    <message>
        <source>IMPORTANT: Any previous backups you have made of your wallet file should be replaced with the newly generated, encrypted wallet file. For security reasons, previous backups of the unencrypted wallet file will become useless as soon as you start using the new, encrypted wallet.</source>
        <translation>هام: أي نسخة إحتياطية سابقة  قمت بها لمحفظتك يجب استبدالها  بأخرى حديثة، مشفرة. لأسباب أمنية، النسخ الاحتياطية السابقة لملفات المحفظة الغير مشفرة تصبح عديمة الفائدة مع بداية استخدام المحفظة المشفرة الجديدة.</translation>
    </message>
    <message>
        <source>Wallet encryption failed</source>
        <translation>فشل تشفير المحفظة</translation>
    </message>
    <message>
        <source>Wallet encryption failed due to an internal error. Your wallet was not encrypted.</source>
        <translation>فشل تشفير المحفظة بسبب خطأ داخلي. لم يتم تشفير محفظتك.</translation>
    </message>
    <message>
        <source>The supplied passphrases do not match.</source>
        <translation>كلمتي المرور ليستا متطابقتان</translation>
    </message>
    <message>
        <source>Wallet unlock failed</source>
        <translation>فشل فتح المحفظة</translation>
    </message>
    <message>
        <source>The passphrase entered for the wallet decryption was incorrect.</source>
        <translation>كلمة المرور التي تم إدخالها لفك تشفير المحفظة غير صحيحة.</translation>
    </message>
    <message>
        <source>Wallet decryption failed</source>
        <translation>فشل   فك التشفير المحفظة</translation>
    </message>
    <message>
        <source>Wallet passphrase was successfully changed.</source>
        <translation>لقد تم تغير عبارة مرور المحفظة بنجاح</translation>
    </message>
    <message>
        <source>Warning: The Caps Lock key is on!</source>
        <translation>تحذير: مفتاح الحروف الكبيرة مفعل</translation>
    </message>
</context>
<context>
    <name>BanTableModel</name>
    <message>
        <source>IP/Netmask</source>
        <translation>عنوان البروتوكول/قناع</translation>
    </message>
    <message>
        <source>Banned Until</source>
        <translation>محظور حتى</translation>
    </message>
</context>
<context>
    <name>BitcoinGUI</name>
    <message>
        <source>Sign &amp;message...</source>
        <translation>التوقيع و الرسائل</translation>
    </message>
    <message>
        <source>Synchronizing with network...</source>
        <translation>مزامنة مع الشبكة ...</translation>
    </message>
    <message>
        <source>&amp;Overview</source>
        <translation>&amp;نظرة عامة</translation>
    </message>
    <message>
        <source>Node</source>
        <translation>جهاز</translation>
    </message>
    <message>
        <source>Show general overview of wallet</source>
        <translation>إظهار نظرة عامة على المحفظة</translation>
    </message>
    <message>
        <source>&amp;Transactions</source>
        <translation>&amp;المعاملات</translation>
    </message>
    <message>
        <source>Browse transaction history</source>
        <translation>تصفح سجل المعاملات</translation>
    </message>
    <message>
        <source>E&amp;xit</source>
        <translation>خروج</translation>
    </message>
    <message>
        <source>Quit application</source>
        <translation>الخروج من التطبيق</translation>
    </message>
    <message>
        <source>&amp;About %1</source>
        <translation>حوالي %1</translation>
    </message>
    <message>
        <source>Show information about %1</source>
        <translation>أظهر المعلومات حولة %1</translation>
    </message>
    <message>
        <source>About &amp;Qt</source>
        <translation>عن &amp;Qt</translation>
    </message>
    <message>
        <source>Show information about Qt</source>
        <translation>اظهر المعلومات</translation>
    </message>
    <message>
        <source>&amp;Options...</source>
        <translation>&amp;خيارات ...</translation>
    </message>
    <message>
        <source>Modify configuration options for %1</source>
        <translation>تغيير خيارات الإعداد لأساس ل%1</translation>
    </message>
    <message>
        <source>&amp;Encrypt Wallet...</source>
        <translation>&amp;تشفير المحفظة</translation>
    </message>
    <message>
        <source>&amp;Backup Wallet...</source>
        <translation>&amp;نسخ احتياط للمحفظة</translation>
    </message>
    <message>
        <source>&amp;Change Passphrase...</source>
        <translation>&amp;تغيير كلمة المرور</translation>
    </message>
    <message>
        <source>&amp;Sending addresses...</source>
        <translation>&amp;عناوين الإرسال...</translation>
    </message>
    <message>
        <source>&amp;Receiving addresses...</source>
        <translation>&amp;عناوين الاستقبال...</translation>
    </message>
    <message>
        <source>Open &amp;URI...</source>
        <translation>افتح &amp;URI...</translation>
    </message>
    <message>
        <source>Click to disable network activity.</source>
        <translation>اضغط لإلغاء تفعيل الشبكه</translation>
    </message>
    <message>
        <source>Network activity disabled.</source>
        <translation>تم إلغاء تفعيل الشبكه</translation>
    </message>
    <message>
        <source>Click to enable network activity again.</source>
        <translation>اضغط لتفعيل الشبكه مره أخرى</translation>
    </message>
    <message>
        <source>Syncing Headers (%1%)...</source>
        <translation>مزامنة الرؤوس (%1%)...</translation>
    </message>
    <message>
        <source>Reindexing blocks on disk...</source>
        <translation>إعادة فهرسة الكتل على القرص ...</translation>
    </message>
    <message>
        <source>Send coins to a Myriadcoin address</source>
        <translation>ارسل عملات الى عنوان بيتكوين</translation>
    </message>
    <message>
        <source>Backup wallet to another location</source>
        <translation>احفظ نسخة احتياطية للمحفظة في مكان آخر</translation>
    </message>
    <message>
        <source>Change the passphrase used for wallet encryption</source>
        <translation>تغيير كلمة المرور المستخدمة لتشفير المحفظة</translation>
    </message>
    <message>
        <source>&amp;Debug window</source>
        <translation>&amp;نافذة المعالجة</translation>
    </message>
    <message>
        <source>Open debugging and diagnostic console</source>
        <translation>إفتح وحدة التصحيح و التشخيص</translation>
    </message>
    <message>
        <source>&amp;Verify message...</source>
        <translation>&amp;التحقق من الرسالة...</translation>
    </message>
    <message>
        <source>Bitcoin</source>
        <translation>بتكوين</translation>
    </message>
    <message>
        <source>Wallet</source>
        <translation>محفظة</translation>
    </message>
    <message>
        <source>&amp;Send</source>
        <translation>&amp;ارسل</translation>
    </message>
    <message>
        <source>&amp;Receive</source>
        <translation>&amp;استقبل</translation>
    </message>
    <message>
        <source>&amp;Show / Hide</source>
        <translation>&amp;عرض / اخفاء</translation>
    </message>
    <message>
        <source>Show or hide the main Window</source>
        <translation>عرض او اخفاء النافذة الرئيسية</translation>
    </message>
    <message>
        <source>Encrypt the private keys that belong to your wallet</source>
        <translation>تشفير المفتاح الخاص بمحفظتك</translation>
    </message>
    <message>
        <source>Sign messages with your Myriadcoin addresses to prove you own them</source>
        <translation>وقَع الرسائل بواسطة ال: Myriadcoin الخاص بك لإثبات امتلاكك لهم</translation>
    </message>
    <message>
        <source>Verify messages to ensure they were signed with specified Myriadcoin addresses</source>
        <translation>تحقق من الرسائل للتأكد من أنَها وُقعت برسائل Myriadcoin محدَدة</translation>
    </message>
    <message>
        <source>&amp;File</source>
        <translation>&amp;ملف</translation>
    </message>
    <message>
        <source>&amp;Settings</source>
        <translation>&amp;الاعدادات</translation>
    </message>
    <message>
        <source>&amp;Help</source>
        <translation>&amp;مساعدة</translation>
    </message>
    <message>
        <source>Tabs toolbar</source>
        <translation>شريط أدوات علامات التبويب</translation>
    </message>
    <message>
        <source>Request payments (generates QR codes and myriadcoin: URIs)</source>
        <translation>أطلب دفعات (يولد كودات الرمز المربع وبيت كوين: العناوين المعطاة)</translation>
    </message>
    <message>
        <source>Show the list of used sending addresses and labels</source>
        <translation>عرض قائمة عناوين الإرسال المستخدمة والملصقات</translation>
    </message>
    <message>
        <source>Show the list of used receiving addresses and labels</source>
        <translation>عرض قائمة عناوين الإستقبال المستخدمة والملصقات</translation>
    </message>
    <message>
        <source>Open a myriadcoin: URI or payment request</source>
        <translation>فتح URI : Myriadcoin أو طلب دفع</translation>
    </message>
    <message>
        <source>&amp;Command-line options</source>
        <translation>&amp;خيارات سطر الأوامر</translation>
    </message>
    <message numerus="yes">
        <source>%n active connection(s) to Bitcoin network</source>
        <translation><numerusform>%n اتصال نشطة بشبكة بتكوين</numerusform><numerusform>%n اتصال نشطة بشبكة بتكوين</numerusform><numerusform>%n اتصال نشطة بشبكة بتكوين</numerusform><numerusform>%n اتصالات نشطة بشبكة بتكوين</numerusform><numerusform>%n اتصالات نشطة بشبكة بتكوين</numerusform><numerusform>%n اتصالات نشطة بشبكة بتكوين</numerusform></translation>
    </message>
    <message>
        <source>Indexing blocks on disk...</source>
        <translation>ترتيب فهرسة الكتل على القرص...</translation>
    </message>
    <message>
        <source>Processing blocks on disk...</source>
        <translation>معالجة الكتل على القرص...</translation>
    </message>
    <message numerus="yes">
        <source>Processed %n block(s) of transaction history.</source>
        <translation><numerusform>تمت معالجة %n كتلة من محفوظات المعاملة.</numerusform><numerusform>تمت معالجة %n كتلة من محفوظات المعاملة.</numerusform><numerusform>تمت معالجة %n كتلة من محفوظات المعاملة.</numerusform><numerusform>تمت معالجة %n كتلات من محفوظات المعاملة.</numerusform><numerusform>تمت معالجة %n كتلات من محفوظات المعاملة.</numerusform><numerusform>تمت معالجة %n كتلات من محفوظات المعاملة.</numerusform></translation>
    </message>
    <message>
        <source>%1 behind</source>
        <translation>خلف %1</translation>
    </message>
    <message>
        <source>Last received block was generated %1 ago.</source>
        <translation>تم توليد الكتلة المستقبلة الأخيرة منذ %1.</translation>
    </message>
    <message>
        <source>Transactions after this will not yet be visible.</source>
        <translation>المعاملات بعد ذلك لن تكون مريئة بعد.</translation>
    </message>
    <message>
        <source>Error</source>
        <translation>خطأ</translation>
    </message>
    <message>
        <source>Warning</source>
        <translation>تحذير</translation>
    </message>
    <message>
        <source>Information</source>
        <translation>معلومات</translation>
    </message>
    <message>
        <source>Up to date</source>
        <translation>محدث</translation>
    </message>
    <message>
        <source>Show the %1 help message to get a list with possible Myriadcoin command-line options</source>
        <translation>بين اشارة المساعدة %1 للحصول على قائمة من خيارات اوامر البت كوين المحتملة </translation>
    </message>
    <message>
        <source>%1 client</source>
        <translation>الزبون %1</translation>
    </message>
    <message>
        <source>Connecting to peers...</source>
        <translation>اتصال إلي القرناء...</translation>
    </message>
    <message>
        <source>Catching up...</source>
        <translation>اللحاق بالركب ...</translation>
    </message>
    <message>
        <source>Date: %1
</source>
        <translation>التاريخ %1


</translation>
    </message>
    <message>
        <source>Amount: %1
</source>
        <translation>الكمية %1
</translation>
    </message>
    <message>
        <source>Type: %1
</source>
        <translation>نوع %1
</translation>
    </message>
    <message>
        <source>Label: %1
</source>
        <translation>علامه: %1
</translation>
    </message>
    <message>
        <source>Address: %1
</source>
        <translation>عنوان %1
</translation>
    </message>
    <message>
        <source>Sent transaction</source>
        <translation>المعاملات  المرسلة</translation>
    </message>
    <message>
        <source>Incoming transaction</source>
        <translation>المعاملات الواردة</translation>
    </message>
    <message>
        <source>HD key generation is &lt;b&gt;enabled&lt;/b&gt;</source>
        <translation>توليد المفاتيح الهرمية الحتمية HD &lt;b&gt;مفعل&lt;/b&gt;</translation>
    </message>
    <message>
        <source>HD key generation is &lt;b&gt;disabled&lt;/b&gt;</source>
        <translation>توليد المفاتيح الهرمية الحتمية HD &lt;b&gt;معطل&lt;/b&gt;</translation>
    </message>
    <message>
        <source>Wallet is &lt;b&gt;encrypted&lt;/b&gt; and currently &lt;b&gt;unlocked&lt;/b&gt;</source>
        <translation>المحفظة &lt;b&gt;مشفرة&lt;/b&gt; و &lt;b&gt;مفتوحة&lt;/b&gt; حاليا</translation>
    </message>
    <message>
        <source>Wallet is &lt;b&gt;encrypted&lt;/b&gt; and currently &lt;b&gt;locked&lt;/b&gt;</source>
        <translation>المحفظة &lt;b&gt;مشفرة&lt;/b&gt; و &lt;b&gt;مقفلة&lt;/b&gt; حاليا</translation>
    </message>
    <message>
        <source>A fatal error occurred. Bitcoin can no longer continue safely and will quit.</source>
        <translation>خطأ فادح حدث . لا يمكن اتمام بيتكوين بامان سيتم الخروج</translation>
    </message>
</context>
<context>
    <name>CoinControlDialog</name>
    <message>
        <source>Coin Selection</source>
        <translation>اختيار العمله</translation>
    </message>
    <message>
        <source>Quantity:</source>
        <translation>الكمية :</translation>
    </message>
    <message>
        <source>Bytes:</source>
        <translation>بايت</translation>
    </message>
    <message>
        <source>Amount:</source>
        <translation>القيمة :</translation>
    </message>
    <message>
        <source>Fee:</source>
        <translation>رسوم :</translation>
    </message>
    <message>
        <source>Dust:</source>
        <translation>غبار:</translation>
    </message>
    <message>
        <source>After Fee:</source>
        <translation>بعد الرسوم :</translation>
    </message>
    <message>
        <source>Change:</source>
        <translation>تعديل :</translation>
    </message>
    <message>
        <source>(un)select all</source>
        <translation>عدم اختيار الجميع</translation>
    </message>
    <message>
        <source>Tree mode</source>
        <translation>صيغة الشجرة</translation>
    </message>
    <message>
        <source>List mode</source>
        <translation>صيغة القائمة</translation>
    </message>
    <message>
        <source>Amount</source>
        <translation>مبلغ</translation>
    </message>
    <message>
        <source>Received with label</source>
        <translation>مستقبل مع ملصق</translation>
    </message>
    <message>
        <source>Received with address</source>
        <translation>مستقبل مع عنوان</translation>
    </message>
    <message>
        <source>Date</source>
        <translation>تاريخ</translation>
    </message>
    <message>
        <source>Confirmations</source>
        <translation>تأكيدات</translation>
    </message>
    <message>
        <source>Confirmed</source>
        <translation>تأكيد</translation>
    </message>
    <message>
        <source>Copy address</source>
        <translation>  انسخ عنوان</translation>
    </message>
    <message>
        <source>Copy label</source>
        <translation> انسخ التسمية</translation>
    </message>
    <message>
        <source>Copy amount</source>
        <translation>نسخ الكمية</translation>
    </message>
    <message>
        <source>Copy transaction ID</source>
        <translation>نسخ رقم العملية</translation>
    </message>
    <message>
        <source>Lock unspent</source>
        <translation>قفل غير المنفق</translation>
    </message>
    <message>
        <source>Unlock unspent</source>
        <translation>فتح غير المنفق</translation>
    </message>
    <message>
        <source>Copy quantity</source>
        <translation>نسخ الكمية </translation>
    </message>
    <message>
        <source>Copy fee</source>
        <translation>نسخ الرسوم</translation>
    </message>
    <message>
        <source>Copy after fee</source>
        <translation>نسخ بعد الرسوم</translation>
    </message>
    <message>
        <source>Copy bytes</source>
        <translation>نسخ البايتات </translation>
    </message>
    <message>
        <source>Copy dust</source>
        <translation>نسخ الغبار</translation>
    </message>
    <message>
        <source>Copy change</source>
        <translation>نسخ التعديل</translation>
    </message>
    <message>
        <source>yes</source>
        <translation>نعم</translation>
    </message>
    <message>
        <source>no</source>
        <translation>لا</translation>
    </message>
    <message>
        <source>This label turns red if any recipient receives an amount smaller than the current dust threshold.</source>
        <translation>يتحول هذا الملصق إلى اللون الأحمر إذا تلقى أي مستلم كمية أصغر من عتبة الغبار الحالية.</translation>
    </message>
    <message>
        <source>Can vary +/- %1 satoshi(s) per input.</source>
        <translation>يمكن أن يختلف +/- %1 من ساتوشي(s) لكل إدخال.</translation>
    </message>
    <message>
        <source>(no label)</source>
        <translation>(لا وصف)</translation>
    </message>
    <message>
        <source>(change)</source>
        <translation>(تغير)</translation>
    </message>
</context>
<context>
    <name>EditAddressDialog</name>
    <message>
        <source>Edit Address</source>
        <translation>عدل العنوان</translation>
    </message>
    <message>
        <source>&amp;Label</source>
        <translation>&amp;وصف</translation>
    </message>
    <message>
        <source>The label associated with this address list entry</source>
        <translation>الملصق المرتبط بقائمة العناوين المدخلة</translation>
    </message>
    <message>
        <source>The address associated with this address list entry. This can only be modified for sending addresses.</source>
        <translation>العنوان المرتبط بقائمة العناوين المدخلة. و التي يمكن تعديلها فقط بواسطة ارسال العناوين</translation>
    </message>
    <message>
        <source>&amp;Address</source>
        <translation>&amp;العنوان</translation>
    </message>
    <message>
        <source>New receiving address</source>
        <translation>عنوان أستلام جديد</translation>
    </message>
    <message>
        <source>New sending address</source>
        <translation>عنوان إرسال جديد</translation>
    </message>
    <message>
        <source>Edit receiving address</source>
        <translation>تعديل عنوان الأستلام</translation>
    </message>
    <message>
        <source>Edit sending address</source>
        <translation>تعديل عنوان الارسال</translation>
    </message>
    <message>
        <source>The entered address "%1" is not a valid Myriadcoin address.</source>
        <translation>العنوان المدخل "%1" ليس عنوان بيت كوين صحيح.</translation>
    </message>
    <message>
        <source>The entered address "%1" is already in the address book.</source>
        <translation>هدا العنوان "%1" موجود مسبقا في دفتر العناوين</translation>
    </message>
    <message>
        <source>Could not unlock wallet.</source>
        <translation> يمكن فتح المحفظة.</translation>
    </message>
    <message>
        <source>New key generation failed.</source>
        <translation>فشل توليد مفتاح جديد.</translation>
    </message>
</context>
<context>
    <name>FreespaceChecker</name>
    <message>
        <source>A new data directory will be created.</source>
        <translation>سيتم انشاء دليل بيانات جديد.</translation>
    </message>
    <message>
        <source>name</source>
        <translation>الاسم</translation>
    </message>
    <message>
        <source>Directory already exists. Add %1 if you intend to create a new directory here.</source>
        <translation>الدليل موجوج بالفعل. أضف %1 اذا نويت إنشاء دليل جديد هنا.</translation>
    </message>
    <message>
        <source>Path already exists, and is not a directory.</source>
        <translation>المسار موجود بالفعل، وهو ليس دليلاً.</translation>
    </message>
    <message>
        <source>Cannot create data directory here.</source>
        <translation>لا يمكن انشاء دليل بيانات هنا .</translation>
    </message>
</context>
<context>
    <name>HelpMessageDialog</name>
    <message>
        <source>version</source>
        <translation>النسخة</translation>
    </message>
    <message>
        <source>(%1-bit)</source>
        <translation>(%1-بت)</translation>
    </message>
    <message>
        <source>About %1</source>
        <translation>حوالي %1</translation>
    </message>
    <message>
        <source>Command-line options</source>
        <translation>خيارات سطر الأوامر</translation>
    </message>
    <message>
        <source>Usage:</source>
        <translation>المستخدم</translation>
    </message>
    <message>
        <source>command-line options</source>
        <translation>خيارات سطر الأوامر</translation>
    </message>
    <message>
        <source>UI Options:</source>
        <translation>خيارات واجهة المستخدم</translation>
    </message>
    <message>
        <source>Choose data directory on startup (default: %u)</source>
        <translation>اختر دليل البيانات عند بدء التشغير (افتراضي: %u)</translation>
    </message>
    <message>
        <source>Set language, for example "de_DE" (default: system locale)</source>
        <translation>أضع لغة, على سبيل المثال " de_DE "  (افتراضي:- مكان النظام)</translation>
    </message>
    <message>
        <source>Start minimized</source>
        <translation>البدء مصغراً</translation>
    </message>
    <message>
        <source>Set SSL root certificates for payment request (default: -system-)</source>
        <translation>أضع شهادة بروتوكول الشبقة الأمنية لطلب المدفوع (افتراضي: -نظام-)</translation>
    </message>
    <message>
        <source>Show splash screen on startup (default: %u)</source>
        <translation>أظهر شاشة البداية عند بدء التشغيل (افتراضي: %u)</translation>
    </message>
    <message>
        <source>Reset all settings changed in the GUI</source>
        <translation>اعد تعديل جميع النظم المتغيرة في GUI</translation>
    </message>
</context>
<context>
    <name>Intro</name>
    <message>
        <source>Welcome</source>
        <translation>أهلا</translation>
    </message>
    <message>
        <source>Welcome to %1.</source>
        <translation> اهلا بكم في %1</translation>
    </message>
    <message>
        <source>As this is the first time the program is launched, you can choose where %1 will store its data.</source>
        <translation>بما انه هذه اول مرة لانطلاق هذا البرنامج, فيمكنك ان تختار اين سيخزن %1 بياناته</translation>
    </message>
    <message>
        <source>When you click OK, %1 will begin to download and process the full %4 block chain (%2GB) starting with the earliest transactions in %3 when %4 initially launched.</source>
        <translation>عند النقر على "موافق" ، سيبدأ %1 في تنزيل ومعالجة سلسلة الكتل %4 الكاملة (%2 جيجابايت) بدءًا من المعاملات الأقدم في %3 عند تشغيل %4 في البداية.</translation>
    </message>
    <message>
        <source>This initial synchronisation is very demanding, and may expose hardware problems with your computer that had previously gone unnoticed. Each time you run %1, it will continue downloading where it left off.</source>
        <translation>تُعد هذه المزامنة الأولية أمرًا شاقًا للغاية، وقد تعرض جهاز الكمبيوتر الخاص بك للمشاكل الذي لم يلاحظها أحد سابقًا. في كل مرة تقوم فيها بتشغيل %1، سيتابع التحميل من حيث تم التوقف.</translation>
    </message>
    <message>
        <source>If you have chosen to limit block chain storage (pruning), the historical data must still be downloaded and processed, but will be deleted afterward to keep your disk usage low.</source>
        <translation>إذا كنت قد اخترت تقييد تخزين سلسلة الكتل (التجريد)، فيجب تحميل البيانات القديمة ومعالجتها، ولكن سيتم حذفها بعد ذلك للحفاظ على انخفاض استخدام القرص.</translation>
    </message>
    <message>
        <source>Use the default data directory</source>
        <translation>استخدام دليل البانات الافتراضي</translation>
    </message>
    <message>
        <source>Use a custom data directory:</source>
        <translation>استخدام دليل بيانات مخصص:</translation>
    </message>
    <message>
        <source>Bitcoin</source>
        <translation>بتكوين</translation>
    </message>
    <message>
        <source>At least %1 GB of data will be stored in this directory, and it will grow over time.</source>
        <translation>سيتم تخزين %1 جيجابايت على الأقل من البيانات في هذا الدليل، وستنمو مع الوقت.</translation>
    </message>
    <message>
        <source>Approximately %1 GB of data will be stored in this directory.</source>
        <translation>سيتم تخزين %1 جيجابايت تقريباً من البيانات في هذا الدليل.</translation>
    </message>
    <message>
        <source>%1 will download and store a copy of the Bitcoin block chain.</source>
        <translation>سيقوم %1 بتنزيل نسخة من سلسلة كتل بتكوين وتخزينها.</translation>
    </message>
    <message>
        <source>The wallet will also be stored in this directory.</source>
        <translation>سوف يتم تخزين المحفظة في هذا الدليل.</translation>
    </message>
    <message>
        <source>Error: Specified data directory "%1" cannot be created.</source>
        <translation>خطأ: لا يمكن تكوين دليل بيانات مخصص ل %1</translation>
    </message>
    <message>
        <source>Error</source>
        <translation>خطأ</translation>
    </message>
    <message numerus="yes">
        <source>%n GB of free space available</source>
        <translation><numerusform>%n جيجابايت من المساحة المتوفرة</numerusform><numerusform>%n جيجابايت من المساحة المتوفرة</numerusform><numerusform>%n جيجابايت من المساحة المتوفرة</numerusform><numerusform>%n جيجابايت من المساحة المتوفرة</numerusform><numerusform>%n جيجابايت من المساحة المتوفرة</numerusform><numerusform>%n جيجابايت من المساحة المتوفرة</numerusform></translation>
    </message>
    <message numerus="yes">
        <source>(of %n GB needed)</source>
        <translation><numerusform>(من %n جيجابايت اللازمة)</numerusform><numerusform>(من %n جيجابايت اللازمة)</numerusform><numerusform>(من %n جيجابايت اللازمة)</numerusform><numerusform>(من %n جيجابايت اللازمة)</numerusform><numerusform>(من %n جيجابايت اللازمة)</numerusform><numerusform>(من %n جيجابايت اللازمة)</numerusform></translation>
    </message>
</context>
<context>
    <name>ModalOverlay</name>
    <message>
        <source>Form</source>
        <translation>نمودج</translation>
    </message>
    <message>
        <source>Recent transactions may not yet be visible, and therefore your wallet's balance might be incorrect. This information will be correct once your wallet has finished synchronizing with the bitcoin network, as detailed below.</source>
        <translation>قد لا تكون المعاملات الأخيرة مرئية بعد، وبالتالي قد يكون رصيد محفظتك غير صحيح. ستكون هذه المعلومات صحيحة بمجرد الانتهاء من محفظتك مع شبكة البيتكوين، كما هو مفصل أدناه.</translation>
    </message>
    <message>
        <source>Attempting to spend bitcoins that are affected by not-yet-displayed transactions will not be accepted by the network.</source>
        <translation>لن تقبل الشبكة محاولة إنفاق البتكوين المتأثرة بالمعاملات التي لم يتم عرضها بعد.</translation>
    </message>
    <message>
        <source>Number of blocks left</source>
        <translation>عدد الكتل الفاضلة</translation>
    </message>
    <message>
        <source>Unknown...</source>
        <translation>غير معرف</translation>
    </message>
    <message>
        <source>Last block time</source>
        <translation>اخر وقت الكتلة</translation>
    </message>
    <message>
        <source>Progress</source>
        <translation>تقدم</translation>
    </message>
    <message>
        <source>Progress increase per hour</source>
        <translation>تقدم يزيد بلساعة</translation>
    </message>
    <message>
        <source>calculating...</source>
        <translation>تحسب الان...</translation>
    </message>
    <message>
        <source>Estimated time left until synced</source>
        <translation>الوقت المتبقي للمزامنة</translation>
    </message>
    <message>
        <source>Hide</source>
        <translation>إخفاء</translation>
    </message>
    <message>
        <source>Unknown. Syncing Headers (%1)...</source>
        <translation>غير معروف. مزامنة الرؤوس (%1) ...</translation>
    </message>
</context>
<context>
    <name>OpenURIDialog</name>
    <message>
        <source>Open URI</source>
        <translation>افتح URL</translation>
    </message>
    <message>
        <source>Open payment request from URI or file</source>
        <translation>حدد طلب الدفع من ملف او URI</translation>
    </message>
    <message>
        <source>URI:</source>
        <translation>العنوان:</translation>
    </message>
    <message>
        <source>Select payment request file</source>
        <translation>حدد ملف طلب الدفع</translation>
    </message>
    <message>
        <source>Select payment request file to open</source>
        <translation>حدد ملف طلب الدفع لفتحه</translation>
    </message>
</context>
<context>
    <name>OptionsDialog</name>
    <message>
        <source>Options</source>
        <translation>خيارات ...</translation>
    </message>
    <message>
        <source>&amp;Main</source>
        <translation>&amp;الرئيسي</translation>
    </message>
    <message>
        <source>Automatically start %1 after logging in to the system.</source>
        <translation>ابدأ تلقائيًا %1 بعد تسجيل الدخول إلى النظام.</translation>
    </message>
    <message>
        <source>&amp;Start %1 on system login</source>
        <translation>تشغيل %1 عند الدخول إلى النظام</translation>
    </message>
    <message>
        <source>Size of &amp;database cache</source>
        <translation>حجم ذاكرة التخزين المؤقت لقاعدة البيانات</translation>
    </message>
    <message>
        <source>MB</source>
        <translation>م ب</translation>
    </message>
    <message>
        <source>Number of script &amp;verification threads</source>
        <translation>عدد مؤشرات التحقق من البرنامج النصي</translation>
    </message>
    <message>
        <source>Shows if the supplied default SOCKS5 proxy is used to reach peers via this network type.</source>
        <translation>إظهار ما إذا كان وكيل SOCKS5 الافتراضي الموفر تم استخدامه للوصول إلى النظراء عبر نوع الشبكة هذا.</translation>
    </message>
    <message>
        <source>Use separate SOCKS&amp;5 proxy to reach peers via Tor hidden services:</source>
        <translation>استخدام وكيل SOCKS5 منفصل للوصول إلى الأقران عبر خدمات Tor المخفية:</translation>
    </message>
    <message>
        <source>Hide the icon from the system tray.</source>
        <translation>إخفاء الآيقونة من صينية النظام.</translation>
    </message>
    <message>
        <source>&amp;Hide tray icon</source>
        <translation>اخفاء آيقونة الصينية</translation>
    </message>
    <message>
        <source>Minimize instead of exit the application when the window is closed. When this option is enabled, the application will be closed only after selecting Exit in the menu.</source>
        <translation>التصغير بدلاً من الخروج من التطبيق عند إغلاق النافذة. عند تفعيل هذا الخيار، سيتم إغلاق التطبيق فقط بعد اختيار الخروج من القائمة.</translation>
    </message>
    <message>
        <source>Active command-line options that override above options:</source>
        <translation>خيارات سطر الأوامر النشطة التي تتجاوز الخيارات أعلاه:</translation>
    </message>
    <message>
        <source>Open the %1 configuration file from the working directory.</source>
        <translation>فتح ملف الإعدادات %1 من الدليل العامل.</translation>
    </message>
    <message>
        <source>Open Configuration File</source>
        <translation>فتح ملف الإعدادات</translation>
    </message>
    <message>
        <source>Reset all client options to default.</source>
        <translation>إعادة تعيين كل إعدادات العميل للحالة الإفتراضية.</translation>
    </message>
    <message>
        <source>&amp;Reset Options</source>
        <translation>&amp;استعادة الخيارات</translation>
    </message>
    <message>
        <source>&amp;Network</source>
        <translation>&amp;الشبكة</translation>
    </message>
    <message>
        <source>W&amp;allet</source>
        <translation>&amp;محفظة</translation>
    </message>
    <message>
        <source>Expert</source>
        <translation>تصدير</translation>
    </message>
    <message>
        <source>Enable coin &amp;control features</source>
        <translation>تفعيل ميزات التحكم في العملة</translation>
    </message>
    <message>
        <source>&amp;Spend unconfirmed change</source>
        <translation>دفع الفكة غير المؤكدة</translation>
    </message>
    <message>
        <source>Map port using &amp;UPnP</source>
        <translation>ربط المنفذ باستخدام UPnP</translation>
    </message>
    <message>
        <source>Accept connections from outside.</source>
        <translation>قبول الاتصالات من الخارج.</translation>
    </message>
    <message>
        <source>Allow incomin&amp;g connections</source>
        <translation>السماح بالاتصالات الواردة.</translation>
    </message>
    <message>
        <source>Connect to the Bitcoin network through a SOCKS5 proxy.</source>
        <translation>الاتصال بشبكة البتكوين عبر وكيل SOCKS5.</translation>
    </message>
    <message>
        <source>&amp;Connect through SOCKS5 proxy (default proxy):</source>
        <translation>الاتصال من خلال وكيل SOCKS5 (الوكيل الافتراضي):</translation>
    </message>
    <message>
        <source>Proxy &amp;IP:</source>
        <translation>بروكسي &amp;اي بي:</translation>
    </message>
    <message>
        <source>&amp;Port:</source>
        <translation>&amp;المنفذ:</translation>
    </message>
    <message>
        <source>Port of the proxy (e.g. 9050)</source>
        <translation>منفذ البروكسي (مثلا 9050)</translation>
    </message>
    <message>
        <source>Used for reaching peers via:</source>
        <translation>مستخدم للاتصال بالاصدقاء من خلال:</translation>
    </message>
    <message>
        <source>IPv4</source>
        <translation>IPv4</translation>
    </message>
    <message>
        <source>IPv6</source>
        <translation>IPv6</translation>
    </message>
    <message>
        <source>Tor</source>
        <translation>تور</translation>
    </message>
    <message>
        <source>Connect to the Bitcoin network through a separate SOCKS5 proxy for Tor hidden services.</source>
        <translation>قم بالاتصال بشبكة بتكوين عبر وكيل SOCKS5 منفصل لخدمات تور المخفية.</translation>
    </message>
    <message>
        <source>&amp;Window</source>
        <translation>نافذه</translation>
    </message>
    <message>
        <source>Show only a tray icon after minimizing the window.</source>
        <translation>إظهار آيقونة الصينية فقط بعد تصغير النافذة.</translation>
    </message>
    <message>
        <source>&amp;Minimize to the tray instead of the taskbar</source>
        <translation>التصغير إلى صينية النظام بدلاً من شريط المهام</translation>
    </message>
    <message>
        <source>M&amp;inimize on close</source>
        <translation>تصغير عند الإغلاق</translation>
    </message>
    <message>
        <source>&amp;Display</source>
        <translation>&amp;عرض</translation>
    </message>
    <message>
        <source>User Interface &amp;language:</source>
        <translation>واجهة المستخدم &amp;اللغة:</translation>
    </message>
    <message>
        <source>&amp;Unit to show amounts in:</source>
        <translation>الوحدة لإظهار المبالغ فيها:</translation>
    </message>
    <message>
        <source>Choose the default subdivision unit to show in the interface and when sending coins.</source>
        <translation>اختر وحدة التقسيم الفرعية الافتراضية للعرض في الواجهة وعند إرسال العملات.</translation>
    </message>
    <message>
        <source>Whether to show coin control features or not.</source>
        <translation>ما اذا أردت إظهار ميزات التحكم في العملة أم لا.</translation>
    </message>
    <message>
        <source>&amp;Third party transaction URLs</source>
        <translation>العناوين (URL) لجهات خارجية</translation>
    </message>
    <message>
        <source>&amp;OK</source>
        <translation>تم</translation>
    </message>
    <message>
        <source>&amp;Cancel</source>
        <translation>الغاء</translation>
    </message>
    <message>
        <source>default</source>
        <translation>الافتراضي</translation>
    </message>
    <message>
        <source>none</source>
        <translation>لا شيء</translation>
    </message>
    <message>
        <source>Confirm options reset</source>
        <translation>تأكيد استعادة الخيارات</translation>
    </message>
    <message>
        <source>Client restart required to activate changes.</source>
        <translation>يتطلب إعادة تشغيل العميل لتفعيل التغييرات.</translation>
    </message>
    <message>
        <source>Client will be shut down. Do you want to proceed?</source>
        <translation>سوف يتم إيقاف العميل تماماً. هل تريد الإستمرار؟</translation>
    </message>
    <message>
        <source>Configuration options</source>
        <translation>إعداد الخيارات</translation>
    </message>
    <message>
        <source>Error</source>
        <translation>خطأ</translation>
    </message>
    <message>
        <source>The configuration file could not be opened.</source>
        <translation>لم تتمكن من فتح ملف الإعدادات.</translation>
    </message>
    <message>
        <source>This change would require a client restart.</source>
        <translation>هذا التغيير يتطلب إعادة تشغيل العميل بشكل كامل.</translation>
    </message>
    <message>
        <source>The supplied proxy address is invalid.</source>
        <translation>عنوان الوكيل توفيره غير صالح.</translation>
    </message>
</context>
<context>
    <name>OverviewPage</name>
    <message>
        <source>Form</source>
        <translation>نمودج</translation>
    </message>
    <message>
        <source>The displayed information may be out of date. Your wallet automatically synchronizes with the Bitcoin network after a connection is established, but this process has not completed yet.</source>
        <translation>قد تكون المعلومات المعروضة قديمة. تتزامن محفظتك تلقائيًا مع شبكة البتكوين بعد إنشاء الاتصال، ولكن هذه العملية لم تكتمل بعد.</translation>
    </message>
    <message>
        <source>Watch-only:</source>
        <translation>مشاهدة فقط:</translation>
    </message>
    <message>
        <source>Available:</source>
        <translation>متوفر</translation>
    </message>
    <message>
        <source>Your current spendable balance</source>
        <translation>رصيدك القابل للصرف</translation>
    </message>
    <message>
        <source>Pending:</source>
        <translation>معلق:</translation>
    </message>
    <message>
        <source>Total of transactions that have yet to be confirmed, and do not yet count toward the spendable balance</source>
        <translation>إجمالي المعاملات التي لم يتم تأكيدها بعد ولا تحتسب ضمن الرصيد القابل للانفاق</translation>
    </message>
    <message>
        <source>Immature:</source>
        <translation>غير ناضجة</translation>
    </message>
    <message>
        <source>Mined balance that has not yet matured</source>
        <translation>الرصيد المعدّن الذي لم ينضج بعد</translation>
    </message>
    <message>
        <source>Balances</source>
        <translation>الأرصدة</translation>
    </message>
    <message>
        <source>Total:</source>
        <translation>المجموع:</translation>
    </message>
    <message>
        <source>Your current total balance</source>
        <translation>رصيدك الكلي الحالي</translation>
    </message>
    <message>
        <source>Your current balance in watch-only addresses</source>
        <translation>رصيدك الحالي في العناوين المشاهدة فقط</translation>
    </message>
    <message>
        <source>Spendable:</source>
        <translation>قابل للصرف:</translation>
    </message>
    <message>
        <source>Recent transactions</source>
        <translation>أحدث المعاملات</translation>
    </message>
    <message>
        <source>Unconfirmed transactions to watch-only addresses</source>
        <translation>معاملات غير مؤكدة للعناوين المشاهدة فقط</translation>
    </message>
    <message>
        <source>Mined balance in watch-only addresses that has not yet matured</source>
        <translation>الرصيد المعدّن في العناوين المشاهدة فقط التي لم تنضج بعد</translation>
    </message>
    <message>
        <source>Current total balance in watch-only addresses</source>
        <translation>الرصيد الإجمالي الحالي في العناوين المشاهدة فقط</translation>
    </message>
</context>
<context>
    <name>PaymentServer</name>
    <message>
        <source>Payment request error</source>
        <translation>خطأ في طلب الدفع</translation>
    </message>
    <message>
        <source>Cannot start bitcoin: click-to-pay handler</source>
        <translation>لا يمكن تشغيل بتكوين: معالج النقر للدفع</translation>
    </message>
    <message>
        <source>URI handling</source>
        <translation>التعامل مع العنوان</translation>
    </message>
    <message>
        <source>Invalid payment address %1</source>
        <translation>عنوان الدفع غير صالح %1</translation>
    </message>
    <message>
        <source>URI cannot be parsed! This can be caused by an invalid Bitcoin address or malformed URI parameters.</source>
        <translation>لا يمكن تحليل العنوان (URI)! يمكن أن يحدث هذا بسبب عنوان بتكوين غير صالح أو معلمات عنوان (URI) غير صحيحة.</translation>
    </message>
    <message>
        <source>Payment request file handling</source>
        <translation>التعامل مع ملف طلب الدفع</translation>
    </message>
    <message>
        <source>Payment request file cannot be read! This can be caused by an invalid payment request file.</source>
        <translation>لا يمكن قراءة ملف طلب الدفع! يمكن أن يحدث هذا بسبب ملف لطلب الدفع غير صالح.</translation>
    </message>
    <message>
        <source>Payment request rejected</source>
        <translation>تم رفض طلب الدفع</translation>
    </message>
    <message>
        <source>Payment request network doesn't match client network.</source>
        <translation>لا تتطابق شبكة طلب الدفع مع شبكة العميل.</translation>
    </message>
    <message>
        <source>Payment request expired.</source>
        <translation>انتهاء صلاحية طلب الدفع.</translation>
    </message>
    <message>
        <source>Payment request is not initialized.</source>
        <translation>لم يتم تهيئة طلب الدفع.</translation>
    </message>
    <message>
        <source>Unverified payment requests to custom payment scripts are unsupported.</source>
        <translation>طلبات الدفع غير المؤكدة إلى نصوص الدفع المخصصة غير مدعومة.</translation>
    </message>
    <message>
        <source>Invalid payment request.</source>
        <translation>طلب دفع غير صالح.</translation>
    </message>
    <message>
        <source>Requested payment amount of %1 is too small (considered dust).</source>
        <translation>المبلغ المطلوب للدفع %1 صغير جداً (يعتبر غبار).</translation>
    </message>
    <message>
        <source>Refund from %1</source>
        <translation>إعادة مال من %1</translation>
    </message>
    <message>
        <source>Payment request %1 is too large (%2 bytes, allowed %3 bytes).</source>
        <translation>طلب الدفع %1 كبير جداً (%2 بايت، المسموح به %3 بايت).</translation>
    </message>
    <message>
        <source>Error communicating with %1: %2</source>
        <translation>حدث خطأ في الاتصال بـ %1: %2</translation>
    </message>
    <message>
        <source>Payment request cannot be parsed!</source>
        <translation>لا يمكن تحليل طلب الدفع!</translation>
    </message>
    <message>
        <source>Bad response from server %1</source>
        <translation>استجابة سيئة من الملقم %1</translation>
    </message>
    <message>
        <source>Network request error</source>
        <translation>خطأ في طلب الشبكة</translation>
    </message>
    <message>
        <source>Payment acknowledged</source>
        <translation>اعتراف بالدفع</translation>
    </message>
</context>
<context>
    <name>PeerTableModel</name>
    <message>
        <source>User Agent</source>
        <translation>وكيل المستخدم</translation>
    </message>
    <message>
        <source>Node/Service</source>
        <translation>عقدة/خدمة</translation>
    </message>
    <message>
        <source>NodeId</source>
        <translation>رقم العقدة</translation>
    </message>
    <message>
        <source>Ping</source>
        <translation>رنين</translation>
    </message>
    <message>
        <source>Sent</source>
        <translation>تم الإرسال</translation>
    </message>
    <message>
        <source>Received</source>
        <translation>إستقبل</translation>
    </message>
</context>
<context>
    <name>QObject</name>
    <message>
        <source>Amount</source>
        <translation>مبلغ</translation>
    </message>
    <message>
        <source>Enter a Bitcoin address (e.g. %1)</source>
        <translation>ادخل عنوان محفطة البتكوين (مثال %1)</translation>
    </message>
    <message>
        <source>%1 d</source>
        <translation>%1 يوم</translation>
    </message>
    <message>
        <source>%1 h</source>
        <translation>%1 ساعة</translation>
    </message>
    <message>
        <source>%1 m</source>
        <translation>%1 دقيقة</translation>
    </message>
    <message>
        <source>%1 s</source>
        <translation>%1 ثانية</translation>
    </message>
    <message>
        <source>None</source>
        <translation>لا شيء</translation>
    </message>
    <message>
        <source>N/A</source>
        <translation>غير معروف</translation>
    </message>
    <message>
        <source>%1 ms</source>
        <translation>%1 جزء من الثانية</translation>
    </message>
    <message numerus="yes">
        <source>%n second(s)</source>
        <translation><numerusform>%n ثانية</numerusform><numerusform>%n ثانية</numerusform><numerusform>%n ثانية</numerusform><numerusform>%n ثواني</numerusform><numerusform>%n ثانية</numerusform><numerusform>%n ثانية</numerusform></translation>
    </message>
    <message numerus="yes">
        <source>%n minute(s)</source>
        <translation><numerusform>%n دقيقة</numerusform><numerusform>%n دقيقة</numerusform><numerusform>%n دقيقة</numerusform><numerusform>%n دقائق</numerusform><numerusform>%n دقيقة</numerusform><numerusform>%n دقيقة</numerusform></translation>
    </message>
    <message numerus="yes">
        <source>%n hour(s)</source>
        <translation><numerusform>%n ساعة</numerusform><numerusform>%n ساعة</numerusform><numerusform>%n ساعة</numerusform><numerusform>%n ساعة</numerusform><numerusform>%n ساعات</numerusform><numerusform>%n ساعة</numerusform></translation>
    </message>
    <message numerus="yes">
        <source>%n day(s)</source>
        <translation><numerusform>%n يوم</numerusform><numerusform>%n يوم</numerusform><numerusform>%n يوم</numerusform><numerusform>%n أيام</numerusform><numerusform>%n يوم</numerusform><numerusform>%n يوم</numerusform></translation>
    </message>
    <message numerus="yes">
        <source>%n week(s)</source>
        <translation><numerusform>%n أسبوع</numerusform><numerusform>%n أسبوع</numerusform><numerusform>%n أسبوع</numerusform><numerusform>%n أسابيع</numerusform><numerusform>%n أسابيع</numerusform><numerusform>%n أسابيع</numerusform></translation>
    </message>
    <message>
        <source>%1 and %2</source>
        <translation>%1 و %2</translation>
    </message>
    <message numerus="yes">
        <source>%n year(s)</source>
        <translation><numerusform>%n يوم</numerusform><numerusform>%n يوم</numerusform><numerusform>%n يوم</numerusform><numerusform>%n أيام</numerusform><numerusform>%n أيام</numerusform><numerusform>%n أيام</numerusform></translation>
    </message>
    <message>
        <source>%1 B</source>
        <translation>%1 بايت</translation>
    </message>
    <message>
        <source>%1 KB</source>
        <translation>%1 كيلو بايت</translation>
    </message>
    <message>
        <source>%1 MB</source>
        <translation>%1 ميقا بايت</translation>
    </message>
    <message>
        <source>%1 GB</source>
        <translation>%1 قيقا بايت</translation>
    </message>
    <message>
        <source>%1 didn't yet exit safely...</source>
        <translation>%1 لم يخرج بعد بأمان...</translation>
    </message>
    <message>
        <source>unknown</source>
        <translation>غير معروف</translation>
    </message>
</context>
<context>
    <name>QObject::QObject</name>
    <message>
        <source>Error: Specified data directory "%1" does not exist.</source>
        <translation>خطأ: دليل البيانات المحدد "%1" غير موجود.</translation>
    </message>
    <message>
        <source>Error: %1</source>
        <translation>خطأ: %1</translation>
    </message>
</context>
<context>
    <name>QRImageWidget</name>
    <message>
        <source>&amp;Save Image...</source>
        <translation>&amp;حفظ الصورة</translation>
    </message>
    <message>
        <source>&amp;Copy Image</source>
        <translation>&amp;نسخ الصورة</translation>
    </message>
    <message>
        <source>Save QR Code</source>
        <translation>حفظ رمز الاستجابة السريعة QR</translation>
    </message>
    <message>
        <source>PNG Image (*.png)</source>
        <translation>صورة PNG (*.png)</translation>
    </message>
</context>
<context>
    <name>RPCConsole</name>
    <message>
        <source>N/A</source>
        <translation>غير معروف</translation>
    </message>
    <message>
        <source>Client version</source>
        <translation>نسخه العميل</translation>
    </message>
    <message>
        <source>&amp;Information</source>
        <translation>المعلومات</translation>
    </message>
    <message>
        <source>Debug window</source>
        <translation>نافذة المعالجة</translation>
    </message>
    <message>
        <source>General</source>
        <translation>عام</translation>
    </message>
    <message>
        <source>Using BerkeleyDB version</source>
        <translation>باستخدام BerkeleyDB إصدار</translation>
    </message>
    <message>
        <source>Datadir</source>
        <translation>دليل البيانات</translation>
    </message>
    <message>
        <source>Startup time</source>
        <translation>وقت البدء</translation>
    </message>
    <message>
        <source>Network</source>
        <translation>الشبكه</translation>
    </message>
    <message>
        <source>Name</source>
        <translation>الاسم</translation>
    </message>
    <message>
        <source>Number of connections</source>
        <translation>عدد الاتصالات</translation>
    </message>
    <message>
        <source>Block chain</source>
        <translation>سلسلة الكتل</translation>
    </message>
    <message>
        <source>Current number of blocks</source>
        <translation>عدد الكتل الحالي</translation>
    </message>
    <message>
        <source>Memory Pool</source>
        <translation>تجمع الذاكرة</translation>
    </message>
    <message>
        <source>Current number of transactions</source>
        <translation>عدد المعاملات الحالي</translation>
    </message>
    <message>
        <source>Memory usage</source>
        <translation>استخدام الذاكرة</translation>
    </message>
    <message>
        <source>&amp;Reset</source>
        <translation>إعادة تعيين</translation>
    </message>
    <message>
        <source>Received</source>
        <translation>إستقبل</translation>
    </message>
    <message>
        <source>Sent</source>
        <translation>تم الإرسال</translation>
    </message>
    <message>
        <source>&amp;Peers</source>
        <translation>&amp;اصدقاء</translation>
    </message>
    <message>
        <source>Banned peers</source>
        <translation>الأقران الممنوعين</translation>
    </message>
    <message>
        <source>Select a peer to view detailed information.</source>
        <translation>حدد نظير لعرض معلومات مفصلة.</translation>
    </message>
    <message>
        <source>Whitelisted</source>
        <translation>اللائحة البيضاء</translation>
    </message>
    <message>
        <source>Direction</source>
        <translation>جهة</translation>
    </message>
    <message>
        <source>Version</source>
        <translation>الإصدار</translation>
    </message>
    <message>
        <source>Starting Block</source>
        <translation>كتلة البداية</translation>
    </message>
    <message>
        <source>Synced Headers</source>
        <translation>رؤوس متزامنة</translation>
    </message>
    <message>
        <source>Synced Blocks</source>
        <translation>كتل متزامنة</translation>
    </message>
    <message>
        <source>User Agent</source>
        <translation>وكيل المستخدم</translation>
    </message>
    <message>
        <source>Decrease font size</source>
        <translation>تصغير حجم الخط</translation>
    </message>
    <message>
        <source>Increase font size</source>
        <translation>تكبير حجم الخط</translation>
    </message>
    <message>
        <source>Services</source>
        <translation>خدمات</translation>
    </message>
    <message>
        <source>Ban Score</source>
        <translation>نقاط الحظر</translation>
    </message>
    <message>
        <source>Connection Time</source>
        <translation>مدة الاتصال</translation>
    </message>
    <message>
        <source>Last Send</source>
        <translation>آخر استقبال</translation>
    </message>
    <message>
        <source>Last Receive</source>
        <translation>آخر إرسال</translation>
    </message>
    <message>
        <source>Ping Time</source>
        <translation>وقت الرنين</translation>
    </message>
    <message>
        <source>The duration of a currently outstanding ping.</source>
        <translation>مدة الرنين المعلقة حالياً.</translation>
    </message>
    <message>
        <source>Ping Wait</source>
        <translation>انتظار الرنين</translation>
    </message>
    <message>
        <source>Min Ping</source>
        <translation>أقل رنين</translation>
    </message>
    <message>
        <source>Time Offset</source>
        <translation>إزاحة الوقت</translation>
    </message>
    <message>
        <source>Last block time</source>
        <translation>اخر وقت الكتلة</translation>
    </message>
    <message>
        <source>&amp;Open</source>
        <translation>الفتح</translation>
    </message>
    <message>
        <source>&amp;Console</source>
        <translation>وحدة التحكم</translation>
    </message>
    <message>
        <source>&amp;Network Traffic</source>
        <translation>&amp;حركة مرور الشبكة</translation>
    </message>
    <message>
        <source>Totals</source>
        <translation>المجاميع</translation>
    </message>
    <message>
        <source>In:</source>
        <translation>داخل:</translation>
    </message>
    <message>
        <source>Out:</source>
        <translation>خارج:</translation>
    </message>
    <message>
        <source>Debug log file</source>
        <translation>تصحيح ملف السجل</translation>
    </message>
    <message>
        <source>Clear console</source>
        <translation>مسح وحدة التحكم</translation>
    </message>
    <message>
        <source>1 &amp;hour</source>
        <translation>1 &amp;ساعة</translation>
    </message>
    <message>
        <source>1 &amp;day</source>
        <translation>1 &amp; يوم</translation>
    </message>
    <message>
        <source>1 &amp;week</source>
        <translation>1 &amp; اسبوع</translation>
    </message>
    <message>
        <source>1 &amp;year</source>
        <translation>1 &amp; سنة</translation>
    </message>
    <message>
        <source>&amp;Disconnect</source>
        <translation>قطع الاتصال</translation>
    </message>
    <message>
        <source>Ban for</source>
        <translation>حظر ل</translation>
    </message>
    <message>
        <source>&amp;Unban</source>
        <translation>رفع الحظر</translation>
    </message>
    <message>
        <source>Welcome to the %1 RPC console.</source>
        <translation>مرحبًا بك في وحدة التحكم %1 RPC.</translation>
    </message>
    <message>
        <source>Use up and down arrows to navigate history, and %1 to clear screen.</source>
        <translation>استخدم السهمين لأعلى ولأسفل لتصفح السجل، و%1 لمسح الشاشة.</translation>
    </message>
    <message>
        <source>Type %1 for an overview of available commands.</source>
        <translation>اكتب %1 للحصول على نظرة عامة على الأوامر المتوفرة.</translation>
    </message>
    <message>
        <source>For more information on using this console type %1.</source>
        <translation>لمزيد من المعلومات حول استخدام نوع وحدة التحكم هذه اكتب %1.</translation>
    </message>
    <message>
        <source>WARNING: Scammers have been active, telling users to type commands here, stealing their wallet contents. Do not use this console without fully understanding the ramifications of a command.</source>
        <translation>تحذير: المخادعون نشطون، ويطلبون من المستخدمين كتابة الأوامر هنا، من أجل سرقة محتويات محفظتهم. لا تستخدم وحدة التحكم هذه بدون فهم تبعات الأمر بشكل كامل.</translation>
    </message>
    <message>
        <source>Network activity disabled</source>
        <translation>تم تعطيل نشاط الشبكة</translation>
    </message>
    <message>
        <source>(node id: %1)</source>
        <translation>(معرف العقدة: %1)</translation>
    </message>
    <message>
        <source>via %1</source>
        <translation>خلال %1</translation>
    </message>
    <message>
        <source>never</source>
        <translation>ابدا</translation>
    </message>
    <message>
        <source>Inbound</source>
        <translation>داخل</translation>
    </message>
    <message>
        <source>Outbound</source>
        <translation>خارجي</translation>
    </message>
    <message>
        <source>Yes</source>
        <translation>نعم</translation>
    </message>
    <message>
        <source>No</source>
        <translation>لا</translation>
    </message>
    <message>
        <source>Unknown</source>
        <translation>غير معرف</translation>
    </message>
</context>
<context>
    <name>ReceiveCoinsDialog</name>
    <message>
        <source>&amp;Amount:</source>
        <translation>&amp;القيمة</translation>
    </message>
    <message>
        <source>&amp;Label:</source>
        <translation>&amp;وصف :</translation>
    </message>
    <message>
        <source>&amp;Message:</source>
        <translation>&amp;رسالة:</translation>
    </message>
    <message>
        <source>An optional message to attach to the payment request, which will be displayed when the request is opened. Note: The message will not be sent with the payment over the Bitcoin network.</source>
        <translation>رسالة اختيارية لإرفاقها بطلب الدفع، والتي سيتم عرضها عند فتح الطلب. ملاحظة: لن يتم إرسال الرسالة مع الدفعة عبر شبكة البتكوين.</translation>
    </message>
    <message>
        <source>An optional label to associate with the new receiving address.</source>
        <translation>تسمية اختيارية لربطها بعنوان المستلم الجديد.</translation>
    </message>
    <message>
        <source>Use this form to request payments. All fields are &lt;b&gt;optional&lt;/b&gt;.</source>
        <translation>استخدم هذا النموذج لطلب الدفعات. جميع الحقول &lt;b&gt;اختيارية&lt;/b&gt;.</translation>
    </message>
    <message>
        <source>An optional amount to request. Leave this empty or zero to not request a specific amount.</source>
        <translation>مبلغ اختياري للطلب. اترك هذا فارغًا أو صفراً لعدم طلب مبلغ محدد.</translation>
    </message>
    <message>
        <source>Clear all fields of the form.</source>
        <translation>مسح كل حقول النموذج المطلوبة</translation>
    </message>
    <message>
        <source>Clear</source>
        <translation>مسح</translation>
    </message>
    <message>
        <source>Requested payments history</source>
        <translation>سجل طلبات الدفع</translation>
    </message>
    <message>
        <source>&amp;Request payment</source>
        <translation>&amp;طلب دفعة</translation>
    </message>
    <message>
        <source>Show the selected request (does the same as double clicking an entry)</source>
        <translation>إظهار الطلب المحدد (يقوم بنفس نتيجة النقر المزدوج على أي إدخال)</translation>
    </message>
    <message>
        <source>Show</source>
        <translation>عرض</translation>
    </message>
    <message>
        <source>Remove the selected entries from the list</source>
        <translation>قم بإزالة الإدخالات المحددة من القائمة</translation>
    </message>
    <message>
        <source>Remove</source>
        <translation>ازل</translation>
    </message>
    <message>
        <source>Copy URI</source>
        <translation>نسخ العنوان</translation>
    </message>
    <message>
        <source>Copy label</source>
        <translation> انسخ التسمية</translation>
    </message>
    <message>
        <source>Copy message</source>
        <translation>انسخ الرسالة</translation>
    </message>
    <message>
        <source>Copy amount</source>
        <translation>نسخ الكمية</translation>
    </message>
</context>
<context>
    <name>ReceiveRequestDialog</name>
    <message>
        <source>QR Code</source>
        <translation>رمز كيو ار</translation>
    </message>
    <message>
        <source>Copy &amp;URI</source>
        <translation>نسخ  &amp;URI</translation>
    </message>
    <message>
        <source>Copy &amp;Address</source>
        <translation>نسخ &amp;العنوان</translation>
    </message>
    <message>
        <source>&amp;Save Image...</source>
        <translation>&amp;حفظ الصورة</translation>
    </message>
    <message>
        <source>Request payment to %1</source>
        <translation>طلب الدفعة إلى %1</translation>
    </message>
    <message>
        <source>Payment information</source>
        <translation>معلومات الدفع</translation>
    </message>
    <message>
        <source>URI</source>
        <translation> URI</translation>
    </message>
    <message>
        <source>Address</source>
        <translation>عنوان</translation>
    </message>
    <message>
        <source>Amount</source>
        <translation>مبلغ</translation>
    </message>
    <message>
        <source>Label</source>
        <translation>وصف</translation>
    </message>
    <message>
        <source>Message</source>
        <translation>رسالة </translation>
    </message>
    <message>
        <source>Resulting URI too long, try to reduce the text for label / message.</source>
        <translation>العنوان المستخدم طويل جدًا، حاول أن تقوم بتقليل نص التسمية / الرسالة.</translation>
    </message>
    <message>
        <source>Error encoding URI into QR Code.</source>
        <translation>خطأ في ترميز العنوان إلى الرمز المربع.</translation>
    </message>
</context>
<context>
    <name>RecentRequestsTableModel</name>
    <message>
        <source>Date</source>
        <translation>تاريخ</translation>
    </message>
    <message>
        <source>Label</source>
        <translation>وصف</translation>
    </message>
    <message>
        <source>Message</source>
        <translation>رسالة </translation>
    </message>
    <message>
        <source>(no label)</source>
        <translation>(لا وصف)</translation>
    </message>
    <message>
        <source>(no message)</source>
        <translation>( لا رسائل )</translation>
    </message>
    <message>
        <source>(no amount requested)</source>
        <translation>(لا يوجد مبلغ مطلوب)</translation>
    </message>
    <message>
        <source>Requested</source>
        <translation>تم الطلب</translation>
    </message>
</context>
<context>
    <name>SendCoinsDialog</name>
    <message>
        <source>Send Coins</source>
        <translation>إرسال Coins</translation>
    </message>
    <message>
        <source>Coin Control Features</source>
        <translation>ميزات التحكم بالعملة</translation>
    </message>
    <message>
        <source>Inputs...</source>
        <translation>المدخلات...</translation>
    </message>
    <message>
        <source>automatically selected</source>
        <translation>اختيار تلقائيا</translation>
    </message>
    <message>
        <source>Insufficient funds!</source>
        <translation>الرصيد غير كافي!</translation>
    </message>
    <message>
        <source>Quantity:</source>
        <translation>الكمية :</translation>
    </message>
    <message>
        <source>Bytes:</source>
        <translation>بايت</translation>
    </message>
    <message>
        <source>Amount:</source>
        <translation>القيمة :</translation>
    </message>
    <message>
        <source>Fee:</source>
        <translation>رسوم :</translation>
    </message>
    <message>
        <source>After Fee:</source>
        <translation>بعد الرسوم :</translation>
    </message>
    <message>
        <source>Change:</source>
        <translation>تعديل :</translation>
    </message>
    <message>
        <source>If this is activated, but the change address is empty or invalid, change will be sent to a newly generated address.</source>
        <translation>إذا تم تنشيط هذا، ولكن عنوان الفكة فارغ أو غير صالح، فسيتم إرسال الفكة إلى عنوان تم إنشاؤه حديثًا.</translation>
    </message>
    <message>
        <source>Custom change address</source>
        <translation>تغيير عنوان الفكة</translation>
    </message>
    <message>
        <source>Transaction Fee:</source>
        <translation>رسوم المعاملة:</translation>
    </message>
    <message>
        <source>Choose...</source>
        <translation>إختر …</translation>
    </message>
    <message>
        <source>Warning: Fee estimation is currently not possible.</source>
        <translation>تحذير: تقدير الرسوم غير ممكن في الوقت الحالي.</translation>
    </message>
    <message>
        <source>collapse fee-settings</source>
        <translation>خفض اعدادات الرسوم</translation>
    </message>
    <message>
        <source>per kilobyte</source>
        <translation>لكل كيلوبايت</translation>
    </message>
    <message>
        <source>Hide</source>
        <translation>إخفاء</translation>
    </message>
    <message>
        <source>Paying only the minimum fee is just fine as long as there is less transaction volume than space in the blocks. But be aware that this can end up in a never confirming transaction once there is more demand for bitcoin transactions than the network can process.</source>
        <translation>إن دفع الحد الأدنى فقط من الرسوم يجوز طالما أن حجم المعاملات أقل من المساحة الموجودة في الكتل. ولكن كن على علم بأن هذا يمكن أن ينتهي في معاملة غير مؤكدة أبداً عندما يكون هناك طلب أكبر على معاملات البتكوين مما تستطيع الشبكة معالجته.</translation>
    </message>
    <message>
        <source>(read the tooltip)</source>
        <translation>(اقرأ تلميح الأدوات)</translation>
    </message>
    <message>
        <source>Recommended:</source>
        <translation>موصى به:</translation>
    </message>
    <message>
        <source>Custom:</source>
        <translation>تخصيص:</translation>
    </message>
    <message>
        <source>(Smart fee not initialized yet. This usually takes a few blocks...)</source>
        <translation>(الرسوم الذكية لم يتم تهيئتها بعد. عادة ما يستغرق ذلك بضع كتل ...)</translation>
    </message>
    <message>
        <source>Send to multiple recipients at once</source>
        <translation>إرسال إلى عدة مستلمين في وقت واحد</translation>
    </message>
    <message>
        <source>Add &amp;Recipient</source>
        <translation>أضافة &amp;مستلم</translation>
    </message>
    <message>
        <source>Clear all fields of the form.</source>
        <translation>مسح كل حقول النموذج المطلوبة</translation>
    </message>
    <message>
        <source>Dust:</source>
        <translation>غبار:</translation>
    </message>
    <message>
        <source>Confirmation time target:</source>
        <translation>هدف وقت التأكيد:</translation>
    </message>
    <message>
        <source>Enable Replace-By-Fee</source>
        <translation>تفعيل الإستبدال بواسطة الرسوم</translation>
    </message>
    <message>
        <source>With Replace-By-Fee (BIP-125) you can increase a transaction's fee after it is sent. Without this, a higher fee may be recommended to compensate for increased transaction delay risk.</source>
        <translation>مع الإستبدال بواسطة الرسوم (BIP-125) يمكنك زيادة رسوم المعاملة بعد إرسالها. وبدون ذلك، قد نوصي برسوم أعلى للتعويض عن مخاطر تأخير المعاملة المتزايدة.</translation>
    </message>
    <message>
        <source>Clear &amp;All</source>
        <translation>مسح الكل</translation>
    </message>
    <message>
        <source>Balance:</source>
        <translation>الرصيد:</translation>
    </message>
    <message>
        <source>Confirm the send action</source>
        <translation>تأكيد الإرسال</translation>
    </message>
    <message>
        <source>S&amp;end</source>
        <translation>&amp;ارسال</translation>
    </message>
    <message>
        <source>Copy quantity</source>
        <translation>نسخ الكمية </translation>
    </message>
    <message>
        <source>Copy amount</source>
        <translation>نسخ الكمية</translation>
    </message>
    <message>
        <source>Copy fee</source>
        <translation>نسخ الرسوم</translation>
    </message>
    <message>
        <source>Copy after fee</source>
        <translation>نسخ بعد الرسوم</translation>
    </message>
    <message>
        <source>Copy bytes</source>
        <translation>نسخ البايتات </translation>
    </message>
    <message>
        <source>Copy dust</source>
        <translation>نسخ الغبار</translation>
    </message>
    <message>
        <source>Copy change</source>
        <translation>نسخ التعديل</translation>
    </message>
    <message>
        <source>%1 (%2 blocks)</source>
        <translation>%1 (%2 كثلة)</translation>
    </message>
    <message>
        <source>%1 to %2</source>
        <translation>%1 الى %2</translation>
    </message>
    <message>
        <source>Are you sure you want to send?</source>
        <translation>هل أنت متأكد من أنك تريد أن ترسل؟</translation>
    </message>
    <message>
        <source>added as transaction fee</source>
        <translation>أضيفت كرسوم للمعاملة</translation>
    </message>
    <message>
        <source>Total Amount %1</source>
        <translation>إجمالي المبلغ %1</translation>
    </message>
    <message>
        <source>or</source>
        <translation>أو</translation>
    </message>
    <message>
        <source>You can increase the fee later (signals Replace-By-Fee, BIP-125).</source>
        <translation>يمكنك زيادة الرسوم لاحقًا (بإشارة الإستبدال بواسطة الرسوم، BIP-125).</translation>
    </message>
    <message>
        <source>Not signalling Replace-By-Fee, BIP-125.</source>
        <translation>لا يشير إلى الإستبدال بواسطة الرسوم، BIP-125.</translation>
    </message>
    <message>
        <source>Confirm send coins</source>
        <translation>تأكيد الإرسال Coins</translation>
    </message>
    <message>
        <source>The recipient address is not valid. Please recheck.</source>
        <translation>عنوان المستلم غير صالح. يرجى إعادة الفحص.</translation>
    </message>
    <message>
        <source>The amount to pay must be larger than 0.</source>
        <translation>المبلغ المدفوع يجب ان يكون اكبر من 0</translation>
    </message>
    <message>
        <source>The amount exceeds your balance.</source>
        <translation>القيمة تتجاوز رصيدك</translation>
    </message>
    <message>
        <source>The total exceeds your balance when the %1 transaction fee is included.</source>
        <translation>المجموع يتجاوز رصيدك عندما يتم اضافة %1 رسوم العملية</translation>
    </message>
    <message>
        <source>Duplicate address found: addresses should only be used once each.</source>
        <translation>تم العثور على عنوان مكرر: يجب استخدام العناوين مرة واحدة فقط.</translation>
    </message>
    <message>
        <source>Transaction creation failed!</source>
        <translation>فشل في إنشاء المعاملة!</translation>
    </message>
    <message>
        <source>The transaction was rejected with the following reason: %1</source>
        <translation>تم رفض المعاملة للسبب التالي: %1</translation>
    </message>
    <message>
        <source>A fee higher than %1 is considered an absurdly high fee.</source>
        <translation>تعتبر الرسوم الأعلى من %1 رسوماً باهظة.</translation>
    </message>
    <message>
        <source>Payment request expired.</source>
        <translation>انتهاء صلاحية طلب الدفع.</translation>
    </message>
    <message>
        <source>Pay only the required fee of %1</source>
        <translation>دفع فقط الرسوم المطلوبة ل %1</translation>
    </message>
    <message numerus="yes">
        <source>Estimated to begin confirmation within %n block(s).</source>
        <translation><numerusform>يقدر أن يبدأ التأكيد ضمن %n من الكتل.</numerusform><numerusform>يقدر أن يبدأ التأكيد ضمن %n من الكتل.</numerusform><numerusform>يقدر أن يبدأ التأكيد ضمن %n من الكتل.</numerusform><numerusform>يقدر أن يبدأ التأكيد ضمن %n من الكتل.</numerusform><numerusform>يقدر أن يبدأ التأكيد ضمن %n من الكتل.</numerusform><numerusform>يقدر أن يبدأ التأكيد ضمن %n من الكتل.</numerusform></translation>
    </message>
    <message>
        <source>Warning: Invalid Bitcoin address</source>
        <translation>تحذير: عنوان بتكوين غير صالح</translation>
    </message>
    <message>
        <source>Warning: Unknown change address</source>
        <translation>تحذير: عنوان الفكة غير معروف</translation>
    </message>
    <message>
        <source>Confirm custom change address</source>
        <translation>تأكيد تغيير العنوان الفكة</translation>
    </message>
    <message>
        <source>(no label)</source>
        <translation>(لا وصف)</translation>
    </message>
</context>
<context>
    <name>SendCoinsEntry</name>
    <message>
        <source>A&amp;mount:</source>
        <translation>&amp;القيمة</translation>
    </message>
    <message>
        <source>Pay &amp;To:</source>
        <translation>ادفع &amp;الى :</translation>
    </message>
    <message>
        <source>&amp;Label:</source>
        <translation>&amp;وصف :</translation>
    </message>
    <message>
        <source>Choose previously used address</source>
        <translation>اختر عنوانا مستخدم سابقا</translation>
    </message>
    <message>
        <source>This is a normal payment.</source>
        <translation>هذا دفع اعتيادي</translation>
    </message>
    <message>
        <source>The Myriadcoin address to send the payment to</source>
        <translation>عنوان البت كوين المرسل اليه الدفع</translation>
    </message>
    <message>
        <source>Alt+A</source>
        <translation>Alt+A</translation>
    </message>
    <message>
        <source>Paste address from clipboard</source>
        <translation>انسخ العنوان من لوحة المفاتيح</translation>
    </message>
    <message>
        <source>Alt+P</source>
        <translation>Alt+P</translation>
    </message>
    <message>
        <source>Remove this entry</source>
        <translation>ازل هذه المداخله</translation>
    </message>
    <message>
        <source>The fee will be deducted from the amount being sent. The recipient will receive less bitcoins than you enter in the amount field. If multiple recipients are selected, the fee is split equally.</source>
        <translation>سيتم خصم الرسوم من المبلغ الذي يتم إرساله. لذا سوف يتلقى المستلم مبلغ أقل من البتكوين المدخل في حقل المبلغ. في حالة تحديد عدة مستلمين، يتم تقسيم الرسوم بالتساوي.</translation>
    </message>
    <message>
        <source>S&amp;ubtract fee from amount</source>
        <translation>طرح الرسوم من المبلغ</translation>
    </message>
    <message>
        <source>Use available balance</source>
        <translation>استخدام الرصيد المتاح</translation>
    </message>
    <message>
        <source>Message:</source>
        <translation>الرسائل</translation>
    </message>
    <message>
        <source>This is an unauthenticated payment request.</source>
        <translation>هذا طلب دفع لم يتم مصادقته.</translation>
    </message>
    <message>
        <source>This is an authenticated payment request.</source>
        <translation>هذا طلب دفع تمت مصادقته.</translation>
    </message>
    <message>
        <source>Enter a label for this address to add it to the list of used addresses</source>
        <translation>أدخل تسمية لهذا العنوان لإضافته إلى قائمة العناوين المستخدمة</translation>
    </message>
    <message>
        <source>A message that was attached to the bitcoin: URI which will be stored with the transaction for your reference. Note: This message will not be sent over the Bitcoin network.</source>
        <translation>الرسالة التي تم إرفاقها مع البتكوين: العنوان الذي سيتم تخزينه مع المعاملة للرجوع إليه. ملاحظة: لن يتم إرسال هذه الرسالة عبر شبكة البتكوين.</translation>
    </message>
    <message>
        <source>Pay To:</source>
        <translation>ادفع &amp;الى :</translation>
    </message>
    <message>
        <source>Memo:</source>
        <translation>مذكرة:</translation>
    </message>
    <message>
        <source>Enter a label for this address to add it to your address book</source>
        <translation>إدخال تسمية لهذا العنوان لإضافته إلى دفتر العناوين الخاص بك</translation>
    </message>
</context>
<context>
    <name>SendConfirmationDialog</name>
    <message>
        <source>Yes</source>
        <translation>نعم</translation>
    </message>
</context>
<context>
    <name>ShutdownWindow</name>
    <message>
        <source>%1 is shutting down...</source>
        <translation>اتمام إيقاف %1...</translation>
    </message>
    <message>
        <source>Do not shut down the computer until this window disappears.</source>
        <translation>لا توقف عمل الكمبيوتر حتى تختفي هذه النافذة</translation>
    </message>
</context>
<context>
    <name>SignVerifyMessageDialog</name>
    <message>
        <source>Signatures - Sign / Verify a Message</source>
        <translation>التواقيع - التوقيع / التحقق من الرسالة</translation>
    </message>
    <message>
        <source>&amp;Sign Message</source>
        <translation>&amp;توقيع الرسالة</translation>
    </message>
    <message>
        <source>The Bitcoin address to sign the message with</source>
        <translation>عنوان البتكوين لتوقيع الرسالة به</translation>
    </message>
    <message>
        <source>Choose previously used address</source>
        <translation>اختر عنوانا مستخدم سابقا</translation>
    </message>
    <message>
        <source>Alt+A</source>
        <translation>Alt+A</translation>
    </message>
    <message>
        <source>Paste address from clipboard</source>
        <translation>انسخ العنوان من لوحة المفاتيح</translation>
    </message>
    <message>
        <source>Alt+P</source>
        <translation>Alt+P</translation>
    </message>
    <message>
        <source>Enter the message you want to sign here</source>
        <translation>ادخل الرسالة التي تريد توقيعها هنا</translation>
    </message>
    <message>
        <source>Signature</source>
        <translation>التوقيع</translation>
    </message>
    <message>
<<<<<<< HEAD
        <source>Sign the message to prove you own this Myriadcoin address</source>
=======
        <source>Copy the current signature to the system clipboard</source>
        <translation>نسخ التوقيع الحالي إلى حافظة النظام</translation>
    </message>
    <message>
        <source>Sign the message to prove you own this Bitcoin address</source>
>>>>>>> 9e116a6f
        <translation>وقع الرسالة لتثبت انك تمتلك عنوان البت كوين هذا</translation>
    </message>
    <message>
        <source>Sign &amp;Message</source>
        <translation>توقيع $الرسالة</translation>
    </message>
    <message>
        <source>Reset all sign message fields</source>
        <translation>إعادة تعيين كافة حقول رسالة التوقيع</translation>
    </message>
    <message>
        <source>Clear &amp;All</source>
        <translation>مسح الكل</translation>
    </message>
    <message>
        <source>&amp;Verify Message</source>
        <translation>&amp;تحقق رسالة</translation>
    </message>
    <message>
        <source>The Bitcoin address the message was signed with</source>
        <translation>عنوان البتكوين الذي تم توقيع الرسالة به</translation>
    </message>
    <message>
        <source>Verify the message to ensure it was signed with the specified Bitcoin address</source>
        <translation>تحقق من الرسالة للتأكد من توقيعها مع عنوان البتكوين المحدد</translation>
    </message>
    <message>
        <source>Verify &amp;Message</source>
        <translation>تحقق &amp;الرسالة</translation>
    </message>
    <message>
        <source>Reset all verify message fields</source>
        <translation>إعادة تعيين جميع حقول التحقق من الرسالة</translation>
    </message>
    <message>
        <source>Click "Sign Message" to generate signature</source>
        <translation>اضغط  "توقيع الرسالة" لتوليد التوقيع</translation>
    </message>
    <message>
        <source>The entered address is invalid.</source>
        <translation>العنوان المدخل غير صالح</translation>
    </message>
    <message>
        <source>Please check the address and try again.</source>
        <translation>الرجاء التأكد من العنوان والمحاولة مرة اخرى</translation>
    </message>
    <message>
        <source>The entered address does not refer to a key.</source>
        <translation>العنوان المدخل لا يشير الى مفتاح</translation>
    </message>
    <message>
        <source>Wallet unlock was cancelled.</source>
        <translation>تم الغاء عملية فتح المحفظة</translation>
    </message>
    <message>
        <source>Private key for the entered address is not available.</source>
        <translation>المفتاح الخاص للعنوان المدخل غير موجود.</translation>
    </message>
    <message>
        <source>Message signing failed.</source>
        <translation>فشل توقيع الرسالة.</translation>
    </message>
    <message>
        <source>Message signed.</source>
        <translation>الرسالة موقعة.</translation>
    </message>
    <message>
        <source>The signature could not be decoded.</source>
        <translation>لا يمكن فك تشفير التوقيع.</translation>
    </message>
    <message>
        <source>Please check the signature and try again.</source>
        <translation>فضلا تاكد من التوقيع وحاول مرة اخرى</translation>
    </message>
    <message>
        <source>The signature did not match the message digest.</source>
        <translation>لم يتطابق التوقيع مع ملخص الرسالة.</translation>
    </message>
    <message>
        <source>Message verification failed.</source>
        <translation>فشلت عملية التأكد من الرسالة.</translation>
    </message>
    <message>
        <source>Message verified.</source>
        <translation>تم تأكيد الرسالة.</translation>
    </message>
</context>
<context>
    <name>SplashScreen</name>
    <message>
        <source>[testnet]</source>
        <translation>[testnet]</translation>
    </message>
</context>
<context>
    <name>TrafficGraphWidget</name>
    <message>
        <source>KB/s</source>
        <translation>كيلوبايت/ث</translation>
    </message>
</context>
<context>
    <name>TransactionDesc</name>
    <message numerus="yes">
        <source>Open for %n more block(s)</source>
        <translation><numerusform>مفتوح ل %n كتلة إضافية</numerusform><numerusform>مفتوح ل %n كتلة إضافية</numerusform><numerusform>مفتوح ل %n كتلة إضافية</numerusform><numerusform>مفتوح ل %n كتلات إضافية</numerusform><numerusform>مفتوح ل %n كتلة إضافية</numerusform><numerusform>مفتوح ل %n كتلة إضافية</numerusform></translation>
    </message>
    <message>
        <source>Open until %1</source>
        <translation>مفتوح حتى %1</translation>
    </message>
    <message>
        <source>conflicted with a transaction with %1 confirmations</source>
        <translation>تعارضت مع معاملة لديها %1 تأكيدات</translation>
    </message>
    <message>
        <source>%1/offline</source>
        <translation>%1 غير متواجد</translation>
    </message>
    <message>
        <source>in memory pool</source>
        <translation>في تجمع الذاكرة</translation>
    </message>
    <message>
        <source>not in memory pool</source>
        <translation>ليس في تجمع الذاكرة</translation>
    </message>
    <message>
        <source>abandoned</source>
        <translation>مهجور</translation>
    </message>
    <message>
        <source>%1/unconfirmed</source>
        <translation>غير مؤكدة/%1</translation>
    </message>
    <message>
        <source>%1 confirmations</source>
        <translation>تأكيد %1</translation>
    </message>
    <message>
        <source>Status</source>
        <translation>الحالة.</translation>
    </message>
    <message>
        <source>, has not been successfully broadcast yet</source>
        <translation>,  لم يتم حتى الآن البث بنجاح</translation>
    </message>
    <message>
        <source>Date</source>
        <translation>تاريخ</translation>
    </message>
    <message>
        <source>Source</source>
        <translation>المصدر</translation>
    </message>
    <message>
        <source>Generated</source>
        <translation>تم اصداره.</translation>
    </message>
    <message>
        <source>From</source>
        <translation>من</translation>
    </message>
    <message>
        <source>unknown</source>
        <translation>غير معروف</translation>
    </message>
    <message>
        <source>To</source>
        <translation>الى</translation>
    </message>
    <message>
        <source>own address</source>
        <translation>عنوانه</translation>
    </message>
    <message>
        <source>watch-only</source>
        <translation>مشاهدة فقط</translation>
    </message>
    <message>
        <source>label</source>
        <translation>علامة</translation>
    </message>
    <message>
        <source>Credit</source>
        <translation>رصيد</translation>
    </message>
    <message numerus="yes">
        <source>matures in %n more block(s)</source>
        <translation><numerusform>تنضج خلال %n كتل إضافية</numerusform><numerusform>تنضج خلال %n كتل إضافية</numerusform><numerusform>تنضج خلال %n كتل إضافية</numerusform><numerusform>تنضج خلال %n كتل إضافية</numerusform><numerusform>تنضج خلال %n كتل إضافية</numerusform><numerusform>تنضج خلال %n كتل إضافية</numerusform></translation>
    </message>
    <message>
        <source>not accepted</source>
        <translation>غير مقبولة</translation>
    </message>
    <message>
        <source>Debit</source>
        <translation>دين</translation>
    </message>
    <message>
        <source>Total debit</source>
        <translation>إجمالي الخصم</translation>
    </message>
    <message>
        <source>Total credit</source>
        <translation>إجمالي الرصيد</translation>
    </message>
    <message>
        <source>Transaction fee</source>
        <translation>رسوم المعاملة</translation>
    </message>
    <message>
        <source>Net amount</source>
        <translation>صافي المبلغ</translation>
    </message>
    <message>
        <source>Message</source>
        <translation>رسالة </translation>
    </message>
    <message>
        <source>Comment</source>
        <translation>تعليق</translation>
    </message>
    <message>
        <source>Transaction ID</source>
        <translation>رقم المعاملة</translation>
    </message>
    <message>
        <source>Transaction total size</source>
        <translation>الحجم الكلي للمعاملات</translation>
    </message>
    <message>
        <source>Output index</source>
        <translation>مؤشر المخرجات</translation>
    </message>
    <message>
        <source>Merchant</source>
        <translation>تاجر</translation>
    </message>
    <message>
        <source>Debug information</source>
        <translation>معلومات التصحيح</translation>
    </message>
    <message>
        <source>Transaction</source>
        <translation>معاملة</translation>
    </message>
    <message>
        <source>Inputs</source>
        <translation>المدخلات</translation>
    </message>
    <message>
        <source>Amount</source>
        <translation>مبلغ</translation>
    </message>
    <message>
        <source>true</source>
        <translation>صحيح</translation>
    </message>
    <message>
        <source>false</source>
        <translation>خاطئ</translation>
    </message>
</context>
<context>
    <name>TransactionDescDialog</name>
    <message>
        <source>This pane shows a detailed description of the transaction</source>
        <translation>يبين هذا الجزء وصفا مفصلا لهده المعاملة</translation>
    </message>
    <message>
        <source>Details for %1</source>
        <translation>تفاصيل عن %1</translation>
    </message>
</context>
<context>
    <name>TransactionTableModel</name>
    <message>
        <source>Date</source>
        <translation>تاريخ</translation>
    </message>
    <message>
        <source>Type</source>
        <translation>النوع</translation>
    </message>
    <message>
        <source>Label</source>
        <translation>وصف</translation>
    </message>
    <message numerus="yes">
        <source>Open for %n more block(s)</source>
        <translation><numerusform>مفتوح لـ %n كتلة إضافية</numerusform><numerusform>مفتوح لـ %n كتلة إضافية</numerusform><numerusform>مفتوح لـ %n كتلة إضافية</numerusform><numerusform>مفتوح لـ %n كتلة إضافية</numerusform><numerusform>مفتوح لـ %n كتلة إضافية</numerusform><numerusform>مفتوح لـ %n كتلة إضافية</numerusform></translation>
    </message>
    <message>
        <source>Open until %1</source>
        <translation>مفتوح حتى %1</translation>
    </message>
    <message>
        <source>Offline</source>
        <translation>غير متصل</translation>
    </message>
    <message>
        <source>Unconfirmed</source>
        <translation>غير مؤكد</translation>
    </message>
    <message>
        <source>Abandoned</source>
        <translation>مهجور</translation>
    </message>
    <message>
        <source>Confirming (%1 of %2 recommended confirmations)</source>
        <translation>قيد التأكيد (%1 من %2 تأكيد موصى به)</translation>
    </message>
    <message>
        <source>Conflicted</source>
        <translation>يتعارض</translation>
    </message>
    <message>
        <source>Immature (%1 confirmations, will be available after %2)</source>
        <translation>غير ناضجة (تأكيدات %1 ، ستكون متوفرة بعد %2)</translation>
    </message>
    <message>
        <source>This block was not received by any other nodes and will probably not be accepted!</source>
        <translation>لم يتم تلقى هذه الكتلة (Block) من قبل أي العقد الأخرى وربما لن تكون مقبولة!</translation>
    </message>
    <message>
        <source>Generated but not accepted</source>
        <translation>ولدت ولكن لم تقبل</translation>
    </message>
    <message>
        <source>Received with</source>
        <translation>استقبل مع</translation>
    </message>
    <message>
        <source>Received from</source>
        <translation>استقبل من</translation>
    </message>
    <message>
        <source>Sent to</source>
        <translation>أرسل إلى</translation>
    </message>
    <message>
        <source>Payment to yourself</source>
        <translation>دفع لنفسك</translation>
    </message>
    <message>
        <source>Mined</source>
        <translation>Mined</translation>
    </message>
    <message>
        <source>watch-only</source>
        <translation>مشاهدة فقط</translation>
    </message>
    <message>
        <source>(n/a)</source>
        <translation>غير متوفر</translation>
    </message>
    <message>
        <source>(no label)</source>
        <translation>(لا وصف)</translation>
    </message>
    <message>
        <source>Transaction status. Hover over this field to show number of confirmations.</source>
        <translation>حالة التحويل. مرر فوق هذا الحقل لعرض عدد  التأكيدات.</translation>
    </message>
    <message>
        <source>Date and time that the transaction was received.</source>
        <translation>التاريخ والوقت الذي تم فيه تلقي المعاملة.</translation>
    </message>
    <message>
        <source>Type of transaction.</source>
        <translation>نوع المعاملات</translation>
    </message>
    <message>
        <source>Whether or not a watch-only address is involved in this transaction.</source>
        <translation>ما إذا كان العنوان المشاهدة فقط متضمنًا في هذه المعاملة أم لا.</translation>
    </message>
    <message>
        <source>Amount removed from or added to balance.</source>
        <translation>المبلغ الذي أزيل أو أضيف الى الرصيد</translation>
    </message>
</context>
<context>
    <name>TransactionView</name>
    <message>
        <source>All</source>
        <translation>الكل</translation>
    </message>
    <message>
        <source>Today</source>
        <translation>اليوم</translation>
    </message>
    <message>
        <source>This week</source>
        <translation>هدا الاسبوع</translation>
    </message>
    <message>
        <source>This month</source>
        <translation>هدا الشهر</translation>
    </message>
    <message>
        <source>Last month</source>
        <translation>الشهر الماضي</translation>
    </message>
    <message>
        <source>This year</source>
        <translation>هدا العام</translation>
    </message>
    <message>
        <source>Range...</source>
        <translation>المدى...</translation>
    </message>
    <message>
        <source>Received with</source>
        <translation>استقبل مع</translation>
    </message>
    <message>
        <source>Sent to</source>
        <translation>أرسل إلى</translation>
    </message>
    <message>
        <source>To yourself</source>
        <translation>إليك</translation>
    </message>
    <message>
        <source>Mined</source>
        <translation>Mined</translation>
    </message>
    <message>
        <source>Other</source>
        <translation>اخرى</translation>
    </message>
    <message>
        <source>Enter address, transaction id, or label to search</source>
        <translation>أدخل العنوان أو معرف المعاملة أو التصنيف للبحث</translation>
    </message>
    <message>
        <source>Min amount</source>
        <translation>الحد الأدنى</translation>
    </message>
    <message>
        <source>Abandon transaction</source>
        <translation>التخلي عن المعاملة</translation>
    </message>
    <message>
        <source>Increase transaction fee</source>
        <translation>زيادة رسوم المعاملة</translation>
    </message>
    <message>
        <source>Copy address</source>
        <translation>  انسخ عنوان</translation>
    </message>
    <message>
        <source>Copy label</source>
        <translation> انسخ التسمية</translation>
    </message>
    <message>
        <source>Copy amount</source>
        <translation>نسخ الكمية</translation>
    </message>
    <message>
        <source>Copy transaction ID</source>
        <translation>نسخ رقم العملية</translation>
    </message>
    <message>
        <source>Copy raw transaction</source>
        <translation>نسخ المعاملة الخام</translation>
    </message>
    <message>
        <source>Copy full transaction details</source>
        <translation>نسخ كامل تفاصيل المعاملة</translation>
    </message>
    <message>
        <source>Edit label</source>
        <translation>عدل الوصف</translation>
    </message>
    <message>
        <source>Show transaction details</source>
        <translation>عرض تفاصيل المعاملة</translation>
    </message>
    <message>
        <source>Export Transaction History</source>
        <translation>تصدير تفاصيل المعاملات</translation>
    </message>
    <message>
        <source>Comma separated file (*.csv)</source>
        <translation>ملف مفصول بفواصل (*.csv)</translation>
    </message>
    <message>
        <source>Confirmed</source>
        <translation>تأكيد</translation>
    </message>
    <message>
        <source>Watch-only</source>
        <translation>مشاهدة فقط</translation>
    </message>
    <message>
        <source>Date</source>
        <translation>تاريخ</translation>
    </message>
    <message>
        <source>Type</source>
        <translation>النوع</translation>
    </message>
    <message>
        <source>Label</source>
        <translation>وصف</translation>
    </message>
    <message>
        <source>Address</source>
        <translation>عنوان</translation>
    </message>
    <message>
        <source>ID</source>
        <translation>العنوان</translation>
    </message>
    <message>
        <source>Exporting Failed</source>
        <translation>فشل التصدير</translation>
    </message>
    <message>
        <source>There was an error trying to save the transaction history to %1.</source>
        <translation>حدث خطأ أثناء محاولة حفظ محفوظات المعاملة إلى %1.</translation>
    </message>
    <message>
        <source>Exporting Successful</source>
        <translation>نجح التصدير</translation>
    </message>
    <message>
        <source>The transaction history was successfully saved to %1.</source>
        <translation>تم حفظ محفوظات المعاملة بنجاح إلى %1.</translation>
    </message>
    <message>
        <source>Range:</source>
        <translation>المدى:</translation>
    </message>
    <message>
        <source>to</source>
        <translation>الى</translation>
    </message>
</context>
<context>
    <name>UnitDisplayStatusBarControl</name>
    <message>
        <source>Unit to show amounts in. Click to select another unit.</source>
        <translation>الوحدة لإظهار المبالغ فيها. انقر لتحديد وحدة أخرى.</translation>
    </message>
</context>
<context>
    <name>WalletFrame</name>
    <message>
        <source>No wallet has been loaded.</source>
        <translation>لا يوجد محفظة تم تحميلها.</translation>
    </message>
</context>
<context>
    <name>WalletModel</name>
    <message>
        <source>Send Coins</source>
        <translation>إرسال Coins</translation>
    </message>
    <message>
        <source>Fee bump error</source>
        <translation>خطأ في زيادة الرسوم</translation>
    </message>
    <message>
        <source>Increasing transaction fee failed</source>
        <translation>فشل في زيادة رسوم المعاملة</translation>
    </message>
    <message>
        <source>Do you want to increase the fee?</source>
        <translation>هل تريد زيادة الرسوم؟</translation>
    </message>
    <message>
        <source>Current fee:</source>
        <translation>الأجر الحالي:</translation>
    </message>
    <message>
        <source>Increase:</source>
        <translation>زيادة:</translation>
    </message>
    <message>
        <source>New fee:</source>
        <translation>أجر جديد:</translation>
    </message>
    <message>
        <source>Confirm fee bump</source>
        <translation>تأكيد زيادة الرسوم</translation>
    </message>
    <message>
        <source>Can't sign transaction.</source>
        <translation>لا يمكن توقيع المعاملة.</translation>
    </message>
    <message>
        <source>Could not commit transaction</source>
        <translation>لا يمكن تنفيذ المعاملة</translation>
    </message>
</context>
<context>
    <name>WalletView</name>
    <message>
        <source>&amp;Export</source>
        <translation>&amp;تصدير</translation>
    </message>
    <message>
        <source>Export the data in the current tab to a file</source>
        <translation>تحميل البيانات في علامة التبويب الحالية إلى ملف.</translation>
    </message>
    <message>
        <source>Backup Wallet</source>
        <translation>نسخ احتياط للمحفظة</translation>
    </message>
    <message>
        <source>Wallet Data (*.dat)</source>
        <translation>بيانات المحفظة (*.dat)</translation>
    </message>
    <message>
        <source>Backup Failed</source>
        <translation>فشل النسخ الاحتياطي</translation>
    </message>
    <message>
        <source>Backup Successful</source>
        <translation>نجاح  النسخ الاحتياطي</translation>
    </message>
    <message>
        <source>The wallet data was successfully saved to %1.</source>
        <translation>تم حفظ بيانات المحفظة بنجاح إلى %1.</translation>
    </message>
</context>
<context>
    <name>bitcoin-core</name>
    <message>
        <source>Options:</source>
        <translation>خيارات: </translation>
    </message>
    <message>
        <source>Specify data directory</source>
        <translation>حدد مجلد المعلومات</translation>
    </message>
    <message>
<<<<<<< HEAD
        <source>Myriadcoin Core</source>
        <translation>جوهر البيت كوين</translation>
=======
        <source>Specify your own public address</source>
        <translation>حدد العنوان العام لمحفظتك</translation>
    </message>
    <message>
        <source>Accept command line and JSON-RPC commands</source>
        <translation>قبول أوامر وحدة التحكم وأوامر JSON-RPC</translation>
    </message>
    <message>
        <source>Error: A fatal internal error occurred, see debug.log for details</source>
        <translation>خطأ: حدث خطأ داخلي فادح، راجع debug.log للحصول على التفاصيل</translation>
    </message>
    <message>
        <source>Pruning blockstore...</source>
        <translation>تجريد مخزن الكتل...</translation>
    </message>
    <message>
        <source>Run in the background as a daemon and accept commands</source>
        <translation>تشغيل في الخلفية بشكل مخفي لقبول الأوامر</translation>
    </message>
    <message>
        <source>Unable to start HTTP server. See debug log for details.</source>
        <translation>غير قادر على بدء خادم ال HTTP. راجع سجل تصحيح الأخطاء للحصول على التفاصيل.</translation>
    </message>
    <message>
        <source>Bitcoin Core</source>
        <translation>جوهر بيتكوين</translation>
    </message>
    <message>
        <source>Cannot obtain a lock on data directory %s. %s is probably already running.</source>
        <translation>لا يمكن الحصول على قفل على دليل البيانات %s. من المحتمل أن %s يعمل بالفعل.</translation>
    </message>
    <message>
        <source>Cannot provide specific connections and have addrman find outgoing connections at the same.</source>
        <translation>لا يمكن توفير اتصالات محددة ولابد أن يكون لدى addrman اتصالات صادرة في نفس الوقت.</translation>
    </message>
    <message>
        <source>Delete all wallet transactions and only recover those parts of the blockchain through -rescan on startup</source>
        <translation>حذف جميع معاملات المحفظة واسترداد فقط تلك الأجزاء من سلسلة الكتل عبر -escan عند بدء التشغيل</translation>
    </message>
    <message>
        <source>Please contribute if you find %s useful. Visit %s for further information about the software.</source>
        <translation>يرجى المساهمة إذا وجدت %s مفيداً. تفضل بزيارة %s لمزيد من المعلومات حول البرنامج.</translation>
    </message>
    <message>
        <source>Query for peer addresses via DNS lookup, if low on addresses (default: 1 unless -connect used)</source>
        <translation>الاستعلام عن عناوين النظراء من خلال البحث عبر ال DNS إذا كان عدد العناوين منخفضاً (القيمة الافتراضية: 1 ، إلّا في حالة استخدام -connect)</translation>
    </message>
    <message>
        <source>&lt;category&gt; can be:</source>
        <translation>&lt;category&gt; يمكن أن يكون</translation>
    </message>
    <message>
        <source>Accept connections from outside (default: 1 if no -proxy or -connect)</source>
        <translation>قبول الاتصالات من خارج</translation>
    </message>
    <message>
        <source>Append comment to the user agent string</source>
        <translation>إلحاق تعليق إلى سلسلة وكيل المستخدم</translation>
>>>>>>> 9e116a6f
    </message>
    <message>
        <source>Attempt to recover private keys from a corrupt wallet on startup</source>
        <translation>محاولة استرداد المفاتيح الخاصة من المحفظة في حالة تلفها عند بدء التشغيل</translation>
    </message>
    <message>
        <source>Block creation options:</source>
        <translation>خيارات إنشاء الكتل:</translation>
    </message>
    <message>
        <source>Chain selection options:</source>
        <translation>خيارات اختيار السلسلة:</translation>
    </message>
    <message>
        <source>Change index out of range</source>
        <translation>فهرس الفكة خارج النطاق</translation>
    </message>
    <message>
        <source>Connection options:</source>
        <translation>خيارات الاتصال:</translation>
    </message>
    <message>
        <source>Copyright (C) %i-%i</source>
        <translation>حقوق الطبع والنشر (C) %i-%i</translation>
    </message>
    <message>
        <source>Corrupted block database detected</source>
        <translation>تم الكشف عن قاعدة بيانات كتل تالفة</translation>
    </message>
    <message>
        <source>Debugging/Testing options:</source>
        <translation>خيارات التصحيح / الاختبار:</translation>
    </message>
    <message>
        <source>Do not load the wallet and disable wallet RPC calls</source>
        <translation>لا تقم بتحميل المحفظة وتعطيل استدعاءات RPC للمحفظة</translation>
    </message>
    <message>
        <source>Do you want to rebuild the block database now?</source>
        <translation>هل تريد إعادة بناء قاعدة بيانات الكتل الآن؟</translation>
    </message>
    <message>
        <source>Error creating %s: You can't create non-HD wallets with this version.</source>
        <translation>خطأ في إنشاء %s: لا يمكنك إنشاء محافظ بلا خاصية الهرمية الحتمية non-HD باستخدام هذا الإصدار.</translation>
    </message>
    <message>
        <source>Error loading %s</source>
        <translation>خطأ في تحميل %s</translation>
    </message>
    <message>
        <source>Error loading block database</source>
        <translation>خطأ في تحميل قاعدة بيانات الكتل</translation>
    </message>
    <message>
        <source>Error opening block database</source>
        <translation>خطأ في فتح قاعدة بيانات الكتل</translation>
    </message>
    <message>
        <source>Error: Disk space is low!</source>
        <translation>تحذير: مساحة القرص منخفضة</translation>
    </message>
    <message>
        <source>Failed to listen on any port. Use -listen=0 if you want this.</source>
        <translation>فشل في الاستماع على أي منفذ. استخدام الاستماع = 0 إذا كنت تريد هذا.</translation>
    </message>
    <message>
        <source>Importing...</source>
        <translation>استيراد...</translation>
    </message>
    <message>
        <source>Incorrect or no genesis block found. Wrong datadir for network?</source>
        <translation>لم يتم العثور على كتلة تكوين أو لم تكون صحيحة. datadir خاطئة للشبكة؟</translation>
    </message>
    <message>
        <source>Initialization sanity check failed. %s is shutting down.</source>
        <translation>فشل بالتحقق في اختبار التعقل. تم إيقاف %s.</translation>
    </message>
    <message>
        <source>Loading P2P addresses...</source>
        <translation>تحميل عناوين P2P...</translation>
    </message>
    <message>
        <source>Loading banlist...</source>
        <translation>جاري تحميل قائمة الحظر...</translation>
    </message>
    <message>
        <source>Location of the auth cookie (default: data dir)</source>
        <translation>موقع ملف تعريف ارتباط المصادقة (القيمة الافتراضية: دليل البيانات)</translation>
    </message>
    <message>
        <source>Not enough file descriptors available.</source>
        <translation>لا تتوفر واصفات ملفات كافية.</translation>
    </message>
    <message>
        <source>Print this help message and exit</source>
        <translation>اطبع رسالة المساعدة هذه واخرج منها</translation>
    </message>
    <message>
        <source>Print version and exit</source>
        <translation>طباعة النسخة ومن ثم الخروج</translation>
    </message>
    <message>
        <source>Prune cannot be configured with a negative value.</source>
        <translation>لا يمكن تهيئة التجريد بقيمة سالبة.</translation>
    </message>
    <message>
        <source>Prune mode is incompatible with -txindex.</source>
        <translation>وضع التجريد غير متوافق مع -txindex.</translation>
    </message>
    <message>
        <source>Replaying blocks...</source>
        <translation>إعادة لعب الكتل...</translation>
    </message>
    <message>
        <source>Rewinding blocks...</source>
        <translation>العودة بالكتل...</translation>
    </message>
    <message>
        <source>Specify wallet file (within data directory)</source>
        <translation>تحديد ملف المحفظة (داخل دليل البيانات)</translation>
    </message>
    <message>
        <source>The source code is available from %s.</source>
        <translation>شفرة المصدر متاحة من %s.</translation>
    </message>
    <message>
        <source>Unsupported argument -tor found, use -onion.</source>
        <translation>تم العثور على وسيطة غير مدعومة -tor ، استخدم -onion.</translation>
    </message>
    <message>
        <source>Upgrading UTXO database</source>
        <translation>ترقية قاعدة بيانات UTXO</translation>
    </message>
    <message>
        <source>Use the test chain</source>
        <translation>إستخدم السلسلة التجريبية</translation>
    </message>
    <message>
        <source>Verifying blocks...</source>
        <translation>التحقق من الكتل...</translation>
    </message>
    <message>
        <source>Wallet debugging/testing options:</source>
        <translation>خيارات تصحيح / اختبار المحفظة:</translation>
    </message>
    <message>
        <source>Wallet needed to be rewritten: restart %s to complete</source>
        <translation>يلزم إعادة كتابة المحفظة: إعادة تشغيل %s لإكمال العملية</translation>
    </message>
    <message>
        <source>Wallet options:</source>
        <translation>خيارات المحفظة :</translation>
    </message>
    <message>
        <source>Randomize credentials for every proxy connection. This enables Tor stream isolation (default: %u)</source>
        <translation>عشوائية وثائق الاعتماد لكل اتصال عبر وكيل. يتيح ذلك عزل تيار تور (القيمة الافتراضية: %u)</translation>
    </message>
    <message>
        <source>The transaction amount is too small to send after the fee has been deducted</source>
        <translation>قيمة المعاملة صغيرة جدًا ولا يمكن إرسالها بعد خصم الرسوم</translation>
    </message>
    <message>
        <source>You need to rebuild the database using -reindex to go back to unpruned mode.  This will redownload the entire blockchain</source>
        <translation>تحتاج إلى إعادة إنشاء قاعدة البيانات باستخدام -reindex للعودة إلى الوضعية الغير مجردة. هذا سوف يعيد تحميل سلسلة الكتل بأكملها</translation>
    </message>
    <message>
        <source>(default: %u)</source>
        <translation>(القيمة الافتراضية: %u)</translation>
    </message>
    <message>
        <source>Accept public REST requests (default: %u)</source>
        <translation>قبول طلبات REST العامة (القيمة الافتراضية: %u)</translation>
    </message>
    <message>
        <source>Automatically create Tor hidden service (default: %d)</source>
        <translation>إنشاء خدمة تور المخفية تلقائيًا (القيمة الافتراضية: %d)</translation>
    </message>
    <message>
        <source>Connect through SOCKS5 proxy</source>
        <translation>الاتصال من خلال وكيل SOCKS5</translation>
    </message>
    <message>
        <source>Error loading %s: You can't disable HD on an already existing HD wallet</source>
        <translation>خطأ أثناء تحميل %s: لا يمكنك تعطيل خاصية الهرمية الحتمية HD في محفظة مفعلة بخاصية الهرمية الحتمية HD مسبقاً</translation>
    </message>
    <message>
        <source>Error reading from database, shutting down.</source>
        <translation>خطأ في القراءة من قاعدة البيانات ، والتوقف.</translation>
    </message>
    <message>
        <source>Error upgrading chainstate database</source>
        <translation>خطأ في ترقية قاعدة بيانات chainstate</translation>
    </message>
    <message>
        <source>Imports blocks from external blk000??.dat file on startup</source>
        <translation>استيراد كتل من ملف blk000??.dat الخارجي عند بدء التشغيل</translation>
    </message>
    <message>
        <source>Information</source>
        <translation>معلومات</translation>
    </message>
    <message>
        <source>Node relay options:</source>
        <translation>خيارات ترحيل العقد:</translation>
    </message>
    <message>
        <source>RPC server options:</source>
        <translation>خيارات خادم RPC:</translation>
    </message>
    <message>
        <source>Signing transaction failed</source>
        <translation>فشل توقيع المعاملة</translation>
    </message>
    <message>
        <source>The transaction amount is too small to pay the fee</source>
        <translation>قيمة المعاملة صغيرة جدا لدفع الأجر</translation>
    </message>
    <message>
        <source>This is experimental software.</source>
        <translation>هذا برنامج تجريبي.</translation>
    </message>
    <message>
        <source>Tor control port password (default: empty)</source>
        <translation>كلمة مرور منفذ تحكم تور (القيمة الافتراضية: فارغة)</translation>
    </message>
    <message>
        <source>Tor control port to use if onion listening enabled (default: %s)</source>
        <translation>منفذ تحكم Tor لاستخدامه في حالة تفعيل الاستماع بالبصل (افتراضي: %s)</translation>
    </message>
    <message>
        <source>Transaction amount too small</source>
        <translation>قيمة العملية صغيره جدا</translation>
    </message>
    <message>
        <source>Transaction too large for fee policy</source>
        <translation>قيمة المعاملة كبيرة جدا لسياسة الأجر</translation>
    </message>
    <message>
        <source>Transaction too large</source>
        <translation>المعاملة كبيرة جدا</translation>
    </message>
    <message>
        <source>Unable to bind to %s on this computer (bind returned error %s)</source>
        <translation>يتعذر الربط مع %s على هذا الكمبيوتر (الربط انتج خطأ %s)</translation>
    </message>
    <message>
        <source>Unable to generate initial keys</source>
        <translation>غير قادر على توليد مفاتيح أولية</translation>
    </message>
    <message>
        <source>Upgrade wallet to latest format on startup</source>
        <translation>ترقية المحفظة إلى التنسيق الأحدث عند بدء التشغيل</translation>
    </message>
    <message>
        <source>Username for JSON-RPC connections</source>
        <translation>اسم المستخدم لاتصالات JSON-RPC</translation>
    </message>
    <message>
        <source>Verifying wallet(s)...</source>
        <translation>التحقق من المحفظة (المحافظ)...</translation>
    </message>
    <message>
        <source>Warning</source>
        <translation>تحذير</translation>
    </message>
    <message>
        <source>Zapping all transactions from wallet...</source>
        <translation>إزالة جميع المعاملات من المحفظة...</translation>
    </message>
    <message>
        <source>Error loading %s: You can't enable HD on an already existing non-HD wallet</source>
        <translation>خطأ أثناء تحميل %s: لا يمكنك تفعيل خاصية الهرمية الحتمية HD في محفظة لا تملك خاصية الهرمية الحتمية non-HD مسبقاً</translation>
    </message>
    <message>
        <source>Use separate SOCKS5 proxy to reach peers via Tor hidden services (default: %s)</source>
        <translation>استخدام وكيل SOCKS5 منفصل للوصول إلى الأقران عبر خدمات تور المخفية (القيمة الافتراضية: %s)</translation>
    </message>
    <message>
        <source>Warning: Wallet file corrupt, data salvaged! Original %s saved as %s in %s; if your balance or transactions are incorrect you should restore from a backup.</source>
        <translation>تحذير: ملف المحفظة فاسد ، تم انقاذ البيانات! تم حفظ %s الأصلي ك %s في %s؛ إذا كان رصيدك أو كانت معاملاتك غير صحيحة، فيجب عليك الإستعادة من نسخة احتياطية.</translation>
    </message>
    <message>
        <source>%s is set very high!</source>
        <translation>%s عالٍ جداً</translation>
    </message>
    <message>
        <source>(default: %s)</source>
        <translation>(القيمة الافتراضية: %s)</translation>
    </message>
    <message>
        <source>Make the wallet broadcast transactions</source>
        <translation>إنتاج معاملات بث المحفظة</translation>
    </message>
    <message>
        <source>Starting network threads...</source>
        <translation>بدء مؤشرات شبكة الاتصال...</translation>
    </message>
    <message>
        <source>The wallet will avoid paying less than the minimum relay fee.</source>
        <translation>سوف تتجنب المحفظة دفع أقل من الحد الأدنى لرسوم التتابع.</translation>
    </message>
    <message>
        <source>Transaction amounts must not be negative</source>
        <translation>يجب ألا تكون قيمة المعاملة سلبية</translation>
    </message>
    <message>
        <source>Transaction must have at least one recipient</source>
        <translation>يجب أن تحتوي المعاملة على مستلم واحد على الأقل</translation>
    </message>
    <message>
        <source>Insufficient funds</source>
        <translation>اموال غير كافية</translation>
    </message>
    <message>
        <source>Loading block index...</source>
        <translation>تحميل مؤشر الكتلة</translation>
    </message>
    <message>
        <source>Loading wallet...</source>
        <translation>تحميل المحفظه</translation>
    </message>
    <message>
        <source>Cannot downgrade wallet</source>
        <translation>لا يمكن تخفيض قيمة المحفظة</translation>
    </message>
    <message>
        <source>Rescanning...</source>
        <translation>إعادة مسح</translation>
    </message>
    <message>
        <source>Done loading</source>
        <translation>انتهاء التحميل</translation>
    </message>
    <message>
        <source>Error</source>
        <translation>خطأ</translation>
    </message>
</context>
</TS><|MERGE_RESOLUTION|>--- conflicted
+++ resolved
@@ -62,11 +62,11 @@
         <translation>عناوين الاستقبال</translation>
     </message>
     <message>
-        <source>These are your Myriadcoin addresses for sending payments. Always check the amount and the receiving address before sending coins.</source>
+        <source>These are your Bitcoin addresses for sending payments. Always check the amount and the receiving address before sending coins.</source>
         <translation>هذه هي عناوين Bitcion التابعة لك من أجل إرسال الدفعات. تحقق دائما من المبلغ و عنوان المرسل المستقبل قبل إرسال العملات</translation>
     </message>
     <message>
-        <source>These are your Myriadcoin addresses for receiving payments. It is recommended to use a new receiving address for each transaction.</source>
+        <source>These are your Bitcoin addresses for receiving payments. It is recommended to use a new receiving address for each transaction.</source>
         <translation>هذه هي عناوين Bitcion التابعة لك من أجل إستقبال الدفعات. ينصح استخدام عنوان جديد من أجل كل صفقة</translation>
     </message>
     <message>
@@ -342,7 +342,7 @@
         <translation>إعادة فهرسة الكتل على القرص ...</translation>
     </message>
     <message>
-        <source>Send coins to a Myriadcoin address</source>
+        <source>Send coins to a Bitcoin address</source>
         <translation>ارسل عملات الى عنوان بيتكوين</translation>
     </message>
     <message>
@@ -394,12 +394,12 @@
         <translation>تشفير المفتاح الخاص بمحفظتك</translation>
     </message>
     <message>
-        <source>Sign messages with your Myriadcoin addresses to prove you own them</source>
-        <translation>وقَع الرسائل بواسطة ال: Myriadcoin الخاص بك لإثبات امتلاكك لهم</translation>
-    </message>
-    <message>
-        <source>Verify messages to ensure they were signed with specified Myriadcoin addresses</source>
-        <translation>تحقق من الرسائل للتأكد من أنَها وُقعت برسائل Myriadcoin محدَدة</translation>
+        <source>Sign messages with your Bitcoin addresses to prove you own them</source>
+        <translation>وقَع الرسائل بواسطة ال: Bitcoin الخاص بك لإثبات امتلاكك لهم</translation>
+    </message>
+    <message>
+        <source>Verify messages to ensure they were signed with specified Bitcoin addresses</source>
+        <translation>تحقق من الرسائل للتأكد من أنَها وُقعت برسائل Bitcoin محدَدة</translation>
     </message>
     <message>
         <source>&amp;File</source>
@@ -418,7 +418,7 @@
         <translation>شريط أدوات علامات التبويب</translation>
     </message>
     <message>
-        <source>Request payments (generates QR codes and myriadcoin: URIs)</source>
+        <source>Request payments (generates QR codes and bitcoin: URIs)</source>
         <translation>أطلب دفعات (يولد كودات الرمز المربع وبيت كوين: العناوين المعطاة)</translation>
     </message>
     <message>
@@ -430,8 +430,8 @@
         <translation>عرض قائمة عناوين الإستقبال المستخدمة والملصقات</translation>
     </message>
     <message>
-        <source>Open a myriadcoin: URI or payment request</source>
-        <translation>فتح URI : Myriadcoin أو طلب دفع</translation>
+        <source>Open a bitcoin: URI or payment request</source>
+        <translation>فتح URI : Bitcoin أو طلب دفع</translation>
     </message>
     <message>
         <source>&amp;Command-line options</source>
@@ -482,7 +482,7 @@
         <translation>محدث</translation>
     </message>
     <message>
-        <source>Show the %1 help message to get a list with possible Myriadcoin command-line options</source>
+        <source>Show the %1 help message to get a list with possible Bitcoin command-line options</source>
         <translation>بين اشارة المساعدة %1 للحصول على قائمة من خيارات اوامر البت كوين المحتملة </translation>
     </message>
     <message>
@@ -740,7 +740,7 @@
         <translation>تعديل عنوان الارسال</translation>
     </message>
     <message>
-        <source>The entered address "%1" is not a valid Myriadcoin address.</source>
+        <source>The entered address "%1" is not a valid Bitcoin address.</source>
         <translation>العنوان المدخل "%1" ليس عنوان بيت كوين صحيح.</translation>
     </message>
     <message>
@@ -2262,7 +2262,7 @@
         <translation>هذا دفع اعتيادي</translation>
     </message>
     <message>
-        <source>The Myriadcoin address to send the payment to</source>
+        <source>The Bitcoin address to send the payment to</source>
         <translation>عنوان البت كوين المرسل اليه الدفع</translation>
     </message>
     <message>
@@ -2383,15 +2383,11 @@
         <translation>التوقيع</translation>
     </message>
     <message>
-<<<<<<< HEAD
-        <source>Sign the message to prove you own this Myriadcoin address</source>
-=======
         <source>Copy the current signature to the system clipboard</source>
         <translation>نسخ التوقيع الحالي إلى حافظة النظام</translation>
     </message>
     <message>
         <source>Sign the message to prove you own this Bitcoin address</source>
->>>>>>> 9e116a6f
         <translation>وقع الرسالة لتثبت انك تمتلك عنوان البت كوين هذا</translation>
     </message>
     <message>
@@ -3032,10 +3028,6 @@
         <translation>حدد مجلد المعلومات</translation>
     </message>
     <message>
-<<<<<<< HEAD
-        <source>Myriadcoin Core</source>
-        <translation>جوهر البيت كوين</translation>
-=======
         <source>Specify your own public address</source>
         <translation>حدد العنوان العام لمحفظتك</translation>
     </message>
@@ -3094,7 +3086,6 @@
     <message>
         <source>Append comment to the user agent string</source>
         <translation>إلحاق تعليق إلى سلسلة وكيل المستخدم</translation>
->>>>>>> 9e116a6f
     </message>
     <message>
         <source>Attempt to recover private keys from a corrupt wallet on startup</source>
