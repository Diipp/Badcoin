--- conflicted
+++ resolved
@@ -62,11 +62,11 @@
         <translation>收款地址</translation>
     </message>
     <message>
-        <source>These are your Myriadcoin addresses for sending payments. Always check the amount and the receiving address before sending coins.</source>
+        <source>These are your Bitcoin addresses for sending payments. Always check the amount and the receiving address before sending coins.</source>
         <translation>这些是你要付款过去的比特币地址。在付钱之前，务必要检查金额和收款地址是否正确。</translation>
     </message>
     <message>
-        <source>These are your Myriadcoin addresses for receiving payments. It is recommended to use a new receiving address for each transaction.</source>
+        <source>These are your Bitcoin addresses for receiving payments. It is recommended to use a new receiving address for each transaction.</source>
         <translation>这些是你用来收款的比特币地址。建议在每次交易时，都使用一个新的收款地址。</translation>
     </message>
     <message>
@@ -184,7 +184,7 @@
         <translation>钱包已加密</translation>
     </message>
     <message>
-        <source>%1 will close now to finish the encryption process. Remember that encrypting your wallet cannot fully protect your myriadcoins from being stolen by malware infecting your computer.</source>
+        <source>%1 will close now to finish the encryption process. Remember that encrypting your wallet cannot fully protect your bitcoins from being stolen by malware infecting your computer.</source>
         <translation>%1 现在要关闭，以完成加密过程。请注意，加密钱包不能完全防止入侵你的电脑的恶意程序偷取钱币。</translation>
     </message>
     <message>
@@ -342,7 +342,7 @@
         <translation>正在为数据块重建索引...</translation>
     </message>
     <message>
-        <source>Send coins to a Myriadcoin address</source>
+        <source>Send coins to a Bitcoin address</source>
         <translation>向一个比特币地址发送比特币</translation>
     </message>
     <message>
@@ -394,11 +394,11 @@
         <translation>对钱包中的私钥加密</translation>
     </message>
     <message>
-        <source>Sign messages with your Myriadcoin addresses to prove you own them</source>
+        <source>Sign messages with your Bitcoin addresses to prove you own them</source>
         <translation>用比特币地址关联的私钥为消息签名，以证明您拥有这个比特币地址</translation>
     </message>
     <message>
-        <source>Verify messages to ensure they were signed with specified Myriadcoin addresses</source>
+        <source>Verify messages to ensure they were signed with specified Bitcoin addresses</source>
         <translation>校验消息，确保该消息是由指定的比特币地址所有者签名的</translation>
     </message>
     <message>
@@ -418,8 +418,8 @@
         <translation>分页工具栏</translation>
     </message>
     <message>
-        <source>Request payments (generates QR codes and myriadcoin: URIs)</source>
-        <translation>请求支付 (生成二维码和 myriadcoin: URI)</translation>
+        <source>Request payments (generates QR codes and bitcoin: URIs)</source>
+        <translation>请求支付 (生成二维码和 bitcoin: URI)</translation>
     </message>
     <message>
         <source>Show the list of used sending addresses and labels</source>
@@ -430,15 +430,15 @@
         <translation>显示用过的接收地址和标签的列表</translation>
     </message>
     <message>
-        <source>Open a myriadcoin: URI or payment request</source>
-        <translation>打开一个 myriadcoin: URI 或支付请求</translation>
+        <source>Open a bitcoin: URI or payment request</source>
+        <translation>打开一个 bitcoin: URI 或支付请求</translation>
     </message>
     <message>
         <source>&amp;Command-line options</source>
         <translation>命令行选项(&amp;C)</translation>
     </message>
     <message numerus="yes">
-        <source>%n active connection(s) to Myriadcoin network</source>
+        <source>%n active connection(s) to Bitcoin network</source>
         <translation><numerusform>%n 个到比特币网络的活动连接</numerusform></translation>
     </message>
     <message>
@@ -482,7 +482,7 @@
         <translation>已是最新</translation>
     </message>
     <message>
-        <source>Show the %1 help message to get a list with possible Myriadcoin command-line options</source>
+        <source>Show the %1 help message to get a list with possible Bitcoin command-line options</source>
         <translation>显示 %1 帮助信息，获取可用命令行选项列表</translation>
     </message>
     <message>
@@ -552,7 +552,7 @@
         <translation>钱包已被&lt;b&gt;加密&lt;/b&gt;，当前为&lt;b&gt;锁定&lt;/b&gt;状态</translation>
     </message>
     <message>
-        <source>A fatal error occurred. Myriadcoin can no longer continue safely and will quit.</source>
+        <source>A fatal error occurred. Bitcoin can no longer continue safely and will quit.</source>
         <translation>发生严重错误。客户端无法安全地继续运行，即将退出。</translation>
     </message>
 </context>
@@ -746,7 +746,7 @@
         <translation>编辑付款地址</translation>
     </message>
     <message>
-        <source>The entered address "%1" is not a valid Myriadcoin address.</source>
+        <source>The entered address "%1" is not a valid Bitcoin address.</source>
         <translation>输入的地址 %1 并不是有效的比特币地址。</translation>
     </message>
     <message>
@@ -855,17 +855,12 @@
         <translation>由于这是第一次启动此程序，您可以选择%1的数据所存储的位置</translation>
     </message>
     <message>
-<<<<<<< HEAD
-        <source>%1 will download and store a copy of the Myriadcoin block chain. At least %2GB of data will be stored in this directory, and it will grow over time. The wallet will also be stored in this directory.</source>
-        <translation>%1 会下载并存储一份比特币区块链的副本。至少有 %2GB 的数据会存储到这个目录中，并且还会持续增长。另外钱包资料也会储存在这个目录。</translation>
-=======
         <source>When you click OK, %1 will begin to download and process the full %4 block chain (%2GB) starting with the earliest transactions in %3 when %4 initially launched.</source>
         <translation>当你点击确认后，%1 将会在 %4 启动时从  %3 中最早的交易开始，下载并处理完整的 %4 区块链 (%2GB)。</translation>
     </message>
     <message>
         <source>If you have chosen to limit block chain storage (pruning), the historical data must still be downloaded and processed, but will be deleted afterward to keep your disk usage low.</source>
         <translation>如果你选择限制区块链存储大小（区块链裁剪模式），程序依然会下载并处理全部历史数据，此后才会删除不必须的部分，占用最少的存储空间。</translation>
->>>>>>> 9e116a6f
     </message>
     <message>
         <source>Use the default data directory</source>
@@ -923,7 +918,7 @@
         <translation>近期交易可能尚未显示，因此当前余额可能不准确。以上信息将在与比特币网络完全同步后更正。详情如下</translation>
     </message>
     <message>
-        <source>Attempting to spend myriadcoins that are affected by not-yet-displayed transactions will not be accepted by the network.</source>
+        <source>Attempting to spend bitcoins that are affected by not-yet-displayed transactions will not be accepted by the network.</source>
         <translation>尝试使用受未可见交易影响的余额将不被网络接受。</translation>
     </message>
     <message>
@@ -1093,7 +1088,7 @@
         <translation>使用未经确认的零钱(&amp;S)</translation>
     </message>
     <message>
-        <source>Automatically open the Myriadcoin client port on the router. This only works when your router supports UPnP and it is enabled.</source>
+        <source>Automatically open the Bitcoin client port on the router. This only works when your router supports UPnP and it is enabled.</source>
         <translation>自动在路由器中打开比特币端口。只有当您的路由器开启了 UPnP 选项时此功能才有效。</translation>
     </message>
     <message>
@@ -1101,9 +1096,6 @@
         <translation>使用 &amp;UPnP 映射端口</translation>
     </message>
     <message>
-<<<<<<< HEAD
-        <source>Connect to the Myriadcoin network through a SOCKS5 proxy.</source>
-=======
         <source>Accept connections from outside.</source>
         <translation>接收外部连接。</translation>
     </message>
@@ -1113,7 +1105,6 @@
     </message>
     <message>
         <source>Connect to the Bitcoin network through a SOCKS5 proxy.</source>
->>>>>>> 9e116a6f
         <translation>通过 SOCKS5 代理连接比特币网络。</translation>
     </message>
     <message>
@@ -1149,7 +1140,7 @@
         <translation>Tor</translation>
     </message>
     <message>
-        <source>Connect to the Myriadcoin network through a separate SOCKS5 proxy for Tor hidden services.</source>
+        <source>Connect to the Bitcoin network through a separate SOCKS5 proxy for Tor hidden services.</source>
         <translation>在 Tor 匿名网络下通过不同的 SOCKS5 代理连接比特币网络</translation>
     </message>
     <message>
@@ -1256,7 +1247,7 @@
         <translation>表单</translation>
     </message>
     <message>
-        <source>The displayed information may be out of date. Your wallet automatically synchronizes with the Myriadcoin network after a connection is established, but this process has not completed yet.</source>
+        <source>The displayed information may be out of date. Your wallet automatically synchronizes with the Bitcoin network after a connection is established, but this process has not completed yet.</source>
         <translation>现在显示的消息可能是过期的。在连接上比特币网络节点后，您的钱包将自动与网络同步，但是这个过程还没有完成。</translation>
     </message>
     <message>
@@ -1331,7 +1322,7 @@
         <translation>要求付款时发生错误</translation>
     </message>
     <message>
-        <source>Cannot start myriadcoin: click-to-pay handler</source>
+        <source>Cannot start bitcoin: click-to-pay handler</source>
         <translation>无法启动 bitcoin 协议的“
 一键支付”处理器</translation>
     </message>
@@ -1348,7 +1339,7 @@
         <translation>无效的付款地址 %1</translation>
     </message>
     <message>
-        <source>URI cannot be parsed! This can be caused by an invalid Myriadcoin address or malformed URI parameters.</source>
+        <source>URI cannot be parsed! This can be caused by an invalid Bitcoin address or malformed URI parameters.</source>
         <translation>无法解析 URI 地址！可能是因为比特币地址无效，或是 URI 参数格式错误。</translation>
     </message>
     <message>
@@ -1446,7 +1437,7 @@
         <translation>金额</translation>
     </message>
     <message>
-        <source>Enter a Myriadcoin address (e.g. %1)</source>
+        <source>Enter a Bitcoin address (e.g. %1)</source>
         <translation>请输入一个比特币地址 (例如 %1)</translation>
     </message>
     <message>
@@ -1866,19 +1857,7 @@
         <translation>消息(&amp;M)：</translation>
     </message>
     <message>
-<<<<<<< HEAD
-        <source>Reuse one of the previously used receiving addresses. Reusing addresses has security and privacy issues. Do not use this unless re-generating a payment request made before.</source>
-        <translation>重复使用以前用过的接收地址。重用地址有安全和隐私方面的隐患。除非是为重复生成同一项支付请求，否则请不要这样做。</translation>
-    </message>
-    <message>
-        <source>R&amp;euse an existing receiving address (not recommended)</source>
-        <translation>重用现有的接收地址（不推荐）</translation>
-    </message>
-    <message>
-        <source>An optional message to attach to the payment request, which will be displayed when the request is opened. Note: The message will not be sent with the payment over the Myriadcoin network.</source>
-=======
         <source>An optional message to attach to the payment request, which will be displayed when the request is opened. Note: The message will not be sent with the payment over the Bitcoin network.</source>
->>>>>>> 9e116a6f
         <translation>可在付款请求上备注一条信息，在打开付款请求时可以看到。注意：该消息不是通过比特币网络传送。</translation>
     </message>
     <message>
@@ -2287,7 +2266,7 @@
         <translation><numerusform>预计可在%n个区块内开始确认。</numerusform></translation>
     </message>
     <message>
-        <source>Warning: Invalid Myriadcoin address</source>
+        <source>Warning: Invalid Bitcoin address</source>
         <translation>警告: 比特币地址无效</translation>
     </message>
     <message>
@@ -2330,7 +2309,7 @@
         <translation>这是笔正常的支付。</translation>
     </message>
     <message>
-        <source>The Myriadcoin address to send the payment to</source>
+        <source>The Bitcoin address to send the payment to</source>
         <translation>付款目的地址</translation>
     </message>
     <message>
@@ -2350,7 +2329,7 @@
         <translation>移除此项</translation>
     </message>
     <message>
-        <source>The fee will be deducted from the amount being sent. The recipient will receive less myriadcoins than you enter in the amount field. If multiple recipients are selected, the fee is split equally.</source>
+        <source>The fee will be deducted from the amount being sent. The recipient will receive less bitcoins than you enter in the amount field. If multiple recipients are selected, the fee is split equally.</source>
         <translation>交易费将从发送总额中扣除。接收人将收到比您在金额框中输入的更少的比特币。如果选中了多个收件人，交易费平分。</translation>
     </message>
     <message>
@@ -2378,8 +2357,8 @@
         <translation>请为此地址输入一个标签以将它加入用过的地址列表</translation>
     </message>
     <message>
-        <source>A message that was attached to the myriadcoin: URI which will be stored with the transaction for your reference. Note: This message will not be sent over the Myriadcoin network.</source>
-        <translation>myriadcoin:URI 附带的备注信息，将会和交易一起存储，备查。 注意：该消息不会通过比特币网络传输。</translation>
+        <source>A message that was attached to the bitcoin: URI which will be stored with the transaction for your reference. Note: This message will not be sent over the Bitcoin network.</source>
+        <translation>bitcoin:URI 附带的备注信息，将会和交易一起存储，备查。 注意：该消息不会通过比特币网络传输。</translation>
     </message>
     <message>
         <source>Pay To:</source>
@@ -2423,11 +2402,11 @@
         <translation>签名消息(&amp;S)</translation>
     </message>
     <message>
-        <source>You can sign messages/agreements with your addresses to prove you can receive myriadcoins sent to them. Be careful not to sign anything vague or random, as phishing attacks may try to trick you into signing your identity over to them. Only sign fully-detailed statements you agree to.</source>
+        <source>You can sign messages/agreements with your addresses to prove you can receive bitcoins sent to them. Be careful not to sign anything vague or random, as phishing attacks may try to trick you into signing your identity over to them. Only sign fully-detailed statements you agree to.</source>
         <translation>您可以用你的地址对消息/协议进行签名，以证明您可以接收发送到该地址的比特币。注意不要对任何模棱两可或者随机的消息进行签名，以免遭受钓鱼式攻击。请确保消息内容准确的表达了您的真实意愿。</translation>
     </message>
     <message>
-        <source>The Myriadcoin address to sign the message with</source>
+        <source>The Bitcoin address to sign the message with</source>
         <translation>用来对消息签名的地址 </translation>
     </message>
     <message>
@@ -2459,7 +2438,7 @@
         <translation>复制当前签名至剪切板</translation>
     </message>
     <message>
-        <source>Sign the message to prove you own this Myriadcoin address</source>
+        <source>Sign the message to prove you own this Bitcoin address</source>
         <translation>签名消息，证明这个地址属于您。</translation>
     </message>
     <message>
@@ -2483,11 +2462,11 @@
         <translation>请在下面输入接收者地址、消息（确保换行符、空格符、制表符等完全相同）和签名以验证消息。请仔细核对签名信息，以提防中间人攻击。请注意，这只是证明接收方签名的地址，它不能证明任何交易！</translation>
     </message>
     <message>
-        <source>The Myriadcoin address the message was signed with</source>
+        <source>The Bitcoin address the message was signed with</source>
         <translation>消息使用的签名地址</translation>
     </message>
     <message>
-        <source>Verify the message to ensure it was signed with the specified Myriadcoin address</source>
+        <source>Verify the message to ensure it was signed with the specified Bitcoin address</source>
         <translation>验证消息，确保消息是由指定的比特币地址签名过的。</translation>
     </message>
     <message>
@@ -3185,8 +3164,8 @@
         <translation>无法启动HTTP服务，查看日志获取更多信息</translation>
     </message>
     <message>
-        <source>Myriadcoin Core</source>
-        <translation>Myriadcoin Core</translation>
+        <source>Bitcoin Core</source>
+        <translation>Bitcoin Core</translation>
     </message>
     <message>
         <source>The %s developers</source>
@@ -3595,10 +3574,6 @@
     <message>
         <source>Wallet needed to be rewritten: restart %s to complete</source>
         <translation>钱包需要被重写：请重新启动%s来完成</translation>
-    </message>
-    <message>
-        <source>Wallet debugging/testing options:</source>
-        <translation>钱包调试/测试选项：</translation>
     </message>
     <message>
         <source>Wallet options:</source>
