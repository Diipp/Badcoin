--- conflicted
+++ resolved
@@ -62,8 +62,6 @@
         <translation>收款地址</translation>
     </message>
     <message>
-<<<<<<< HEAD
-=======
         <source>These are your Bitcoin addresses for sending payments. Always check the amount and the receiving address before sending coins.</source>
         <translation>這些是你要付款過去的 Bitcoin 位址。在付款之前，務必要檢查金額和收款位址是否正確。</translation>
     </message>
@@ -72,7 +70,6 @@
         <translation>這些是你用來收款的 Bitcoin 位址。建議在每次交易時，都使用一個新的收款位址。</translation>
     </message>
     <message>
->>>>>>> 9e116a6f
         <source>&amp;Copy Address</source>
         <translation>複製地址 &amp;C</translation>
     </message>
@@ -135,13 +132,10 @@
         <translation>重複新密碼</translation>
     </message>
     <message>
-<<<<<<< HEAD
-=======
         <source>Enter the new passphrase to the wallet.&lt;br/&gt;Please use a passphrase of &lt;b&gt;ten or more random characters&lt;/b&gt;, or &lt;b&gt;eight or more words&lt;/b&gt;.</source>
         <translation>輸入錢包的新密碼。&lt;br/&gt;密碼請用&lt;b&gt;10 個或以上的隨機字元&lt;/b&gt;，或是&lt;b&gt;8 個或以上的字詞&lt;/b&gt;。</translation>
     </message>
     <message>
->>>>>>> 9e116a6f
         <source>Encrypt wallet</source>
         <translation>加密錢包</translation>
     </message>
@@ -175,11 +169,7 @@
     </message>
     <message>
         <source>Warning: If you encrypt your wallet and lose your passphrase, you will &lt;b&gt;LOSE ALL OF YOUR BITCOINS&lt;/b&gt;!</source>
-<<<<<<< HEAD
-        <translation>警告: 如果你將錢包加密後又忘記密碼，你就會&lt;b&gt;失去所有 Myriadcoin 了&lt;/b&gt;！</translation>
-=======
         <translation>警告: 如果你將錢包加密後又忘記密碼，你就會&lt;b&gt;失去所有 Bitcoin 了&lt;/b&gt;！</translation>
->>>>>>> 9e116a6f
     </message>
     <message>
         <source>Are you sure you wish to encrypt your wallet?</source>
@@ -190,11 +180,7 @@
         <translation>錢包已加密</translation>
     </message>
     <message>
-<<<<<<< HEAD
-        <source>%1 will close now to finish the encryption process. Remember that encrypting your wallet cannot fully protect your myriadcoins from being stolen by malware infecting your computer.</source>
-=======
         <source>%1 will close now to finish the encryption process. Remember that encrypting your wallet cannot fully protect your bitcoins from being stolen by malware infecting your computer.</source>
->>>>>>> 9e116a6f
         <translation>%1 現在要關閉來完成加密程序。請記得將錢包加密不能完全防止你的 Bitcoins 經被入侵電腦的惡意程式偷取。</translation>
     </message>
     <message>
@@ -336,8 +322,8 @@
         <translation>正在為磁碟區塊重建索引...</translation>
     </message>
     <message>
-        <source>Send coins to a Myriadcoin address</source>
-        <translation>付款至一個 Myriadcoin 位址</translation>
+        <source>Send coins to a Bitcoin address</source>
+        <translation>付款至一個 Bitcoin 位址</translation>
     </message>
     <message>
         <source>Backup wallet to another location</source>
@@ -396,13 +382,8 @@
         <translation>說明 &amp;H</translation>
     </message>
     <message>
-<<<<<<< HEAD
-        <source>Request payments (generates QR codes and myriadcoin: URIs)</source>
-        <translation>要求付款 (產生QR碼 myriadcoin: URIs)</translation>
-=======
         <source>Request payments (generates QR codes and bitcoin: URIs)</source>
         <translation>要求付款 (產生QR碼 bitcoin: URIs)</translation>
->>>>>>> 9e116a6f
     </message>
     <message>
         <source>Indexing blocks on disk...</source>
@@ -446,13 +427,10 @@
 <context>
     <name>Intro</name>
     <message>
-<<<<<<< HEAD
-=======
         <source>Bitcoin</source>
         <translation>Bitcoin</translation>
     </message>
     <message>
->>>>>>> 9e116a6f
         <source>Error</source>
         <translation>錯誤</translation>
     </message>
@@ -490,13 +468,8 @@
 <context>
     <name>QObject</name>
     <message>
-<<<<<<< HEAD
-        <source>Enter a Myriadcoin address (e.g. %1)</source>
-        <translation>輸入一個 Myriadcoin 位址 (例如 %1)</translation>
-=======
         <source>Enter a Bitcoin address (e.g. %1)</source>
         <translation>輸入一個 Bitcoin 位址 (例如 %1)</translation>
->>>>>>> 9e116a6f
     </message>
     <message>
         <source>%1 d</source>
