<TS language="la" version="2.1">
<context>
    <name>AddressBookPage</name>
    <message>
        <source>Create a new address</source>
        <translation>Crea novam inscriptionem</translation>
    </message>
    <message>
        <source>Copy the currently selected address to the system clipboard</source>
        <translation>Copia inscriptionem iam selectam in latibulum systematis</translation>
    </message>
    <message>
        <source>Delete the currently selected address from the list</source>
        <translation>Dele active selectam inscriptionem ex enumeratione</translation>
    </message>
    <message>
        <source>Export the data in the current tab to a file</source>
        <translation>Exporta data in hac tabella in plicam</translation>
    </message>
    <message>
        <source>&amp;Export</source>
        <translation>&amp;Exporta</translation>
    </message>
    <message>
        <source>&amp;Delete</source>
        <translation>&amp;Dele</translation>
    </message>
<<<<<<< HEAD
    <message>
        <source>These are your Myriad addresses for sending payments. Always check the amount and the receiving address before sending coins.</source>
        <translation>Hae sunt inscriptiones mittendi pensitationes.  Semper inspice quantitatem et inscriptionem accipiendi antequam nummos mittis.</translation>
    </message>
    <message>
        <source>Copy &amp;Label</source>
        <translation>Copia &amp;Titulum</translation>
    </message>
    <message>
        <source>&amp;Edit</source>
        <translation>&amp;Muta</translation>
    </message>
    <message>
        <source>Comma separated file (*.csv)</source>
        <translation>Comma Separata Plica (*.csv)</translation>
    </message>
=======
>>>>>>> f2a96e7d
    </context>
<context>
    <name>AddressTableModel</name>
    </context>
<context>
    <name>AskPassphraseDialog</name>
    <message>
        <source>Passphrase Dialog</source>
        <translation>Dialogus Tesserae</translation>
    </message>
    <message>
        <source>Enter passphrase</source>
        <translation>Insere tesseram</translation>
    </message>
    <message>
        <source>New passphrase</source>
        <translation>Nova tessera</translation>
    </message>
    <message>
        <source>Repeat new passphrase</source>
        <translation>Itera novam tesseram</translation>
    </message>
    </context>
<context>
    <name>BanTableModel</name>
    </context>
<context>
    <name>BitcoinGUI</name>
    <message>
        <source>Sign &amp;message...</source>
        <translation>Signa &amp;nuntium...</translation>
    </message>
    <message>
        <source>Synchronizing with network...</source>
        <translation>Synchronizans cum rete...</translation>
    </message>
    <message>
        <source>&amp;Overview</source>
        <translation>&amp;Summarium</translation>
    </message>
    <message>
        <source>Show general overview of wallet</source>
        <translation>Monstra generale summarium cassidilis</translation>
    </message>
    <message>
        <source>&amp;Transactions</source>
        <translation>&amp;Transactiones</translation>
    </message>
    <message>
        <source>Browse transaction history</source>
        <translation>Inspicio historiam transactionum</translation>
    </message>
    <message>
        <source>E&amp;xit</source>
        <translation>E&amp;xi</translation>
    </message>
    <message>
        <source>Quit application</source>
        <translation>Exi applicatione</translation>
    </message>
    <message>
        <source>About &amp;Qt</source>
        <translation>Informatio de &amp;Qt</translation>
    </message>
    <message>
        <source>Show information about Qt</source>
        <translation>Monstra informationem de Qt</translation>
    </message>
    <message>
        <source>&amp;Options...</source>
        <translation>&amp;Optiones</translation>
    </message>
    <message>
        <source>&amp;Encrypt Wallet...</source>
        <translation>&amp;Cifra Cassidile...</translation>
    </message>
    <message>
        <source>&amp;Backup Wallet...</source>
        <translation>&amp;Conserva Cassidile...</translation>
    </message>
    <message>
        <source>&amp;Change Passphrase...</source>
        <translation>&amp;Muta tesseram...</translation>
    </message>
    <message>
        <source>Reindexing blocks on disk...</source>
        <translation>Recreans indicem frustorum in disco...</translation>
    </message>
    <message>
        <source>Send coins to a Myriad address</source>
        <translation>Mitte nummos ad inscriptionem Bitcoin</translation>
    </message>
    <message>
        <source>Backup wallet to another location</source>
        <translation>Conserva cassidile in locum alium</translation>
    </message>
    <message>
        <source>Change the passphrase used for wallet encryption</source>
        <translation>Muta tesseram utam pro cassidilis cifrando</translation>
    </message>
    <message>
        <source>&amp;Debug window</source>
        <translation>Fenestra &amp;Debug</translation>
    </message>
    <message>
        <source>Open debugging and diagnostic console</source>
        <translation>Aperi terminalem debug et diagnosticalem</translation>
    </message>
    <message>
        <source>&amp;Verify message...</source>
        <translation>&amp;Verifica nuntium...</translation>
    </message>
    <message>
        <source>Bitcoin</source>
        <translation>Bitcoin</translation>
    </message>
    <message>
        <source>Wallet</source>
        <translation>Cassidile</translation>
    </message>
    <message>
        <source>&amp;Send</source>
        <translation>&amp;Mitte</translation>
    </message>
    <message>
        <source>&amp;Receive</source>
        <translation>&amp;Accipe</translation>
    </message>
    <message>
        <source>&amp;Show / Hide</source>
        <translation>&amp;Monstra/Occulta</translation>
    </message>
    <message>
        <source>Show or hide the main Window</source>
        <translation>Monstra vel occulta Fenestram principem</translation>
    </message>
    <message>
        <source>Encrypt the private keys that belong to your wallet</source>
        <translation>Cifra claves privatas quae cassidili tui sunt</translation>
    </message>
    <message>
        <source>Sign messages with your Myriad addresses to prove you own them</source>
        <translation>Signa nuntios cum tuis inscriptionibus Myriad ut demonstres te eas possidere</translation>
    </message>
    <message>
        <source>Verify messages to ensure they were signed with specified Myriad addresses</source>
        <translation>Verifica nuntios ut certus sis eos signatos esse cum specificatis inscriptionibus Bitcoin</translation>
    </message>
    <message>
        <source>&amp;File</source>
        <translation>&amp;Plica</translation>
    </message>
    <message>
        <source>&amp;Settings</source>
        <translation>&amp;Configuratio</translation>
    </message>
    <message>
        <source>&amp;Help</source>
        <translation>&amp;Auxilium</translation>
    </message>
    <message>
        <source>Tabs toolbar</source>
        <translation>Tabella instrumentorum "Tabs"</translation>
    </message>
    <message>
<<<<<<< HEAD
        <source>Myriad Core</source>
        <translation>Myriad Nucleus</translation>
    </message>
    <message>
        <source>&amp;Command-line options</source>
        <translation>Optiones mandati initiantis</translation>
    </message>
    <message>
        <source>No block source available...</source>
        <translation>Nulla fons frustorum absens...</translation>
=======
        <source>&amp;Command-line options</source>
        <translation>Optiones mandati initiantis</translation>
>>>>>>> f2a96e7d
    </message>
    <message>
        <source>%1 behind</source>
        <translation>%1 post</translation>
    </message>
    <message>
        <source>Last received block was generated %1 ago.</source>
        <translation>Postremum acceptum frustum generatum est %1 abhinc.</translation>
    </message>
    <message>
        <source>Transactions after this will not yet be visible.</source>
        <translation>Transactiones post hoc nondum visibiles erunt.</translation>
    </message>
    <message>
        <source>Error</source>
        <translation>Error</translation>
    </message>
    <message>
        <source>Warning</source>
        <translation>Monitio</translation>
    </message>
    <message>
        <source>Information</source>
        <translation>Informatio</translation>
    </message>
    <message>
        <source>Up to date</source>
        <translation>Recentissimo</translation>
    </message>
    <message>
        <source>Catching up...</source>
        <translation>Persequens...</translation>
    </message>
    <message>
        <source>Sent transaction</source>
        <translation>Transactio missa</translation>
    </message>
    <message>
        <source>Incoming transaction</source>
        <translation>Transactio incipiens</translation>
    </message>
    <message>
        <source>Wallet is &lt;b&gt;encrypted&lt;/b&gt; and currently &lt;b&gt;unlocked&lt;/b&gt;</source>
        <translation>Cassidile &lt;b&gt;cifratum&lt;/b&gt; est et iam nunc &lt;b&gt;reseratum&lt;/b&gt;</translation>
    </message>
    <message>
        <source>Wallet is &lt;b&gt;encrypted&lt;/b&gt; and currently &lt;b&gt;locked&lt;/b&gt;</source>
        <translation>Cassidile &lt;b&gt;cifratum&lt;/b&gt; est et iam nunc &lt;b&gt;seratum&lt;/b&gt;</translation>
    </message>
    </context>
<context>
    <name>CoinControlDialog</name>
    <message>
        <source>Amount:</source>
        <translation>Quantitas:</translation>
    </message>
    <message>
        <source>Amount</source>
        <translation>Quantitas</translation>
    </message>
    <message>
        <source>Date</source>
        <translation>Dies</translation>
    </message>
    <message>
        <source>Confirmed</source>
        <translation>Confirmatum</translation>
    </message>
    </context>
<context>
    <name>EditAddressDialog</name>
    <message>
        <source>Edit Address</source>
        <translation>Muta Inscriptionem</translation>
    </message>
    <message>
        <source>&amp;Label</source>
        <translation>&amp;Titulus</translation>
    </message>
    <message>
        <source>&amp;Address</source>
        <translation>&amp;Inscriptio</translation>
    </message>
<<<<<<< HEAD
    <message>
        <source>New receiving address</source>
        <translation>Nova inscriptio accipiendi</translation>
    </message>
    <message>
        <source>New sending address</source>
        <translation>Nova inscriptio mittendi</translation>
    </message>
    <message>
        <source>Edit receiving address</source>
        <translation>Muta inscriptionem accipiendi</translation>
    </message>
    <message>
        <source>Edit sending address</source>
        <translation>Muta inscriptionem mittendi</translation>
    </message>
    <message>
        <source>The entered address "%1" is already in the address book.</source>
        <translation>Inserta inscriptio "%1" iam in libro inscriptionum est.</translation>
    </message>
    <message>
        <source>The entered address "%1" is not a valid Myriad address.</source>
        <translation>Inscriptio inserta "%1" non valida inscriptio Myriad est.</translation>
    </message>
    <message>
        <source>Could not unlock wallet.</source>
        <translation>Non potuisse cassidile reserare</translation>
    </message>
    <message>
        <source>New key generation failed.</source>
        <translation>Generare novam clavem abortum est.</translation>
    </message>
</context>
=======
    </context>
>>>>>>> f2a96e7d
<context>
    <name>FreespaceChecker</name>
    </context>
<context>
    <name>HelpMessageDialog</name>
    <message>
<<<<<<< HEAD
        <source>Myriad Core</source>
        <translation>Myriad Nucleus</translation>
    </message>
    <message>
=======
>>>>>>> f2a96e7d
        <source>version</source>
        <translation>versio</translation>
    </message>
    <message>
        <source>Command-line options</source>
        <translation>Optiones mandati initiantis</translation>
    </message>
    <message>
        <source>Usage:</source>
        <translation>Usus:</translation>
    </message>
    <message>
        <source>command-line options</source>
        <translation>Optiones mandati intiantis</translation>
    </message>
    </context>
<context>
    <name>Intro</name>
    <message>
<<<<<<< HEAD
        <source>Myriad Core</source>
        <translation>Myriad Nucleus</translation>
    </message>
    <message>
=======
>>>>>>> f2a96e7d
        <source>Error</source>
        <translation>Error</translation>
    </message>
    </context>
<context>
    <name>ModalOverlay</name>
    <message>
        <source>Form</source>
        <translation>Schema</translation>
    </message>
    <message>
        <source>Last block time</source>
        <translation>Hora postremi frusti</translation>
    </message>
    </context>
<context>
    <name>OpenURIDialog</name>
    </context>
<context>
    <name>OptionsDialog</name>
    <message>
        <source>Options</source>
        <translation>Optiones</translation>
    </message>
    <message>
        <source>&amp;Main</source>
        <translation>&amp;Princeps</translation>
    </message>
    <message>
        <source>Reset all client options to default.</source>
        <translation>Reconstitue omnes optiones clientis ad praedefinita.</translation>
    </message>
    <message>
        <source>&amp;Reset Options</source>
        <translation>&amp;Reconstitue Optiones</translation>
    </message>
    <message>
        <source>&amp;Network</source>
        <translation>&amp;Rete</translation>
    </message>
    <message>
        <source>W&amp;allet</source>
        <translation>Cassidile</translation>
    </message>
    <message>
<<<<<<< HEAD
        <source>Automatically open the Myriad client port on the router. This only works when your router supports UPnP and it is enabled.</source>
        <translation>Aperi per se portam clientis Myriad in itineratore.  Hoc tantum effectivum est si itineratrum tuum supportat UPnP et id activum est.</translation>
=======
        <source>Automatically open the Bitcoin client port on the router. This only works when your router supports UPnP and it is enabled.</source>
        <translation>Aperi per se portam clientis Bitcoin in itineratore.  Hoc tantum effectivum est si itineratrum tuum supportat UPnP et id activum est.</translation>
>>>>>>> f2a96e7d
    </message>
    <message>
        <source>Map port using &amp;UPnP</source>
        <translation>Designa portam utendo &amp;UPnP</translation>
    </message>
    <message>
        <source>Proxy &amp;IP:</source>
        <translation>&amp;IP vicarii:</translation>
    </message>
    <message>
        <source>&amp;Port:</source>
        <translation>&amp;Porta:</translation>
    </message>
    <message>
        <source>Port of the proxy (e.g. 9050)</source>
        <translation>Porta vicarii (e.g. 9050)</translation>
    </message>
    <message>
        <source>&amp;Window</source>
        <translation>&amp;Fenestra</translation>
    </message>
    <message>
        <source>Show only a tray icon after minimizing the window.</source>
        <translation>Monstra tantum iconem in tabella systematis postquam fenestram minifactam est.</translation>
    </message>
    <message>
        <source>&amp;Minimize to the tray instead of the taskbar</source>
        <translation>&amp;Minifac in tabellam systematis potius quam applicationum</translation>
    </message>
    <message>
        <source>M&amp;inimize on close</source>
        <translation>M&amp;inifac ad claudendum</translation>
    </message>
    <message>
        <source>&amp;Display</source>
        <translation>&amp;UI</translation>
    </message>
    <message>
        <source>User Interface &amp;language:</source>
        <translation>&amp;Lingua monstranda utenti:</translation>
    </message>
    <message>
        <source>&amp;Unit to show amounts in:</source>
        <translation>&amp;Unita qua quantitates monstrare:</translation>
    </message>
    <message>
        <source>Choose the default subdivision unit to show in the interface and when sending coins.</source>
        <translation>Selige praedefinitam unitam subdivisionis monstrare in interfacie et quando nummos mittere</translation>
    </message>
    <message>
        <source>&amp;OK</source>
        <translation>&amp;OK</translation>
    </message>
    <message>
        <source>&amp;Cancel</source>
        <translation>&amp;Cancella</translation>
    </message>
    <message>
        <source>default</source>
        <translation>praedefinitum</translation>
    </message>
    <message>
        <source>Confirm options reset</source>
        <translation>Confirma optionum reconstituere</translation>
    </message>
    <message>
        <source>The supplied proxy address is invalid.</source>
        <translation>Inscriptio vicarii tradita non valida est.</translation>
    </message>
</context>
<context>
    <name>OverviewPage</name>
    <message>
        <source>Form</source>
        <translation>Schema</translation>
    </message>
    <message>
        <source>The displayed information may be out of date. Your wallet automatically synchronizes with the Myriad network after a connection is established, but this process has not completed yet.</source>
        <translation>Monstrata informatio fortasse non recentissima est.  Tuum cassidile per se synchronizat cum rete Myriad postquam conexio constabilita est, sed hoc actio nondum perfecta est.</translation>
    </message>
    <message>
        <source>Immature:</source>
        <translation>Immatura:</translation>
    </message>
    <message>
        <source>Mined balance that has not yet matured</source>
        <translation>Fossum pendendum quod nondum maturum est</translation>
    </message>
    </context>
<context>
    <name>PaymentServer</name>
<<<<<<< HEAD
    <message>
        <source>URI handling</source>
        <translation>Tractatio URI</translation>
    </message>
    <message>
        <source>Cannot start bitcoin: click-to-pay handler</source>
        <translation>Myriad incipere non potest: cliccare-ad-pensandum handler</translation>
    </message>
=======
>>>>>>> f2a96e7d
    </context>
<context>
    <name>PeerTableModel</name>
    </context>
<context>
    <name>QObject</name>
    <message>
        <source>Amount</source>
        <translation>Quantitas</translation>
    </message>
    <message>
        <source>N/A</source>
        <translation>N/A</translation>
    </message>
    </context>
<context>
    <name>QObject::QObject</name>
    </context>
<context>
    <name>QRImageWidget</name>
    </context>
<context>
    <name>RPCConsole</name>
    <message>
        <source>N/A</source>
        <translation>N/A</translation>
    </message>
    <message>
        <source>Client version</source>
        <translation>Versio clientis</translation>
    </message>
    <message>
        <source>&amp;Information</source>
        <translation>&amp;Informatio</translation>
    </message>
    <message>
        <source>Debug window</source>
        <translation>Fenestra Debug</translation>
<<<<<<< HEAD
    </message>
    <message>
        <source>Using OpenSSL version</source>
        <translation>Utens OpenSSL versione</translation>
=======
>>>>>>> f2a96e7d
    </message>
    <message>
        <source>Startup time</source>
        <translation>Tempus initiandi</translation>
    </message>
    <message>
        <source>Network</source>
        <translation>Rete</translation>
    </message>
    <message>
        <source>Number of connections</source>
        <translation>Numerus conexionum</translation>
    </message>
    <message>
        <source>Block chain</source>
        <translation>Catena frustorum</translation>
    </message>
    <message>
        <source>Current number of blocks</source>
        <translation>Numerus frustorum iam nunc</translation>
    </message>
    <message>
        <source>Last block time</source>
        <translation>Hora postremi frusti</translation>
    </message>
    <message>
        <source>&amp;Open</source>
        <translation>&amp;Aperi</translation>
    </message>
    <message>
        <source>&amp;Console</source>
        <translation>&amp;Terminale</translation>
    </message>
    <message>
        <source>Debug log file</source>
        <translation>Debug catalogi plica</translation>
    </message>
    <message>
        <source>Clear console</source>
        <translation>Vacuefac terminale</translation>
    </message>
    <message>
        <source>Use up and down arrows to navigate history, and &lt;b&gt;Ctrl-L&lt;/b&gt; to clear screen.</source>
        <translation>Utere sagittis sursum deorsumque ut per historiam naviges, et &lt;b&gt;Ctrl+L&lt;/b&gt; ut scrinium vacuefacias.</translation>
    </message>
    <message>
        <source>Type &lt;b&gt;help&lt;/b&gt; for an overview of available commands.</source>
        <translation>Scribe &lt;b&gt;help&lt;/b&gt; pro summario possibilium mandatorum.</translation>
    </message>
    </context>
<context>
    <name>ReceiveCoinsDialog</name>
    <message>
        <source>&amp;Amount:</source>
        <translation>Quantitas:</translation>
<<<<<<< HEAD
    </message>
    <message>
        <source>&amp;Label:</source>
        <translation>&amp;Titulus:</translation>
    </message>
    <message>
        <source>&amp;Message:</source>
        <translation>Nuntius:</translation>
    </message>
    <message>
        <source>Copy label</source>
        <translation>Copia titulum</translation>
=======
    </message>
    <message>
        <source>&amp;Label:</source>
        <translation>&amp;Titulus:</translation>
>>>>>>> f2a96e7d
    </message>
    <message>
        <source>&amp;Message:</source>
        <translation>Nuntius:</translation>
    </message>
    </context>
<context>
    <name>ReceiveRequestDialog</name>
    <message>
        <source>Copy &amp;Address</source>
        <translation>&amp;Copia Inscriptionem</translation>
<<<<<<< HEAD
    </message>
    <message>
        <source>Address</source>
        <translation>Inscriptio</translation>
    </message>
    <message>
        <source>Amount</source>
        <translation>Quantitas</translation>
    </message>
    <message>
        <source>Label</source>
        <translation>Titulus</translation>
    </message>
    <message>
        <source>Message</source>
        <translation>Nuntius</translation>
    </message>
    <message>
        <source>Resulting URI too long, try to reduce the text for label / message.</source>
        <translation>Resultato URI nimis longo, conare minuere verba pro titulo / nuntio.</translation>
    </message>
    <message>
        <source>Error encoding URI into QR Code.</source>
        <translation>Error codificandi URI in codicem QR.</translation>
=======
>>>>>>> f2a96e7d
    </message>
    </context>
<context>
    <name>RecentRequestsTableModel</name>
    </context>
<context>
    <name>SendCoinsDialog</name>
    <message>
        <source>Send Coins</source>
        <translation>Mitte Nummos</translation>
    </message>
    <message>
        <source>Insufficient funds!</source>
        <translation>Inopia nummorum</translation>
    </message>
    <message>
        <source>Amount:</source>
        <translation>Quantitas:</translation>
    </message>
    <message>
        <source>Transaction Fee:</source>
        <translation>Transactionis merces:</translation>
    </message>
    <message>
        <source>Send to multiple recipients at once</source>
        <translation>Mitte pluribus accipientibus simul</translation>
    </message>
    <message>
        <source>Add &amp;Recipient</source>
        <translation>Adde &amp;Accipientem</translation>
    </message>
    <message>
        <source>Clear &amp;All</source>
        <translation>Vacuefac &amp;Omnia</translation>
    </message>
    <message>
        <source>Balance:</source>
        <translation>Pendendum:</translation>
    </message>
    <message>
        <source>Confirm the send action</source>
        <translation>Confirma actionem mittendi</translation>
    </message>
    <message>
        <source>S&amp;end</source>
        <translation>&amp;Mitte</translation>
    </message>
    </context>
<context>
    <name>SendCoinsEntry</name>
    <message>
        <source>A&amp;mount:</source>
        <translation>&amp;Quantitas:</translation>
    </message>
    <message>
        <source>Pay &amp;To:</source>
        <translation>Pensa &amp;Ad:</translation>
    </message>
    <message>
        <source>&amp;Label:</source>
        <translation>&amp;Titulus:</translation>
    </message>
    <message>
        <source>Alt+A</source>
        <translation>Alt+A</translation>
    </message>
    <message>
        <source>Paste address from clipboard</source>
        <translation>Glutina inscriptionem ex latibulo</translation>
    </message>
    <message>
        <source>Alt+P</source>
        <translation>Alt+P</translation>
    </message>
    <message>
        <source>Message:</source>
        <translation>Nuntius:</translation>
    </message>
    <message>
        <source>Pay To:</source>
        <translation>Pensa Ad:</translation>
    </message>
<<<<<<< HEAD
=======
    </context>
<context>
    <name>SendConfirmationDialog</name>
>>>>>>> f2a96e7d
    </context>
<context>
    <name>ShutdownWindow</name>
    </context>
<context>
    <name>SignVerifyMessageDialog</name>
    <message>
        <source>Signatures - Sign / Verify a Message</source>
        <translation>Signationes - Signa / Verifica nuntium</translation>
    </message>
    <message>
        <source>&amp;Sign Message</source>
        <translation>&amp;Signa Nuntium</translation>
    </message>
    <message>
        <source>Alt+A</source>
        <translation>Alt+A</translation>
    </message>
    <message>
        <source>Paste address from clipboard</source>
        <translation>Glutina inscriptionem ex latibulo</translation>
    </message>
    <message>
        <source>Alt+P</source>
        <translation>Alt+P</translation>
    </message>
    <message>
        <source>Enter the message you want to sign here</source>
        <translation>Insere hic nuntium quod vis signare</translation>
    </message>
    <message>
        <source>Signature</source>
        <translation>Signatio</translation>
    </message>
    <message>
        <source>Copy the current signature to the system clipboard</source>
        <translation>Copia signationem in latibulum systematis</translation>
    </message>
    <message>
        <source>Sign the message to prove you own this Myriad address</source>
        <translation>Signa nuntium ut demonstres hanc inscriptionem Myriad a te possessa esse</translation>
    </message>
    <message>
        <source>Sign &amp;Message</source>
        <translation>Signa &amp;Nuntium</translation>
    </message>
    <message>
        <source>Reset all sign message fields</source>
        <translation>Reconstitue omnes campos signandi nuntii</translation>
    </message>
    <message>
        <source>Clear &amp;All</source>
        <translation>Vacuefac &amp;Omnia</translation>
    </message>
    <message>
        <source>&amp;Verify Message</source>
        <translation>&amp;Verifica Nuntium</translation>
    </message>
    <message>
        <source>Verify the message to ensure it was signed with the specified Myriad address</source>
        <translation>Verifica nuntium ut cures signatum esse cum specifica inscriptione Bitcoin</translation>
    </message>
    <message>
        <source>Verify &amp;Message</source>
        <translation>Verifica &amp;Nuntium</translation>
    </message>
    <message>
        <source>Reset all verify message fields</source>
        <translation>Reconstitue omnes campos verificandi nuntii</translation>
    </message>
    </context>
<context>
    <name>SplashScreen</name>
    <message>
<<<<<<< HEAD
        <source>Myriad Core</source>
        <translation>Myriad Nucleus</translation>
    </message>
    <message>
=======
>>>>>>> f2a96e7d
        <source>[testnet]</source>
        <translation>[testnet]</translation>
    </message>
</context>
<context>
    <name>TrafficGraphWidget</name>
    </context>
<context>
    <name>TransactionDesc</name>
    </context>
<context>
    <name>TransactionDescDialog</name>
    <message>
        <source>This pane shows a detailed description of the transaction</source>
        <translation>Haec tabula monstrat descriptionem verbosam transactionis</translation>
    </message>
    </context>
<context>
    <name>TransactionTableModel</name>
    </context>
<context>
    <name>TransactionView</name>
    </context>
<context>
    <name>UnitDisplayStatusBarControl</name>
    </context>
<context>
    <name>WalletFrame</name>
    </context>
<context>
    <name>WalletModel</name>
    </context>
<context>
    <name>WalletView</name>
    </context>
<context>
    <name>bitcoin-core</name>
    <message>
        <source>Options:</source>
        <translation>Optiones:</translation>
    </message>
    <message>
        <source>Specify data directory</source>
        <translation>Specifica indicem datorum</translation>
    </message>
    <message>
        <source>Connect to a node to retrieve peer addresses, and disconnect</source>
        <translation>Conecta ad nodum acceptare inscriptiones parium, et disconecte</translation>
    </message>
    <message>
        <source>Specify your own public address</source>
        <translation>Specifica tuam propriam publicam inscriptionem</translation>
    </message>
    <message>
        <source>Accept command line and JSON-RPC commands</source>
        <translation>Accipe terminalis et JSON-RPC mandata.</translation>
    </message>
    <message>
        <source>Run in the background as a daemon and accept commands</source>
        <translation>Operare infere sicut daemon et mandata accipe</translation>
    </message>
    <message>
        <source>Bitcoin Core</source>
        <translation>Bitcoin Nucleus</translation>
    </message>
    <message>
        <source>Bind to given address and always listen on it. Use [host]:port notation for IPv6</source>
        <translation>Conglutina ad inscriptionem datam et semper in eam ausculta.  Utere [moderatrum]:porta notationem pro IPv6</translation>
    </message>
    <message>
        <source>Execute command when a wallet transaction changes (%s in cmd is replaced by TxID)</source>
        <translation>Facere mandatum quotiescumque cassidilis transactio mutet (%s in mandato sbstituitur ab TxID)</translation>
    </message>
    <message>
        <source>Block creation options:</source>
        <translation>Optiones creandi frustorum:</translation>
    </message>
    <message>
        <source>Corrupted block database detected</source>
        <translation>Corruptum databasum frustorum invenitur</translation>
    </message>
    <message>
        <source>Do you want to rebuild the block database now?</source>
        <translation>Visne reficere databasum frustorum iam?</translation>
    </message>
    <message>
        <source>Error initializing block database</source>
        <translation>Error initiando databasem frustorum</translation>
    </message>
    <message>
        <source>Error initializing wallet database environment %s!</source>
        <translation>Error initiando systematem databasi cassidilis %s!</translation>
    </message>
    <message>
        <source>Error loading block database</source>
        <translation>Error legendo frustorum databasem</translation>
    </message>
    <message>
        <source>Error opening block database</source>
        <translation>Error aperiendo databasum frustorum</translation>
    </message>
    <message>
        <source>Error: Disk space is low!</source>
        <translation>Error: Inopia spatii disci!</translation>
    </message>
    <message>
        <source>Failed to listen on any port. Use -listen=0 if you want this.</source>
        <translation>Non potuisse auscultare in ulla porta.  Utere -listen=0 si hoc vis.</translation>
    </message>
    <message>
        <source>Not enough file descriptors available.</source>
        <translation>Inopia descriptorum plicarum.</translation>
    </message>
    <message>
        <source>Verifying blocks...</source>
        <translation>Verificante frusta...</translation>
    </message>
    <message>
        <source>Verifying wallet...</source>
        <translation>Verificante cassidilem...</translation>
    </message>
    <message>
        <source>Cannot resolve -whitebind address: '%s'</source>
        <translation>Non posse resolvere -whitebind inscriptionem: '%s'</translation>
    </message>
    <message>
        <source>Information</source>
        <translation>Informatio</translation>
    </message>
    <message>
<<<<<<< HEAD
        <source>Invalid amount for -maxtxfee=&lt;amount&gt;: '%s'</source>
        <translation>Quantitas non valida pro -maxtxfee=&lt;amount&gt;: '%s'</translation>
    </message>
    <message>
        <source>Invalid amount for -minrelaytxfee=&lt;amount&gt;: '%s'</source>
        <translation>Quantitas non valida pro -minrelaytxfee=&lt;amount&gt;: '%s'</translation>
    </message>
    <message>
        <source>Invalid amount for -mintxfee=&lt;amount&gt;: '%s'</source>
        <translation>Quantitas non valida pro -mintxfee=&lt;amount&gt;: '%s'</translation>
    </message>
    <message>
=======
>>>>>>> f2a96e7d
        <source>Send trace/debug info to console instead of debug.log file</source>
        <translation>Mitte informationem vestigii/debug ad terminale potius quam plicam debug.log</translation>
    </message>
    <message>
        <source>Shrink debug.log file on client startup (default: 1 when no -debug)</source>
        <translation>Diminue plicam debug.log ad initium clientis (praedefinitum: 1 nisi -debug)</translation>
    </message>
    <message>
        <source>Signing transaction failed</source>
        <translation>Signandum transactionis abortum est</translation>
    </message>
    <message>
        <source>Transaction amount too small</source>
        <translation>Magnitudo transactionis nimis parva</translation>
    </message>
    <message>
        <source>Transaction too large</source>
        <translation>Transactio nimis magna</translation>
    </message>
    <message>
        <source>Username for JSON-RPC connections</source>
        <translation>Nomen utentis pro conexionibus JSON-RPC</translation>
    </message>
    <message>
        <source>Warning</source>
        <translation>Monitio</translation>
    </message>
    <message>
        <source>Password for JSON-RPC connections</source>
        <translation>Tessera pro conexionibus JSON-RPC</translation>
    </message>
    <message>
        <source>Execute command when the best block changes (%s in cmd is replaced by block hash)</source>
        <translation>Pelle mandatum quando optissimum frustum mutat (%s in mandato substituitur ab hash frusti)</translation>
    </message>
    <message>
        <source>Allow DNS lookups for -addnode, -seednode and -connect</source>
        <translation>Permitte quaerenda DNS pro -addnode, -seednode, et -connect</translation>
    </message>
    <message>
        <source>Loading addresses...</source>
        <translation>Legens inscriptiones...</translation>
    </message>
    <message>
        <source>Invalid -proxy address: '%s'</source>
        <translation>Inscriptio -proxy non valida: '%s'</translation>
    </message>
    <message>
        <source>Unknown network specified in -onlynet: '%s'</source>
        <translation>Ignotum rete specificatum in -onlynet: '%s'</translation>
    </message>
    <message>
        <source>Insufficient funds</source>
        <translation>Inopia nummorum</translation>
    </message>
    <message>
        <source>Loading block index...</source>
        <translation>Legens indicem frustorum...</translation>
    </message>
    <message>
        <source>Add a node to connect to and attempt to keep the connection open</source>
        <translation>Adice nodum cui conectere et conare sustinere conexionem apertam</translation>
    </message>
    <message>
        <source>Loading wallet...</source>
        <translation>Legens cassidile...</translation>
    </message>
    <message>
        <source>Cannot downgrade wallet</source>
        <translation>Non posse cassidile regredi</translation>
    </message>
    <message>
        <source>Cannot write default address</source>
        <translation>Non posse scribere praedefinitam inscriptionem</translation>
    </message>
    <message>
        <source>Rescanning...</source>
        <translation>Iterum perlegens...</translation>
    </message>
    <message>
        <source>Done loading</source>
        <translation>Completo lengendi</translation>
    </message>
    <message>
        <source>Error</source>
        <translation>Error</translation>
    </message>
</context>
</TS><|MERGE_RESOLUTION|>--- conflicted
+++ resolved
@@ -25,25 +25,6 @@
         <source>&amp;Delete</source>
         <translation>&amp;Dele</translation>
     </message>
-<<<<<<< HEAD
-    <message>
-        <source>These are your Myriad addresses for sending payments. Always check the amount and the receiving address before sending coins.</source>
-        <translation>Hae sunt inscriptiones mittendi pensitationes.  Semper inspice quantitatem et inscriptionem accipiendi antequam nummos mittis.</translation>
-    </message>
-    <message>
-        <source>Copy &amp;Label</source>
-        <translation>Copia &amp;Titulum</translation>
-    </message>
-    <message>
-        <source>&amp;Edit</source>
-        <translation>&amp;Muta</translation>
-    </message>
-    <message>
-        <source>Comma separated file (*.csv)</source>
-        <translation>Comma Separata Plica (*.csv)</translation>
-    </message>
-=======
->>>>>>> f2a96e7d
     </context>
 <context>
     <name>AddressTableModel</name>
@@ -133,7 +114,7 @@
         <translation>Recreans indicem frustorum in disco...</translation>
     </message>
     <message>
-        <source>Send coins to a Myriad address</source>
+        <source>Send coins to a Myriadcoin address</source>
         <translation>Mitte nummos ad inscriptionem Bitcoin</translation>
     </message>
     <message>
@@ -185,11 +166,11 @@
         <translation>Cifra claves privatas quae cassidili tui sunt</translation>
     </message>
     <message>
-        <source>Sign messages with your Myriad addresses to prove you own them</source>
-        <translation>Signa nuntios cum tuis inscriptionibus Myriad ut demonstres te eas possidere</translation>
-    </message>
-    <message>
-        <source>Verify messages to ensure they were signed with specified Myriad addresses</source>
+        <source>Sign messages with your Myriadcoin addresses to prove you own them</source>
+        <translation>Signa nuntios cum tuis inscriptionibus Myriadcoin ut demonstres te eas possidere</translation>
+    </message>
+    <message>
+        <source>Verify messages to ensure they were signed with specified Myriadcoin addresses</source>
         <translation>Verifica nuntios ut certus sis eos signatos esse cum specificatis inscriptionibus Bitcoin</translation>
     </message>
     <message>
@@ -209,23 +190,10 @@
         <translation>Tabella instrumentorum "Tabs"</translation>
     </message>
     <message>
-<<<<<<< HEAD
-        <source>Myriad Core</source>
-        <translation>Myriad Nucleus</translation>
-    </message>
-    <message>
         <source>&amp;Command-line options</source>
         <translation>Optiones mandati initiantis</translation>
     </message>
     <message>
-        <source>No block source available...</source>
-        <translation>Nulla fons frustorum absens...</translation>
-=======
-        <source>&amp;Command-line options</source>
-        <translation>Optiones mandati initiantis</translation>
->>>>>>> f2a96e7d
-    </message>
-    <message>
         <source>%1 behind</source>
         <translation>%1 post</translation>
     </message>
@@ -307,56 +275,13 @@
         <source>&amp;Address</source>
         <translation>&amp;Inscriptio</translation>
     </message>
-<<<<<<< HEAD
-    <message>
-        <source>New receiving address</source>
-        <translation>Nova inscriptio accipiendi</translation>
-    </message>
-    <message>
-        <source>New sending address</source>
-        <translation>Nova inscriptio mittendi</translation>
-    </message>
-    <message>
-        <source>Edit receiving address</source>
-        <translation>Muta inscriptionem accipiendi</translation>
-    </message>
-    <message>
-        <source>Edit sending address</source>
-        <translation>Muta inscriptionem mittendi</translation>
-    </message>
-    <message>
-        <source>The entered address "%1" is already in the address book.</source>
-        <translation>Inserta inscriptio "%1" iam in libro inscriptionum est.</translation>
-    </message>
-    <message>
-        <source>The entered address "%1" is not a valid Myriad address.</source>
-        <translation>Inscriptio inserta "%1" non valida inscriptio Myriad est.</translation>
-    </message>
-    <message>
-        <source>Could not unlock wallet.</source>
-        <translation>Non potuisse cassidile reserare</translation>
-    </message>
-    <message>
-        <source>New key generation failed.</source>
-        <translation>Generare novam clavem abortum est.</translation>
-    </message>
-</context>
-=======
-    </context>
->>>>>>> f2a96e7d
+    </context>
 <context>
     <name>FreespaceChecker</name>
     </context>
 <context>
     <name>HelpMessageDialog</name>
     <message>
-<<<<<<< HEAD
-        <source>Myriad Core</source>
-        <translation>Myriad Nucleus</translation>
-    </message>
-    <message>
-=======
->>>>>>> f2a96e7d
         <source>version</source>
         <translation>versio</translation>
     </message>
@@ -376,13 +301,6 @@
 <context>
     <name>Intro</name>
     <message>
-<<<<<<< HEAD
-        <source>Myriad Core</source>
-        <translation>Myriad Nucleus</translation>
-    </message>
-    <message>
-=======
->>>>>>> f2a96e7d
         <source>Error</source>
         <translation>Error</translation>
     </message>
@@ -428,13 +346,8 @@
         <translation>Cassidile</translation>
     </message>
     <message>
-<<<<<<< HEAD
-        <source>Automatically open the Myriad client port on the router. This only works when your router supports UPnP and it is enabled.</source>
-        <translation>Aperi per se portam clientis Myriad in itineratore.  Hoc tantum effectivum est si itineratrum tuum supportat UPnP et id activum est.</translation>
-=======
-        <source>Automatically open the Bitcoin client port on the router. This only works when your router supports UPnP and it is enabled.</source>
-        <translation>Aperi per se portam clientis Bitcoin in itineratore.  Hoc tantum effectivum est si itineratrum tuum supportat UPnP et id activum est.</translation>
->>>>>>> f2a96e7d
+        <source>Automatically open the Myriadcoin client port on the router. This only works when your router supports UPnP and it is enabled.</source>
+        <translation>Aperi per se portam clientis Myriadcoin in itineratore.  Hoc tantum effectivum est si itineratrum tuum supportat UPnP et id activum est.</translation>
     </message>
     <message>
         <source>Map port using &amp;UPnP</source>
@@ -512,8 +425,8 @@
         <translation>Schema</translation>
     </message>
     <message>
-        <source>The displayed information may be out of date. Your wallet automatically synchronizes with the Myriad network after a connection is established, but this process has not completed yet.</source>
-        <translation>Monstrata informatio fortasse non recentissima est.  Tuum cassidile per se synchronizat cum rete Myriad postquam conexio constabilita est, sed hoc actio nondum perfecta est.</translation>
+        <source>The displayed information may be out of date. Your wallet automatically synchronizes with the Myriadcoin network after a connection is established, but this process has not completed yet.</source>
+        <translation>Monstrata informatio fortasse non recentissima est.  Tuum cassidile per se synchronizat cum rete Myriadcoin postquam conexio constabilita est, sed hoc actio nondum perfecta est.</translation>
     </message>
     <message>
         <source>Immature:</source>
@@ -526,17 +439,6 @@
     </context>
 <context>
     <name>PaymentServer</name>
-<<<<<<< HEAD
-    <message>
-        <source>URI handling</source>
-        <translation>Tractatio URI</translation>
-    </message>
-    <message>
-        <source>Cannot start bitcoin: click-to-pay handler</source>
-        <translation>Myriad incipere non potest: cliccare-ad-pensandum handler</translation>
-    </message>
-=======
->>>>>>> f2a96e7d
     </context>
 <context>
     <name>PeerTableModel</name>
@@ -575,13 +477,6 @@
     <message>
         <source>Debug window</source>
         <translation>Fenestra Debug</translation>
-<<<<<<< HEAD
-    </message>
-    <message>
-        <source>Using OpenSSL version</source>
-        <translation>Utens OpenSSL versione</translation>
-=======
->>>>>>> f2a96e7d
     </message>
     <message>
         <source>Startup time</source>
@@ -637,7 +532,6 @@
     <message>
         <source>&amp;Amount:</source>
         <translation>Quantitas:</translation>
-<<<<<<< HEAD
     </message>
     <message>
         <source>&amp;Label:</source>
@@ -647,201 +541,157 @@
         <source>&amp;Message:</source>
         <translation>Nuntius:</translation>
     </message>
-    <message>
-        <source>Copy label</source>
-        <translation>Copia titulum</translation>
-=======
+    </context>
+<context>
+    <name>ReceiveRequestDialog</name>
+    <message>
+        <source>Copy &amp;Address</source>
+        <translation>&amp;Copia Inscriptionem</translation>
+    </message>
+    </context>
+<context>
+    <name>RecentRequestsTableModel</name>
+    </context>
+<context>
+    <name>SendCoinsDialog</name>
+    <message>
+        <source>Send Coins</source>
+        <translation>Mitte Nummos</translation>
+    </message>
+    <message>
+        <source>Insufficient funds!</source>
+        <translation>Inopia nummorum</translation>
+    </message>
+    <message>
+        <source>Amount:</source>
+        <translation>Quantitas:</translation>
+    </message>
+    <message>
+        <source>Transaction Fee:</source>
+        <translation>Transactionis merces:</translation>
+    </message>
+    <message>
+        <source>Send to multiple recipients at once</source>
+        <translation>Mitte pluribus accipientibus simul</translation>
+    </message>
+    <message>
+        <source>Add &amp;Recipient</source>
+        <translation>Adde &amp;Accipientem</translation>
+    </message>
+    <message>
+        <source>Clear &amp;All</source>
+        <translation>Vacuefac &amp;Omnia</translation>
+    </message>
+    <message>
+        <source>Balance:</source>
+        <translation>Pendendum:</translation>
+    </message>
+    <message>
+        <source>Confirm the send action</source>
+        <translation>Confirma actionem mittendi</translation>
+    </message>
+    <message>
+        <source>S&amp;end</source>
+        <translation>&amp;Mitte</translation>
+    </message>
+    </context>
+<context>
+    <name>SendCoinsEntry</name>
+    <message>
+        <source>A&amp;mount:</source>
+        <translation>&amp;Quantitas:</translation>
+    </message>
+    <message>
+        <source>Pay &amp;To:</source>
+        <translation>Pensa &amp;Ad:</translation>
     </message>
     <message>
         <source>&amp;Label:</source>
         <translation>&amp;Titulus:</translation>
->>>>>>> f2a96e7d
-    </message>
-    <message>
-        <source>&amp;Message:</source>
+    </message>
+    <message>
+        <source>Alt+A</source>
+        <translation>Alt+A</translation>
+    </message>
+    <message>
+        <source>Paste address from clipboard</source>
+        <translation>Glutina inscriptionem ex latibulo</translation>
+    </message>
+    <message>
+        <source>Alt+P</source>
+        <translation>Alt+P</translation>
+    </message>
+    <message>
+        <source>Message:</source>
         <translation>Nuntius:</translation>
     </message>
-    </context>
-<context>
-    <name>ReceiveRequestDialog</name>
-    <message>
-        <source>Copy &amp;Address</source>
-        <translation>&amp;Copia Inscriptionem</translation>
-<<<<<<< HEAD
-    </message>
-    <message>
-        <source>Address</source>
-        <translation>Inscriptio</translation>
-    </message>
-    <message>
-        <source>Amount</source>
-        <translation>Quantitas</translation>
-    </message>
-    <message>
-        <source>Label</source>
-        <translation>Titulus</translation>
-    </message>
-    <message>
-        <source>Message</source>
-        <translation>Nuntius</translation>
-    </message>
-    <message>
-        <source>Resulting URI too long, try to reduce the text for label / message.</source>
-        <translation>Resultato URI nimis longo, conare minuere verba pro titulo / nuntio.</translation>
-    </message>
-    <message>
-        <source>Error encoding URI into QR Code.</source>
-        <translation>Error codificandi URI in codicem QR.</translation>
-=======
->>>>>>> f2a96e7d
-    </message>
-    </context>
-<context>
-    <name>RecentRequestsTableModel</name>
-    </context>
-<context>
-    <name>SendCoinsDialog</name>
-    <message>
-        <source>Send Coins</source>
-        <translation>Mitte Nummos</translation>
-    </message>
-    <message>
-        <source>Insufficient funds!</source>
-        <translation>Inopia nummorum</translation>
-    </message>
-    <message>
-        <source>Amount:</source>
-        <translation>Quantitas:</translation>
-    </message>
-    <message>
-        <source>Transaction Fee:</source>
-        <translation>Transactionis merces:</translation>
-    </message>
-    <message>
-        <source>Send to multiple recipients at once</source>
-        <translation>Mitte pluribus accipientibus simul</translation>
-    </message>
-    <message>
-        <source>Add &amp;Recipient</source>
-        <translation>Adde &amp;Accipientem</translation>
+    <message>
+        <source>Pay To:</source>
+        <translation>Pensa Ad:</translation>
+    </message>
+    </context>
+<context>
+    <name>SendConfirmationDialog</name>
+    </context>
+<context>
+    <name>ShutdownWindow</name>
+    </context>
+<context>
+    <name>SignVerifyMessageDialog</name>
+    <message>
+        <source>Signatures - Sign / Verify a Message</source>
+        <translation>Signationes - Signa / Verifica nuntium</translation>
+    </message>
+    <message>
+        <source>&amp;Sign Message</source>
+        <translation>&amp;Signa Nuntium</translation>
+    </message>
+    <message>
+        <source>Alt+A</source>
+        <translation>Alt+A</translation>
+    </message>
+    <message>
+        <source>Paste address from clipboard</source>
+        <translation>Glutina inscriptionem ex latibulo</translation>
+    </message>
+    <message>
+        <source>Alt+P</source>
+        <translation>Alt+P</translation>
+    </message>
+    <message>
+        <source>Enter the message you want to sign here</source>
+        <translation>Insere hic nuntium quod vis signare</translation>
+    </message>
+    <message>
+        <source>Signature</source>
+        <translation>Signatio</translation>
+    </message>
+    <message>
+        <source>Copy the current signature to the system clipboard</source>
+        <translation>Copia signationem in latibulum systematis</translation>
+    </message>
+    <message>
+        <source>Sign the message to prove you own this Myriadcoin address</source>
+        <translation>Signa nuntium ut demonstres hanc inscriptionem Myriadcoin a te possessa esse</translation>
+    </message>
+    <message>
+        <source>Sign &amp;Message</source>
+        <translation>Signa &amp;Nuntium</translation>
+    </message>
+    <message>
+        <source>Reset all sign message fields</source>
+        <translation>Reconstitue omnes campos signandi nuntii</translation>
     </message>
     <message>
         <source>Clear &amp;All</source>
         <translation>Vacuefac &amp;Omnia</translation>
     </message>
     <message>
-        <source>Balance:</source>
-        <translation>Pendendum:</translation>
-    </message>
-    <message>
-        <source>Confirm the send action</source>
-        <translation>Confirma actionem mittendi</translation>
-    </message>
-    <message>
-        <source>S&amp;end</source>
-        <translation>&amp;Mitte</translation>
-    </message>
-    </context>
-<context>
-    <name>SendCoinsEntry</name>
-    <message>
-        <source>A&amp;mount:</source>
-        <translation>&amp;Quantitas:</translation>
-    </message>
-    <message>
-        <source>Pay &amp;To:</source>
-        <translation>Pensa &amp;Ad:</translation>
-    </message>
-    <message>
-        <source>&amp;Label:</source>
-        <translation>&amp;Titulus:</translation>
-    </message>
-    <message>
-        <source>Alt+A</source>
-        <translation>Alt+A</translation>
-    </message>
-    <message>
-        <source>Paste address from clipboard</source>
-        <translation>Glutina inscriptionem ex latibulo</translation>
-    </message>
-    <message>
-        <source>Alt+P</source>
-        <translation>Alt+P</translation>
-    </message>
-    <message>
-        <source>Message:</source>
-        <translation>Nuntius:</translation>
-    </message>
-    <message>
-        <source>Pay To:</source>
-        <translation>Pensa Ad:</translation>
-    </message>
-<<<<<<< HEAD
-=======
-    </context>
-<context>
-    <name>SendConfirmationDialog</name>
->>>>>>> f2a96e7d
-    </context>
-<context>
-    <name>ShutdownWindow</name>
-    </context>
-<context>
-    <name>SignVerifyMessageDialog</name>
-    <message>
-        <source>Signatures - Sign / Verify a Message</source>
-        <translation>Signationes - Signa / Verifica nuntium</translation>
-    </message>
-    <message>
-        <source>&amp;Sign Message</source>
-        <translation>&amp;Signa Nuntium</translation>
-    </message>
-    <message>
-        <source>Alt+A</source>
-        <translation>Alt+A</translation>
-    </message>
-    <message>
-        <source>Paste address from clipboard</source>
-        <translation>Glutina inscriptionem ex latibulo</translation>
-    </message>
-    <message>
-        <source>Alt+P</source>
-        <translation>Alt+P</translation>
-    </message>
-    <message>
-        <source>Enter the message you want to sign here</source>
-        <translation>Insere hic nuntium quod vis signare</translation>
-    </message>
-    <message>
-        <source>Signature</source>
-        <translation>Signatio</translation>
-    </message>
-    <message>
-        <source>Copy the current signature to the system clipboard</source>
-        <translation>Copia signationem in latibulum systematis</translation>
-    </message>
-    <message>
-        <source>Sign the message to prove you own this Myriad address</source>
-        <translation>Signa nuntium ut demonstres hanc inscriptionem Myriad a te possessa esse</translation>
-    </message>
-    <message>
-        <source>Sign &amp;Message</source>
-        <translation>Signa &amp;Nuntium</translation>
-    </message>
-    <message>
-        <source>Reset all sign message fields</source>
-        <translation>Reconstitue omnes campos signandi nuntii</translation>
-    </message>
-    <message>
-        <source>Clear &amp;All</source>
-        <translation>Vacuefac &amp;Omnia</translation>
-    </message>
-    <message>
         <source>&amp;Verify Message</source>
         <translation>&amp;Verifica Nuntium</translation>
     </message>
     <message>
-        <source>Verify the message to ensure it was signed with the specified Myriad address</source>
+        <source>Verify the message to ensure it was signed with the specified Myriadcoin address</source>
         <translation>Verifica nuntium ut cures signatum esse cum specifica inscriptione Bitcoin</translation>
     </message>
     <message>
@@ -856,13 +706,6 @@
 <context>
     <name>SplashScreen</name>
     <message>
-<<<<<<< HEAD
-        <source>Myriad Core</source>
-        <translation>Myriad Nucleus</translation>
-    </message>
-    <message>
-=======
->>>>>>> f2a96e7d
         <source>[testnet]</source>
         <translation>[testnet]</translation>
     </message>
@@ -925,8 +768,8 @@
         <translation>Operare infere sicut daemon et mandata accipe</translation>
     </message>
     <message>
-        <source>Bitcoin Core</source>
-        <translation>Bitcoin Nucleus</translation>
+        <source>Myriadcoin Core</source>
+        <translation>Myriadcoin Nucleus</translation>
     </message>
     <message>
         <source>Bind to given address and always listen on it. Use [host]:port notation for IPv6</source>
@@ -985,29 +828,10 @@
         <translation>Verificante cassidilem...</translation>
     </message>
     <message>
-        <source>Cannot resolve -whitebind address: '%s'</source>
-        <translation>Non posse resolvere -whitebind inscriptionem: '%s'</translation>
-    </message>
-    <message>
         <source>Information</source>
         <translation>Informatio</translation>
     </message>
     <message>
-<<<<<<< HEAD
-        <source>Invalid amount for -maxtxfee=&lt;amount&gt;: '%s'</source>
-        <translation>Quantitas non valida pro -maxtxfee=&lt;amount&gt;: '%s'</translation>
-    </message>
-    <message>
-        <source>Invalid amount for -minrelaytxfee=&lt;amount&gt;: '%s'</source>
-        <translation>Quantitas non valida pro -minrelaytxfee=&lt;amount&gt;: '%s'</translation>
-    </message>
-    <message>
-        <source>Invalid amount for -mintxfee=&lt;amount&gt;: '%s'</source>
-        <translation>Quantitas non valida pro -mintxfee=&lt;amount&gt;: '%s'</translation>
-    </message>
-    <message>
-=======
->>>>>>> f2a96e7d
         <source>Send trace/debug info to console instead of debug.log file</source>
         <translation>Mitte informationem vestigii/debug ad terminale potius quam plicam debug.log</translation>
     </message>
