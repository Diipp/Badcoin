<<<<<<< HEAD
<TS language="la" version="2.0">
=======
<TS language="la" version="2.1">
>>>>>>> fc073561
<context>
    <name>AddressBookPage</name>
    <message>
        <source>Create a new address</source>
        <translation>Crea novam inscriptionem</translation>
    </message>
    <message>
        <source>Copy the currently selected address to the system clipboard</source>
        <translation>Copia inscriptionem iam selectam in latibulum systematis</translation>
    </message>
    <message>
<<<<<<< HEAD
        <source>&amp;Copy Address</source>
        <translation>&amp;Copia Inscriptionem</translation>
    </message>
    <message>
=======
>>>>>>> fc073561
        <source>Delete the currently selected address from the list</source>
        <translation>Dele active selectam inscriptionem ex enumeratione</translation>
    </message>
    <message>
        <source>Export the data in the current tab to a file</source>
        <translation>Exporta data in hac tabella in plicam</translation>
    </message>
    <message>
        <source>&amp;Export</source>
        <translation>&amp;Exporta</translation>
    </message>
    <message>
        <source>&amp;Delete</source>
        <translation>&amp;Dele</translation>
    </message>
<<<<<<< HEAD
    <message>
        <source>These are your Myriad addresses for sending payments. Always check the amount and the receiving address before sending coins.</source>
        <translation>Hae sunt inscriptiones mittendi pensitationes.  Semper inspice quantitatem et inscriptionem accipiendi antequam nummos mittis.</translation>
    </message>
    <message>
        <source>Copy &amp;Label</source>
        <translation>Copia &amp;Titulum</translation>
    </message>
    <message>
        <source>&amp;Edit</source>
        <translation>&amp;Muta</translation>
    </message>
    <message>
        <source>Comma separated file (*.csv)</source>
        <translation>Comma Separata Plica (*.csv)</translation>
    </message>
    </context>
<context>
    <name>AddressTableModel</name>
    <message>
        <source>Label</source>
        <translation>Titulus</translation>
    </message>
    <message>
        <source>Address</source>
        <translation>Inscriptio</translation>
    </message>
    <message>
        <source>(no label)</source>
        <translation>(nullus titulus)</translation>
    </message>
</context>
=======
    </context>
<context>
    <name>AddressTableModel</name>
    </context>
>>>>>>> fc073561
<context>
    <name>AskPassphraseDialog</name>
    <message>
        <source>Passphrase Dialog</source>
        <translation>Dialogus Tesserae</translation>
    </message>
    <message>
        <source>Enter passphrase</source>
        <translation>Insere tesseram</translation>
    </message>
    <message>
        <source>New passphrase</source>
        <translation>Nova tessera</translation>
    </message>
    <message>
        <source>Repeat new passphrase</source>
        <translation>Itera novam tesseram</translation>
    </message>
<<<<<<< HEAD
    <message>
        <source>Encrypt wallet</source>
        <translation>Cifra cassidile</translation>
    </message>
    <message>
        <source>This operation needs your wallet passphrase to unlock the wallet.</source>
        <translation>Huic operationi necesse est tessera cassidili tuo ut cassidile reseret.</translation>
    </message>
    <message>
        <source>Unlock wallet</source>
        <translation>Resera cassidile</translation>
    </message>
    <message>
        <source>This operation needs your wallet passphrase to decrypt the wallet.</source>
        <translation>Huic operationi necesse est tessera cassidili tuo ut cassidile decifret.</translation>
    </message>
    <message>
        <source>Decrypt wallet</source>
        <translation>Decifra cassidile</translation>
    </message>
    <message>
        <source>Change passphrase</source>
        <translation>Muta tesseram</translation>
    </message>
    <message>
        <source>Confirm wallet encryption</source>
        <translation>Confirma cifrationem cassidilis</translation>
    </message>
    <message>
        <source>Warning: If you encrypt your wallet and lose your passphrase, you will &lt;b&gt;LOSE ALL OF YOUR MYRIADS&lt;/b&gt;!</source>
        <translation>Monitio: Si cassidile tuum cifras et tesseram amittis, tu &lt;b&gt;AMITTES OMNES TUOS NUMMOS BITOS&lt;/b&gt;!</translation>
    </message>
    <message>
        <source>Are you sure you wish to encrypt your wallet?</source>
        <translation>Certusne es te velle tuum cassidile cifrare?</translation>
    </message>
    <message>
        <source>IMPORTANT: Any previous backups you have made of your wallet file should be replaced with the newly generated, encrypted wallet file. For security reasons, previous backups of the unencrypted wallet file will become useless as soon as you start using the new, encrypted wallet.</source>
        <translation>GRAVE: Oportet ulla prioria conservata quae fecisti de plica tui cassidilis reponi a nove generata cifrata plica cassidilis.  Propter securitatem, prioria conservata de plica non cifrata cassidilis inutilia fiet simul atque incipis uti novo cifrato cassidili.</translation>
    </message>
    <message>
        <source>Warning: The Caps Lock key is on!</source>
        <translation>Monitio: Litterae ut capitales seratae sunt!</translation>
    </message>
    <message>
        <source>Wallet encrypted</source>
        <translation>Cassidile cifratum</translation>
    </message>
    <message>
        <source>Wallet encryption failed</source>
        <translation>Cassidile cifrare abortum est</translation>
    </message>
    <message>
        <source>Wallet encryption failed due to an internal error. Your wallet was not encrypted.</source>
        <translation>Cassidile cifrare abortum est propter internum errorem.  Tuum cassidile cifratum non est.</translation>
    </message>
    <message>
        <source>The supplied passphrases do not match.</source>
        <translation>Tesserae datae non eaedem sunt.</translation>
    </message>
    <message>
        <source>Wallet unlock failed</source>
        <translation>Cassidile reserare abortum est.</translation>
    </message>
    <message>
        <source>The passphrase entered for the wallet decryption was incorrect.</source>
        <translation>Tessera inserta pro cassidilis decifrando prava erat.</translation>
    </message>
    <message>
        <source>Wallet decryption failed</source>
        <translation>Cassidile decifrare abortum est.</translation>
    </message>
    <message>
        <source>Wallet passphrase was successfully changed.</source>
        <translation>Tessera cassidilis successa est in mutando.</translation>
    </message>
</context>
=======
    </context>
<context>
    <name>BanTableModel</name>
    </context>
>>>>>>> fc073561
<context>
    <name>BitcoinGUI</name>
    <message>
        <source>Sign &amp;message...</source>
        <translation>Signa &amp;nuntium...</translation>
    </message>
    <message>
        <source>Synchronizing with network...</source>
        <translation>Synchronizans cum rete...</translation>
    </message>
    <message>
        <source>&amp;Overview</source>
        <translation>&amp;Summarium</translation>
    </message>
    <message>
        <source>Show general overview of wallet</source>
        <translation>Monstra generale summarium cassidilis</translation>
    </message>
    <message>
        <source>&amp;Transactions</source>
        <translation>&amp;Transactiones</translation>
    </message>
    <message>
        <source>Browse transaction history</source>
        <translation>Inspicio historiam transactionum</translation>
    </message>
    <message>
        <source>E&amp;xit</source>
        <translation>E&amp;xi</translation>
    </message>
    <message>
        <source>Quit application</source>
        <translation>Exi applicatione</translation>
    </message>
    <message>
        <source>About &amp;Qt</source>
        <translation>Informatio de &amp;Qt</translation>
    </message>
    <message>
        <source>Show information about Qt</source>
        <translation>Monstra informationem de Qt</translation>
    </message>
    <message>
        <source>&amp;Options...</source>
        <translation>&amp;Optiones</translation>
    </message>
    <message>
        <source>&amp;Encrypt Wallet...</source>
        <translation>&amp;Cifra Cassidile...</translation>
    </message>
    <message>
        <source>&amp;Backup Wallet...</source>
        <translation>&amp;Conserva Cassidile...</translation>
    </message>
    <message>
        <source>&amp;Change Passphrase...</source>
        <translation>&amp;Muta tesseram...</translation>
    </message>
    <message>
<<<<<<< HEAD
        <source>Importing blocks from disk...</source>
        <translation>Importans frusta ab disco...</translation>
    </message>
    <message>
=======
>>>>>>> fc073561
        <source>Reindexing blocks on disk...</source>
        <translation>Recreans indicem frustorum in disco...</translation>
    </message>
    <message>
<<<<<<< HEAD
        <source>Send coins to a Myriad address</source>
        <translation>Mitte nummos ad inscriptionem Myriad</translation>
=======
        <source>Send coins to a Myriadcoin address</source>
        <translation>Mitte nummos ad inscriptionem Bitcoin</translation>
>>>>>>> fc073561
    </message>
    <message>
        <source>Backup wallet to another location</source>
        <translation>Conserva cassidile in locum alium</translation>
    </message>
    <message>
        <source>Change the passphrase used for wallet encryption</source>
        <translation>Muta tesseram utam pro cassidilis cifrando</translation>
    </message>
    <message>
        <source>&amp;Debug window</source>
        <translation>Fenestra &amp;Debug</translation>
    </message>
    <message>
        <source>Open debugging and diagnostic console</source>
        <translation>Aperi terminalem debug et diagnosticalem</translation>
    </message>
    <message>
        <source>&amp;Verify message...</source>
        <translation>&amp;Verifica nuntium...</translation>
    </message>
    <message>
<<<<<<< HEAD
        <source>Myriad</source>
        <translation>Myriad</translation>
=======
        <source>Bitcoin</source>
        <translation>Bitcoin</translation>
>>>>>>> fc073561
    </message>
    <message>
        <source>Wallet</source>
        <translation>Cassidile</translation>
    </message>
    <message>
        <source>&amp;Send</source>
        <translation>&amp;Mitte</translation>
    </message>
    <message>
        <source>&amp;Receive</source>
        <translation>&amp;Accipe</translation>
    </message>
    <message>
        <source>&amp;Show / Hide</source>
        <translation>&amp;Monstra/Occulta</translation>
    </message>
    <message>
        <source>Show or hide the main Window</source>
        <translation>Monstra vel occulta Fenestram principem</translation>
    </message>
    <message>
        <source>Encrypt the private keys that belong to your wallet</source>
        <translation>Cifra claves privatas quae cassidili tui sunt</translation>
    </message>
    <message>
<<<<<<< HEAD
        <source>Sign messages with your Myriad addresses to prove you own them</source>
        <translation>Signa nuntios cum tuis inscriptionibus Myriad ut demonstres te eas possidere</translation>
    </message>
    <message>
        <source>Verify messages to ensure they were signed with specified Myriad addresses</source>
        <translation>Verifica nuntios ut certus sis eos signatos esse cum specificatis inscriptionibus Myriad</translation>
=======
        <source>Sign messages with your Myriadcoin addresses to prove you own them</source>
        <translation>Signa nuntios cum tuis inscriptionibus Myriadcoin ut demonstres te eas possidere</translation>
    </message>
    <message>
        <source>Verify messages to ensure they were signed with specified Myriadcoin addresses</source>
        <translation>Verifica nuntios ut certus sis eos signatos esse cum specificatis inscriptionibus Bitcoin</translation>
>>>>>>> fc073561
    </message>
    <message>
        <source>&amp;File</source>
        <translation>&amp;Plica</translation>
    </message>
    <message>
        <source>&amp;Settings</source>
        <translation>&amp;Configuratio</translation>
    </message>
    <message>
        <source>&amp;Help</source>
        <translation>&amp;Auxilium</translation>
    </message>
    <message>
        <source>Tabs toolbar</source>
        <translation>Tabella instrumentorum "Tabs"</translation>
<<<<<<< HEAD
    </message>
    <message>
        <source>Myriad Core</source>
        <translation>Myriad Nucleus</translation>
    </message>
    <message>
        <source>No block source available...</source>
        <translation>Nulla fons frustorum absens...</translation>
=======
    </message>
    <message>
        <source>&amp;Command-line options</source>
        <translation>Optiones mandati initiantis</translation>
>>>>>>> fc073561
    </message>
    <message>
        <source>%1 behind</source>
        <translation>%1 post</translation>
    </message>
    <message>
        <source>Last received block was generated %1 ago.</source>
        <translation>Postremum acceptum frustum generatum est %1 abhinc.</translation>
    </message>
    <message>
        <source>Transactions after this will not yet be visible.</source>
        <translation>Transactiones post hoc nondum visibiles erunt.</translation>
    </message>
    <message>
        <source>Error</source>
        <translation>Error</translation>
    </message>
    <message>
        <source>Warning</source>
        <translation>Monitio</translation>
    </message>
    <message>
        <source>Information</source>
        <translation>Informatio</translation>
    </message>
    <message>
        <source>Up to date</source>
        <translation>Recentissimo</translation>
    </message>
    <message>
        <source>Catching up...</source>
        <translation>Persequens...</translation>
    </message>
    <message>
        <source>Sent transaction</source>
        <translation>Transactio missa</translation>
    </message>
    <message>
        <source>Incoming transaction</source>
        <translation>Transactio incipiens</translation>
    </message>
    <message>
        <source>Wallet is &lt;b&gt;encrypted&lt;/b&gt; and currently &lt;b&gt;unlocked&lt;/b&gt;</source>
        <translation>Cassidile &lt;b&gt;cifratum&lt;/b&gt; est et iam nunc &lt;b&gt;reseratum&lt;/b&gt;</translation>
    </message>
    <message>
        <source>Wallet is &lt;b&gt;encrypted&lt;/b&gt; and currently &lt;b&gt;locked&lt;/b&gt;</source>
        <translation>Cassidile &lt;b&gt;cifratum&lt;/b&gt; est et iam nunc &lt;b&gt;seratum&lt;/b&gt;</translation>
    </message>
<<<<<<< HEAD
</context>
<context>
    <name>ClientModel</name>
    <message>
        <source>Network Alert</source>
        <translation>Monitio Retis</translation>
=======
    </context>
<context>
    <name>CoinControlDialog</name>
    <message>
        <source>Amount:</source>
        <translation>Quantitas:</translation>
    </message>
    <message>
        <source>Amount</source>
        <translation>Quantitas</translation>
    </message>
    <message>
        <source>Date</source>
        <translation>Dies</translation>
>>>>>>> fc073561
    </message>
    <message>
        <source>Confirmed</source>
        <translation>Confirmatum</translation>
    </message>
    </context>
<context>
    <name>CoinControlDialog</name>
    <message>
        <source>Amount:</source>
        <translation>Quantitas:</translation>
    </message>
    <message>
        <source>Amount</source>
        <translation>Quantitas</translation>
    </message>
    <message>
        <source>Date</source>
        <translation>Dies</translation>
    </message>
    <message>
        <source>Confirmed</source>
        <translation>Confirmatum</translation>
    </message>
    <message>
        <source>Copy address</source>
        <translation>Copia inscriptionem</translation>
    </message>
    <message>
        <source>Copy label</source>
        <translation>Copia titulum</translation>
    </message>
    <message>
        <source>Copy amount</source>
        <translation>Copia quantitatem</translation>
    </message>
    <message>
        <source>Copy transaction ID</source>
        <translation>Copia transactionis ID</translation>
    </message>
    <message>
        <source>(no label)</source>
        <translation>(nullus titulus)</translation>
    </message>
    </context>
<context>
    <name>EditAddressDialog</name>
    <message>
        <source>Edit Address</source>
        <translation>Muta Inscriptionem</translation>
    </message>
    <message>
        <source>&amp;Label</source>
        <translation>&amp;Titulus</translation>
    </message>
    <message>
        <source>&amp;Address</source>
        <translation>&amp;Inscriptio</translation>
    </message>
<<<<<<< HEAD
    <message>
        <source>New receiving address</source>
        <translation>Nova inscriptio accipiendi</translation>
    </message>
    <message>
        <source>New sending address</source>
        <translation>Nova inscriptio mittendi</translation>
    </message>
    <message>
        <source>Edit receiving address</source>
        <translation>Muta inscriptionem accipiendi</translation>
    </message>
    <message>
        <source>Edit sending address</source>
        <translation>Muta inscriptionem mittendi</translation>
    </message>
    <message>
        <source>The entered address "%1" is already in the address book.</source>
        <translation>Inserta inscriptio "%1" iam in libro inscriptionum est.</translation>
    </message>
    <message>
        <source>The entered address "%1" is not a valid Myriad address.</source>
        <translation>Inscriptio inserta "%1" non valida inscriptio Myriad est.</translation>
    </message>
    <message>
        <source>Could not unlock wallet.</source>
        <translation>Non potuisse cassidile reserare</translation>
    </message>
    <message>
        <source>New key generation failed.</source>
        <translation>Generare novam clavem abortum est.</translation>
    </message>
</context>
=======
    </context>
>>>>>>> fc073561
<context>
    <name>FreespaceChecker</name>
    </context>
<context>
    <name>HelpMessageDialog</name>
<<<<<<< HEAD
    <message>
        <source>Myriad Core</source>
        <translation>Myriad Nucleus</translation>
    </message>
=======
>>>>>>> fc073561
    <message>
        <source>version</source>
        <translation>versio</translation>
    </message>
    <message>
        <source>Command-line options</source>
        <translation>Optiones mandati initiantis</translation>
    </message>
    <message>
        <source>Usage:</source>
        <translation>Usus:</translation>
    </message>
    <message>
        <source>command-line options</source>
        <translation>Optiones mandati intiantis</translation>
    </message>
<<<<<<< HEAD
</context>
<context>
    <name>Intro</name>
    <message>
        <source>Myriad Core</source>
        <translation>Myriad Nucleus</translation>
    </message>
    <message>
        <source>Error</source>
        <translation>Error</translation>
=======
    </context>
<context>
    <name>Intro</name>
    <message>
        <source>Error</source>
        <translation>Error</translation>
    </message>
    </context>
<context>
    <name>ModalOverlay</name>
    <message>
        <source>Form</source>
        <translation>Schema</translation>
    </message>
    <message>
        <source>Last block time</source>
        <translation>Hora postremi frusti</translation>
>>>>>>> fc073561
    </message>
    </context>
<context>
    <name>OpenURIDialog</name>
    </context>
<context>
    <name>OptionsDialog</name>
    <message>
        <source>Options</source>
        <translation>Optiones</translation>
    </message>
    <message>
        <source>&amp;Main</source>
        <translation>&amp;Princeps</translation>
    </message>
    <message>
        <source>Reset all client options to default.</source>
        <translation>Reconstitue omnes optiones clientis ad praedefinita.</translation>
    </message>
    <message>
        <source>&amp;Reset Options</source>
        <translation>&amp;Reconstitue Optiones</translation>
    </message>
    <message>
        <source>&amp;Network</source>
        <translation>&amp;Rete</translation>
    </message>
    <message>
<<<<<<< HEAD
        <source>Automatically open the Myriad client port on the router. This only works when your router supports UPnP and it is enabled.</source>
        <translation>Aperi per se portam clientis Myriad in itineratore.  Hoc tantum effectivum est si itineratrum tuum supportat UPnP et id activum est.</translation>
    </message>
    <message>
        <source>Map port using &amp;UPnP</source>
        <translation>Designa portam utendo &amp;UPnP</translation>
    </message>
    <message>
=======
        <source>W&amp;allet</source>
        <translation>Cassidile</translation>
    </message>
    <message>
        <source>Automatically open the Myriadcoin client port on the router. This only works when your router supports UPnP and it is enabled.</source>
        <translation>Aperi per se portam clientis Myriadcoin in itineratore.  Hoc tantum effectivum est si itineratrum tuum supportat UPnP et id activum est.</translation>
    </message>
    <message>
        <source>Map port using &amp;UPnP</source>
        <translation>Designa portam utendo &amp;UPnP</translation>
    </message>
    <message>
>>>>>>> fc073561
        <source>Proxy &amp;IP:</source>
        <translation>&amp;IP vicarii:</translation>
    </message>
    <message>
        <source>&amp;Port:</source>
        <translation>&amp;Porta:</translation>
    </message>
    <message>
        <source>Port of the proxy (e.g. 9050)</source>
        <translation>Porta vicarii (e.g. 9050)</translation>
    </message>
    <message>
        <source>&amp;Window</source>
        <translation>&amp;Fenestra</translation>
    </message>
    <message>
        <source>Show only a tray icon after minimizing the window.</source>
        <translation>Monstra tantum iconem in tabella systematis postquam fenestram minifactam est.</translation>
    </message>
    <message>
        <source>&amp;Minimize to the tray instead of the taskbar</source>
        <translation>&amp;Minifac in tabellam systematis potius quam applicationum</translation>
    </message>
    <message>
        <source>M&amp;inimize on close</source>
        <translation>M&amp;inifac ad claudendum</translation>
    </message>
    <message>
        <source>&amp;Display</source>
        <translation>&amp;UI</translation>
    </message>
    <message>
        <source>User Interface &amp;language:</source>
        <translation>&amp;Lingua monstranda utenti:</translation>
    </message>
    <message>
        <source>&amp;Unit to show amounts in:</source>
        <translation>&amp;Unita qua quantitates monstrare:</translation>
    </message>
    <message>
        <source>Choose the default subdivision unit to show in the interface and when sending coins.</source>
        <translation>Selige praedefinitam unitam subdivisionis monstrare in interfacie et quando nummos mittere</translation>
    </message>
    <message>
        <source>&amp;OK</source>
        <translation>&amp;OK</translation>
    </message>
    <message>
        <source>&amp;Cancel</source>
        <translation>&amp;Cancella</translation>
    </message>
    <message>
        <source>default</source>
        <translation>praedefinitum</translation>
    </message>
    <message>
        <source>Confirm options reset</source>
        <translation>Confirma optionum reconstituere</translation>
    </message>
    <message>
        <source>The supplied proxy address is invalid.</source>
        <translation>Inscriptio vicarii tradita non valida est.</translation>
    </message>
</context>
<context>
    <name>OverviewPage</name>
    <message>
        <source>Form</source>
        <translation>Schema</translation>
    </message>
    <message>
<<<<<<< HEAD
        <source>The displayed information may be out of date. Your wallet automatically synchronizes with the Myriad network after a connection is established, but this process has not completed yet.</source>
        <translation>Monstrata informatio fortasse non recentissima est.  Tuum cassidile per se synchronizat cum rete Myriad postquam conexio constabilita est, sed hoc actio nondum perfecta est.</translation>
=======
        <source>The displayed information may be out of date. Your wallet automatically synchronizes with the Myriadcoin network after a connection is established, but this process has not completed yet.</source>
        <translation>Monstrata informatio fortasse non recentissima est.  Tuum cassidile per se synchronizat cum rete Myriadcoin postquam conexio constabilita est, sed hoc actio nondum perfecta est.</translation>
>>>>>>> fc073561
    </message>
    <message>
        <source>Immature:</source>
        <translation>Immatura:</translation>
    </message>
    <message>
        <source>Mined balance that has not yet matured</source>
        <translation>Fossum pendendum quod nondum maturum est</translation>
    </message>
    </context>
<context>
    <name>PaymentServer</name>
<<<<<<< HEAD
    <message>
        <source>URI handling</source>
        <translation>Tractatio URI</translation>
    </message>
    <message>
        <source>Cannot start myriad: click-to-pay handler</source>
        <translation>Myriad incipere non potest: cliccare-ad-pensandum handler</translation>
    </message>
=======
>>>>>>> fc073561
    </context>
<context>
    <name>PeerTableModel</name>
    </context>
<context>
    <name>QObject</name>
<<<<<<< HEAD
    <message>
        <source>Amount</source>
        <translation>Quantitas</translation>
    </message>
    <message>
        <source>N/A</source>
        <translation>N/A</translation>
    </message>
    </context>
<context>
    <name>QRImageWidget</name>
    <message>
        <source>Save QR Code</source>
        <translation>Salva codicem QR</translation>
    </message>
=======
    <message>
        <source>Amount</source>
        <translation>Quantitas</translation>
    </message>
    <message>
        <source>N/A</source>
        <translation>N/A</translation>
    </message>
    </context>
<context>
    <name>QObject::QObject</name>
    </context>
<context>
    <name>QRImageWidget</name>
>>>>>>> fc073561
    </context>
<context>
    <name>RPCConsole</name>
    <message>
<<<<<<< HEAD
        <source>Client name</source>
        <translation>Nomen clientis</translation>
    </message>
    <message>
=======
>>>>>>> fc073561
        <source>N/A</source>
        <translation>N/A</translation>
    </message>
    <message>
        <source>Client version</source>
        <translation>Versio clientis</translation>
    </message>
    <message>
        <source>&amp;Information</source>
        <translation>&amp;Informatio</translation>
    </message>
    <message>
<<<<<<< HEAD
        <source>Using OpenSSL version</source>
        <translation>Utens OpenSSL versione</translation>
=======
        <source>Debug window</source>
        <translation>Fenestra Debug</translation>
>>>>>>> fc073561
    </message>
    <message>
        <source>Startup time</source>
        <translation>Tempus initiandi</translation>
    </message>
    <message>
        <source>Network</source>
        <translation>Rete</translation>
    </message>
    <message>
        <source>Number of connections</source>
        <translation>Numerus conexionum</translation>
    </message>
    <message>
        <source>Block chain</source>
        <translation>Catena frustorum</translation>
    </message>
    <message>
        <source>Current number of blocks</source>
        <translation>Numerus frustorum iam nunc</translation>
    </message>
    <message>
        <source>Last block time</source>
        <translation>Hora postremi frusti</translation>
    </message>
    <message>
        <source>&amp;Open</source>
        <translation>&amp;Aperi</translation>
    </message>
    <message>
        <source>&amp;Console</source>
        <translation>&amp;Terminale</translation>
<<<<<<< HEAD
    </message>
    <message>
        <source>Build date</source>
        <translation>Dies aedificandi</translation>
    </message>
    <message>
        <source>Debug log file</source>
        <translation>Debug catalogi plica</translation>
    </message>
    <message>
        <source>Clear console</source>
        <translation>Vacuefac terminale</translation>
    </message>
    <message>
        <source>Use up and down arrows to navigate history, and &lt;b&gt;Ctrl-L&lt;/b&gt; to clear screen.</source>
        <translation>Utere sagittis sursum deorsumque ut per historiam naviges, et &lt;b&gt;Ctrl+L&lt;/b&gt; ut scrinium vacuefacias.</translation>
    </message>
    <message>
        <source>Type &lt;b&gt;help&lt;/b&gt; for an overview of available commands.</source>
        <translation>Scribe &lt;b&gt;help&lt;/b&gt; pro summario possibilium mandatorum.</translation>
    </message>
    </context>
<context>
    <name>ReceiveCoinsDialog</name>
    <message>
        <source>&amp;Label:</source>
        <translation>&amp;Titulus:</translation>
    </message>
    <message>
        <source>Copy label</source>
        <translation>Copia titulum</translation>
    </message>
    <message>
        <source>Copy amount</source>
        <translation>Copia quantitatem</translation>
    </message>
</context>
<context>
    <name>ReceiveRequestDialog</name>
    <message>
        <source>Address</source>
        <translation>Inscriptio</translation>
    </message>
    <message>
        <source>Amount</source>
        <translation>Quantitas</translation>
    </message>
    <message>
        <source>Label</source>
        <translation>Titulus</translation>
    </message>
    <message>
        <source>Message</source>
        <translation>Nuntius</translation>
    </message>
    <message>
        <source>Resulting URI too long, try to reduce the text for label / message.</source>
        <translation>Resultato URI nimis longo, conare minuere verba pro titulo / nuntio.</translation>
    </message>
    <message>
        <source>Error encoding URI into QR Code.</source>
        <translation>Error codificandi URI in codicem QR.</translation>
    </message>
</context>
<context>
    <name>RecentRequestsTableModel</name>
    <message>
        <source>Date</source>
        <translation>Dies</translation>
    </message>
    <message>
        <source>Label</source>
        <translation>Titulus</translation>
    </message>
    <message>
        <source>Message</source>
        <translation>Nuntius</translation>
    </message>
    <message>
        <source>Amount</source>
        <translation>Quantitas</translation>
    </message>
    <message>
        <source>(no label)</source>
        <translation>(nullus titulus)</translation>
    </message>
    </context>
=======
    </message>
    <message>
        <source>Debug log file</source>
        <translation>Debug catalogi plica</translation>
    </message>
    <message>
        <source>Clear console</source>
        <translation>Vacuefac terminale</translation>
    </message>
    <message>
        <source>Use up and down arrows to navigate history, and &lt;b&gt;Ctrl-L&lt;/b&gt; to clear screen.</source>
        <translation>Utere sagittis sursum deorsumque ut per historiam naviges, et &lt;b&gt;Ctrl+L&lt;/b&gt; ut scrinium vacuefacias.</translation>
    </message>
    <message>
        <source>Type &lt;b&gt;help&lt;/b&gt; for an overview of available commands.</source>
        <translation>Scribe &lt;b&gt;help&lt;/b&gt; pro summario possibilium mandatorum.</translation>
    </message>
    </context>
<context>
    <name>ReceiveCoinsDialog</name>
    <message>
        <source>&amp;Amount:</source>
        <translation>Quantitas:</translation>
    </message>
    <message>
        <source>&amp;Label:</source>
        <translation>&amp;Titulus:</translation>
    </message>
    <message>
        <source>&amp;Message:</source>
        <translation>Nuntius:</translation>
    </message>
    </context>
<context>
    <name>ReceiveRequestDialog</name>
    <message>
        <source>Copy &amp;Address</source>
        <translation>&amp;Copia Inscriptionem</translation>
    </message>
    </context>
<context>
    <name>RecentRequestsTableModel</name>
    </context>
>>>>>>> fc073561
<context>
    <name>SendCoinsDialog</name>
    <message>
        <source>Send Coins</source>
        <translation>Mitte Nummos</translation>
    </message>
    <message>
<<<<<<< HEAD
=======
        <source>Insufficient funds!</source>
        <translation>Inopia nummorum</translation>
    </message>
    <message>
>>>>>>> fc073561
        <source>Amount:</source>
        <translation>Quantitas:</translation>
    </message>
    <message>
<<<<<<< HEAD
=======
        <source>Transaction Fee:</source>
        <translation>Transactionis merces:</translation>
    </message>
    <message>
>>>>>>> fc073561
        <source>Send to multiple recipients at once</source>
        <translation>Mitte pluribus accipientibus simul</translation>
    </message>
    <message>
        <source>Add &amp;Recipient</source>
        <translation>Adde &amp;Accipientem</translation>
    </message>
    <message>
        <source>Clear &amp;All</source>
        <translation>Vacuefac &amp;Omnia</translation>
    </message>
    <message>
        <source>Balance:</source>
        <translation>Pendendum:</translation>
    </message>
    <message>
        <source>Confirm the send action</source>
        <translation>Confirma actionem mittendi</translation>
    </message>
    <message>
        <source>S&amp;end</source>
        <translation>&amp;Mitte</translation>
    </message>
<<<<<<< HEAD
    <message>
        <source>Confirm send coins</source>
        <translation>Confirma mittendum nummorum</translation>
    </message>
    <message>
        <source>Copy amount</source>
        <translation>Copia quantitatem</translation>
    </message>
    <message>
        <source>The amount to pay must be larger than 0.</source>
        <translation>Oportet quantitatem ad pensandum maiorem quam 0 esse.</translation>
    </message>
    <message>
        <source>The amount exceeds your balance.</source>
        <translation>Quantitas est ultra quod habes.</translation>
    </message>
    <message>
        <source>The total exceeds your balance when the %1 transaction fee is included.</source>
        <translation>Quantitas est ultra quod habes cum merces transactionis %1 includitur.</translation>
    </message>
    <message>
        <source>(no label)</source>
        <translation>(nullus titulus)</translation>
    </message>
=======
>>>>>>> fc073561
    </context>
<context>
    <name>SendCoinsEntry</name>
    <message>
        <source>A&amp;mount:</source>
        <translation>&amp;Quantitas:</translation>
    </message>
    <message>
        <source>Pay &amp;To:</source>
        <translation>Pensa &amp;Ad:</translation>
    </message>
    <message>
<<<<<<< HEAD
        <source>Enter a label for this address to add it to your address book</source>
        <translation>Insero titulum huic inscriptioni ut eam in tuum librum inscriptionum addas.</translation>
    </message>
    <message>
=======
>>>>>>> fc073561
        <source>&amp;Label:</source>
        <translation>&amp;Titulus:</translation>
    </message>
    <message>
        <source>Alt+A</source>
        <translation>Alt+A</translation>
    </message>
    <message>
        <source>Paste address from clipboard</source>
        <translation>Glutina inscriptionem ex latibulo</translation>
    </message>
    <message>
        <source>Alt+P</source>
        <translation>Alt+P</translation>
    </message>
    <message>
        <source>Message:</source>
        <translation>Nuntius:</translation>
<<<<<<< HEAD
    </message>
    </context>
<context>
=======
    </message>
    <message>
        <source>Pay To:</source>
        <translation>Pensa Ad:</translation>
    </message>
    </context>
<context>
    <name>SendConfirmationDialog</name>
    </context>
<context>
>>>>>>> fc073561
    <name>ShutdownWindow</name>
    </context>
<context>
    <name>SignVerifyMessageDialog</name>
    <message>
        <source>Signatures - Sign / Verify a Message</source>
        <translation>Signationes - Signa / Verifica nuntium</translation>
    </message>
    <message>
        <source>&amp;Sign Message</source>
        <translation>&amp;Signa Nuntium</translation>
    </message>
    <message>
        <source>Alt+A</source>
        <translation>Alt+A</translation>
    </message>
    <message>
        <source>Paste address from clipboard</source>
        <translation>Glutina inscriptionem ex latibulo</translation>
    </message>
    <message>
        <source>Alt+P</source>
        <translation>Alt+P</translation>
    </message>
    <message>
        <source>Enter the message you want to sign here</source>
        <translation>Insere hic nuntium quod vis signare</translation>
    </message>
    <message>
        <source>Signature</source>
        <translation>Signatio</translation>
    </message>
    <message>
        <source>Copy the current signature to the system clipboard</source>
        <translation>Copia signationem in latibulum systematis</translation>
    </message>
    <message>
<<<<<<< HEAD
        <source>Sign the message to prove you own this Myriad address</source>
        <translation>Signa nuntium ut demonstres hanc inscriptionem Myriad a te possessa esse</translation>
=======
        <source>Sign the message to prove you own this Myriadcoin address</source>
        <translation>Signa nuntium ut demonstres hanc inscriptionem Myriadcoin a te possessa esse</translation>
>>>>>>> fc073561
    </message>
    <message>
        <source>Sign &amp;Message</source>
        <translation>Signa &amp;Nuntium</translation>
    </message>
    <message>
        <source>Reset all sign message fields</source>
        <translation>Reconstitue omnes campos signandi nuntii</translation>
    </message>
    <message>
        <source>Clear &amp;All</source>
        <translation>Vacuefac &amp;Omnia</translation>
    </message>
    <message>
        <source>&amp;Verify Message</source>
        <translation>&amp;Verifica Nuntium</translation>
    </message>
    <message>
<<<<<<< HEAD
        <source>Verify the message to ensure it was signed with the specified Myriad address</source>
        <translation>Verifica nuntium ut cures signatum esse cum specifica inscriptione Myriad</translation>
=======
        <source>Verify the message to ensure it was signed with the specified Myriadcoin address</source>
        <translation>Verifica nuntium ut cures signatum esse cum specifica inscriptione Bitcoin</translation>
>>>>>>> fc073561
    </message>
    <message>
        <source>Verify &amp;Message</source>
        <translation>Verifica &amp;Nuntium</translation>
    </message>
    <message>
        <source>Reset all verify message fields</source>
        <translation>Reconstitue omnes campos verificandi nuntii</translation>
    </message>
    </context>
<context>
    <name>SplashScreen</name>
    <message>
<<<<<<< HEAD
        <source>Click "Sign Message" to generate signature</source>
        <translation>Clicca "Signa Nuntium" ut signatio generetur</translation>
=======
        <source>[testnet]</source>
        <translation>[testnet]</translation>
>>>>>>> fc073561
    </message>
</context>
<context>
    <name>TrafficGraphWidget</name>
    </context>
<context>
    <name>TransactionDesc</name>
    </context>
<context>
    <name>TransactionDescDialog</name>
    <message>
<<<<<<< HEAD
        <source>The entered address is invalid.</source>
        <translation>Inscriptio inserta non valida est.</translation>
    </message>
    <message>
        <source>Please check the address and try again.</source>
        <translation>Sodes inscriptionem proba et rursus conare.</translation>
    </message>
    <message>
        <source>The entered address does not refer to a key.</source>
        <translation>Inserta inscriptio clavem non refert.</translation>
    </message>
    <message>
        <source>Wallet unlock was cancelled.</source>
        <translation>Cassidilis reserare cancellatum est.</translation>
    </message>
    <message>
        <source>Private key for the entered address is not available.</source>
        <translation>Clavis privata absens est pro inserta inscriptione.</translation>
    </message>
    <message>
        <source>Message signing failed.</source>
        <translation>Nuntium signare abortum est.</translation>
    </message>
    <message>
        <source>Message signed.</source>
        <translation>Nuntius signatus.</translation>
    </message>
    <message>
        <source>The signature could not be decoded.</source>
        <translation>Signatio decodificari non potuit.</translation>
    </message>
    <message>
        <source>Please check the signature and try again.</source>
        <translation>Sodes signationem proba et rursus conare.</translation>
    </message>
    <message>
        <source>The signature did not match the message digest.</source>
        <translation>Signatio non convenit digesto nuntii</translation>
    </message>
    <message>
        <source>Message verification failed.</source>
        <translation>Nuntium verificare abortum est.</translation>
    </message>
    <message>
        <source>Message verified.</source>
        <translation>Nuntius verificatus.</translation>
=======
        <source>This pane shows a detailed description of the transaction</source>
        <translation>Haec tabula monstrat descriptionem verbosam transactionis</translation>
    </message>
    </context>
<context>
    <name>TransactionTableModel</name>
    </context>
<context>
    <name>TransactionView</name>
    </context>
<context>
    <name>UnitDisplayStatusBarControl</name>
    </context>
<context>
    <name>WalletFrame</name>
    </context>
<context>
    <name>WalletModel</name>
    </context>
<context>
    <name>WalletView</name>
    </context>
<context>
    <name>bitcoin-core</name>
    <message>
        <source>Options:</source>
        <translation>Optiones:</translation>
    </message>
    <message>
        <source>Specify data directory</source>
        <translation>Specifica indicem datorum</translation>
    </message>
    <message>
        <source>Connect to a node to retrieve peer addresses, and disconnect</source>
        <translation>Conecta ad nodum acceptare inscriptiones parium, et disconecte</translation>
    </message>
    <message>
        <source>Specify your own public address</source>
        <translation>Specifica tuam propriam publicam inscriptionem</translation>
    </message>
    <message>
        <source>Accept command line and JSON-RPC commands</source>
        <translation>Accipe terminalis et JSON-RPC mandata.</translation>
    </message>
    <message>
        <source>Run in the background as a daemon and accept commands</source>
        <translation>Operare infere sicut daemon et mandata accipe</translation>
    </message>
    <message>
        <source>Myriadcoin Core</source>
        <translation>Myriadcoin Nucleus</translation>
    </message>
    <message>
        <source>Bind to given address and always listen on it. Use [host]:port notation for IPv6</source>
        <translation>Conglutina ad inscriptionem datam et semper in eam ausculta.  Utere [moderatrum]:porta notationem pro IPv6</translation>
    </message>
    <message>
        <source>Execute command when a wallet transaction changes (%s in cmd is replaced by TxID)</source>
        <translation>Facere mandatum quotiescumque cassidilis transactio mutet (%s in mandato sbstituitur ab TxID)</translation>
    </message>
    <message>
        <source>Block creation options:</source>
        <translation>Optiones creandi frustorum:</translation>
    </message>
    <message>
        <source>Corrupted block database detected</source>
        <translation>Corruptum databasum frustorum invenitur</translation>
    </message>
    <message>
        <source>Do you want to rebuild the block database now?</source>
        <translation>Visne reficere databasum frustorum iam?</translation>
    </message>
    <message>
        <source>Error initializing block database</source>
        <translation>Error initiando databasem frustorum</translation>
>>>>>>> fc073561
    </message>
    <message>
<<<<<<< HEAD
        <source>Myriad Core</source>
        <translation>Myriad Nucleus</translation>
    </message>
    <message>
        <source>[testnet]</source>
        <translation>[testnet]</translation>
    </message>
</context>
<context>
    <name>TrafficGraphWidget</name>
    </context>
<context>
    <name>TransactionDesc</name>
    <message>
        <source>Open until %1</source>
        <translation>Apertum donec %1</translation>
    </message>
    <message>
        <source>%1/offline</source>
        <translation>%1/non conecto</translation>
    </message>
    <message>
        <source>%1/unconfirmed</source>
        <translation>%1/non confirmata</translation>
    </message>
    <message>
        <source>%1 confirmations</source>
        <translation>%1 confirmationes</translation>
    </message>
    <message>
        <source>Status</source>
        <translation>Status</translation>
    </message>
    <message>
        <source>Date</source>
        <translation>Dies</translation>
    </message>
    <message>
        <source>Source</source>
        <translation>Fons</translation>
    </message>
    <message>
        <source>Generated</source>
        <translation>Generatum</translation>
    </message>
    <message>
        <source>From</source>
        <translation>Ab</translation>
    </message>
    <message>
        <source>To</source>
        <translation>Ad</translation>
    </message>
    <message>
        <source>own address</source>
        <translation>inscriptio propria</translation>
    </message>
    <message>
        <source>label</source>
        <translation>titulus</translation>
    </message>
    <message>
        <source>Credit</source>
        <translation>Creditum</translation>
    </message>
    <message>
        <source>not accepted</source>
        <translation>non acceptum</translation>
    </message>
    <message>
        <source>Debit</source>
        <translation>Debitum</translation>
    </message>
    <message>
        <source>Transaction fee</source>
        <translation>Transactionis merces</translation>
    </message>
    <message>
        <source>Net amount</source>
        <translation>Cuncta quantitas</translation>
    </message>
    <message>
        <source>Message</source>
        <translation>Nuntius</translation>
    </message>
    <message>
        <source>Comment</source>
        <translation>Annotatio</translation>
    </message>
    <message>
        <source>Transaction ID</source>
        <translation>ID transactionis</translation>
    </message>
    <message>
        <source>Debug information</source>
        <translation>Informatio de debug</translation>
    </message>
    <message>
        <source>Transaction</source>
        <translation>Transactio</translation>
    </message>
    <message>
        <source>Inputs</source>
        <translation>Lectenda</translation>
    </message>
    <message>
        <source>Amount</source>
        <translation>Quantitas</translation>
    </message>
    <message>
        <source>true</source>
        <translation>verum</translation>
    </message>
    <message>
        <source>false</source>
        <translation>falsum</translation>
    </message>
    <message>
        <source>, has not been successfully broadcast yet</source>
        <translation>, nondum prospere disseminatum est</translation>
    </message>
    <message>
        <source>unknown</source>
        <translation>ignotum</translation>
    </message>
</context>
<context>
    <name>TransactionDescDialog</name>
    <message>
        <source>Transaction details</source>
        <translation>Particularia transactionis</translation>
    </message>
    <message>
        <source>This pane shows a detailed description of the transaction</source>
        <translation>Haec tabula monstrat descriptionem verbosam transactionis</translation>
    </message>
</context>
<context>
    <name>TransactionTableModel</name>
    <message>
        <source>Date</source>
        <translation>Dies</translation>
    </message>
    <message>
        <source>Type</source>
        <translation>Typus</translation>
    </message>
    <message>
        <source>Open until %1</source>
        <translation>Apertum donec %1</translation>
    </message>
    <message>
        <source>Confirmed (%1 confirmations)</source>
        <translation>Confirmatum (%1 confirmationes)</translation>
    </message>
    <message>
        <source>This block was not received by any other nodes and will probably not be accepted!</source>
        <translation>Hoc frustum non acceptum est ab ulla alia nodis et probabiliter non acceptum erit!</translation>
    </message>
    <message>
        <source>Generated but not accepted</source>
        <translation>Generatum sed non acceptum</translation>
    </message>
    <message>
        <source>Label</source>
        <translation>Titulus</translation>
    </message>
    <message>
        <source>Received with</source>
        <translation>Acceptum cum</translation>
    </message>
    <message>
        <source>Received from</source>
        <translation>Acceptum ab</translation>
    </message>
    <message>
        <source>Sent to</source>
        <translation>Missum ad</translation>
    </message>
    <message>
        <source>Payment to yourself</source>
        <translation>Pensitatio ad te ipsum</translation>
    </message>
    <message>
        <source>Mined</source>
        <translation>Fossa</translation>
    </message>
    <message>
        <source>(n/a)</source>
        <translation>(n/a)</translation>
    </message>
    <message>
        <source>Transaction status. Hover over this field to show number of confirmations.</source>
        <translation>Status transactionis.  Supervola cum mure ut monstretur numerus confirmationum.</translation>
    </message>
    <message>
        <source>Date and time that the transaction was received.</source>
        <translation>Dies et tempus quando transactio accepta est.</translation>
    </message>
    <message>
        <source>Type of transaction.</source>
        <translation>Typus transactionis.</translation>
    </message>
    <message>
        <source>Amount removed from or added to balance.</source>
        <translation>Quantitas remota ex pendendo aut addita ei.</translation>
    </message>
</context>
<context>
    <name>TransactionView</name>
    <message>
        <source>All</source>
        <translation>Omne</translation>
    </message>
    <message>
        <source>Today</source>
        <translation>Hodie</translation>
    </message>
    <message>
        <source>This week</source>
        <translation>Hac hebdomade</translation>
    </message>
    <message>
        <source>This month</source>
        <translation>Hoc mense</translation>
    </message>
    <message>
        <source>Last month</source>
        <translation>Postremo mense</translation>
    </message>
    <message>
        <source>This year</source>
        <translation>Hoc anno</translation>
    </message>
    <message>
        <source>Range...</source>
        <translation>Intervallum...</translation>
    </message>
    <message>
        <source>Received with</source>
        <translation>Acceptum cum</translation>
    </message>
    <message>
        <source>Sent to</source>
        <translation>Missum ad</translation>
    </message>
    <message>
        <source>To yourself</source>
        <translation>Ad te ipsum</translation>
    </message>
    <message>
        <source>Mined</source>
        <translation>Fossa</translation>
    </message>
    <message>
        <source>Other</source>
        <translation>Alia</translation>
    </message>
    <message>
        <source>Enter address or label to search</source>
        <translation>Insere inscriptionem vel titulum ut quaeras</translation>
    </message>
    <message>
        <source>Min amount</source>
        <translation>Quantitas minima</translation>
    </message>
    <message>
        <source>Copy address</source>
        <translation>Copia inscriptionem</translation>
    </message>
    <message>
        <source>Copy label</source>
        <translation>Copia titulum</translation>
    </message>
    <message>
        <source>Copy amount</source>
        <translation>Copia quantitatem</translation>
    </message>
    <message>
        <source>Copy transaction ID</source>
        <translation>Copia transactionis ID</translation>
    </message>
    <message>
        <source>Edit label</source>
        <translation>Muta titulum</translation>
    </message>
    <message>
        <source>Show transaction details</source>
        <translation>Monstra particularia transactionis</translation>
    </message>
    <message>
        <source>Comma separated file (*.csv)</source>
        <translation>Comma Separata Plica (*.csv)</translation>
    </message>
    <message>
        <source>Confirmed</source>
        <translation>Confirmatum</translation>
    </message>
    <message>
        <source>Date</source>
        <translation>Dies</translation>
    </message>
    <message>
        <source>Type</source>
        <translation>Typus</translation>
    </message>
    <message>
        <source>Label</source>
        <translation>Titulus</translation>
    </message>
    <message>
        <source>Address</source>
        <translation>Inscriptio</translation>
    </message>
    <message>
        <source>ID</source>
        <translation>ID</translation>
    </message>
    <message>
        <source>Range:</source>
        <translation>Intervallum:</translation>
    </message>
    <message>
        <source>to</source>
        <translation>ad</translation>
    </message>
</context>
<context>
    <name>UnitDisplayStatusBarControl</name>
    </context>
<context>
    <name>WalletFrame</name>
    </context>
<context>
    <name>WalletModel</name>
    <message>
        <source>Send Coins</source>
        <translation>Mitte Nummos</translation>
    </message>
</context>
<context>
    <name>WalletView</name>
    <message>
        <source>&amp;Export</source>
        <translation>&amp;Exporta</translation>
    </message>
    <message>
        <source>Export the data in the current tab to a file</source>
        <translation>Exporta data in hac tabella in plicam</translation>
    </message>
    <message>
        <source>Backup Wallet</source>
        <translation>Conserva cassidile</translation>
    </message>
    <message>
        <source>Wallet Data (*.dat)</source>
        <translation>Data cassidilis (*.dat)</translation>
    </message>
    <message>
        <source>Backup Failed</source>
        <translation>Conservare abortum est.</translation>
    </message>
    <message>
        <source>Backup Successful</source>
        <translation>Successum in conservando</translation>
    </message>
</context>
<context>
    <name>bitcoin-core</name>
    <message>
        <source>Options:</source>
        <translation>Optiones:</translation>
    </message>
    <message>
        <source>Specify data directory</source>
        <translation>Specifica indicem datorum</translation>
    </message>
    <message>
        <source>Connect to a node to retrieve peer addresses, and disconnect</source>
        <translation>Conecta ad nodum acceptare inscriptiones parium, et disconecte</translation>
    </message>
    <message>
        <source>Specify your own public address</source>
        <translation>Specifica tuam propriam publicam inscriptionem</translation>
    </message>
    <message>
        <source>Accept command line and JSON-RPC commands</source>
        <translation>Accipe terminalis et JSON-RPC mandata.</translation>
    </message>
    <message>
        <source>Run in the background as a daemon and accept commands</source>
        <translation>Operare infere sicut daemon et mandata accipe</translation>
    </message>
    <message>
        <source>Use the test network</source>
        <translation>Utere rete experimentale</translation>
    </message>
    <message>
        <source>Accept connections from outside (default: 1 if no -proxy or -connect)</source>
        <translation>Accipe conexiones externas (praedefinitum: 1 nisi -proxy neque -connect)</translation>
    </message>
    <message>
        <source>Bind to given address and always listen on it. Use [host]:port notation for IPv6</source>
        <translation>Conglutina ad inscriptionem datam et semper in eam ausculta.  Utere [moderatrum]:porta notationem pro IPv6</translation>
    </message>
    <message>
        <source>Execute command when a wallet transaction changes (%s in cmd is replaced by TxID)</source>
        <translation>Facere mandatum quotiescumque cassidilis transactio mutet (%s in mandato sbstituitur ab TxID)</translation>
    </message>
    <message>
        <source>This is a pre-release test build - use at your own risk - do not use for mining or merchant applications</source>
        <translation>Hoc est prae-dimittum experimentala aedes - utere eo periculo tuo proprio - nolite utere fodendo vel applicationibus mercatoriis</translation>
    </message>
    <message>
        <source>Warning: -paytxfee is set very high! This is the transaction fee you will pay if you send a transaction.</source>
        <translation>Monitio: -paytxfee constitutum valde magnum!  Hoc est merces transactionis solves si mittis transactionem.</translation>
    </message>
    <message>
        <source>Warning: error reading wallet.dat! All keys read correctly, but transaction data or address book entries might be missing or incorrect.</source>
        <translation>Monitio: error legendo wallet.dat!  Omnes claves recte lectae, sed data transactionum vel libri inscriptionum fortasse desint vel prava sint.</translation>
    </message>
    <message>
        <source>Warning: wallet.dat corrupt, data salvaged! Original wallet.dat saved as wallet.{timestamp}.bak in %s; if your balance or transactions are incorrect you should restore from a backup.</source>
        <translation>Monitio: wallet.data corrupta, data salvata!  Originalis wallet.dat salvata ut wallet.{timestamp}.bak in %s; si pendendum tuum vel transactiones pravae sunt, oportet ab conservato restituere.</translation>
    </message>
    <message>
        <source>Attempt to recover private keys from a corrupt wallet.dat</source>
        <translation>Conare recipere claves privatas de corrupto wallet.dat</translation>
    </message>
    <message>
        <source>Block creation options:</source>
        <translation>Optiones creandi frustorum:</translation>
    </message>
    <message>
        <source>Connect only to the specified node(s)</source>
        <translation>Conecte sole ad nodos specificatos (vel nodum specificatum)</translation>
    </message>
    <message>
        <source>Corrupted block database detected</source>
        <translation>Corruptum databasum frustorum invenitur</translation>
    </message>
    <message>
        <source>Do you want to rebuild the block database now?</source>
        <translation>Visne reficere databasum frustorum iam?</translation>
    </message>
    <message>
        <source>Error initializing block database</source>
        <translation>Error initiando databasem frustorum</translation>
    </message>
    <message>
        <source>Error initializing wallet database environment %s!</source>
        <translation>Error initiando systematem databasi cassidilis %s!</translation>
    </message>
    <message>
        <source>Error loading block database</source>
        <translation>Error legendo frustorum databasem</translation>
    </message>
    <message>
        <source>Error opening block database</source>
        <translation>Error aperiendo databasum frustorum</translation>
    </message>
    <message>
        <source>Error: Disk space is low!</source>
        <translation>Error: Inopia spatii disci!</translation>
    </message>
    <message>
        <source>Failed to listen on any port. Use -listen=0 if you want this.</source>
        <translation>Non potuisse auscultare in ulla porta.  Utere -listen=0 si hoc vis.</translation>
    </message>
    <message>
        <source>Not enough file descriptors available.</source>
        <translation>Inopia descriptorum plicarum.</translation>
    </message>
    <message>
        <source>Verifying blocks...</source>
        <translation>Verificante frusta...</translation>
    </message>
    <message>
        <source>Verifying wallet...</source>
        <translation>Verificante cassidilem...</translation>
    </message>
    <message>
        <source>Imports blocks from external blk000??.dat file</source>
        <translation>Importat frusta ab externa plica blk000??.dat</translation>
    </message>
    <message>
        <source>Information</source>
        <translation>Informatio</translation>
    </message>
    <message>
        <source>Invalid amount for -minrelaytxfee=&lt;amount&gt;: '%s'</source>
        <translation>Quantitas non valida pro -minrelaytxfee=&lt;amount&gt;: '%s'</translation>
    </message>
    <message>
        <source>Invalid amount for -mintxfee=&lt;amount&gt;: '%s'</source>
        <translation>Quantitas non valida pro -mintxfee=&lt;amount&gt;: '%s'</translation>
    </message>
    <message>
        <source>Send trace/debug info to console instead of debug.log file</source>
        <translation>Mitte informationem vestigii/debug ad terminale potius quam plicam debug.log</translation>
    </message>
    <message>
        <source>Set language, for example "de_DE" (default: system locale)</source>
        <translation>Constitue linguam, exempli gratia "de_DE" (praedefinitum: lingua systematis)</translation>
    </message>
    <message>
        <source>Show splash screen on startup (default: 1)</source>
        <translation>Monstra principem imaginem ad initium (praedefinitum: 1)</translation>
    </message>
    <message>
        <source>Shrink debug.log file on client startup (default: 1 when no -debug)</source>
        <translation>Diminue plicam debug.log ad initium clientis (praedefinitum: 1 nisi -debug)</translation>
    </message>
    <message>
        <source>Signing transaction failed</source>
        <translation>Signandum transactionis abortum est</translation>
    </message>
    <message>
        <source>Start minimized</source>
        <translation>Incipe minifactum ut icon</translation>
    </message>
    <message>
        <source>Transaction amount too small</source>
        <translation>Magnitudo transactionis nimis parva</translation>
    </message>
    <message>
        <source>Transaction amounts must be positive</source>
        <translation>Necesse est magnitudines transactionum positivas esse.</translation>
    </message>
    <message>
        <source>Transaction too large</source>
        <translation>Transactio nimis magna</translation>
    </message>
    <message>
        <source>Use UPnP to map the listening port (default: 1 when listening)</source>
        <translation>Utere UPnP designare portam auscultandi (praedefinitum: 1 quando auscultans)</translation>
    </message>
    <message>
        <source>Username for JSON-RPC connections</source>
        <translation>Nomen utentis pro conexionibus JSON-RPC</translation>
    </message>
    <message>
        <source>Warning</source>
        <translation>Monitio</translation>
    </message>
    <message>
        <source>wallet.dat corrupt, salvage failed</source>
        <translation>wallet.dat corrupta, salvare abortum est</translation>
    </message>
    <message>
        <source>Password for JSON-RPC connections</source>
        <translation>Tessera pro conexionibus JSON-RPC</translation>
    </message>
    <message>
        <source>Execute command when the best block changes (%s in cmd is replaced by block hash)</source>
        <translation>Pelle mandatum quando optissimum frustum mutat (%s in mandato substituitur ab hash frusti)</translation>
    </message>
    <message>
        <source>Upgrade wallet to latest format</source>
        <translation>Progredere cassidile ad formam recentissimam</translation>
    </message>
    <message>
        <source>Rescan the block chain for missing wallet transactions</source>
        <translation>Iterum perlege catenam frustorum propter absentes cassidilis transactiones</translation>
    </message>
    <message>
        <source>Use OpenSSL (https) for JSON-RPC connections</source>
        <translation>Utere OpenSSL (https) pro conexionibus JSON-RPC</translation>
    </message>
    <message>
        <source>This help message</source>
        <translation>Hic nuntius auxilii</translation>
    </message>
    <message>
        <source>Allow DNS lookups for -addnode, -seednode and -connect</source>
        <translation>Permitte quaerenda DNS pro -addnode, -seednode, et -connect</translation>
    </message>
    <message>
        <source>Loading addresses...</source>
        <translation>Legens inscriptiones...</translation>
    </message>
    <message>
        <source>Error loading wallet.dat: Wallet corrupted</source>
        <translation>Error legendi wallet.dat: Cassidile corruptum</translation>
    </message>
    <message>
        <source>Error loading wallet.dat</source>
        <translation>Error legendi wallet.dat</translation>
    </message>
    <message>
        <source>Invalid -proxy address: '%s'</source>
        <translation>Inscriptio -proxy non valida: '%s'</translation>
    </message>
    <message>
        <source>Unknown network specified in -onlynet: '%s'</source>
        <translation>Ignotum rete specificatum in -onlynet: '%s'</translation>
    </message>
    <message>
        <source>Cannot resolve -bind address: '%s'</source>
        <translation>Non posse resolvere -bind inscriptonem: '%s'</translation>
    </message>
    <message>
        <source>Cannot resolve -externalip address: '%s'</source>
        <translation>Non posse resolvere -externalip inscriptionem: '%s'</translation>
    </message>
    <message>
        <source>Invalid amount for -paytxfee=&lt;amount&gt;: '%s'</source>
        <translation>Quantitas non valida pro -paytxfee=&lt;quantitas&gt;: '%s'</translation>
    </message>
    <message>
        <source>Insufficient funds</source>
        <translation>Inopia nummorum</translation>
    </message>
    <message>
        <source>Loading block index...</source>
        <translation>Legens indicem frustorum...</translation>
    </message>
    <message>
        <source>Add a node to connect to and attempt to keep the connection open</source>
        <translation>Adice nodum cui conectere et conare sustinere conexionem apertam</translation>
    </message>
    <message>
        <source>Loading wallet...</source>
        <translation>Legens cassidile...</translation>
    </message>
    <message>
        <source>Cannot downgrade wallet</source>
        <translation>Non posse cassidile regredi</translation>
    </message>
    <message>
        <source>Cannot write default address</source>
        <translation>Non posse scribere praedefinitam inscriptionem</translation>
    </message>
    <message>
        <source>Rescanning...</source>
        <translation>Iterum perlegens...</translation>
    </message>
    <message>
=======
        <source>Error initializing wallet database environment %s!</source>
        <translation>Error initiando systematem databasi cassidilis %s!</translation>
    </message>
    <message>
        <source>Error loading block database</source>
        <translation>Error legendo frustorum databasem</translation>
    </message>
    <message>
        <source>Error opening block database</source>
        <translation>Error aperiendo databasum frustorum</translation>
    </message>
    <message>
        <source>Error: Disk space is low!</source>
        <translation>Error: Inopia spatii disci!</translation>
    </message>
    <message>
        <source>Failed to listen on any port. Use -listen=0 if you want this.</source>
        <translation>Non potuisse auscultare in ulla porta.  Utere -listen=0 si hoc vis.</translation>
    </message>
    <message>
        <source>Not enough file descriptors available.</source>
        <translation>Inopia descriptorum plicarum.</translation>
    </message>
    <message>
        <source>Verifying blocks...</source>
        <translation>Verificante frusta...</translation>
    </message>
    <message>
        <source>Verifying wallet...</source>
        <translation>Verificante cassidilem...</translation>
    </message>
    <message>
        <source>Information</source>
        <translation>Informatio</translation>
    </message>
    <message>
        <source>Send trace/debug info to console instead of debug.log file</source>
        <translation>Mitte informationem vestigii/debug ad terminale potius quam plicam debug.log</translation>
    </message>
    <message>
        <source>Shrink debug.log file on client startup (default: 1 when no -debug)</source>
        <translation>Diminue plicam debug.log ad initium clientis (praedefinitum: 1 nisi -debug)</translation>
    </message>
    <message>
        <source>Signing transaction failed</source>
        <translation>Signandum transactionis abortum est</translation>
    </message>
    <message>
        <source>Transaction amount too small</source>
        <translation>Magnitudo transactionis nimis parva</translation>
    </message>
    <message>
        <source>Transaction too large</source>
        <translation>Transactio nimis magna</translation>
    </message>
    <message>
        <source>Username for JSON-RPC connections</source>
        <translation>Nomen utentis pro conexionibus JSON-RPC</translation>
    </message>
    <message>
        <source>Warning</source>
        <translation>Monitio</translation>
    </message>
    <message>
        <source>Password for JSON-RPC connections</source>
        <translation>Tessera pro conexionibus JSON-RPC</translation>
    </message>
    <message>
        <source>Execute command when the best block changes (%s in cmd is replaced by block hash)</source>
        <translation>Pelle mandatum quando optissimum frustum mutat (%s in mandato substituitur ab hash frusti)</translation>
    </message>
    <message>
        <source>Allow DNS lookups for -addnode, -seednode and -connect</source>
        <translation>Permitte quaerenda DNS pro -addnode, -seednode, et -connect</translation>
    </message>
    <message>
        <source>Loading addresses...</source>
        <translation>Legens inscriptiones...</translation>
    </message>
    <message>
        <source>Invalid -proxy address: '%s'</source>
        <translation>Inscriptio -proxy non valida: '%s'</translation>
    </message>
    <message>
        <source>Unknown network specified in -onlynet: '%s'</source>
        <translation>Ignotum rete specificatum in -onlynet: '%s'</translation>
    </message>
    <message>
        <source>Insufficient funds</source>
        <translation>Inopia nummorum</translation>
    </message>
    <message>
        <source>Loading block index...</source>
        <translation>Legens indicem frustorum...</translation>
    </message>
    <message>
        <source>Add a node to connect to and attempt to keep the connection open</source>
        <translation>Adice nodum cui conectere et conare sustinere conexionem apertam</translation>
    </message>
    <message>
        <source>Loading wallet...</source>
        <translation>Legens cassidile...</translation>
    </message>
    <message>
        <source>Cannot downgrade wallet</source>
        <translation>Non posse cassidile regredi</translation>
    </message>
    <message>
        <source>Cannot write default address</source>
        <translation>Non posse scribere praedefinitam inscriptionem</translation>
    </message>
    <message>
        <source>Rescanning...</source>
        <translation>Iterum perlegens...</translation>
    </message>
    <message>
>>>>>>> fc073561
        <source>Done loading</source>
        <translation>Completo lengendi</translation>
    </message>
    <message>
        <source>Error</source>
        <translation>Error</translation>
    </message>
</context>
</TS><|MERGE_RESOLUTION|>--- conflicted
+++ resolved
@@ -1,8 +1,4 @@
-<<<<<<< HEAD
-<TS language="la" version="2.0">
-=======
 <TS language="la" version="2.1">
->>>>>>> fc073561
 <context>
     <name>AddressBookPage</name>
     <message>
@@ -14,13 +10,6 @@
         <translation>Copia inscriptionem iam selectam in latibulum systematis</translation>
     </message>
     <message>
-<<<<<<< HEAD
-        <source>&amp;Copy Address</source>
-        <translation>&amp;Copia Inscriptionem</translation>
-    </message>
-    <message>
-=======
->>>>>>> fc073561
         <source>Delete the currently selected address from the list</source>
         <translation>Dele active selectam inscriptionem ex enumeratione</translation>
     </message>
@@ -36,45 +25,10 @@
         <source>&amp;Delete</source>
         <translation>&amp;Dele</translation>
     </message>
-<<<<<<< HEAD
-    <message>
-        <source>These are your Myriad addresses for sending payments. Always check the amount and the receiving address before sending coins.</source>
-        <translation>Hae sunt inscriptiones mittendi pensitationes.  Semper inspice quantitatem et inscriptionem accipiendi antequam nummos mittis.</translation>
-    </message>
-    <message>
-        <source>Copy &amp;Label</source>
-        <translation>Copia &amp;Titulum</translation>
-    </message>
-    <message>
-        <source>&amp;Edit</source>
-        <translation>&amp;Muta</translation>
-    </message>
-    <message>
-        <source>Comma separated file (*.csv)</source>
-        <translation>Comma Separata Plica (*.csv)</translation>
-    </message>
     </context>
 <context>
     <name>AddressTableModel</name>
-    <message>
-        <source>Label</source>
-        <translation>Titulus</translation>
-    </message>
-    <message>
-        <source>Address</source>
-        <translation>Inscriptio</translation>
-    </message>
-    <message>
-        <source>(no label)</source>
-        <translation>(nullus titulus)</translation>
-    </message>
-</context>
-=======
-    </context>
-<context>
-    <name>AddressTableModel</name>
-    </context>
->>>>>>> fc073561
+    </context>
 <context>
     <name>AskPassphraseDialog</name>
     <message>
@@ -93,90 +47,10 @@
         <source>Repeat new passphrase</source>
         <translation>Itera novam tesseram</translation>
     </message>
-<<<<<<< HEAD
-    <message>
-        <source>Encrypt wallet</source>
-        <translation>Cifra cassidile</translation>
-    </message>
-    <message>
-        <source>This operation needs your wallet passphrase to unlock the wallet.</source>
-        <translation>Huic operationi necesse est tessera cassidili tuo ut cassidile reseret.</translation>
-    </message>
-    <message>
-        <source>Unlock wallet</source>
-        <translation>Resera cassidile</translation>
-    </message>
-    <message>
-        <source>This operation needs your wallet passphrase to decrypt the wallet.</source>
-        <translation>Huic operationi necesse est tessera cassidili tuo ut cassidile decifret.</translation>
-    </message>
-    <message>
-        <source>Decrypt wallet</source>
-        <translation>Decifra cassidile</translation>
-    </message>
-    <message>
-        <source>Change passphrase</source>
-        <translation>Muta tesseram</translation>
-    </message>
-    <message>
-        <source>Confirm wallet encryption</source>
-        <translation>Confirma cifrationem cassidilis</translation>
-    </message>
-    <message>
-        <source>Warning: If you encrypt your wallet and lose your passphrase, you will &lt;b&gt;LOSE ALL OF YOUR MYRIADS&lt;/b&gt;!</source>
-        <translation>Monitio: Si cassidile tuum cifras et tesseram amittis, tu &lt;b&gt;AMITTES OMNES TUOS NUMMOS BITOS&lt;/b&gt;!</translation>
-    </message>
-    <message>
-        <source>Are you sure you wish to encrypt your wallet?</source>
-        <translation>Certusne es te velle tuum cassidile cifrare?</translation>
-    </message>
-    <message>
-        <source>IMPORTANT: Any previous backups you have made of your wallet file should be replaced with the newly generated, encrypted wallet file. For security reasons, previous backups of the unencrypted wallet file will become useless as soon as you start using the new, encrypted wallet.</source>
-        <translation>GRAVE: Oportet ulla prioria conservata quae fecisti de plica tui cassidilis reponi a nove generata cifrata plica cassidilis.  Propter securitatem, prioria conservata de plica non cifrata cassidilis inutilia fiet simul atque incipis uti novo cifrato cassidili.</translation>
-    </message>
-    <message>
-        <source>Warning: The Caps Lock key is on!</source>
-        <translation>Monitio: Litterae ut capitales seratae sunt!</translation>
-    </message>
-    <message>
-        <source>Wallet encrypted</source>
-        <translation>Cassidile cifratum</translation>
-    </message>
-    <message>
-        <source>Wallet encryption failed</source>
-        <translation>Cassidile cifrare abortum est</translation>
-    </message>
-    <message>
-        <source>Wallet encryption failed due to an internal error. Your wallet was not encrypted.</source>
-        <translation>Cassidile cifrare abortum est propter internum errorem.  Tuum cassidile cifratum non est.</translation>
-    </message>
-    <message>
-        <source>The supplied passphrases do not match.</source>
-        <translation>Tesserae datae non eaedem sunt.</translation>
-    </message>
-    <message>
-        <source>Wallet unlock failed</source>
-        <translation>Cassidile reserare abortum est.</translation>
-    </message>
-    <message>
-        <source>The passphrase entered for the wallet decryption was incorrect.</source>
-        <translation>Tessera inserta pro cassidilis decifrando prava erat.</translation>
-    </message>
-    <message>
-        <source>Wallet decryption failed</source>
-        <translation>Cassidile decifrare abortum est.</translation>
-    </message>
-    <message>
-        <source>Wallet passphrase was successfully changed.</source>
-        <translation>Tessera cassidilis successa est in mutando.</translation>
-    </message>
-</context>
-=======
     </context>
 <context>
     <name>BanTableModel</name>
     </context>
->>>>>>> fc073561
 <context>
     <name>BitcoinGUI</name>
     <message>
@@ -236,24 +110,12 @@
         <translation>&amp;Muta tesseram...</translation>
     </message>
     <message>
-<<<<<<< HEAD
-        <source>Importing blocks from disk...</source>
-        <translation>Importans frusta ab disco...</translation>
-    </message>
-    <message>
-=======
->>>>>>> fc073561
         <source>Reindexing blocks on disk...</source>
         <translation>Recreans indicem frustorum in disco...</translation>
     </message>
     <message>
-<<<<<<< HEAD
-        <source>Send coins to a Myriad address</source>
-        <translation>Mitte nummos ad inscriptionem Myriad</translation>
-=======
         <source>Send coins to a Myriadcoin address</source>
         <translation>Mitte nummos ad inscriptionem Bitcoin</translation>
->>>>>>> fc073561
     </message>
     <message>
         <source>Backup wallet to another location</source>
@@ -276,13 +138,8 @@
         <translation>&amp;Verifica nuntium...</translation>
     </message>
     <message>
-<<<<<<< HEAD
-        <source>Myriad</source>
-        <translation>Myriad</translation>
-=======
         <source>Bitcoin</source>
         <translation>Bitcoin</translation>
->>>>>>> fc073561
     </message>
     <message>
         <source>Wallet</source>
@@ -309,21 +166,12 @@
         <translation>Cifra claves privatas quae cassidili tui sunt</translation>
     </message>
     <message>
-<<<<<<< HEAD
-        <source>Sign messages with your Myriad addresses to prove you own them</source>
-        <translation>Signa nuntios cum tuis inscriptionibus Myriad ut demonstres te eas possidere</translation>
-    </message>
-    <message>
-        <source>Verify messages to ensure they were signed with specified Myriad addresses</source>
-        <translation>Verifica nuntios ut certus sis eos signatos esse cum specificatis inscriptionibus Myriad</translation>
-=======
         <source>Sign messages with your Myriadcoin addresses to prove you own them</source>
         <translation>Signa nuntios cum tuis inscriptionibus Myriadcoin ut demonstres te eas possidere</translation>
     </message>
     <message>
         <source>Verify messages to ensure they were signed with specified Myriadcoin addresses</source>
         <translation>Verifica nuntios ut certus sis eos signatos esse cum specificatis inscriptionibus Bitcoin</translation>
->>>>>>> fc073561
     </message>
     <message>
         <source>&amp;File</source>
@@ -340,21 +188,10 @@
     <message>
         <source>Tabs toolbar</source>
         <translation>Tabella instrumentorum "Tabs"</translation>
-<<<<<<< HEAD
-    </message>
-    <message>
-        <source>Myriad Core</source>
-        <translation>Myriad Nucleus</translation>
-    </message>
-    <message>
-        <source>No block source available...</source>
-        <translation>Nulla fons frustorum absens...</translation>
-=======
     </message>
     <message>
         <source>&amp;Command-line options</source>
         <translation>Optiones mandati initiantis</translation>
->>>>>>> fc073561
     </message>
     <message>
         <source>%1 behind</source>
@@ -404,14 +241,6 @@
         <source>Wallet is &lt;b&gt;encrypted&lt;/b&gt; and currently &lt;b&gt;locked&lt;/b&gt;</source>
         <translation>Cassidile &lt;b&gt;cifratum&lt;/b&gt; est et iam nunc &lt;b&gt;seratum&lt;/b&gt;</translation>
     </message>
-<<<<<<< HEAD
-</context>
-<context>
-    <name>ClientModel</name>
-    <message>
-        <source>Network Alert</source>
-        <translation>Monitio Retis</translation>
-=======
     </context>
 <context>
     <name>CoinControlDialog</name>
@@ -426,7 +255,6 @@
     <message>
         <source>Date</source>
         <translation>Dies</translation>
->>>>>>> fc073561
     </message>
     <message>
         <source>Confirmed</source>
@@ -434,1655 +262,662 @@
     </message>
     </context>
 <context>
-    <name>CoinControlDialog</name>
+    <name>EditAddressDialog</name>
+    <message>
+        <source>Edit Address</source>
+        <translation>Muta Inscriptionem</translation>
+    </message>
+    <message>
+        <source>&amp;Label</source>
+        <translation>&amp;Titulus</translation>
+    </message>
+    <message>
+        <source>&amp;Address</source>
+        <translation>&amp;Inscriptio</translation>
+    </message>
+    </context>
+<context>
+    <name>FreespaceChecker</name>
+    </context>
+<context>
+    <name>HelpMessageDialog</name>
+    <message>
+        <source>version</source>
+        <translation>versio</translation>
+    </message>
+    <message>
+        <source>Command-line options</source>
+        <translation>Optiones mandati initiantis</translation>
+    </message>
+    <message>
+        <source>Usage:</source>
+        <translation>Usus:</translation>
+    </message>
+    <message>
+        <source>command-line options</source>
+        <translation>Optiones mandati intiantis</translation>
+    </message>
+    </context>
+<context>
+    <name>Intro</name>
+    <message>
+        <source>Error</source>
+        <translation>Error</translation>
+    </message>
+    </context>
+<context>
+    <name>ModalOverlay</name>
+    <message>
+        <source>Form</source>
+        <translation>Schema</translation>
+    </message>
+    <message>
+        <source>Last block time</source>
+        <translation>Hora postremi frusti</translation>
+    </message>
+    </context>
+<context>
+    <name>OpenURIDialog</name>
+    </context>
+<context>
+    <name>OptionsDialog</name>
+    <message>
+        <source>Options</source>
+        <translation>Optiones</translation>
+    </message>
+    <message>
+        <source>&amp;Main</source>
+        <translation>&amp;Princeps</translation>
+    </message>
+    <message>
+        <source>Reset all client options to default.</source>
+        <translation>Reconstitue omnes optiones clientis ad praedefinita.</translation>
+    </message>
+    <message>
+        <source>&amp;Reset Options</source>
+        <translation>&amp;Reconstitue Optiones</translation>
+    </message>
+    <message>
+        <source>&amp;Network</source>
+        <translation>&amp;Rete</translation>
+    </message>
+    <message>
+        <source>W&amp;allet</source>
+        <translation>Cassidile</translation>
+    </message>
+    <message>
+        <source>Automatically open the Myriadcoin client port on the router. This only works when your router supports UPnP and it is enabled.</source>
+        <translation>Aperi per se portam clientis Myriadcoin in itineratore.  Hoc tantum effectivum est si itineratrum tuum supportat UPnP et id activum est.</translation>
+    </message>
+    <message>
+        <source>Map port using &amp;UPnP</source>
+        <translation>Designa portam utendo &amp;UPnP</translation>
+    </message>
+    <message>
+        <source>Proxy &amp;IP:</source>
+        <translation>&amp;IP vicarii:</translation>
+    </message>
+    <message>
+        <source>&amp;Port:</source>
+        <translation>&amp;Porta:</translation>
+    </message>
+    <message>
+        <source>Port of the proxy (e.g. 9050)</source>
+        <translation>Porta vicarii (e.g. 9050)</translation>
+    </message>
+    <message>
+        <source>&amp;Window</source>
+        <translation>&amp;Fenestra</translation>
+    </message>
+    <message>
+        <source>Show only a tray icon after minimizing the window.</source>
+        <translation>Monstra tantum iconem in tabella systematis postquam fenestram minifactam est.</translation>
+    </message>
+    <message>
+        <source>&amp;Minimize to the tray instead of the taskbar</source>
+        <translation>&amp;Minifac in tabellam systematis potius quam applicationum</translation>
+    </message>
+    <message>
+        <source>M&amp;inimize on close</source>
+        <translation>M&amp;inifac ad claudendum</translation>
+    </message>
+    <message>
+        <source>&amp;Display</source>
+        <translation>&amp;UI</translation>
+    </message>
+    <message>
+        <source>User Interface &amp;language:</source>
+        <translation>&amp;Lingua monstranda utenti:</translation>
+    </message>
+    <message>
+        <source>&amp;Unit to show amounts in:</source>
+        <translation>&amp;Unita qua quantitates monstrare:</translation>
+    </message>
+    <message>
+        <source>Choose the default subdivision unit to show in the interface and when sending coins.</source>
+        <translation>Selige praedefinitam unitam subdivisionis monstrare in interfacie et quando nummos mittere</translation>
+    </message>
+    <message>
+        <source>&amp;OK</source>
+        <translation>&amp;OK</translation>
+    </message>
+    <message>
+        <source>&amp;Cancel</source>
+        <translation>&amp;Cancella</translation>
+    </message>
+    <message>
+        <source>default</source>
+        <translation>praedefinitum</translation>
+    </message>
+    <message>
+        <source>Confirm options reset</source>
+        <translation>Confirma optionum reconstituere</translation>
+    </message>
+    <message>
+        <source>The supplied proxy address is invalid.</source>
+        <translation>Inscriptio vicarii tradita non valida est.</translation>
+    </message>
+</context>
+<context>
+    <name>OverviewPage</name>
+    <message>
+        <source>Form</source>
+        <translation>Schema</translation>
+    </message>
+    <message>
+        <source>The displayed information may be out of date. Your wallet automatically synchronizes with the Myriadcoin network after a connection is established, but this process has not completed yet.</source>
+        <translation>Monstrata informatio fortasse non recentissima est.  Tuum cassidile per se synchronizat cum rete Myriadcoin postquam conexio constabilita est, sed hoc actio nondum perfecta est.</translation>
+    </message>
+    <message>
+        <source>Immature:</source>
+        <translation>Immatura:</translation>
+    </message>
+    <message>
+        <source>Mined balance that has not yet matured</source>
+        <translation>Fossum pendendum quod nondum maturum est</translation>
+    </message>
+    </context>
+<context>
+    <name>PaymentServer</name>
+    </context>
+<context>
+    <name>PeerTableModel</name>
+    </context>
+<context>
+    <name>QObject</name>
+    <message>
+        <source>Amount</source>
+        <translation>Quantitas</translation>
+    </message>
+    <message>
+        <source>N/A</source>
+        <translation>N/A</translation>
+    </message>
+    </context>
+<context>
+    <name>QObject::QObject</name>
+    </context>
+<context>
+    <name>QRImageWidget</name>
+    </context>
+<context>
+    <name>RPCConsole</name>
+    <message>
+        <source>N/A</source>
+        <translation>N/A</translation>
+    </message>
+    <message>
+        <source>Client version</source>
+        <translation>Versio clientis</translation>
+    </message>
+    <message>
+        <source>&amp;Information</source>
+        <translation>&amp;Informatio</translation>
+    </message>
+    <message>
+        <source>Debug window</source>
+        <translation>Fenestra Debug</translation>
+    </message>
+    <message>
+        <source>Startup time</source>
+        <translation>Tempus initiandi</translation>
+    </message>
+    <message>
+        <source>Network</source>
+        <translation>Rete</translation>
+    </message>
+    <message>
+        <source>Number of connections</source>
+        <translation>Numerus conexionum</translation>
+    </message>
+    <message>
+        <source>Block chain</source>
+        <translation>Catena frustorum</translation>
+    </message>
+    <message>
+        <source>Current number of blocks</source>
+        <translation>Numerus frustorum iam nunc</translation>
+    </message>
+    <message>
+        <source>Last block time</source>
+        <translation>Hora postremi frusti</translation>
+    </message>
+    <message>
+        <source>&amp;Open</source>
+        <translation>&amp;Aperi</translation>
+    </message>
+    <message>
+        <source>&amp;Console</source>
+        <translation>&amp;Terminale</translation>
+    </message>
+    <message>
+        <source>Debug log file</source>
+        <translation>Debug catalogi plica</translation>
+    </message>
+    <message>
+        <source>Clear console</source>
+        <translation>Vacuefac terminale</translation>
+    </message>
+    <message>
+        <source>Use up and down arrows to navigate history, and &lt;b&gt;Ctrl-L&lt;/b&gt; to clear screen.</source>
+        <translation>Utere sagittis sursum deorsumque ut per historiam naviges, et &lt;b&gt;Ctrl+L&lt;/b&gt; ut scrinium vacuefacias.</translation>
+    </message>
+    <message>
+        <source>Type &lt;b&gt;help&lt;/b&gt; for an overview of available commands.</source>
+        <translation>Scribe &lt;b&gt;help&lt;/b&gt; pro summario possibilium mandatorum.</translation>
+    </message>
+    </context>
+<context>
+    <name>ReceiveCoinsDialog</name>
+    <message>
+        <source>&amp;Amount:</source>
+        <translation>Quantitas:</translation>
+    </message>
+    <message>
+        <source>&amp;Label:</source>
+        <translation>&amp;Titulus:</translation>
+    </message>
+    <message>
+        <source>&amp;Message:</source>
+        <translation>Nuntius:</translation>
+    </message>
+    </context>
+<context>
+    <name>ReceiveRequestDialog</name>
+    <message>
+        <source>Copy &amp;Address</source>
+        <translation>&amp;Copia Inscriptionem</translation>
+    </message>
+    </context>
+<context>
+    <name>RecentRequestsTableModel</name>
+    </context>
+<context>
+    <name>SendCoinsDialog</name>
+    <message>
+        <source>Send Coins</source>
+        <translation>Mitte Nummos</translation>
+    </message>
+    <message>
+        <source>Insufficient funds!</source>
+        <translation>Inopia nummorum</translation>
+    </message>
     <message>
         <source>Amount:</source>
         <translation>Quantitas:</translation>
     </message>
     <message>
-        <source>Amount</source>
-        <translation>Quantitas</translation>
-    </message>
-    <message>
-        <source>Date</source>
-        <translation>Dies</translation>
-    </message>
-    <message>
-        <source>Confirmed</source>
-        <translation>Confirmatum</translation>
-    </message>
-    <message>
-        <source>Copy address</source>
-        <translation>Copia inscriptionem</translation>
-    </message>
-    <message>
-        <source>Copy label</source>
-        <translation>Copia titulum</translation>
-    </message>
-    <message>
-        <source>Copy amount</source>
-        <translation>Copia quantitatem</translation>
-    </message>
-    <message>
-        <source>Copy transaction ID</source>
-        <translation>Copia transactionis ID</translation>
-    </message>
-    <message>
-        <source>(no label)</source>
-        <translation>(nullus titulus)</translation>
-    </message>
-    </context>
-<context>
-    <name>EditAddressDialog</name>
-    <message>
-        <source>Edit Address</source>
-        <translation>Muta Inscriptionem</translation>
-    </message>
-    <message>
-        <source>&amp;Label</source>
-        <translation>&amp;Titulus</translation>
-    </message>
-    <message>
-        <source>&amp;Address</source>
-        <translation>&amp;Inscriptio</translation>
-    </message>
-<<<<<<< HEAD
-    <message>
-        <source>New receiving address</source>
-        <translation>Nova inscriptio accipiendi</translation>
-    </message>
-    <message>
-        <source>New sending address</source>
-        <translation>Nova inscriptio mittendi</translation>
-    </message>
-    <message>
-        <source>Edit receiving address</source>
-        <translation>Muta inscriptionem accipiendi</translation>
-    </message>
-    <message>
-        <source>Edit sending address</source>
-        <translation>Muta inscriptionem mittendi</translation>
-    </message>
-    <message>
-        <source>The entered address "%1" is already in the address book.</source>
-        <translation>Inserta inscriptio "%1" iam in libro inscriptionum est.</translation>
-    </message>
-    <message>
-        <source>The entered address "%1" is not a valid Myriad address.</source>
-        <translation>Inscriptio inserta "%1" non valida inscriptio Myriad est.</translation>
-    </message>
-    <message>
-        <source>Could not unlock wallet.</source>
-        <translation>Non potuisse cassidile reserare</translation>
-    </message>
-    <message>
-        <source>New key generation failed.</source>
-        <translation>Generare novam clavem abortum est.</translation>
+        <source>Transaction Fee:</source>
+        <translation>Transactionis merces:</translation>
+    </message>
+    <message>
+        <source>Send to multiple recipients at once</source>
+        <translation>Mitte pluribus accipientibus simul</translation>
+    </message>
+    <message>
+        <source>Add &amp;Recipient</source>
+        <translation>Adde &amp;Accipientem</translation>
+    </message>
+    <message>
+        <source>Clear &amp;All</source>
+        <translation>Vacuefac &amp;Omnia</translation>
+    </message>
+    <message>
+        <source>Balance:</source>
+        <translation>Pendendum:</translation>
+    </message>
+    <message>
+        <source>Confirm the send action</source>
+        <translation>Confirma actionem mittendi</translation>
+    </message>
+    <message>
+        <source>S&amp;end</source>
+        <translation>&amp;Mitte</translation>
+    </message>
+    </context>
+<context>
+    <name>SendCoinsEntry</name>
+    <message>
+        <source>A&amp;mount:</source>
+        <translation>&amp;Quantitas:</translation>
+    </message>
+    <message>
+        <source>Pay &amp;To:</source>
+        <translation>Pensa &amp;Ad:</translation>
+    </message>
+    <message>
+        <source>&amp;Label:</source>
+        <translation>&amp;Titulus:</translation>
+    </message>
+    <message>
+        <source>Alt+A</source>
+        <translation>Alt+A</translation>
+    </message>
+    <message>
+        <source>Paste address from clipboard</source>
+        <translation>Glutina inscriptionem ex latibulo</translation>
+    </message>
+    <message>
+        <source>Alt+P</source>
+        <translation>Alt+P</translation>
+    </message>
+    <message>
+        <source>Message:</source>
+        <translation>Nuntius:</translation>
+    </message>
+    <message>
+        <source>Pay To:</source>
+        <translation>Pensa Ad:</translation>
+    </message>
+    </context>
+<context>
+    <name>SendConfirmationDialog</name>
+    </context>
+<context>
+    <name>ShutdownWindow</name>
+    </context>
+<context>
+    <name>SignVerifyMessageDialog</name>
+    <message>
+        <source>Signatures - Sign / Verify a Message</source>
+        <translation>Signationes - Signa / Verifica nuntium</translation>
+    </message>
+    <message>
+        <source>&amp;Sign Message</source>
+        <translation>&amp;Signa Nuntium</translation>
+    </message>
+    <message>
+        <source>Alt+A</source>
+        <translation>Alt+A</translation>
+    </message>
+    <message>
+        <source>Paste address from clipboard</source>
+        <translation>Glutina inscriptionem ex latibulo</translation>
+    </message>
+    <message>
+        <source>Alt+P</source>
+        <translation>Alt+P</translation>
+    </message>
+    <message>
+        <source>Enter the message you want to sign here</source>
+        <translation>Insere hic nuntium quod vis signare</translation>
+    </message>
+    <message>
+        <source>Signature</source>
+        <translation>Signatio</translation>
+    </message>
+    <message>
+        <source>Copy the current signature to the system clipboard</source>
+        <translation>Copia signationem in latibulum systematis</translation>
+    </message>
+    <message>
+        <source>Sign the message to prove you own this Myriadcoin address</source>
+        <translation>Signa nuntium ut demonstres hanc inscriptionem Myriadcoin a te possessa esse</translation>
+    </message>
+    <message>
+        <source>Sign &amp;Message</source>
+        <translation>Signa &amp;Nuntium</translation>
+    </message>
+    <message>
+        <source>Reset all sign message fields</source>
+        <translation>Reconstitue omnes campos signandi nuntii</translation>
+    </message>
+    <message>
+        <source>Clear &amp;All</source>
+        <translation>Vacuefac &amp;Omnia</translation>
+    </message>
+    <message>
+        <source>&amp;Verify Message</source>
+        <translation>&amp;Verifica Nuntium</translation>
+    </message>
+    <message>
+        <source>Verify the message to ensure it was signed with the specified Myriadcoin address</source>
+        <translation>Verifica nuntium ut cures signatum esse cum specifica inscriptione Bitcoin</translation>
+    </message>
+    <message>
+        <source>Verify &amp;Message</source>
+        <translation>Verifica &amp;Nuntium</translation>
+    </message>
+    <message>
+        <source>Reset all verify message fields</source>
+        <translation>Reconstitue omnes campos verificandi nuntii</translation>
+    </message>
+    </context>
+<context>
+    <name>SplashScreen</name>
+    <message>
+        <source>[testnet]</source>
+        <translation>[testnet]</translation>
     </message>
 </context>
-=======
-    </context>
->>>>>>> fc073561
-<context>
-    <name>FreespaceChecker</name>
-    </context>
-<context>
-    <name>HelpMessageDialog</name>
-<<<<<<< HEAD
-    <message>
-        <source>Myriad Core</source>
-        <translation>Myriad Nucleus</translation>
-    </message>
-=======
->>>>>>> fc073561
-    <message>
-        <source>version</source>
-        <translation>versio</translation>
-    </message>
-    <message>
-        <source>Command-line options</source>
-        <translation>Optiones mandati initiantis</translation>
-    </message>
-    <message>
-        <source>Usage:</source>
-        <translation>Usus:</translation>
-    </message>
-    <message>
-        <source>command-line options</source>
-        <translation>Optiones mandati intiantis</translation>
-    </message>
-<<<<<<< HEAD
-</context>
-<context>
-    <name>Intro</name>
-    <message>
-        <source>Myriad Core</source>
-        <translation>Myriad Nucleus</translation>
+<context>
+    <name>TrafficGraphWidget</name>
+    </context>
+<context>
+    <name>TransactionDesc</name>
+    </context>
+<context>
+    <name>TransactionDescDialog</name>
+    <message>
+        <source>This pane shows a detailed description of the transaction</source>
+        <translation>Haec tabula monstrat descriptionem verbosam transactionis</translation>
+    </message>
+    </context>
+<context>
+    <name>TransactionTableModel</name>
+    </context>
+<context>
+    <name>TransactionView</name>
+    </context>
+<context>
+    <name>UnitDisplayStatusBarControl</name>
+    </context>
+<context>
+    <name>WalletFrame</name>
+    </context>
+<context>
+    <name>WalletModel</name>
+    </context>
+<context>
+    <name>WalletView</name>
+    </context>
+<context>
+    <name>bitcoin-core</name>
+    <message>
+        <source>Options:</source>
+        <translation>Optiones:</translation>
+    </message>
+    <message>
+        <source>Specify data directory</source>
+        <translation>Specifica indicem datorum</translation>
+    </message>
+    <message>
+        <source>Connect to a node to retrieve peer addresses, and disconnect</source>
+        <translation>Conecta ad nodum acceptare inscriptiones parium, et disconecte</translation>
+    </message>
+    <message>
+        <source>Specify your own public address</source>
+        <translation>Specifica tuam propriam publicam inscriptionem</translation>
+    </message>
+    <message>
+        <source>Accept command line and JSON-RPC commands</source>
+        <translation>Accipe terminalis et JSON-RPC mandata.</translation>
+    </message>
+    <message>
+        <source>Run in the background as a daemon and accept commands</source>
+        <translation>Operare infere sicut daemon et mandata accipe</translation>
+    </message>
+    <message>
+        <source>Myriadcoin Core</source>
+        <translation>Myriadcoin Nucleus</translation>
+    </message>
+    <message>
+        <source>Bind to given address and always listen on it. Use [host]:port notation for IPv6</source>
+        <translation>Conglutina ad inscriptionem datam et semper in eam ausculta.  Utere [moderatrum]:porta notationem pro IPv6</translation>
+    </message>
+    <message>
+        <source>Execute command when a wallet transaction changes (%s in cmd is replaced by TxID)</source>
+        <translation>Facere mandatum quotiescumque cassidilis transactio mutet (%s in mandato sbstituitur ab TxID)</translation>
+    </message>
+    <message>
+        <source>Block creation options:</source>
+        <translation>Optiones creandi frustorum:</translation>
+    </message>
+    <message>
+        <source>Corrupted block database detected</source>
+        <translation>Corruptum databasum frustorum invenitur</translation>
+    </message>
+    <message>
+        <source>Do you want to rebuild the block database now?</source>
+        <translation>Visne reficere databasum frustorum iam?</translation>
+    </message>
+    <message>
+        <source>Error initializing block database</source>
+        <translation>Error initiando databasem frustorum</translation>
+    </message>
+    <message>
+        <source>Error initializing wallet database environment %s!</source>
+        <translation>Error initiando systematem databasi cassidilis %s!</translation>
+    </message>
+    <message>
+        <source>Error loading block database</source>
+        <translation>Error legendo frustorum databasem</translation>
+    </message>
+    <message>
+        <source>Error opening block database</source>
+        <translation>Error aperiendo databasum frustorum</translation>
+    </message>
+    <message>
+        <source>Error: Disk space is low!</source>
+        <translation>Error: Inopia spatii disci!</translation>
+    </message>
+    <message>
+        <source>Failed to listen on any port. Use -listen=0 if you want this.</source>
+        <translation>Non potuisse auscultare in ulla porta.  Utere -listen=0 si hoc vis.</translation>
+    </message>
+    <message>
+        <source>Not enough file descriptors available.</source>
+        <translation>Inopia descriptorum plicarum.</translation>
+    </message>
+    <message>
+        <source>Verifying blocks...</source>
+        <translation>Verificante frusta...</translation>
+    </message>
+    <message>
+        <source>Verifying wallet...</source>
+        <translation>Verificante cassidilem...</translation>
+    </message>
+    <message>
+        <source>Information</source>
+        <translation>Informatio</translation>
+    </message>
+    <message>
+        <source>Send trace/debug info to console instead of debug.log file</source>
+        <translation>Mitte informationem vestigii/debug ad terminale potius quam plicam debug.log</translation>
+    </message>
+    <message>
+        <source>Shrink debug.log file on client startup (default: 1 when no -debug)</source>
+        <translation>Diminue plicam debug.log ad initium clientis (praedefinitum: 1 nisi -debug)</translation>
+    </message>
+    <message>
+        <source>Signing transaction failed</source>
+        <translation>Signandum transactionis abortum est</translation>
+    </message>
+    <message>
+        <source>Transaction amount too small</source>
+        <translation>Magnitudo transactionis nimis parva</translation>
+    </message>
+    <message>
+        <source>Transaction too large</source>
+        <translation>Transactio nimis magna</translation>
+    </message>
+    <message>
+        <source>Username for JSON-RPC connections</source>
+        <translation>Nomen utentis pro conexionibus JSON-RPC</translation>
+    </message>
+    <message>
+        <source>Warning</source>
+        <translation>Monitio</translation>
+    </message>
+    <message>
+        <source>Password for JSON-RPC connections</source>
+        <translation>Tessera pro conexionibus JSON-RPC</translation>
+    </message>
+    <message>
+        <source>Execute command when the best block changes (%s in cmd is replaced by block hash)</source>
+        <translation>Pelle mandatum quando optissimum frustum mutat (%s in mandato substituitur ab hash frusti)</translation>
+    </message>
+    <message>
+        <source>Allow DNS lookups for -addnode, -seednode and -connect</source>
+        <translation>Permitte quaerenda DNS pro -addnode, -seednode, et -connect</translation>
+    </message>
+    <message>
+        <source>Loading addresses...</source>
+        <translation>Legens inscriptiones...</translation>
+    </message>
+    <message>
+        <source>Invalid -proxy address: '%s'</source>
+        <translation>Inscriptio -proxy non valida: '%s'</translation>
+    </message>
+    <message>
+        <source>Unknown network specified in -onlynet: '%s'</source>
+        <translation>Ignotum rete specificatum in -onlynet: '%s'</translation>
+    </message>
+    <message>
+        <source>Insufficient funds</source>
+        <translation>Inopia nummorum</translation>
+    </message>
+    <message>
+        <source>Loading block index...</source>
+        <translation>Legens indicem frustorum...</translation>
+    </message>
+    <message>
+        <source>Add a node to connect to and attempt to keep the connection open</source>
+        <translation>Adice nodum cui conectere et conare sustinere conexionem apertam</translation>
+    </message>
+    <message>
+        <source>Loading wallet...</source>
+        <translation>Legens cassidile...</translation>
+    </message>
+    <message>
+        <source>Cannot downgrade wallet</source>
+        <translation>Non posse cassidile regredi</translation>
+    </message>
+    <message>
+        <source>Cannot write default address</source>
+        <translation>Non posse scribere praedefinitam inscriptionem</translation>
+    </message>
+    <message>
+        <source>Rescanning...</source>
+        <translation>Iterum perlegens...</translation>
+    </message>
+    <message>
+        <source>Done loading</source>
+        <translation>Completo lengendi</translation>
     </message>
     <message>
         <source>Error</source>
         <translation>Error</translation>
-=======
-    </context>
-<context>
-    <name>Intro</name>
-    <message>
-        <source>Error</source>
-        <translation>Error</translation>
-    </message>
-    </context>
-<context>
-    <name>ModalOverlay</name>
-    <message>
-        <source>Form</source>
-        <translation>Schema</translation>
-    </message>
-    <message>
-        <source>Last block time</source>
-        <translation>Hora postremi frusti</translation>
->>>>>>> fc073561
-    </message>
-    </context>
-<context>
-    <name>OpenURIDialog</name>
-    </context>
-<context>
-    <name>OptionsDialog</name>
-    <message>
-        <source>Options</source>
-        <translation>Optiones</translation>
-    </message>
-    <message>
-        <source>&amp;Main</source>
-        <translation>&amp;Princeps</translation>
-    </message>
-    <message>
-        <source>Reset all client options to default.</source>
-        <translation>Reconstitue omnes optiones clientis ad praedefinita.</translation>
-    </message>
-    <message>
-        <source>&amp;Reset Options</source>
-        <translation>&amp;Reconstitue Optiones</translation>
-    </message>
-    <message>
-        <source>&amp;Network</source>
-        <translation>&amp;Rete</translation>
-    </message>
-    <message>
-<<<<<<< HEAD
-        <source>Automatically open the Myriad client port on the router. This only works when your router supports UPnP and it is enabled.</source>
-        <translation>Aperi per se portam clientis Myriad in itineratore.  Hoc tantum effectivum est si itineratrum tuum supportat UPnP et id activum est.</translation>
-    </message>
-    <message>
-        <source>Map port using &amp;UPnP</source>
-        <translation>Designa portam utendo &amp;UPnP</translation>
-    </message>
-    <message>
-=======
-        <source>W&amp;allet</source>
-        <translation>Cassidile</translation>
-    </message>
-    <message>
-        <source>Automatically open the Myriadcoin client port on the router. This only works when your router supports UPnP and it is enabled.</source>
-        <translation>Aperi per se portam clientis Myriadcoin in itineratore.  Hoc tantum effectivum est si itineratrum tuum supportat UPnP et id activum est.</translation>
-    </message>
-    <message>
-        <source>Map port using &amp;UPnP</source>
-        <translation>Designa portam utendo &amp;UPnP</translation>
-    </message>
-    <message>
->>>>>>> fc073561
-        <source>Proxy &amp;IP:</source>
-        <translation>&amp;IP vicarii:</translation>
-    </message>
-    <message>
-        <source>&amp;Port:</source>
-        <translation>&amp;Porta:</translation>
-    </message>
-    <message>
-        <source>Port of the proxy (e.g. 9050)</source>
-        <translation>Porta vicarii (e.g. 9050)</translation>
-    </message>
-    <message>
-        <source>&amp;Window</source>
-        <translation>&amp;Fenestra</translation>
-    </message>
-    <message>
-        <source>Show only a tray icon after minimizing the window.</source>
-        <translation>Monstra tantum iconem in tabella systematis postquam fenestram minifactam est.</translation>
-    </message>
-    <message>
-        <source>&amp;Minimize to the tray instead of the taskbar</source>
-        <translation>&amp;Minifac in tabellam systematis potius quam applicationum</translation>
-    </message>
-    <message>
-        <source>M&amp;inimize on close</source>
-        <translation>M&amp;inifac ad claudendum</translation>
-    </message>
-    <message>
-        <source>&amp;Display</source>
-        <translation>&amp;UI</translation>
-    </message>
-    <message>
-        <source>User Interface &amp;language:</source>
-        <translation>&amp;Lingua monstranda utenti:</translation>
-    </message>
-    <message>
-        <source>&amp;Unit to show amounts in:</source>
-        <translation>&amp;Unita qua quantitates monstrare:</translation>
-    </message>
-    <message>
-        <source>Choose the default subdivision unit to show in the interface and when sending coins.</source>
-        <translation>Selige praedefinitam unitam subdivisionis monstrare in interfacie et quando nummos mittere</translation>
-    </message>
-    <message>
-        <source>&amp;OK</source>
-        <translation>&amp;OK</translation>
-    </message>
-    <message>
-        <source>&amp;Cancel</source>
-        <translation>&amp;Cancella</translation>
-    </message>
-    <message>
-        <source>default</source>
-        <translation>praedefinitum</translation>
-    </message>
-    <message>
-        <source>Confirm options reset</source>
-        <translation>Confirma optionum reconstituere</translation>
-    </message>
-    <message>
-        <source>The supplied proxy address is invalid.</source>
-        <translation>Inscriptio vicarii tradita non valida est.</translation>
-    </message>
-</context>
-<context>
-    <name>OverviewPage</name>
-    <message>
-        <source>Form</source>
-        <translation>Schema</translation>
-    </message>
-    <message>
-<<<<<<< HEAD
-        <source>The displayed information may be out of date. Your wallet automatically synchronizes with the Myriad network after a connection is established, but this process has not completed yet.</source>
-        <translation>Monstrata informatio fortasse non recentissima est.  Tuum cassidile per se synchronizat cum rete Myriad postquam conexio constabilita est, sed hoc actio nondum perfecta est.</translation>
-=======
-        <source>The displayed information may be out of date. Your wallet automatically synchronizes with the Myriadcoin network after a connection is established, but this process has not completed yet.</source>
-        <translation>Monstrata informatio fortasse non recentissima est.  Tuum cassidile per se synchronizat cum rete Myriadcoin postquam conexio constabilita est, sed hoc actio nondum perfecta est.</translation>
->>>>>>> fc073561
-    </message>
-    <message>
-        <source>Immature:</source>
-        <translation>Immatura:</translation>
-    </message>
-    <message>
-        <source>Mined balance that has not yet matured</source>
-        <translation>Fossum pendendum quod nondum maturum est</translation>
-    </message>
-    </context>
-<context>
-    <name>PaymentServer</name>
-<<<<<<< HEAD
-    <message>
-        <source>URI handling</source>
-        <translation>Tractatio URI</translation>
-    </message>
-    <message>
-        <source>Cannot start myriad: click-to-pay handler</source>
-        <translation>Myriad incipere non potest: cliccare-ad-pensandum handler</translation>
-    </message>
-=======
->>>>>>> fc073561
-    </context>
-<context>
-    <name>PeerTableModel</name>
-    </context>
-<context>
-    <name>QObject</name>
-<<<<<<< HEAD
-    <message>
-        <source>Amount</source>
-        <translation>Quantitas</translation>
-    </message>
-    <message>
-        <source>N/A</source>
-        <translation>N/A</translation>
-    </message>
-    </context>
-<context>
-    <name>QRImageWidget</name>
-    <message>
-        <source>Save QR Code</source>
-        <translation>Salva codicem QR</translation>
-    </message>
-=======
-    <message>
-        <source>Amount</source>
-        <translation>Quantitas</translation>
-    </message>
-    <message>
-        <source>N/A</source>
-        <translation>N/A</translation>
-    </message>
-    </context>
-<context>
-    <name>QObject::QObject</name>
-    </context>
-<context>
-    <name>QRImageWidget</name>
->>>>>>> fc073561
-    </context>
-<context>
-    <name>RPCConsole</name>
-    <message>
-<<<<<<< HEAD
-        <source>Client name</source>
-        <translation>Nomen clientis</translation>
-    </message>
-    <message>
-=======
->>>>>>> fc073561
-        <source>N/A</source>
-        <translation>N/A</translation>
-    </message>
-    <message>
-        <source>Client version</source>
-        <translation>Versio clientis</translation>
-    </message>
-    <message>
-        <source>&amp;Information</source>
-        <translation>&amp;Informatio</translation>
-    </message>
-    <message>
-<<<<<<< HEAD
-        <source>Using OpenSSL version</source>
-        <translation>Utens OpenSSL versione</translation>
-=======
-        <source>Debug window</source>
-        <translation>Fenestra Debug</translation>
->>>>>>> fc073561
-    </message>
-    <message>
-        <source>Startup time</source>
-        <translation>Tempus initiandi</translation>
-    </message>
-    <message>
-        <source>Network</source>
-        <translation>Rete</translation>
-    </message>
-    <message>
-        <source>Number of connections</source>
-        <translation>Numerus conexionum</translation>
-    </message>
-    <message>
-        <source>Block chain</source>
-        <translation>Catena frustorum</translation>
-    </message>
-    <message>
-        <source>Current number of blocks</source>
-        <translation>Numerus frustorum iam nunc</translation>
-    </message>
-    <message>
-        <source>Last block time</source>
-        <translation>Hora postremi frusti</translation>
-    </message>
-    <message>
-        <source>&amp;Open</source>
-        <translation>&amp;Aperi</translation>
-    </message>
-    <message>
-        <source>&amp;Console</source>
-        <translation>&amp;Terminale</translation>
-<<<<<<< HEAD
-    </message>
-    <message>
-        <source>Build date</source>
-        <translation>Dies aedificandi</translation>
-    </message>
-    <message>
-        <source>Debug log file</source>
-        <translation>Debug catalogi plica</translation>
-    </message>
-    <message>
-        <source>Clear console</source>
-        <translation>Vacuefac terminale</translation>
-    </message>
-    <message>
-        <source>Use up and down arrows to navigate history, and &lt;b&gt;Ctrl-L&lt;/b&gt; to clear screen.</source>
-        <translation>Utere sagittis sursum deorsumque ut per historiam naviges, et &lt;b&gt;Ctrl+L&lt;/b&gt; ut scrinium vacuefacias.</translation>
-    </message>
-    <message>
-        <source>Type &lt;b&gt;help&lt;/b&gt; for an overview of available commands.</source>
-        <translation>Scribe &lt;b&gt;help&lt;/b&gt; pro summario possibilium mandatorum.</translation>
-    </message>
-    </context>
-<context>
-    <name>ReceiveCoinsDialog</name>
-    <message>
-        <source>&amp;Label:</source>
-        <translation>&amp;Titulus:</translation>
-    </message>
-    <message>
-        <source>Copy label</source>
-        <translation>Copia titulum</translation>
-    </message>
-    <message>
-        <source>Copy amount</source>
-        <translation>Copia quantitatem</translation>
-    </message>
-</context>
-<context>
-    <name>ReceiveRequestDialog</name>
-    <message>
-        <source>Address</source>
-        <translation>Inscriptio</translation>
-    </message>
-    <message>
-        <source>Amount</source>
-        <translation>Quantitas</translation>
-    </message>
-    <message>
-        <source>Label</source>
-        <translation>Titulus</translation>
-    </message>
-    <message>
-        <source>Message</source>
-        <translation>Nuntius</translation>
-    </message>
-    <message>
-        <source>Resulting URI too long, try to reduce the text for label / message.</source>
-        <translation>Resultato URI nimis longo, conare minuere verba pro titulo / nuntio.</translation>
-    </message>
-    <message>
-        <source>Error encoding URI into QR Code.</source>
-        <translation>Error codificandi URI in codicem QR.</translation>
-    </message>
-</context>
-<context>
-    <name>RecentRequestsTableModel</name>
-    <message>
-        <source>Date</source>
-        <translation>Dies</translation>
-    </message>
-    <message>
-        <source>Label</source>
-        <translation>Titulus</translation>
-    </message>
-    <message>
-        <source>Message</source>
-        <translation>Nuntius</translation>
-    </message>
-    <message>
-        <source>Amount</source>
-        <translation>Quantitas</translation>
-    </message>
-    <message>
-        <source>(no label)</source>
-        <translation>(nullus titulus)</translation>
-    </message>
-    </context>
-=======
-    </message>
-    <message>
-        <source>Debug log file</source>
-        <translation>Debug catalogi plica</translation>
-    </message>
-    <message>
-        <source>Clear console</source>
-        <translation>Vacuefac terminale</translation>
-    </message>
-    <message>
-        <source>Use up and down arrows to navigate history, and &lt;b&gt;Ctrl-L&lt;/b&gt; to clear screen.</source>
-        <translation>Utere sagittis sursum deorsumque ut per historiam naviges, et &lt;b&gt;Ctrl+L&lt;/b&gt; ut scrinium vacuefacias.</translation>
-    </message>
-    <message>
-        <source>Type &lt;b&gt;help&lt;/b&gt; for an overview of available commands.</source>
-        <translation>Scribe &lt;b&gt;help&lt;/b&gt; pro summario possibilium mandatorum.</translation>
-    </message>
-    </context>
-<context>
-    <name>ReceiveCoinsDialog</name>
-    <message>
-        <source>&amp;Amount:</source>
-        <translation>Quantitas:</translation>
-    </message>
-    <message>
-        <source>&amp;Label:</source>
-        <translation>&amp;Titulus:</translation>
-    </message>
-    <message>
-        <source>&amp;Message:</source>
-        <translation>Nuntius:</translation>
-    </message>
-    </context>
-<context>
-    <name>ReceiveRequestDialog</name>
-    <message>
-        <source>Copy &amp;Address</source>
-        <translation>&amp;Copia Inscriptionem</translation>
-    </message>
-    </context>
-<context>
-    <name>RecentRequestsTableModel</name>
-    </context>
->>>>>>> fc073561
-<context>
-    <name>SendCoinsDialog</name>
-    <message>
-        <source>Send Coins</source>
-        <translation>Mitte Nummos</translation>
-    </message>
-    <message>
-<<<<<<< HEAD
-=======
-        <source>Insufficient funds!</source>
-        <translation>Inopia nummorum</translation>
-    </message>
-    <message>
->>>>>>> fc073561
-        <source>Amount:</source>
-        <translation>Quantitas:</translation>
-    </message>
-    <message>
-<<<<<<< HEAD
-=======
-        <source>Transaction Fee:</source>
-        <translation>Transactionis merces:</translation>
-    </message>
-    <message>
->>>>>>> fc073561
-        <source>Send to multiple recipients at once</source>
-        <translation>Mitte pluribus accipientibus simul</translation>
-    </message>
-    <message>
-        <source>Add &amp;Recipient</source>
-        <translation>Adde &amp;Accipientem</translation>
-    </message>
-    <message>
-        <source>Clear &amp;All</source>
-        <translation>Vacuefac &amp;Omnia</translation>
-    </message>
-    <message>
-        <source>Balance:</source>
-        <translation>Pendendum:</translation>
-    </message>
-    <message>
-        <source>Confirm the send action</source>
-        <translation>Confirma actionem mittendi</translation>
-    </message>
-    <message>
-        <source>S&amp;end</source>
-        <translation>&amp;Mitte</translation>
-    </message>
-<<<<<<< HEAD
-    <message>
-        <source>Confirm send coins</source>
-        <translation>Confirma mittendum nummorum</translation>
-    </message>
-    <message>
-        <source>Copy amount</source>
-        <translation>Copia quantitatem</translation>
-    </message>
-    <message>
-        <source>The amount to pay must be larger than 0.</source>
-        <translation>Oportet quantitatem ad pensandum maiorem quam 0 esse.</translation>
-    </message>
-    <message>
-        <source>The amount exceeds your balance.</source>
-        <translation>Quantitas est ultra quod habes.</translation>
-    </message>
-    <message>
-        <source>The total exceeds your balance when the %1 transaction fee is included.</source>
-        <translation>Quantitas est ultra quod habes cum merces transactionis %1 includitur.</translation>
-    </message>
-    <message>
-        <source>(no label)</source>
-        <translation>(nullus titulus)</translation>
-    </message>
-=======
->>>>>>> fc073561
-    </context>
-<context>
-    <name>SendCoinsEntry</name>
-    <message>
-        <source>A&amp;mount:</source>
-        <translation>&amp;Quantitas:</translation>
-    </message>
-    <message>
-        <source>Pay &amp;To:</source>
-        <translation>Pensa &amp;Ad:</translation>
-    </message>
-    <message>
-<<<<<<< HEAD
-        <source>Enter a label for this address to add it to your address book</source>
-        <translation>Insero titulum huic inscriptioni ut eam in tuum librum inscriptionum addas.</translation>
-    </message>
-    <message>
-=======
->>>>>>> fc073561
-        <source>&amp;Label:</source>
-        <translation>&amp;Titulus:</translation>
-    </message>
-    <message>
-        <source>Alt+A</source>
-        <translation>Alt+A</translation>
-    </message>
-    <message>
-        <source>Paste address from clipboard</source>
-        <translation>Glutina inscriptionem ex latibulo</translation>
-    </message>
-    <message>
-        <source>Alt+P</source>
-        <translation>Alt+P</translation>
-    </message>
-    <message>
-        <source>Message:</source>
-        <translation>Nuntius:</translation>
-<<<<<<< HEAD
-    </message>
-    </context>
-<context>
-=======
-    </message>
-    <message>
-        <source>Pay To:</source>
-        <translation>Pensa Ad:</translation>
-    </message>
-    </context>
-<context>
-    <name>SendConfirmationDialog</name>
-    </context>
-<context>
->>>>>>> fc073561
-    <name>ShutdownWindow</name>
-    </context>
-<context>
-    <name>SignVerifyMessageDialog</name>
-    <message>
-        <source>Signatures - Sign / Verify a Message</source>
-        <translation>Signationes - Signa / Verifica nuntium</translation>
-    </message>
-    <message>
-        <source>&amp;Sign Message</source>
-        <translation>&amp;Signa Nuntium</translation>
-    </message>
-    <message>
-        <source>Alt+A</source>
-        <translation>Alt+A</translation>
-    </message>
-    <message>
-        <source>Paste address from clipboard</source>
-        <translation>Glutina inscriptionem ex latibulo</translation>
-    </message>
-    <message>
-        <source>Alt+P</source>
-        <translation>Alt+P</translation>
-    </message>
-    <message>
-        <source>Enter the message you want to sign here</source>
-        <translation>Insere hic nuntium quod vis signare</translation>
-    </message>
-    <message>
-        <source>Signature</source>
-        <translation>Signatio</translation>
-    </message>
-    <message>
-        <source>Copy the current signature to the system clipboard</source>
-        <translation>Copia signationem in latibulum systematis</translation>
-    </message>
-    <message>
-<<<<<<< HEAD
-        <source>Sign the message to prove you own this Myriad address</source>
-        <translation>Signa nuntium ut demonstres hanc inscriptionem Myriad a te possessa esse</translation>
-=======
-        <source>Sign the message to prove you own this Myriadcoin address</source>
-        <translation>Signa nuntium ut demonstres hanc inscriptionem Myriadcoin a te possessa esse</translation>
->>>>>>> fc073561
-    </message>
-    <message>
-        <source>Sign &amp;Message</source>
-        <translation>Signa &amp;Nuntium</translation>
-    </message>
-    <message>
-        <source>Reset all sign message fields</source>
-        <translation>Reconstitue omnes campos signandi nuntii</translation>
-    </message>
-    <message>
-        <source>Clear &amp;All</source>
-        <translation>Vacuefac &amp;Omnia</translation>
-    </message>
-    <message>
-        <source>&amp;Verify Message</source>
-        <translation>&amp;Verifica Nuntium</translation>
-    </message>
-    <message>
-<<<<<<< HEAD
-        <source>Verify the message to ensure it was signed with the specified Myriad address</source>
-        <translation>Verifica nuntium ut cures signatum esse cum specifica inscriptione Myriad</translation>
-=======
-        <source>Verify the message to ensure it was signed with the specified Myriadcoin address</source>
-        <translation>Verifica nuntium ut cures signatum esse cum specifica inscriptione Bitcoin</translation>
->>>>>>> fc073561
-    </message>
-    <message>
-        <source>Verify &amp;Message</source>
-        <translation>Verifica &amp;Nuntium</translation>
-    </message>
-    <message>
-        <source>Reset all verify message fields</source>
-        <translation>Reconstitue omnes campos verificandi nuntii</translation>
-    </message>
-    </context>
-<context>
-    <name>SplashScreen</name>
-    <message>
-<<<<<<< HEAD
-        <source>Click "Sign Message" to generate signature</source>
-        <translation>Clicca "Signa Nuntium" ut signatio generetur</translation>
-=======
-        <source>[testnet]</source>
-        <translation>[testnet]</translation>
->>>>>>> fc073561
-    </message>
-</context>
-<context>
-    <name>TrafficGraphWidget</name>
-    </context>
-<context>
-    <name>TransactionDesc</name>
-    </context>
-<context>
-    <name>TransactionDescDialog</name>
-    <message>
-<<<<<<< HEAD
-        <source>The entered address is invalid.</source>
-        <translation>Inscriptio inserta non valida est.</translation>
-    </message>
-    <message>
-        <source>Please check the address and try again.</source>
-        <translation>Sodes inscriptionem proba et rursus conare.</translation>
-    </message>
-    <message>
-        <source>The entered address does not refer to a key.</source>
-        <translation>Inserta inscriptio clavem non refert.</translation>
-    </message>
-    <message>
-        <source>Wallet unlock was cancelled.</source>
-        <translation>Cassidilis reserare cancellatum est.</translation>
-    </message>
-    <message>
-        <source>Private key for the entered address is not available.</source>
-        <translation>Clavis privata absens est pro inserta inscriptione.</translation>
-    </message>
-    <message>
-        <source>Message signing failed.</source>
-        <translation>Nuntium signare abortum est.</translation>
-    </message>
-    <message>
-        <source>Message signed.</source>
-        <translation>Nuntius signatus.</translation>
-    </message>
-    <message>
-        <source>The signature could not be decoded.</source>
-        <translation>Signatio decodificari non potuit.</translation>
-    </message>
-    <message>
-        <source>Please check the signature and try again.</source>
-        <translation>Sodes signationem proba et rursus conare.</translation>
-    </message>
-    <message>
-        <source>The signature did not match the message digest.</source>
-        <translation>Signatio non convenit digesto nuntii</translation>
-    </message>
-    <message>
-        <source>Message verification failed.</source>
-        <translation>Nuntium verificare abortum est.</translation>
-    </message>
-    <message>
-        <source>Message verified.</source>
-        <translation>Nuntius verificatus.</translation>
-=======
-        <source>This pane shows a detailed description of the transaction</source>
-        <translation>Haec tabula monstrat descriptionem verbosam transactionis</translation>
-    </message>
-    </context>
-<context>
-    <name>TransactionTableModel</name>
-    </context>
-<context>
-    <name>TransactionView</name>
-    </context>
-<context>
-    <name>UnitDisplayStatusBarControl</name>
-    </context>
-<context>
-    <name>WalletFrame</name>
-    </context>
-<context>
-    <name>WalletModel</name>
-    </context>
-<context>
-    <name>WalletView</name>
-    </context>
-<context>
-    <name>bitcoin-core</name>
-    <message>
-        <source>Options:</source>
-        <translation>Optiones:</translation>
-    </message>
-    <message>
-        <source>Specify data directory</source>
-        <translation>Specifica indicem datorum</translation>
-    </message>
-    <message>
-        <source>Connect to a node to retrieve peer addresses, and disconnect</source>
-        <translation>Conecta ad nodum acceptare inscriptiones parium, et disconecte</translation>
-    </message>
-    <message>
-        <source>Specify your own public address</source>
-        <translation>Specifica tuam propriam publicam inscriptionem</translation>
-    </message>
-    <message>
-        <source>Accept command line and JSON-RPC commands</source>
-        <translation>Accipe terminalis et JSON-RPC mandata.</translation>
-    </message>
-    <message>
-        <source>Run in the background as a daemon and accept commands</source>
-        <translation>Operare infere sicut daemon et mandata accipe</translation>
-    </message>
-    <message>
-        <source>Myriadcoin Core</source>
-        <translation>Myriadcoin Nucleus</translation>
-    </message>
-    <message>
-        <source>Bind to given address and always listen on it. Use [host]:port notation for IPv6</source>
-        <translation>Conglutina ad inscriptionem datam et semper in eam ausculta.  Utere [moderatrum]:porta notationem pro IPv6</translation>
-    </message>
-    <message>
-        <source>Execute command when a wallet transaction changes (%s in cmd is replaced by TxID)</source>
-        <translation>Facere mandatum quotiescumque cassidilis transactio mutet (%s in mandato sbstituitur ab TxID)</translation>
-    </message>
-    <message>
-        <source>Block creation options:</source>
-        <translation>Optiones creandi frustorum:</translation>
-    </message>
-    <message>
-        <source>Corrupted block database detected</source>
-        <translation>Corruptum databasum frustorum invenitur</translation>
-    </message>
-    <message>
-        <source>Do you want to rebuild the block database now?</source>
-        <translation>Visne reficere databasum frustorum iam?</translation>
-    </message>
-    <message>
-        <source>Error initializing block database</source>
-        <translation>Error initiando databasem frustorum</translation>
->>>>>>> fc073561
-    </message>
-    <message>
-<<<<<<< HEAD
-        <source>Myriad Core</source>
-        <translation>Myriad Nucleus</translation>
-    </message>
-    <message>
-        <source>[testnet]</source>
-        <translation>[testnet]</translation>
-    </message>
-</context>
-<context>
-    <name>TrafficGraphWidget</name>
-    </context>
-<context>
-    <name>TransactionDesc</name>
-    <message>
-        <source>Open until %1</source>
-        <translation>Apertum donec %1</translation>
-    </message>
-    <message>
-        <source>%1/offline</source>
-        <translation>%1/non conecto</translation>
-    </message>
-    <message>
-        <source>%1/unconfirmed</source>
-        <translation>%1/non confirmata</translation>
-    </message>
-    <message>
-        <source>%1 confirmations</source>
-        <translation>%1 confirmationes</translation>
-    </message>
-    <message>
-        <source>Status</source>
-        <translation>Status</translation>
-    </message>
-    <message>
-        <source>Date</source>
-        <translation>Dies</translation>
-    </message>
-    <message>
-        <source>Source</source>
-        <translation>Fons</translation>
-    </message>
-    <message>
-        <source>Generated</source>
-        <translation>Generatum</translation>
-    </message>
-    <message>
-        <source>From</source>
-        <translation>Ab</translation>
-    </message>
-    <message>
-        <source>To</source>
-        <translation>Ad</translation>
-    </message>
-    <message>
-        <source>own address</source>
-        <translation>inscriptio propria</translation>
-    </message>
-    <message>
-        <source>label</source>
-        <translation>titulus</translation>
-    </message>
-    <message>
-        <source>Credit</source>
-        <translation>Creditum</translation>
-    </message>
-    <message>
-        <source>not accepted</source>
-        <translation>non acceptum</translation>
-    </message>
-    <message>
-        <source>Debit</source>
-        <translation>Debitum</translation>
-    </message>
-    <message>
-        <source>Transaction fee</source>
-        <translation>Transactionis merces</translation>
-    </message>
-    <message>
-        <source>Net amount</source>
-        <translation>Cuncta quantitas</translation>
-    </message>
-    <message>
-        <source>Message</source>
-        <translation>Nuntius</translation>
-    </message>
-    <message>
-        <source>Comment</source>
-        <translation>Annotatio</translation>
-    </message>
-    <message>
-        <source>Transaction ID</source>
-        <translation>ID transactionis</translation>
-    </message>
-    <message>
-        <source>Debug information</source>
-        <translation>Informatio de debug</translation>
-    </message>
-    <message>
-        <source>Transaction</source>
-        <translation>Transactio</translation>
-    </message>
-    <message>
-        <source>Inputs</source>
-        <translation>Lectenda</translation>
-    </message>
-    <message>
-        <source>Amount</source>
-        <translation>Quantitas</translation>
-    </message>
-    <message>
-        <source>true</source>
-        <translation>verum</translation>
-    </message>
-    <message>
-        <source>false</source>
-        <translation>falsum</translation>
-    </message>
-    <message>
-        <source>, has not been successfully broadcast yet</source>
-        <translation>, nondum prospere disseminatum est</translation>
-    </message>
-    <message>
-        <source>unknown</source>
-        <translation>ignotum</translation>
-    </message>
-</context>
-<context>
-    <name>TransactionDescDialog</name>
-    <message>
-        <source>Transaction details</source>
-        <translation>Particularia transactionis</translation>
-    </message>
-    <message>
-        <source>This pane shows a detailed description of the transaction</source>
-        <translation>Haec tabula monstrat descriptionem verbosam transactionis</translation>
-    </message>
-</context>
-<context>
-    <name>TransactionTableModel</name>
-    <message>
-        <source>Date</source>
-        <translation>Dies</translation>
-    </message>
-    <message>
-        <source>Type</source>
-        <translation>Typus</translation>
-    </message>
-    <message>
-        <source>Open until %1</source>
-        <translation>Apertum donec %1</translation>
-    </message>
-    <message>
-        <source>Confirmed (%1 confirmations)</source>
-        <translation>Confirmatum (%1 confirmationes)</translation>
-    </message>
-    <message>
-        <source>This block was not received by any other nodes and will probably not be accepted!</source>
-        <translation>Hoc frustum non acceptum est ab ulla alia nodis et probabiliter non acceptum erit!</translation>
-    </message>
-    <message>
-        <source>Generated but not accepted</source>
-        <translation>Generatum sed non acceptum</translation>
-    </message>
-    <message>
-        <source>Label</source>
-        <translation>Titulus</translation>
-    </message>
-    <message>
-        <source>Received with</source>
-        <translation>Acceptum cum</translation>
-    </message>
-    <message>
-        <source>Received from</source>
-        <translation>Acceptum ab</translation>
-    </message>
-    <message>
-        <source>Sent to</source>
-        <translation>Missum ad</translation>
-    </message>
-    <message>
-        <source>Payment to yourself</source>
-        <translation>Pensitatio ad te ipsum</translation>
-    </message>
-    <message>
-        <source>Mined</source>
-        <translation>Fossa</translation>
-    </message>
-    <message>
-        <source>(n/a)</source>
-        <translation>(n/a)</translation>
-    </message>
-    <message>
-        <source>Transaction status. Hover over this field to show number of confirmations.</source>
-        <translation>Status transactionis.  Supervola cum mure ut monstretur numerus confirmationum.</translation>
-    </message>
-    <message>
-        <source>Date and time that the transaction was received.</source>
-        <translation>Dies et tempus quando transactio accepta est.</translation>
-    </message>
-    <message>
-        <source>Type of transaction.</source>
-        <translation>Typus transactionis.</translation>
-    </message>
-    <message>
-        <source>Amount removed from or added to balance.</source>
-        <translation>Quantitas remota ex pendendo aut addita ei.</translation>
-    </message>
-</context>
-<context>
-    <name>TransactionView</name>
-    <message>
-        <source>All</source>
-        <translation>Omne</translation>
-    </message>
-    <message>
-        <source>Today</source>
-        <translation>Hodie</translation>
-    </message>
-    <message>
-        <source>This week</source>
-        <translation>Hac hebdomade</translation>
-    </message>
-    <message>
-        <source>This month</source>
-        <translation>Hoc mense</translation>
-    </message>
-    <message>
-        <source>Last month</source>
-        <translation>Postremo mense</translation>
-    </message>
-    <message>
-        <source>This year</source>
-        <translation>Hoc anno</translation>
-    </message>
-    <message>
-        <source>Range...</source>
-        <translation>Intervallum...</translation>
-    </message>
-    <message>
-        <source>Received with</source>
-        <translation>Acceptum cum</translation>
-    </message>
-    <message>
-        <source>Sent to</source>
-        <translation>Missum ad</translation>
-    </message>
-    <message>
-        <source>To yourself</source>
-        <translation>Ad te ipsum</translation>
-    </message>
-    <message>
-        <source>Mined</source>
-        <translation>Fossa</translation>
-    </message>
-    <message>
-        <source>Other</source>
-        <translation>Alia</translation>
-    </message>
-    <message>
-        <source>Enter address or label to search</source>
-        <translation>Insere inscriptionem vel titulum ut quaeras</translation>
-    </message>
-    <message>
-        <source>Min amount</source>
-        <translation>Quantitas minima</translation>
-    </message>
-    <message>
-        <source>Copy address</source>
-        <translation>Copia inscriptionem</translation>
-    </message>
-    <message>
-        <source>Copy label</source>
-        <translation>Copia titulum</translation>
-    </message>
-    <message>
-        <source>Copy amount</source>
-        <translation>Copia quantitatem</translation>
-    </message>
-    <message>
-        <source>Copy transaction ID</source>
-        <translation>Copia transactionis ID</translation>
-    </message>
-    <message>
-        <source>Edit label</source>
-        <translation>Muta titulum</translation>
-    </message>
-    <message>
-        <source>Show transaction details</source>
-        <translation>Monstra particularia transactionis</translation>
-    </message>
-    <message>
-        <source>Comma separated file (*.csv)</source>
-        <translation>Comma Separata Plica (*.csv)</translation>
-    </message>
-    <message>
-        <source>Confirmed</source>
-        <translation>Confirmatum</translation>
-    </message>
-    <message>
-        <source>Date</source>
-        <translation>Dies</translation>
-    </message>
-    <message>
-        <source>Type</source>
-        <translation>Typus</translation>
-    </message>
-    <message>
-        <source>Label</source>
-        <translation>Titulus</translation>
-    </message>
-    <message>
-        <source>Address</source>
-        <translation>Inscriptio</translation>
-    </message>
-    <message>
-        <source>ID</source>
-        <translation>ID</translation>
-    </message>
-    <message>
-        <source>Range:</source>
-        <translation>Intervallum:</translation>
-    </message>
-    <message>
-        <source>to</source>
-        <translation>ad</translation>
-    </message>
-</context>
-<context>
-    <name>UnitDisplayStatusBarControl</name>
-    </context>
-<context>
-    <name>WalletFrame</name>
-    </context>
-<context>
-    <name>WalletModel</name>
-    <message>
-        <source>Send Coins</source>
-        <translation>Mitte Nummos</translation>
-    </message>
-</context>
-<context>
-    <name>WalletView</name>
-    <message>
-        <source>&amp;Export</source>
-        <translation>&amp;Exporta</translation>
-    </message>
-    <message>
-        <source>Export the data in the current tab to a file</source>
-        <translation>Exporta data in hac tabella in plicam</translation>
-    </message>
-    <message>
-        <source>Backup Wallet</source>
-        <translation>Conserva cassidile</translation>
-    </message>
-    <message>
-        <source>Wallet Data (*.dat)</source>
-        <translation>Data cassidilis (*.dat)</translation>
-    </message>
-    <message>
-        <source>Backup Failed</source>
-        <translation>Conservare abortum est.</translation>
-    </message>
-    <message>
-        <source>Backup Successful</source>
-        <translation>Successum in conservando</translation>
-    </message>
-</context>
-<context>
-    <name>bitcoin-core</name>
-    <message>
-        <source>Options:</source>
-        <translation>Optiones:</translation>
-    </message>
-    <message>
-        <source>Specify data directory</source>
-        <translation>Specifica indicem datorum</translation>
-    </message>
-    <message>
-        <source>Connect to a node to retrieve peer addresses, and disconnect</source>
-        <translation>Conecta ad nodum acceptare inscriptiones parium, et disconecte</translation>
-    </message>
-    <message>
-        <source>Specify your own public address</source>
-        <translation>Specifica tuam propriam publicam inscriptionem</translation>
-    </message>
-    <message>
-        <source>Accept command line and JSON-RPC commands</source>
-        <translation>Accipe terminalis et JSON-RPC mandata.</translation>
-    </message>
-    <message>
-        <source>Run in the background as a daemon and accept commands</source>
-        <translation>Operare infere sicut daemon et mandata accipe</translation>
-    </message>
-    <message>
-        <source>Use the test network</source>
-        <translation>Utere rete experimentale</translation>
-    </message>
-    <message>
-        <source>Accept connections from outside (default: 1 if no -proxy or -connect)</source>
-        <translation>Accipe conexiones externas (praedefinitum: 1 nisi -proxy neque -connect)</translation>
-    </message>
-    <message>
-        <source>Bind to given address and always listen on it. Use [host]:port notation for IPv6</source>
-        <translation>Conglutina ad inscriptionem datam et semper in eam ausculta.  Utere [moderatrum]:porta notationem pro IPv6</translation>
-    </message>
-    <message>
-        <source>Execute command when a wallet transaction changes (%s in cmd is replaced by TxID)</source>
-        <translation>Facere mandatum quotiescumque cassidilis transactio mutet (%s in mandato sbstituitur ab TxID)</translation>
-    </message>
-    <message>
-        <source>This is a pre-release test build - use at your own risk - do not use for mining or merchant applications</source>
-        <translation>Hoc est prae-dimittum experimentala aedes - utere eo periculo tuo proprio - nolite utere fodendo vel applicationibus mercatoriis</translation>
-    </message>
-    <message>
-        <source>Warning: -paytxfee is set very high! This is the transaction fee you will pay if you send a transaction.</source>
-        <translation>Monitio: -paytxfee constitutum valde magnum!  Hoc est merces transactionis solves si mittis transactionem.</translation>
-    </message>
-    <message>
-        <source>Warning: error reading wallet.dat! All keys read correctly, but transaction data or address book entries might be missing or incorrect.</source>
-        <translation>Monitio: error legendo wallet.dat!  Omnes claves recte lectae, sed data transactionum vel libri inscriptionum fortasse desint vel prava sint.</translation>
-    </message>
-    <message>
-        <source>Warning: wallet.dat corrupt, data salvaged! Original wallet.dat saved as wallet.{timestamp}.bak in %s; if your balance or transactions are incorrect you should restore from a backup.</source>
-        <translation>Monitio: wallet.data corrupta, data salvata!  Originalis wallet.dat salvata ut wallet.{timestamp}.bak in %s; si pendendum tuum vel transactiones pravae sunt, oportet ab conservato restituere.</translation>
-    </message>
-    <message>
-        <source>Attempt to recover private keys from a corrupt wallet.dat</source>
-        <translation>Conare recipere claves privatas de corrupto wallet.dat</translation>
-    </message>
-    <message>
-        <source>Block creation options:</source>
-        <translation>Optiones creandi frustorum:</translation>
-    </message>
-    <message>
-        <source>Connect only to the specified node(s)</source>
-        <translation>Conecte sole ad nodos specificatos (vel nodum specificatum)</translation>
-    </message>
-    <message>
-        <source>Corrupted block database detected</source>
-        <translation>Corruptum databasum frustorum invenitur</translation>
-    </message>
-    <message>
-        <source>Do you want to rebuild the block database now?</source>
-        <translation>Visne reficere databasum frustorum iam?</translation>
-    </message>
-    <message>
-        <source>Error initializing block database</source>
-        <translation>Error initiando databasem frustorum</translation>
-    </message>
-    <message>
-        <source>Error initializing wallet database environment %s!</source>
-        <translation>Error initiando systematem databasi cassidilis %s!</translation>
-    </message>
-    <message>
-        <source>Error loading block database</source>
-        <translation>Error legendo frustorum databasem</translation>
-    </message>
-    <message>
-        <source>Error opening block database</source>
-        <translation>Error aperiendo databasum frustorum</translation>
-    </message>
-    <message>
-        <source>Error: Disk space is low!</source>
-        <translation>Error: Inopia spatii disci!</translation>
-    </message>
-    <message>
-        <source>Failed to listen on any port. Use -listen=0 if you want this.</source>
-        <translation>Non potuisse auscultare in ulla porta.  Utere -listen=0 si hoc vis.</translation>
-    </message>
-    <message>
-        <source>Not enough file descriptors available.</source>
-        <translation>Inopia descriptorum plicarum.</translation>
-    </message>
-    <message>
-        <source>Verifying blocks...</source>
-        <translation>Verificante frusta...</translation>
-    </message>
-    <message>
-        <source>Verifying wallet...</source>
-        <translation>Verificante cassidilem...</translation>
-    </message>
-    <message>
-        <source>Imports blocks from external blk000??.dat file</source>
-        <translation>Importat frusta ab externa plica blk000??.dat</translation>
-    </message>
-    <message>
-        <source>Information</source>
-        <translation>Informatio</translation>
-    </message>
-    <message>
-        <source>Invalid amount for -minrelaytxfee=&lt;amount&gt;: '%s'</source>
-        <translation>Quantitas non valida pro -minrelaytxfee=&lt;amount&gt;: '%s'</translation>
-    </message>
-    <message>
-        <source>Invalid amount for -mintxfee=&lt;amount&gt;: '%s'</source>
-        <translation>Quantitas non valida pro -mintxfee=&lt;amount&gt;: '%s'</translation>
-    </message>
-    <message>
-        <source>Send trace/debug info to console instead of debug.log file</source>
-        <translation>Mitte informationem vestigii/debug ad terminale potius quam plicam debug.log</translation>
-    </message>
-    <message>
-        <source>Set language, for example "de_DE" (default: system locale)</source>
-        <translation>Constitue linguam, exempli gratia "de_DE" (praedefinitum: lingua systematis)</translation>
-    </message>
-    <message>
-        <source>Show splash screen on startup (default: 1)</source>
-        <translation>Monstra principem imaginem ad initium (praedefinitum: 1)</translation>
-    </message>
-    <message>
-        <source>Shrink debug.log file on client startup (default: 1 when no -debug)</source>
-        <translation>Diminue plicam debug.log ad initium clientis (praedefinitum: 1 nisi -debug)</translation>
-    </message>
-    <message>
-        <source>Signing transaction failed</source>
-        <translation>Signandum transactionis abortum est</translation>
-    </message>
-    <message>
-        <source>Start minimized</source>
-        <translation>Incipe minifactum ut icon</translation>
-    </message>
-    <message>
-        <source>Transaction amount too small</source>
-        <translation>Magnitudo transactionis nimis parva</translation>
-    </message>
-    <message>
-        <source>Transaction amounts must be positive</source>
-        <translation>Necesse est magnitudines transactionum positivas esse.</translation>
-    </message>
-    <message>
-        <source>Transaction too large</source>
-        <translation>Transactio nimis magna</translation>
-    </message>
-    <message>
-        <source>Use UPnP to map the listening port (default: 1 when listening)</source>
-        <translation>Utere UPnP designare portam auscultandi (praedefinitum: 1 quando auscultans)</translation>
-    </message>
-    <message>
-        <source>Username for JSON-RPC connections</source>
-        <translation>Nomen utentis pro conexionibus JSON-RPC</translation>
-    </message>
-    <message>
-        <source>Warning</source>
-        <translation>Monitio</translation>
-    </message>
-    <message>
-        <source>wallet.dat corrupt, salvage failed</source>
-        <translation>wallet.dat corrupta, salvare abortum est</translation>
-    </message>
-    <message>
-        <source>Password for JSON-RPC connections</source>
-        <translation>Tessera pro conexionibus JSON-RPC</translation>
-    </message>
-    <message>
-        <source>Execute command when the best block changes (%s in cmd is replaced by block hash)</source>
-        <translation>Pelle mandatum quando optissimum frustum mutat (%s in mandato substituitur ab hash frusti)</translation>
-    </message>
-    <message>
-        <source>Upgrade wallet to latest format</source>
-        <translation>Progredere cassidile ad formam recentissimam</translation>
-    </message>
-    <message>
-        <source>Rescan the block chain for missing wallet transactions</source>
-        <translation>Iterum perlege catenam frustorum propter absentes cassidilis transactiones</translation>
-    </message>
-    <message>
-        <source>Use OpenSSL (https) for JSON-RPC connections</source>
-        <translation>Utere OpenSSL (https) pro conexionibus JSON-RPC</translation>
-    </message>
-    <message>
-        <source>This help message</source>
-        <translation>Hic nuntius auxilii</translation>
-    </message>
-    <message>
-        <source>Allow DNS lookups for -addnode, -seednode and -connect</source>
-        <translation>Permitte quaerenda DNS pro -addnode, -seednode, et -connect</translation>
-    </message>
-    <message>
-        <source>Loading addresses...</source>
-        <translation>Legens inscriptiones...</translation>
-    </message>
-    <message>
-        <source>Error loading wallet.dat: Wallet corrupted</source>
-        <translation>Error legendi wallet.dat: Cassidile corruptum</translation>
-    </message>
-    <message>
-        <source>Error loading wallet.dat</source>
-        <translation>Error legendi wallet.dat</translation>
-    </message>
-    <message>
-        <source>Invalid -proxy address: '%s'</source>
-        <translation>Inscriptio -proxy non valida: '%s'</translation>
-    </message>
-    <message>
-        <source>Unknown network specified in -onlynet: '%s'</source>
-        <translation>Ignotum rete specificatum in -onlynet: '%s'</translation>
-    </message>
-    <message>
-        <source>Cannot resolve -bind address: '%s'</source>
-        <translation>Non posse resolvere -bind inscriptonem: '%s'</translation>
-    </message>
-    <message>
-        <source>Cannot resolve -externalip address: '%s'</source>
-        <translation>Non posse resolvere -externalip inscriptionem: '%s'</translation>
-    </message>
-    <message>
-        <source>Invalid amount for -paytxfee=&lt;amount&gt;: '%s'</source>
-        <translation>Quantitas non valida pro -paytxfee=&lt;quantitas&gt;: '%s'</translation>
-    </message>
-    <message>
-        <source>Insufficient funds</source>
-        <translation>Inopia nummorum</translation>
-    </message>
-    <message>
-        <source>Loading block index...</source>
-        <translation>Legens indicem frustorum...</translation>
-    </message>
-    <message>
-        <source>Add a node to connect to and attempt to keep the connection open</source>
-        <translation>Adice nodum cui conectere et conare sustinere conexionem apertam</translation>
-    </message>
-    <message>
-        <source>Loading wallet...</source>
-        <translation>Legens cassidile...</translation>
-    </message>
-    <message>
-        <source>Cannot downgrade wallet</source>
-        <translation>Non posse cassidile regredi</translation>
-    </message>
-    <message>
-        <source>Cannot write default address</source>
-        <translation>Non posse scribere praedefinitam inscriptionem</translation>
-    </message>
-    <message>
-        <source>Rescanning...</source>
-        <translation>Iterum perlegens...</translation>
-    </message>
-    <message>
-=======
-        <source>Error initializing wallet database environment %s!</source>
-        <translation>Error initiando systematem databasi cassidilis %s!</translation>
-    </message>
-    <message>
-        <source>Error loading block database</source>
-        <translation>Error legendo frustorum databasem</translation>
-    </message>
-    <message>
-        <source>Error opening block database</source>
-        <translation>Error aperiendo databasum frustorum</translation>
-    </message>
-    <message>
-        <source>Error: Disk space is low!</source>
-        <translation>Error: Inopia spatii disci!</translation>
-    </message>
-    <message>
-        <source>Failed to listen on any port. Use -listen=0 if you want this.</source>
-        <translation>Non potuisse auscultare in ulla porta.  Utere -listen=0 si hoc vis.</translation>
-    </message>
-    <message>
-        <source>Not enough file descriptors available.</source>
-        <translation>Inopia descriptorum plicarum.</translation>
-    </message>
-    <message>
-        <source>Verifying blocks...</source>
-        <translation>Verificante frusta...</translation>
-    </message>
-    <message>
-        <source>Verifying wallet...</source>
-        <translation>Verificante cassidilem...</translation>
-    </message>
-    <message>
-        <source>Information</source>
-        <translation>Informatio</translation>
-    </message>
-    <message>
-        <source>Send trace/debug info to console instead of debug.log file</source>
-        <translation>Mitte informationem vestigii/debug ad terminale potius quam plicam debug.log</translation>
-    </message>
-    <message>
-        <source>Shrink debug.log file on client startup (default: 1 when no -debug)</source>
-        <translation>Diminue plicam debug.log ad initium clientis (praedefinitum: 1 nisi -debug)</translation>
-    </message>
-    <message>
-        <source>Signing transaction failed</source>
-        <translation>Signandum transactionis abortum est</translation>
-    </message>
-    <message>
-        <source>Transaction amount too small</source>
-        <translation>Magnitudo transactionis nimis parva</translation>
-    </message>
-    <message>
-        <source>Transaction too large</source>
-        <translation>Transactio nimis magna</translation>
-    </message>
-    <message>
-        <source>Username for JSON-RPC connections</source>
-        <translation>Nomen utentis pro conexionibus JSON-RPC</translation>
-    </message>
-    <message>
-        <source>Warning</source>
-        <translation>Monitio</translation>
-    </message>
-    <message>
-        <source>Password for JSON-RPC connections</source>
-        <translation>Tessera pro conexionibus JSON-RPC</translation>
-    </message>
-    <message>
-        <source>Execute command when the best block changes (%s in cmd is replaced by block hash)</source>
-        <translation>Pelle mandatum quando optissimum frustum mutat (%s in mandato substituitur ab hash frusti)</translation>
-    </message>
-    <message>
-        <source>Allow DNS lookups for -addnode, -seednode and -connect</source>
-        <translation>Permitte quaerenda DNS pro -addnode, -seednode, et -connect</translation>
-    </message>
-    <message>
-        <source>Loading addresses...</source>
-        <translation>Legens inscriptiones...</translation>
-    </message>
-    <message>
-        <source>Invalid -proxy address: '%s'</source>
-        <translation>Inscriptio -proxy non valida: '%s'</translation>
-    </message>
-    <message>
-        <source>Unknown network specified in -onlynet: '%s'</source>
-        <translation>Ignotum rete specificatum in -onlynet: '%s'</translation>
-    </message>
-    <message>
-        <source>Insufficient funds</source>
-        <translation>Inopia nummorum</translation>
-    </message>
-    <message>
-        <source>Loading block index...</source>
-        <translation>Legens indicem frustorum...</translation>
-    </message>
-    <message>
-        <source>Add a node to connect to and attempt to keep the connection open</source>
-        <translation>Adice nodum cui conectere et conare sustinere conexionem apertam</translation>
-    </message>
-    <message>
-        <source>Loading wallet...</source>
-        <translation>Legens cassidile...</translation>
-    </message>
-    <message>
-        <source>Cannot downgrade wallet</source>
-        <translation>Non posse cassidile regredi</translation>
-    </message>
-    <message>
-        <source>Cannot write default address</source>
-        <translation>Non posse scribere praedefinitam inscriptionem</translation>
-    </message>
-    <message>
-        <source>Rescanning...</source>
-        <translation>Iterum perlegens...</translation>
-    </message>
-    <message>
->>>>>>> fc073561
-        <source>Done loading</source>
-        <translation>Completo lengendi</translation>
-    </message>
-    <message>
-        <source>Error</source>
-        <translation>Error</translation>
     </message>
 </context>
 </TS>