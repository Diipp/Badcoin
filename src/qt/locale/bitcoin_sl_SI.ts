--- conflicted
+++ resolved
@@ -262,7 +262,7 @@
         <translation>Poustvarjam kazalo blokov na disku ...</translation>
     </message>
     <message>
-        <source>Send coins to a Myriadcoin address</source>
+        <source>Send coins to a Bitcoin address</source>
         <translation>Izvedite plačilo na naslov Bitcoin</translation>
     </message>
     <message>
@@ -314,11 +314,11 @@
         <translation>Šifrirajte zasebne ključe, ki se nahajajo v denarnici</translation>
     </message>
     <message>
-        <source>Sign messages with your Myriadcoin addresses to prove you own them</source>
+        <source>Sign messages with your Bitcoin addresses to prove you own them</source>
         <translation>Podpišite poljubno sporočilo z enim svojih naslovov Bitcoin, da prejemniku sporočila dokažete, da je ta naslov v vaši lasti.</translation>
     </message>
     <message>
-        <source>Verify messages to ensure they were signed with specified Myriadcoin addresses</source>
+        <source>Verify messages to ensure they were signed with specified Bitcoin addresses</source>
         <translation>Preverite, če je bilo prejeto sporočilo podpisano z določenim naslovom Bitcoin</translation>
     </message>
     <message>
@@ -338,8 +338,8 @@
         <translation>Orodna vrstica zavihkov</translation>
     </message>
     <message>
-        <source>Request payments (generates QR codes and myriadcoin: URIs)</source>
-        <translation>Zahtevajte plačilo (ustvarite zahtevek s kodo QR in URI tipa myriadcoin:)</translation>
+        <source>Request payments (generates QR codes and bitcoin: URIs)</source>
+        <translation>Zahtevajte plačilo (ustvarite zahtevek s kodo QR in URI tipa bitcoin:)</translation>
     </message>
     <message>
         <source>Show the list of used sending addresses and labels</source>
@@ -350,15 +350,15 @@
         <translation>Preglejte in uredite seznam naslovov, na katere ste kdaj prejeli plačila</translation>
     </message>
     <message>
-        <source>Open a myriadcoin: URI or payment request</source>
-        <translation>Izvedite plačilo iz zahtevka v datoteki ali iz URI tipa myriadcoin:</translation>
+        <source>Open a bitcoin: URI or payment request</source>
+        <translation>Izvedite plačilo iz zahtevka v datoteki ali iz URI tipa bitcoin:</translation>
     </message>
     <message>
         <source>&amp;Command-line options</source>
         <translation>Opcije &amp;ukazne vrstice</translation>
     </message>
     <message numerus="yes">
-        <source>%n active connection(s) to Myriadcoin network</source>
+        <source>%n active connection(s) to Bitcoin network</source>
         <translation><numerusform>%n aktivna povezava v omrežje Bitcoin</numerusform><numerusform>%n aktivni povezavi v omrežje Bitcoin</numerusform><numerusform>%n aktivne povezave v omrežje Bitcoin</numerusform><numerusform>%n aktivnih povezav v omrežje Bitcoin</numerusform></translation>
     </message>
     <message>
@@ -764,7 +764,7 @@
         <translation>Omogoči &amp;trošenje drobiža iz še nepotrjenih plačil</translation>
     </message>
     <message>
-        <source>Automatically open the Myriadcoin client port on the router. This only works when your router supports UPnP and it is enabled.</source>
+        <source>Automatically open the Bitcoin client port on the router. This only works when your router supports UPnP and it is enabled.</source>
         <translation>Program samodejno odpre ustrezna vrata na usmerjevalniku. To deluje samo, če vaš usmerjevalnik podpira in ima omogočen UPnP.</translation>
     </message>
     <message>
@@ -772,8 +772,8 @@
         <translation>Preslikaj vrata z uporabo &amp;UPnP</translation>
     </message>
     <message>
-        <source>Connect to the Myriadcoin network through a SOCKS5 proxy.</source>
-        <translation>Poveži se v omrežje Myriadcoin preko posredniškega strežnika SOCKS5.</translation>
+        <source>Connect to the Bitcoin network through a SOCKS5 proxy.</source>
+        <translation>Poveži se v omrežje Bitcoin preko posredniškega strežnika SOCKS5.</translation>
     </message>
     <message>
         <source>&amp;Connect through SOCKS5 proxy (default proxy):</source>
@@ -875,7 +875,7 @@
         <translation>Oblika</translation>
     </message>
     <message>
-        <source>The displayed information may be out of date. Your wallet automatically synchronizes with the Myriadcoin network after a connection is established, but this process has not completed yet.</source>
+        <source>The displayed information may be out of date. Your wallet automatically synchronizes with the Bitcoin network after a connection is established, but this process has not completed yet.</source>
         <translation>Prikazani podatki so morda zastareli. Program ob vzpostavitvi povezave samodejno sinhronizira denarnico z omrežjem Bitcoin, a trenutno ta proces še ni zaključen.</translation>
     </message>
     <message>
@@ -972,8 +972,8 @@
         <translation>Znesek</translation>
     </message>
     <message>
-        <source>Enter a Myriadcoin address (e.g. %1)</source>
-        <translation>Vnesite naslov Myriadcoin (npr. %1):</translation>
+        <source>Enter a Bitcoin address (e.g. %1)</source>
+        <translation>Vnesite naslov Bitcoin (npr. %1):</translation>
     </message>
     <message>
         <source>%1 d</source>
@@ -1220,21 +1220,8 @@
         <translation>&amp;Sporočilo:</translation>
     </message>
     <message>
-<<<<<<< HEAD
-        <source>Reuse one of the previously used receiving addresses. Reusing addresses has security and privacy issues. Do not use this unless re-generating a payment request made before.</source>
-        <translation>Ponovno uporabite enega od že uporabljenih naslovov za prejemanje. Večkratna uporaba istih naslovov za prejemanje negativno vpliva na varnost in zasebnost. To opcijo uporabite samo v primeru, da poustvarjate obstoječ zahtevek za plačilo.</translation>
-    </message>
-    <message>
-        <source>R&amp;euse an existing receiving address (not recommended)</source>
-        <translation>P&amp;onovno uporabite obstoječ naslov za prejemanje. (Ni priporočeno.)</translation>
-    </message>
-    <message>
-        <source>An optional message to attach to the payment request, which will be displayed when the request is opened. Note: The message will not be sent with the payment over the Myriadcoin network.</source>
-        <translation>Neobvezno sporočilo kot priponka zahtevku za plačilo, ki bo prikazano, ko bo zahtevek odprt. Opomba: Opravljeno plačilo.prek omrežja Myriadcoin tega sporočila ne bo vsebovalo.</translation>
-=======
         <source>An optional message to attach to the payment request, which will be displayed when the request is opened. Note: The message will not be sent with the payment over the Bitcoin network.</source>
         <translation>Neobvezno sporočilo kot priponka zahtevku za plačilo, ki bo prikazano, ko bo zahtevek odprt. Opomba: Opravljeno plačilo.prek omrežja Bitcoin tega sporočila ne bo vsebovalo.</translation>
->>>>>>> 9e116a6f
     </message>
     <message>
         <source>An optional label to associate with the new receiving address.</source>
@@ -1477,7 +1464,7 @@
         <translation>Plačilo je navadne vrste.</translation>
     </message>
     <message>
-        <source>The Myriadcoin address to send the payment to</source>
+        <source>The Bitcoin address to send the payment to</source>
         <translation>Naslov Bitcoin, na katerega bo plačilo poslano</translation>
     </message>
     <message>
@@ -1497,7 +1484,7 @@
         <translation>Izpraznite vsebino polja</translation>
     </message>
     <message>
-        <source>The fee will be deducted from the amount being sent. The recipient will receive less myriadcoins than you enter in the amount field. If multiple recipients are selected, the fee is split equally.</source>
+        <source>The fee will be deducted from the amount being sent. The recipient will receive less bitcoins than you enter in the amount field. If multiple recipients are selected, the fee is split equally.</source>
         <translation>Znesek plačila bo zmanjšan za znesek provizije. Prejemnik bo prejel manjše število kovancev, kot je bil vnešeni znesek. Če je prejemnikov več, bo provizija med njih enakomerno porazdeljena.</translation>
     </message>
     <message>
@@ -1521,8 +1508,8 @@
         <translation>Če vnesete oznako za zgornji naslov, se bo skupaj z naslovom shranila v imenk že uporabljenih naslovov</translation>
     </message>
     <message>
-        <source>A message that was attached to the myriadcoin: URI which will be stored with the transaction for your reference. Note: This message will not be sent over the Myriadcoin network.</source>
-        <translation>Sporočilo, ki ste ga pripeli na URI tipa myriadcoin:. Shranjeno bo skupaj s podatki o transakciji. Opomba: Sporočilo ne bo poslano preko omrežja Bitcoin.</translation>
+        <source>A message that was attached to the bitcoin: URI which will be stored with the transaction for your reference. Note: This message will not be sent over the Bitcoin network.</source>
+        <translation>Sporočilo, ki ste ga pripeli na URI tipa bitcoin:. Shranjeno bo skupaj s podatki o transakciji. Opomba: Sporočilo ne bo poslano preko omrežja Bitcoin.</translation>
     </message>
     <message>
         <source>Pay To:</source>
@@ -1554,11 +1541,11 @@
         <translation>&amp;Podpiši sporočilo</translation>
     </message>
     <message>
-        <source>You can sign messages/agreements with your addresses to prove you can receive myriadcoins sent to them. Be careful not to sign anything vague or random, as phishing attacks may try to trick you into signing your identity over to them. Only sign fully-detailed statements you agree to.</source>
+        <source>You can sign messages/agreements with your addresses to prove you can receive bitcoins sent to them. Be careful not to sign anything vague or random, as phishing attacks may try to trick you into signing your identity over to them. Only sign fully-detailed statements you agree to.</source>
         <translation>S svojimi naslovi lahko podpisujete sporočila ali pogodbe in s tem dokazujete, da na teh naslovih lahko prejemate kovance. Bodite previdni in ne podpisujte ničesar nejasnega ali naključnega, ker vas zlikovci preko ribarjenja (phishing) lahko prelisičijo, da na njih prepišete svojo identiteto. Podpisujte samo podrobno opisane izjave, s katerimi se strinjate.</translation>
     </message>
     <message>
-        <source>The Myriadcoin address to sign the message with</source>
+        <source>The Bitcoin address to sign the message with</source>
         <translation>Naslov Bitcoin, s katerim podpisujete sporočilo</translation>
     </message>
     <message>
@@ -1590,7 +1577,7 @@
         <translation>Kopiranje trenutnega podpisa na sistemsko odložišče.</translation>
     </message>
     <message>
-        <source>Sign the message to prove you own this Myriadcoin address</source>
+        <source>Sign the message to prove you own this Bitcoin address</source>
         <translation>Podpišite sporočilo, da dokažete lastništvo nad zgornjim naslovom.</translation>
     </message>
     <message>
@@ -1614,11 +1601,11 @@
         <translation>Da preverite verodostojnost sporočila, spodaj vnesite: prejemnikov naslov, prejeto sporočilo (pazljivo skopirajte vse prelome vrstic, presledke, tabulatorje ipd.,) in prejeti podpis. Da se izognete napadom tipa man-in-the-middle, vedite, da iz veljavnega podpisa ne sledi nič drugega, kot tisto, kar je navedeno v sporočilu. Podpis samo potrjuje dejstvo, da ima podpisnik v lasti prejemni naslov, ne more pa dokazati vira nobene transakcije!</translation>
     </message>
     <message>
-        <source>The Myriadcoin address the message was signed with</source>
+        <source>The Bitcoin address the message was signed with</source>
         <translation>Naslov Bitcoin, s katerim je bilo sporočilo podpisano</translation>
     </message>
     <message>
-        <source>Verify the message to ensure it was signed with the specified Myriadcoin address</source>
+        <source>Verify the message to ensure it was signed with the specified Bitcoin address</source>
         <translation>Preverite, ali je bilo sporočilo v resnici podpisano z navedenim naslovom Bitcoin.</translation>
     </message>
     <message>
@@ -1731,8 +1718,8 @@
         <translation>Teci v ozadju in sprejemaj ukaze</translation>
     </message>
     <message>
-        <source>Myriadcoin Core</source>
-        <translation>Myriadcoin Core</translation>
+        <source>Bitcoin Core</source>
+        <translation>Bitcoin Core</translation>
     </message>
     <message>
         <source>Bind to given address and always listen on it. Use [host]:port notation for IPv6</source>
