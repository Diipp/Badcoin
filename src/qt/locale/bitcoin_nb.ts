--- conflicted
+++ resolved
@@ -1,8 +1,4 @@
-<<<<<<< HEAD
-<TS language="nb" version="2.0">
-=======
 <TS language="nb" version="2.1">
->>>>>>> fc073561
 <context>
     <name>AddressBookPage</name>
     <message>
@@ -30,99 +26,50 @@
         <translation>&amp;Lukk</translation>
     </message>
     <message>
-<<<<<<< HEAD
+        <source>Delete the currently selected address from the list</source>
+        <translation>Slett den valgte adressen fra listen.</translation>
+    </message>
+    <message>
+        <source>Export the data in the current tab to a file</source>
+        <translation>Eksporter data fra nåværende fane til fil</translation>
+    </message>
+    <message>
+        <source>&amp;Export</source>
+        <translation>&amp;Eksporter</translation>
+    </message>
+    <message>
+        <source>&amp;Delete</source>
+        <translation>&amp;Slett</translation>
+    </message>
+    <message>
+        <source>Choose the address to send coins to</source>
+        <translation>Velg adressen å sende mynter til</translation>
+    </message>
+    <message>
+        <source>Choose the address to receive coins with</source>
+        <translation>Velg adressen til å motta mynter med</translation>
+    </message>
+    <message>
+        <source>Sending addresses</source>
+        <translation>Utsendingsadresser</translation>
+    </message>
+    <message>
+        <source>Receiving addresses</source>
+        <translation>Mottaksadresser</translation>
+    </message>
+    <message>
+        <source>These are your Myriadcoin addresses for sending payments. Always check the amount and the receiving address before sending coins.</source>
+        <translation>Dette er dine Bitcoin-adresser for sending av betalinger. Sjekk alltid beløpet og mottakeradressen før sending av mynter.</translation>
+    </message>
+    <message>
+        <source>These are your Myriadcoin addresses for receiving payments. It is recommended to use a new receiving address for each transaction.</source>
+        <translation>Dette er dine Bitcoin-adresser for å sende betalinger med. Det er anbefalt å bruke en ny mottaksadresse for hver transaksjon.</translation>
+    </message>
+    <message>
         <source>&amp;Copy Address</source>
         <translation>&amp;Kopier Adresse</translation>
     </message>
     <message>
-        <source>Delete the currently selected address from the list</source>
-        <translation>Slett den valgte adressen fra listen.</translation>
-    </message>
-    <message>
-        <source>Export the data in the current tab to a file</source>
-        <translation>Eksporter data fra nåværende fane til fil</translation>
-    </message>
-    <message>
-        <source>&amp;Export</source>
-        <translation>&amp;Eksporter</translation>
-    </message>
-    <message>
-        <source>&amp;Delete</source>
-        <translation>&amp;Slett</translation>
-    </message>
-    <message>
-        <source>Choose the address to send coins to</source>
-        <translation>Velg adressen å sende mynter til</translation>
-    </message>
-    <message>
-        <source>Choose the address to receive coins with</source>
-        <translation>Velg adressen til å motta mynter med</translation>
-    </message>
-    <message>
-        <source>C&amp;hoose</source>
-        <translation>&amp;Velg</translation>
-    </message>
-    <message>
-        <source>Sending addresses</source>
-        <translation>Utsendingsadresser</translation>
-    </message>
-    <message>
-        <source>Receiving addresses</source>
-        <translation>Mottaksadresser</translation>
-    </message>
-    <message>
-        <source>These are your Myriad addresses for sending payments. Always check the amount and the receiving address before sending coins.</source>
-        <translation>Dette er dine Myriad-adresser for å sende betalinger. Alltid sjekk beløp og mottakeradresse før sending av mynter.</translation>
-    </message>
-    <message>
-        <source>These are your Myriad addresses for receiving payments. It is recommended to use a new receiving address for each transaction.</source>
-        <translation>Dette er dine Myriad-adresser for å sende betalinger. Det er anbefalt å bruk en ny mottaksadresse for hver transaksjon.</translation>
-=======
-        <source>Delete the currently selected address from the list</source>
-        <translation>Slett den valgte adressen fra listen.</translation>
-    </message>
-    <message>
-        <source>Export the data in the current tab to a file</source>
-        <translation>Eksporter data fra nåværende fane til fil</translation>
-    </message>
-    <message>
-        <source>&amp;Export</source>
-        <translation>&amp;Eksporter</translation>
-    </message>
-    <message>
-        <source>&amp;Delete</source>
-        <translation>&amp;Slett</translation>
-    </message>
-    <message>
-        <source>Choose the address to send coins to</source>
-        <translation>Velg adressen å sende mynter til</translation>
-    </message>
-    <message>
-        <source>Choose the address to receive coins with</source>
-        <translation>Velg adressen til å motta mynter med</translation>
-    </message>
-    <message>
-        <source>Sending addresses</source>
-        <translation>Utsendingsadresser</translation>
-    </message>
-    <message>
-        <source>Receiving addresses</source>
-        <translation>Mottaksadresser</translation>
-    </message>
-    <message>
-        <source>These are your Myriadcoin addresses for sending payments. Always check the amount and the receiving address before sending coins.</source>
-        <translation>Dette er dine Bitcoin-adresser for sending av betalinger. Sjekk alltid beløpet og mottakeradressen før sending av mynter.</translation>
-    </message>
-    <message>
-        <source>These are your Myriadcoin addresses for receiving payments. It is recommended to use a new receiving address for each transaction.</source>
-        <translation>Dette er dine Bitcoin-adresser for å sende betalinger med. Det er anbefalt å bruke en ny mottaksadresse for hver transaksjon.</translation>
-    </message>
-    <message>
-        <source>&amp;Copy Address</source>
-        <translation>&amp;Kopier Adresse</translation>
->>>>>>> fc073561
-    </message>
-    <message>
         <source>Copy &amp;Label</source>
         <translation>Kopier &amp;Merkelapp</translation>
     </message>
@@ -132,11 +79,7 @@
     </message>
     <message>
         <source>Export Address List</source>
-<<<<<<< HEAD
-        <translation>Ekporter Adresseliste</translation>
-=======
         <translation>Eksporter adresseliste</translation>
->>>>>>> fc073561
     </message>
     <message>
         <source>Comma separated file (*.csv)</source>
@@ -185,35 +128,18 @@
         <translation>Gjenta ny adgangsfrase</translation>
     </message>
     <message>
-<<<<<<< HEAD
-=======
         <source>Enter the new passphrase to the wallet.&lt;br/&gt;Please use a passphrase of &lt;b&gt;ten or more random characters&lt;/b&gt;, or &lt;b&gt;eight or more words&lt;/b&gt;.</source>
         <translation>Oppgi adgangsfrasen til lommeboken.&lt;br/&gt;Vennligst bruk en adgangsfrase med &lt;b&gt;ti eller flere tilfeldige tegn&lt;/b&gt;, eller &lt;b&gt;åtte eller flere ord&lt;/b&gt;.</translation>
     </message>
     <message>
->>>>>>> fc073561
         <source>Encrypt wallet</source>
         <translation>Krypter lommebok</translation>
     </message>
     <message>
-<<<<<<< HEAD
-        <source>This operation needs your wallet passphrase to unlock the wallet.</source>
-        <translation>Denne operasjonen krever adgangsfrasen til lommeboken for å låse den opp.</translation>
-    </message>
-    <message>
-=======
->>>>>>> fc073561
         <source>Unlock wallet</source>
         <translation>Lås opp lommebok</translation>
     </message>
     <message>
-<<<<<<< HEAD
-        <source>This operation needs your wallet passphrase to decrypt the wallet.</source>
-        <translation>Denne operasjonen krever adgangsfrasen til lommeboken for å dekryptere den.</translation>
-    </message>
-    <message>
-=======
->>>>>>> fc073561
         <source>Decrypt wallet</source>
         <translation>Dekrypter lommebok</translation>
     </message>
@@ -225,77 +151,12 @@
 <context>
     <name>BanTableModel</name>
     <message>
-<<<<<<< HEAD
-        <source>Confirm wallet encryption</source>
-        <translation>Bekreft kryptering av lommebok</translation>
-    </message>
-    <message>
-        <source>Warning: If you encrypt your wallet and lose your passphrase, you will &lt;b&gt;LOSE ALL OF YOUR MYRIADS&lt;/b&gt;!</source>
-        <translation>Advarsel: Hvis du krypterer lommeboken og mister adgangsfrasen, så vil du &lt;b&gt;MISTE ALLE DINE MYRIADS&lt;/b&gt;!</translation>
-    </message>
-    <message>
-        <source>Are you sure you wish to encrypt your wallet?</source>
-        <translation>Er du sikker på at du vil kryptere lommeboken?</translation>
-    </message>
-    <message>
-        <source>Myriad Core will close now to finish the encryption process. Remember that encrypting your wallet cannot fully protect your myriads from being stolen by malware infecting your computer.</source>
-        <translation>Myriad Core vil nå avslutte for å fullføre krypteringsprosessen. Husk at kryptering av lommeboken ikke kan beskytte fullstendig mot tyveri av dine myriads hvis datamaskinen din er infisert av skadevare.</translation>
-    </message>
-    <message>
-        <source>IMPORTANT: Any previous backups you have made of your wallet file should be replaced with the newly generated, encrypted wallet file. For security reasons, previous backups of the unencrypted wallet file will become useless as soon as you start using the new, encrypted wallet.</source>
-        <translation>VIKTIG: Tidligere sikkerhetskopier av din lommebokfil bør erstattes med den nylig genererte og krypterte filen, da de blir ugyldiggjort av sikkerhetshensyn så snart du begynner å bruke den nye krypterte lommeboken.</translation>
-    </message>
-    <message>
-        <source>Warning: The Caps Lock key is on!</source>
-        <translation>Advarsel: Caps Lock er på!</translation>
-    </message>
-    <message>
-        <source>Wallet encrypted</source>
-        <translation>Lommebok kryptert</translation>
-    </message>
-    <message>
-        <source>Enter the new passphrase to the wallet.&lt;br/&gt;Please use a passphrase of &lt;b&gt;ten or more random characters&lt;/b&gt;, or &lt;b&gt;eight or more words&lt;/b&gt;.</source>
-        <translation>Oppgi adgangsfrasen til lommeboken.&lt;br/&gt;Vennligst bruk en adgangsfrase med &lt;b&gt;ti eller flere tilfeldige tegn&lt;/b&gt;, eller &lt;b&gt;åtte eller flere ord&lt;/b&gt;.</translation>
-    </message>
-    <message>
-        <source>Enter the old passphrase and new passphrase to the wallet.</source>
-        <translation>Oppgi gammel og ny adgangsfrase til lommeboken.</translation>
-    </message>
-    <message>
-        <source>Wallet encryption failed</source>
-        <translation>Kryptering av lommebok feilet</translation>
-    </message>
-    <message>
-        <source>Wallet encryption failed due to an internal error. Your wallet was not encrypted.</source>
-        <translation>Kryptering av lommebok feilet på grunn av en intern feil. Din lommebok ble ikke kryptert.</translation>
-    </message>
-    <message>
-        <source>The supplied passphrases do not match.</source>
-        <translation>De angitte adgangsfrasene er ulike.</translation>
-    </message>
-    <message>
-        <source>Wallet unlock failed</source>
-        <translation>Opplåsing av lommebok feilet</translation>
-    </message>
-    <message>
-        <source>The passphrase entered for the wallet decryption was incorrect.</source>
-        <translation>Adgangsfrasen angitt for dekryptering av lommeboken var feil.</translation>
-    </message>
-    <message>
-        <source>Wallet decryption failed</source>
-        <translation>Dekryptering av lommebok feilet</translation>
-    </message>
-    <message>
-        <source>Wallet passphrase was successfully changed.</source>
-        <translation>Adgangsfrase for lommebok endret.</translation>
-=======
         <source>IP/Netmask</source>
         <translation>IP/Nettmaske</translation>
     </message>
     <message>
         <source>Banned Until</source>
         <translation>Utestengt til</translation>
->>>>>>> fc073561
     </message>
 </context>
 <context>
@@ -337,8 +198,6 @@
         <translation>Avslutt applikasjonen</translation>
     </message>
     <message>
-<<<<<<< HEAD
-=======
         <source>&amp;About %1</source>
         <translation> &amp;Om %1</translation>
     </message>
@@ -347,7 +206,6 @@
         <translation>Vis informasjon om %1</translation>
     </message>
     <message>
->>>>>>> fc073561
         <source>About &amp;Qt</source>
         <translation>Om &amp;Qt</translation>
     </message>
@@ -360,13 +218,10 @@
         <translation>&amp;Innstillinger...</translation>
     </message>
     <message>
-<<<<<<< HEAD
-=======
         <source>Modify configuration options for %1</source>
         <translation>Endre innstilinger for %1</translation>
     </message>
     <message>
->>>>>>> fc073561
         <source>&amp;Encrypt Wallet...</source>
         <translation>&amp;Krypter Lommebok...</translation>
     </message>
@@ -381,7 +236,6 @@
     <message>
         <source>&amp;Sending addresses...</source>
         <translation>&amp;Utsendingsadresser...</translation>
-<<<<<<< HEAD
     </message>
     <message>
         <source>&amp;Receiving addresses...</source>
@@ -392,38 +246,12 @@
         <translation>Åpne &amp;URI...</translation>
     </message>
     <message>
-        <source>Myriad Core client</source>
-        <translation>Myriad Core-klient</translation>
-    </message>
-    <message>
-        <source>Importing blocks from disk...</source>
-        <translation>Importere blokker...</translation>
-    </message>
-    <message>
         <source>Reindexing blocks on disk...</source>
         <translation>Reindekserer blokker på harddisk...</translation>
     </message>
     <message>
-        <source>Send coins to a Myriad address</source>
-        <translation>Send til en Myriad-adresse</translation>
-=======
-    </message>
-    <message>
-        <source>&amp;Receiving addresses...</source>
-        <translation>&amp;Mottaksadresser...</translation>
-    </message>
-    <message>
-        <source>Open &amp;URI...</source>
-        <translation>Åpne &amp;URI...</translation>
-    </message>
-    <message>
-        <source>Reindexing blocks on disk...</source>
-        <translation>Reindekserer blokker på harddisk...</translation>
-    </message>
-    <message>
         <source>Send coins to a Myriadcoin address</source>
         <translation>Send til en Bitcoin-adresse</translation>
->>>>>>> fc073561
     </message>
     <message>
         <source>Backup wallet to another location</source>
@@ -446,13 +274,8 @@
         <translation>&amp;Verifiser melding...</translation>
     </message>
     <message>
-<<<<<<< HEAD
-        <source>Myriad</source>
-        <translation>Myriad</translation>
-=======
         <source>Bitcoin</source>
         <translation>Bitcoin</translation>
->>>>>>> fc073561
     </message>
     <message>
         <source>Wallet</source>
@@ -467,13 +290,6 @@
         <translation>&amp;Motta</translation>
     </message>
     <message>
-<<<<<<< HEAD
-        <source>Show information about Myriad Core</source>
-        <translation>Vis informasjon om Myriad Core</translation>
-    </message>
-    <message>
-=======
->>>>>>> fc073561
         <source>&amp;Show / Hide</source>
         <translation>&amp;Vis / Skjul</translation>
     </message>
@@ -486,21 +302,12 @@
         <translation>Krypter de private nøklene som tilhører lommeboken din</translation>
     </message>
     <message>
-<<<<<<< HEAD
-        <source>Sign messages with your Myriad addresses to prove you own them</source>
-        <translation>Signer en melding med Myriad-adressene dine for å bevise at du eier dem</translation>
-    </message>
-    <message>
-        <source>Verify messages to ensure they were signed with specified Myriad addresses</source>
-        <translation>Bekreft meldinger for å være sikker på at de ble signert av en angitt Myriad-adresse</translation>
-=======
         <source>Sign messages with your Myriadcoin addresses to prove you own them</source>
         <translation>Signer en melding med Bitcoin-adressene dine for å bevise at du eier dem</translation>
     </message>
     <message>
         <source>Verify messages to ensure they were signed with specified Myriadcoin addresses</source>
         <translation>Bekreft meldinger for å være sikker på at de ble signert av en angitt Bitcoin-adresse</translation>
->>>>>>> fc073561
     </message>
     <message>
         <source>&amp;File</source>
@@ -519,100 +326,33 @@
         <translation>Verktøylinje for faner</translation>
     </message>
     <message>
-<<<<<<< HEAD
-        <source>Myriad Core</source>
-        <translation>Myriad Core</translation>
-    </message>
-    <message>
-        <source>Request payments (generates QR codes and myriad: URIs)</source>
-        <translation>Forespør betalinger (genererer QR-koder og myriad: URIer)</translation>
-    </message>
-    <message>
-        <source>&amp;About Myriad Core</source>
-        <translation>&amp;Om Myriad Core</translation>
-    </message>
-    <message>
-        <source>Modify configuration options for Myriad Core</source>
-        <translation>Endre konfigurasjonsvalg for Myriad Core</translation>
+        <source>Request payments (generates QR codes and myriadcoin: URIs)</source>
+        <translation>Forespør betalinger (genererer QR-koder og myriadcoin: URIer)</translation>
     </message>
     <message>
         <source>Show the list of used sending addresses and labels</source>
         <translation>Vis listen av brukte utsendingsadresser og merkelapper</translation>
     </message>
     <message>
-=======
-        <source>Request payments (generates QR codes and myriadcoin: URIs)</source>
-        <translation>Forespør betalinger (genererer QR-koder og myriadcoin: URIer)</translation>
-    </message>
-    <message>
-        <source>Show the list of used sending addresses and labels</source>
-        <translation>Vis listen av brukte utsendingsadresser og merkelapper</translation>
-    </message>
-    <message>
->>>>>>> fc073561
         <source>Show the list of used receiving addresses and labels</source>
         <translation>Vis listen over bruke mottaksadresser og merkelapper</translation>
     </message>
     <message>
-<<<<<<< HEAD
-        <source>Open a myriad: URI or payment request</source>
-        <translation>Åpne en Myriad: URI eller betalingsetterspørring</translation>
-=======
         <source>Open a myriadcoin: URI or payment request</source>
         <translation>Åpne en Bitcoin: URI eller betalingsetterspørring</translation>
->>>>>>> fc073561
     </message>
     <message>
         <source>&amp;Command-line options</source>
         <translation>&amp;Kommandolinjevalg</translation>
-<<<<<<< HEAD
-    </message>
-    <message>
-        <source>Show the Myriad Core help message to get a list with possible Myriad command-line options</source>
-        <translation>Vis Myriad Core hjelpemeldingen for å få en liste med mulige kommandolinjevalg</translation>
     </message>
     <message numerus="yes">
-        <source>%n active connection(s) to Myriad network</source>
-        <translation><numerusform>%n aktiv forbindelse til Myriad-nettverket</numerusform><numerusform>%n aktive forbindelser til Myriad-nettverket</numerusform></translation>
-    </message>
-    <message>
-        <source>No block source available...</source>
-        <translation>Ingen kilde for blokker tilgjengelig...</translation>
+        <source>%n active connection(s) to Myriadcoin network</source>
+        <translation><numerusform>%n aktiv forbindelse til Bitcoin-nettverket</numerusform><numerusform>%n aktive forbindelser til Bitcoin-nettverket</numerusform></translation>
     </message>
     <message numerus="yes">
         <source>Processed %n block(s) of transaction history.</source>
         <translation><numerusform>Lastet %n blokk med transaksjonshistorikk.</numerusform><numerusform>Lastet %n blokker med transaksjonshistorikk.</numerusform></translation>
     </message>
-    <message numerus="yes">
-        <source>%n hour(s)</source>
-        <translation><numerusform>%n time</numerusform><numerusform>%n timer</numerusform></translation>
-    </message>
-    <message numerus="yes">
-        <source>%n day(s)</source>
-        <translation><numerusform>%n dag</numerusform><numerusform>%n dager</numerusform></translation>
-    </message>
-    <message numerus="yes">
-        <source>%n week(s)</source>
-        <translation><numerusform>%n uke</numerusform><numerusform>%n uker</numerusform></translation>
-    </message>
-    <message>
-        <source>%1 and %2</source>
-        <translation>%1 og %2</translation>
-    </message>
-    <message numerus="yes">
-        <source>%n year(s)</source>
-        <translation><numerusform>%n år</numerusform><numerusform>%n år</numerusform></translation>
-=======
-    </message>
-    <message numerus="yes">
-        <source>%n active connection(s) to Myriadcoin network</source>
-        <translation><numerusform>%n aktiv forbindelse til Bitcoin-nettverket</numerusform><numerusform>%n aktive forbindelser til Bitcoin-nettverket</numerusform></translation>
-    </message>
-    <message numerus="yes">
-        <source>Processed %n block(s) of transaction history.</source>
-        <translation><numerusform>Lastet %n blokk med transaksjonshistorikk.</numerusform><numerusform>Lastet %n blokker med transaksjonshistorikk.</numerusform></translation>
->>>>>>> fc073561
-    </message>
     <message>
         <source>%1 behind</source>
         <translation>%1 bak</translation>
@@ -636,21 +376,14 @@
     <message>
         <source>Information</source>
         <translation>Informasjon</translation>
-<<<<<<< HEAD
     </message>
     <message>
         <source>Up to date</source>
         <translation>Oppdatert</translation>
-=======
-    </message>
-    <message>
-        <source>Up to date</source>
-        <translation>Oppdatert</translation>
     </message>
     <message>
         <source>%1 client</source>
         <translation>%1 klient</translation>
->>>>>>> fc073561
     </message>
     <message>
         <source>Catching up...</source>
@@ -685,21 +418,12 @@
 </source>
         <translation>Adresse: %1
 </translation>
-<<<<<<< HEAD
     </message>
     <message>
         <source>Sent transaction</source>
         <translation>Sendt transaksjon</translation>
     </message>
     <message>
-=======
-    </message>
-    <message>
-        <source>Sent transaction</source>
-        <translation>Sendt transaksjon</translation>
-    </message>
-    <message>
->>>>>>> fc073561
         <source>Incoming transaction</source>
         <translation>Innkommende transaksjon</translation>
     </message>
@@ -711,14 +435,6 @@
         <source>Wallet is &lt;b&gt;encrypted&lt;/b&gt; and currently &lt;b&gt;locked&lt;/b&gt;</source>
         <translation>Lommeboken er &lt;b&gt;kryptert&lt;/b&gt; og for tiden &lt;b&gt;låst&lt;/b&gt;</translation>
     </message>
-<<<<<<< HEAD
-</context>
-<context>
-    <name>ClientModel</name>
-    <message>
-        <source>Network Alert</source>
-        <translation>Nettverksvarsel</translation>
-=======
     </context>
 <context>
     <name>CoinControlDialog</name>
@@ -729,7 +445,6 @@
     <message>
         <source>Quantity:</source>
         <translation>Mengde:</translation>
->>>>>>> fc073561
     </message>
     <message>
         <source>Bytes:</source>
@@ -797,32 +512,8 @@
     </message>
     </context>
 <context>
-    <name>CoinControlDialog</name>
-    <message>
-<<<<<<< HEAD
-        <source>Coin Selection</source>
-        <translation>Mynt Valg</translation>
-    </message>
-    <message>
-        <source>Quantity:</source>
-        <translation>Mengde:</translation>
-    </message>
-    <message>
-        <source>Bytes:</source>
-        <translation>Bytes:</translation>
-    </message>
-    <message>
-        <source>Amount:</source>
-        <translation>Beløp:</translation>
-    </message>
-    <message>
-        <source>Priority:</source>
-        <translation>Prioritet:</translation>
-    </message>
-    <message>
-        <source>Fee:</source>
-        <translation>Avgift:</translation>
-=======
+    <name>EditAddressDialog</name>
+    <message>
         <source>Edit Address</source>
         <translation>Rediger adresse</translation>
     </message>
@@ -841,32 +532,11 @@
     <message>
         <source>&amp;Address</source>
         <translation>&amp;Adresse</translation>
->>>>>>> fc073561
     </message>
     </context>
 <context>
     <name>FreespaceChecker</name>
     <message>
-<<<<<<< HEAD
-        <source>Dust:</source>
-        <translation>Støv:</translation>
-    </message>
-    <message>
-        <source>After Fee:</source>
-        <translation>Totalt:</translation>
-    </message>
-    <message>
-        <source>Change:</source>
-        <translation>Veksel:</translation>
-    </message>
-    <message>
-        <source>(un)select all</source>
-        <translation>velg (fjern) alle</translation>
-    </message>
-    <message>
-        <source>Tree mode</source>
-        <translation>Trevisning</translation>
-=======
         <source>A new data directory will be created.</source>
         <translation>En ny datamappe vil bli laget.</translation>
     </message>
@@ -885,219 +555,11 @@
     <message>
         <source>Cannot create data directory here.</source>
         <translation>Kan ikke lage datamappe her.</translation>
->>>>>>> fc073561
     </message>
 </context>
 <context>
     <name>HelpMessageDialog</name>
     <message>
-<<<<<<< HEAD
-        <source>List mode</source>
-        <translation>Listevisning</translation>
-    </message>
-    <message>
-        <source>Amount</source>
-        <translation>Beløp</translation>
-    </message>
-    <message>
-        <source>Received with label</source>
-        <translation>Mottatt med merkelapp</translation>
-    </message>
-    <message>
-        <source>Received with address</source>
-        <translation>Mottatt med adresse</translation>
-    </message>
-    <message>
-        <source>Date</source>
-        <translation>Dato</translation>
-    </message>
-    <message>
-        <source>Confirmations</source>
-        <translation>Bekreftelser</translation>
-    </message>
-    <message>
-        <source>Confirmed</source>
-        <translation>Bekreftet</translation>
-    </message>
-    <message>
-        <source>Priority</source>
-        <translation>Prioritet</translation>
-    </message>
-    <message>
-        <source>Copy address</source>
-        <translation>Kopier adresse</translation>
-    </message>
-    <message>
-        <source>Copy label</source>
-        <translation>Kopier merkelapp</translation>
-    </message>
-    <message>
-        <source>Copy amount</source>
-        <translation>Kopier beløp</translation>
-    </message>
-    <message>
-        <source>Copy transaction ID</source>
-        <translation>Kopier transaksjons-ID</translation>
-    </message>
-    <message>
-        <source>Lock unspent</source>
-        <translation>Lås ubrukte</translation>
-    </message>
-    <message>
-        <source>Unlock unspent</source>
-        <translation>Lås opp ubrukte</translation>
-    </message>
-    <message>
-        <source>Copy quantity</source>
-        <translation>Kopier mengde</translation>
-    </message>
-    <message>
-        <source>Copy fee</source>
-        <translation>Kopier gebyr</translation>
-    </message>
-    <message>
-        <source>Copy after fee</source>
-        <translation>Kopier totalt</translation>
-    </message>
-    <message>
-        <source>Copy bytes</source>
-        <translation>Kopier bytes</translation>
-    </message>
-    <message>
-        <source>Copy priority</source>
-        <translation>Kopier prioritet</translation>
-    </message>
-    <message>
-        <source>Copy dust</source>
-        <translation>Kopier støv</translation>
-    </message>
-    <message>
-        <source>Copy change</source>
-        <translation>Kopier veksel</translation>
-    </message>
-    <message>
-        <source>highest</source>
-        <translation>høyest</translation>
-    </message>
-    <message>
-        <source>higher</source>
-        <translation>høyere</translation>
-    </message>
-    <message>
-        <source>high</source>
-        <translation>høy</translation>
-    </message>
-    <message>
-        <source>medium-high</source>
-        <translation>medium-høy</translation>
-    </message>
-    <message>
-        <source>medium</source>
-        <translation>medium</translation>
-    </message>
-    <message>
-        <source>low-medium</source>
-        <translation>lav-medium</translation>
-    </message>
-    <message>
-        <source>low</source>
-        <translation>lav</translation>
-    </message>
-    <message>
-        <source>lower</source>
-        <translation>lavere</translation>
-    </message>
-    <message>
-        <source>lowest</source>
-        <translation>lavest</translation>
-    </message>
-    <message>
-        <source>(%1 locked)</source>
-        <translation>(%1 låst)</translation>
-    </message>
-    <message>
-        <source>none</source>
-        <translation>ingen</translation>
-    </message>
-    <message>
-        <source>This label turns red if the transaction size is greater than 1000 bytes.</source>
-        <translation>Denne teksten blir rød hvis transaksjonsstørrelsen er større enn 1000 bytes.</translation>
-    </message>
-    <message>
-        <source>This label turns red if the priority is smaller than "medium".</source>
-        <translation>Denne teksten blir rød hvis prioriteten er lavere enn "medium".</translation>
-    </message>
-    <message>
-        <source>This label turns red if any recipient receives an amount smaller than %1.</source>
-        <translation>Denne teksten blir rød dersom en mottaker mottar et beløp mindre enn %1.</translation>
-    </message>
-    <message>
-        <source>Can vary +/- %1 satoshi(s) per input.</source>
-        <translation>Kan variere +/- %1 satoshi(er) per input.</translation>
-    </message>
-    <message>
-        <source>yes</source>
-        <translation>ja</translation>
-    </message>
-    <message>
-        <source>no</source>
-        <translation>nei</translation>
-    </message>
-    <message>
-        <source>This means a fee of at least %1 per kB is required.</source>
-        <translation>Dette betyr at et gebyr på minst %1 per KB er påkrevd.</translation>
-    </message>
-    <message>
-        <source>Can vary +/- 1 byte per input.</source>
-        <translation>Kan variere +/- 1 byte per input.</translation>
-    </message>
-    <message>
-        <source>Transactions with higher priority are more likely to get included into a block.</source>
-        <translation>Transaksjoner med høyere prioritet har mer sannsynlighet for å bli inkludert i en blokk.</translation>
-    </message>
-    <message>
-        <source>(no label)</source>
-        <translation>(ingen merkelapp)</translation>
-    </message>
-    <message>
-        <source>change from %1 (%2)</source>
-        <translation>veksel fra %1 (%2)</translation>
-    </message>
-    <message>
-        <source>(change)</source>
-        <translation>(veksel)</translation>
-    </message>
-</context>
-<context>
-    <name>EditAddressDialog</name>
-    <message>
-        <source>Edit Address</source>
-        <translation>Rediger adresse</translation>
-    </message>
-    <message>
-        <source>&amp;Label</source>
-        <translation>&amp;Merkelapp</translation>
-    </message>
-    <message>
-        <source>The label associated with this address list entry</source>
-        <translation>Merkelappen koblet til denne adresseliste oppføringen</translation>
-    </message>
-    <message>
-        <source>The address associated with this address list entry. This can only be modified for sending addresses.</source>
-        <translation>Adressen til denne oppføringen i adresseboken. Denne kan kun endres for utsendingsadresser.</translation>
-    </message>
-    <message>
-        <source>&amp;Address</source>
-        <translation>&amp;Adresse</translation>
-    </message>
-    <message>
-        <source>New receiving address</source>
-        <translation>Ny mottaksadresse</translation>
-    </message>
-    <message>
-        <source>New sending address</source>
-        <translation>Ny utsendingsadresse</translation>
-=======
         <source>version</source>
         <translation>versjon</translation>
     </message>
@@ -1432,33 +894,11 @@
     <message>
         <source>The supplied proxy address is invalid.</source>
         <translation>Angitt proxyadresse er ugyldig.</translation>
->>>>>>> fc073561
-    </message>
-    <message>
-<<<<<<< HEAD
-        <source>Edit receiving address</source>
-        <translation>Rediger mottaksadresse</translation>
-    </message>
-    <message>
-        <source>Edit sending address</source>
-        <translation>Rediger utsendingsadresse</translation>
-    </message>
-    <message>
-        <source>The entered address "%1" is already in the address book.</source>
-        <translation>Den oppgitte adressen "%1" er allerede i adresseboken.</translation>
-    </message>
-    <message>
-        <source>The entered address "%1" is not a valid Myriad address.</source>
-        <translation>Den angitte adressed "%1" er ikke en gyldig Myriad-adresse.</translation>
-    </message>
-    <message>
-        <source>Could not unlock wallet.</source>
-        <translation>Kunne ikke låse opp lommeboken.</translation>
-    </message>
-    <message>
-        <source>New key generation failed.</source>
-        <translation>Generering av ny nøkkel feilet.</translation>
-=======
+    </message>
+</context>
+<context>
+    <name>OverviewPage</name>
+    <message>
         <source>Form</source>
         <translation>Skjema</translation>
     </message>
@@ -1489,43 +929,8 @@
     <message>
         <source>Immature:</source>
         <translation>Umoden:</translation>
->>>>>>> fc073561
-    </message>
-</context>
-<context>
-    <name>FreespaceChecker</name>
-    <message>
-<<<<<<< HEAD
-        <source>A new data directory will be created.</source>
-        <translation>En ny datamappe vil bli laget.</translation>
-    </message>
-    <message>
-        <source>name</source>
-        <translation>navn</translation>
-    </message>
-    <message>
-        <source>Directory already exists. Add %1 if you intend to create a new directory here.</source>
-        <translation>Mappe finnes allerede. Legg til %1 hvis du vil lage en ny mappe her.</translation>
-    </message>
-    <message>
-        <source>Path already exists, and is not a directory.</source>
-        <translation>Snarvei finnes allerede, og er ikke en mappe.</translation>
-    </message>
-    <message>
-        <source>Cannot create data directory here.</source>
-        <translation>Kan ikke lage datamappe her.</translation>
-    </message>
-</context>
-<context>
-    <name>HelpMessageDialog</name>
-    <message>
-        <source>Myriad Core</source>
-        <translation>Myriad Core</translation>
-    </message>
-    <message>
-        <source>version</source>
-        <translation>versjon</translation>
-=======
+    </message>
+    <message>
         <source>Mined balance that has not yet matured</source>
         <translation>Minet saldo har ikke modnet enda</translation>
     </message>
@@ -1578,32 +983,11 @@
     <message>
         <source>Node/Service</source>
         <translation>Node/Tjeneste</translation>
->>>>>>> fc073561
     </message>
     </context>
 <context>
     <name>QObject</name>
     <message>
-<<<<<<< HEAD
-        <source>(%1-bit)</source>
-        <translation> (%1-bit)</translation>
-    </message>
-    <message>
-        <source>About Myriad Core</source>
-        <translation>Om Myriad Core</translation>
-    </message>
-    <message>
-        <source>Command-line options</source>
-        <translation>Kommandolinjevalg</translation>
-    </message>
-    <message>
-        <source>Usage:</source>
-        <translation>Bruk:</translation>
-    </message>
-    <message>
-        <source>command-line options</source>
-        <translation>kommandolinjevalg</translation>
-=======
         <source>Amount</source>
         <translation>Beløp</translation>
     </message>
@@ -1622,4150 +1006,1448 @@
     <message>
         <source>%1 m</source>
         <translation>%1 m</translation>
->>>>>>> fc073561
+    </message>
+    <message>
+        <source>%1 s</source>
+        <translation>%1 s</translation>
+    </message>
+    <message>
+        <source>None</source>
+        <translation>Ingen</translation>
+    </message>
+    <message>
+        <source>N/A</source>
+        <translation>-</translation>
+    </message>
+    <message>
+        <source>%1 ms</source>
+        <translation>%1 ms</translation>
+    </message>
+    <message>
+        <source>%1 and %2</source>
+        <translation>%1 og %2</translation>
+    </message>
+    </context>
+<context>
+    <name>QObject::QObject</name>
+    </context>
+<context>
+    <name>QRImageWidget</name>
+    </context>
+<context>
+    <name>RPCConsole</name>
+    <message>
+        <source>N/A</source>
+        <translation>-</translation>
+    </message>
+    <message>
+        <source>Client version</source>
+        <translation>Klientversjon</translation>
+    </message>
+    <message>
+        <source>&amp;Information</source>
+        <translation>&amp;Informasjon</translation>
+    </message>
+    <message>
+        <source>Debug window</source>
+        <translation>Feilsøkingsvindu</translation>
+    </message>
+    <message>
+        <source>General</source>
+        <translation>Generelt</translation>
+    </message>
+    <message>
+        <source>Using BerkeleyDB version</source>
+        <translation>Bruker BerkeleyDB versjon</translation>
+    </message>
+    <message>
+        <source>Startup time</source>
+        <translation>Oppstartstidspunkt</translation>
+    </message>
+    <message>
+        <source>Network</source>
+        <translation>Nettverk</translation>
+    </message>
+    <message>
+        <source>Name</source>
+        <translation>Navn</translation>
+    </message>
+    <message>
+        <source>Number of connections</source>
+        <translation>Antall tilkoblinger</translation>
+    </message>
+    <message>
+        <source>Block chain</source>
+        <translation>Blokkjeden</translation>
+    </message>
+    <message>
+        <source>Current number of blocks</source>
+        <translation>Nåværende antall blokker</translation>
+    </message>
+    <message>
+        <source>Memory Pool</source>
+        <translation>Minnepool</translation>
+    </message>
+    <message>
+        <source>Current number of transactions</source>
+        <translation>Nåværende antall transaksjoner</translation>
+    </message>
+    <message>
+        <source>Memory usage</source>
+        <translation>Minnebruk</translation>
+    </message>
+    <message>
+        <source>Received</source>
+        <translation>Mottatt</translation>
+    </message>
+    <message>
+        <source>Sent</source>
+        <translation>Sendt</translation>
+    </message>
+    <message>
+        <source>&amp;Peers</source>
+        <translation>&amp;Noder</translation>
+    </message>
+    <message>
+        <source>Banned peers</source>
+        <translation>Utestengte noder</translation>
+    </message>
+    <message>
+        <source>Select a peer to view detailed information.</source>
+        <translation>Velg en node for å vise detaljert informasjon.</translation>
+    </message>
+    <message>
+        <source>Whitelisted</source>
+        <translation>Hvitelistet</translation>
+    </message>
+    <message>
+        <source>Direction</source>
+        <translation>Retning</translation>
+    </message>
+    <message>
+        <source>Version</source>
+        <translation>Versjon</translation>
+    </message>
+    <message>
+        <source>Starting Block</source>
+        <translation>Startblokk</translation>
+    </message>
+    <message>
+        <source>Synced Headers</source>
+        <translation>Synkroniserte Blokkhoder</translation>
+    </message>
+    <message>
+        <source>Synced Blocks</source>
+        <translation>Synkroniserte Blokker</translation>
+    </message>
+    <message>
+        <source>User Agent</source>
+        <translation>Brukeragent</translation>
+    </message>
+    <message>
+        <source>Decrease font size</source>
+        <translation>Forminsk font størrelsen</translation>
+    </message>
+    <message>
+        <source>Increase font size</source>
+        <translation>Forstørr font størrelse</translation>
+    </message>
+    <message>
+        <source>Services</source>
+        <translation>Tjenester</translation>
+    </message>
+    <message>
+        <source>Ban Score</source>
+        <translation>Ban Poengsum</translation>
+    </message>
+    <message>
+        <source>Connection Time</source>
+        <translation>Tilkoblingstid</translation>
+    </message>
+    <message>
+        <source>Last Send</source>
+        <translation>Siste Sendte</translation>
+    </message>
+    <message>
+        <source>Last Receive</source>
+        <translation>Siste Mottatte</translation>
+    </message>
+    <message>
+        <source>Ping Time</source>
+        <translation>Ping-tid</translation>
+    </message>
+    <message>
+        <source>The duration of a currently outstanding ping.</source>
+        <translation>Tidsforløp for utestående ping.</translation>
+    </message>
+    <message>
+        <source>Ping Wait</source>
+        <translation>Ping Tid</translation>
+    </message>
+    <message>
+        <source>Time Offset</source>
+        <translation>Tidsforskyvning</translation>
+    </message>
+    <message>
+        <source>Last block time</source>
+        <translation>Tidspunkt for siste blokk</translation>
+    </message>
+    <message>
+        <source>&amp;Open</source>
+        <translation>&amp;Åpne</translation>
+    </message>
+    <message>
+        <source>&amp;Console</source>
+        <translation>&amp;Konsoll</translation>
+    </message>
+    <message>
+        <source>&amp;Network Traffic</source>
+        <translation>&amp;Nettverkstrafikk</translation>
+    </message>
+    <message>
+        <source>&amp;Clear</source>
+        <translation>&amp;Fjern</translation>
+    </message>
+    <message>
+        <source>Totals</source>
+        <translation>Totalt</translation>
+    </message>
+    <message>
+        <source>In:</source>
+        <translation>Inn:</translation>
+    </message>
+    <message>
+        <source>Out:</source>
+        <translation>Ut:</translation>
+    </message>
+    <message>
+        <source>Debug log file</source>
+        <translation>Loggfil for feilsøk</translation>
+    </message>
+    <message>
+        <source>Clear console</source>
+        <translation>Tøm konsoll</translation>
+    </message>
+    <message>
+        <source>1 &amp;hour</source>
+        <translation>1 &amp;time</translation>
+    </message>
+    <message>
+        <source>1 &amp;day</source>
+        <translation>1 &amp;dag</translation>
+    </message>
+    <message>
+        <source>1 &amp;week</source>
+        <translation>1 &amp;uke</translation>
+    </message>
+    <message>
+        <source>1 &amp;year</source>
+        <translation>1 &amp;år</translation>
+    </message>
+    <message>
+        <source>Use up and down arrows to navigate history, and &lt;b&gt;Ctrl-L&lt;/b&gt; to clear screen.</source>
+        <translation>Bruk opp og ned pil for å navigere historikken, og &lt;b&gt;Ctrl-L&lt;/b&gt; for å tømme skjermen.</translation>
+    </message>
+    <message>
+        <source>Type &lt;b&gt;help&lt;/b&gt; for an overview of available commands.</source>
+        <translation>Skriv &lt;b&gt;help&lt;/b&gt; for en oversikt over kommandoer.</translation>
+    </message>
+    <message>
+        <source>%1 B</source>
+        <translation>%1 B</translation>
+    </message>
+    <message>
+        <source>%1 KB</source>
+        <translation>%1 KB</translation>
+    </message>
+    <message>
+        <source>%1 MB</source>
+        <translation>%1 MB</translation>
+    </message>
+    <message>
+        <source>%1 GB</source>
+        <translation>%1 GB</translation>
+    </message>
+    <message>
+        <source>(node id: %1)</source>
+        <translation>(node id: %1)</translation>
+    </message>
+    <message>
+        <source>via %1</source>
+        <translation>via %1</translation>
+    </message>
+    <message>
+        <source>never</source>
+        <translation>aldri</translation>
+    </message>
+    <message>
+        <source>Inbound</source>
+        <translation>Innkommende</translation>
+    </message>
+    <message>
+        <source>Outbound</source>
+        <translation>Utgående</translation>
+    </message>
+    <message>
+        <source>Yes</source>
+        <translation>Ja</translation>
+    </message>
+    <message>
+        <source>No</source>
+        <translation>Nei</translation>
+    </message>
+    <message>
+        <source>Unknown</source>
+        <translation>Ukjent</translation>
     </message>
 </context>
 <context>
-    <name>Intro</name>
-    <message>
-<<<<<<< HEAD
-        <source>Welcome</source>
-        <translation>Velkommen</translation>
-    </message>
-    <message>
-        <source>Welcome to Myriad Core.</source>
-        <translation>Velkommen til Myriad Core.</translation>
-    </message>
-    <message>
-        <source>As this is the first time the program is launched, you can choose where Myriad Core will store its data.</source>
-        <translation>Siden dette er første gang programmet starter, kan du nå velge hvor Myriad Core skal lagre sine data.</translation>
-    </message>
-    <message>
-        <source>Myriad Core will download and store a copy of the Myriad block chain. At least %1GB of data will be stored in this directory, and it will grow over time. The wallet will also be stored in this directory.</source>
-        <translation>Myriad Core vil laste ned og lagre en kopi av Myriad sin blokkjede. Minst %1GB av data vil bli lagret i denne mappen, og det vil vokse over tid. Lommeboken vil også bli lagret i denne mappen.</translation>
-    </message>
-    <message>
-        <source>Use the default data directory</source>
-        <translation>Bruk standard datamappe</translation>
-    </message>
-    <message>
-        <source>Use a custom data directory:</source>
-        <translation>Bruk en egendefinert datamappe:</translation>
-    </message>
-    <message>
-        <source>Myriad Core</source>
-        <translation>Myriad Core</translation>
-    </message>
-    <message>
-        <source>Error: Specified data directory "%1" cannot be created.</source>
-        <translation>Feil: Den oppgitte datamappen "%1" kan ikke opprettes.</translation>
+    <name>ReceiveCoinsDialog</name>
+    <message>
+        <source>&amp;Amount:</source>
+        <translation>&amp;Beløp:</translation>
+    </message>
+    <message>
+        <source>&amp;Label:</source>
+        <translation>&amp;Merkelapp:</translation>
+    </message>
+    <message>
+        <source>&amp;Message:</source>
+        <translation>&amp;Melding:</translation>
+    </message>
+    <message>
+        <source>Reuse one of the previously used receiving addresses. Reusing addresses has security and privacy issues. Do not use this unless re-generating a payment request made before.</source>
+        <translation>Gjenbruk en av de tidligere brukte mottaksadressene. Gjenbruk av adresser har sikkerhets- og personvernsutfordringer. Ikke bruk dette med unntak for å gjennopprette en betalingsetterspørring som ble gjort tidligere.</translation>
+    </message>
+    <message>
+        <source>R&amp;euse an existing receiving address (not recommended)</source>
+        <translation>Gj&amp;enbruk en eksisterende mottaksadresse (ikke anbefalt)</translation>
+    </message>
+    <message>
+        <source>An optional message to attach to the payment request, which will be displayed when the request is opened. Note: The message will not be sent with the payment over the Myriadcoin network.</source>
+        <translation>En valgfri melding å tilknytte betalingsetterspørringen, som vil bli vist når forespørselen er åpnet. Meldingen vil ikke bli sendt med betalingen over Bitcoin-nettverket.</translation>
+    </message>
+    <message>
+        <source>An optional label to associate with the new receiving address.</source>
+        <translation>En valgfri merkelapp å tilknytte den nye mottakeradressen.</translation>
+    </message>
+    <message>
+        <source>Use this form to request payments. All fields are &lt;b&gt;optional&lt;/b&gt;.</source>
+        <translation>Bruk dette skjemaet til betalingsforespørsler. Alle felt er &lt;b&gt;valgfrie&lt;/b&gt;.</translation>
+    </message>
+    <message>
+        <source>An optional amount to request. Leave this empty or zero to not request a specific amount.</source>
+        <translation>Et valgfritt beløp å etterspørre. La stå tomt eller null for ikke å etterspørre et spesifikt beløp.</translation>
+    </message>
+    <message>
+        <source>Clear all fields of the form.</source>
+        <translation>Fjern alle felter fra skjemaet.</translation>
+    </message>
+    <message>
+        <source>Clear</source>
+        <translation>Fjern</translation>
+    </message>
+    <message>
+        <source>Requested payments history</source>
+        <translation>Etterspurt betalingshistorikk</translation>
+    </message>
+    <message>
+        <source>&amp;Request payment</source>
+        <translation>&amp;Etterspør betaling</translation>
+    </message>
+    <message>
+        <source>Show the selected request (does the same as double clicking an entry)</source>
+        <translation>Vis den valgte etterspørringen (gjør det samme som å dobbelklikke på en oppføring)</translation>
+    </message>
+    <message>
+        <source>Show</source>
+        <translation>Vis</translation>
+    </message>
+    <message>
+        <source>Remove the selected entries from the list</source>
+        <translation>Fjern de valgte oppføringene fra listen</translation>
+    </message>
+    <message>
+        <source>Remove</source>
+        <translation>Fjern</translation>
+    </message>
+    </context>
+<context>
+    <name>ReceiveRequestDialog</name>
+    <message>
+        <source>QR Code</source>
+        <translation>QR-kode</translation>
+    </message>
+    <message>
+        <source>Copy &amp;URI</source>
+        <translation>Kopier &amp;URI</translation>
+    </message>
+    <message>
+        <source>Copy &amp;Address</source>
+        <translation>Kopier &amp;Adresse</translation>
+    </message>
+    <message>
+        <source>&amp;Save Image...</source>
+        <translation>&amp;Lagre Bilde...</translation>
+    </message>
+    <message>
+        <source>Address</source>
+        <translation>Adresse</translation>
+    </message>
+    <message>
+        <source>Label</source>
+        <translation>Merkelapp</translation>
+    </message>
+    </context>
+<context>
+    <name>RecentRequestsTableModel</name>
+    <message>
+        <source>Label</source>
+        <translation>Merkelapp</translation>
+    </message>
+    <message>
+        <source>(no label)</source>
+        <translation>(ingen merkelapp)</translation>
+    </message>
+    </context>
+<context>
+    <name>SendCoinsDialog</name>
+    <message>
+        <source>Send Coins</source>
+        <translation>Send Bitcoins</translation>
+    </message>
+    <message>
+        <source>Coin Control Features</source>
+        <translation>Myntkontroll Funksjoner</translation>
+    </message>
+    <message>
+        <source>Inputs...</source>
+        <translation>Inndata...</translation>
+    </message>
+    <message>
+        <source>automatically selected</source>
+        <translation>automatisk valgte</translation>
+    </message>
+    <message>
+        <source>Insufficient funds!</source>
+        <translation>Utilstrekkelige midler!</translation>
+    </message>
+    <message>
+        <source>Quantity:</source>
+        <translation>Mengde:</translation>
+    </message>
+    <message>
+        <source>Bytes:</source>
+        <translation>Bytes:</translation>
+    </message>
+    <message>
+        <source>Amount:</source>
+        <translation>Beløp:</translation>
+    </message>
+    <message>
+        <source>Fee:</source>
+        <translation>Gebyr:</translation>
+    </message>
+    <message>
+        <source>After Fee:</source>
+        <translation>Etter Gebyr:</translation>
+    </message>
+    <message>
+        <source>Change:</source>
+        <translation>Veksel:</translation>
+    </message>
+    <message>
+        <source>If this is activated, but the change address is empty or invalid, change will be sent to a newly generated address.</source>
+        <translation>Hvis dette er aktivert, men adressen for veksel er tom eller ugyldig, vil veksel bli sendt til en nylig generert adresse.</translation>
+    </message>
+    <message>
+        <source>Custom change address</source>
+        <translation>Egendefinert adresse for veksel</translation>
+    </message>
+    <message>
+        <source>Transaction Fee:</source>
+        <translation>Transaksjonsgebyr:</translation>
+    </message>
+    <message>
+        <source>Choose...</source>
+        <translation>Velg...</translation>
+    </message>
+    <message>
+        <source>collapse fee-settings</source>
+        <translation>Legg ned gebyrinnstillinger</translation>
+    </message>
+    <message>
+        <source>per kilobyte</source>
+        <translation>per kilobyte</translation>
+    </message>
+    <message>
+        <source>If the custom fee is set to 1000 satoshis and the transaction is only 250 bytes, then "per kilobyte" only pays 250 satoshis in fee, while "total at least" pays 1000 satoshis. For transactions bigger than a kilobyte both pay by kilobyte.</source>
+        <translation>Hvis den egendefinerte avgiften er satt til 1000 satoshis og transaksjonen bare er 250 bytes, da vil "per kilobyte" bare betale 250 satoshis i gebyr, mens "minstebeløp" betaler 1000 satoshis. For transaksjoner større enn en kilobyte vil begge betale for antall kilobyte.</translation>
+    </message>
+    <message>
+        <source>Hide</source>
+        <translation>Skjul</translation>
+    </message>
+    <message>
+        <source>total at least</source>
+        <translation>minstebeløp</translation>
+    </message>
+    <message>
+        <source>Paying only the minimum fee is just fine as long as there is less transaction volume than space in the blocks. But be aware that this can end up in a never confirming transaction once there is more demand for bitcoin transactions than the network can process.</source>
+        <translation>Betaling av bare minimumsavgiften går helt fint så lenge det er mindre transaksjonsvolum enn plass i blokkene. Men vær klar over at dette kan ende opp i en transaksjon som aldri blir bekreftet når det er mer etterspørsel etter Bitcoin-transaksjoner enn nettverket kan behandle.</translation>
+    </message>
+    <message>
+        <source>(read the tooltip)</source>
+        <translation>(les verktøytipset)</translation>
+    </message>
+    <message>
+        <source>Recommended:</source>
+        <translation>Anbefalt:</translation>
+    </message>
+    <message>
+        <source>Custom:</source>
+        <translation>Egendefinert:</translation>
+    </message>
+    <message>
+        <source>(Smart fee not initialized yet. This usually takes a few blocks...)</source>
+        <translation>(Smartgebyr ikke innført ennå. Dette tar vanligvis noen blokker...)</translation>
+    </message>
+    <message>
+        <source>normal</source>
+        <translation>normal</translation>
+    </message>
+    <message>
+        <source>fast</source>
+        <translation>rask</translation>
+    </message>
+    <message>
+        <source>Send to multiple recipients at once</source>
+        <translation>Send til flere enn en mottaker</translation>
+    </message>
+    <message>
+        <source>Add &amp;Recipient</source>
+        <translation>Legg til &amp;Mottaker</translation>
+    </message>
+    <message>
+        <source>Clear all fields of the form.</source>
+        <translation>Fjern alle felter fra skjemaet.</translation>
+    </message>
+    <message>
+        <source>Dust:</source>
+        <translation>Støv:</translation>
+    </message>
+    <message>
+        <source>Clear &amp;All</source>
+        <translation>Fjern &amp;Alt</translation>
+    </message>
+    <message>
+        <source>Balance:</source>
+        <translation>Saldo:</translation>
+    </message>
+    <message>
+        <source>Confirm the send action</source>
+        <translation>Bekreft sending</translation>
+    </message>
+    <message>
+        <source>S&amp;end</source>
+        <translation>S&amp;end</translation>
+    </message>
+    <message>
+        <source>(no label)</source>
+        <translation>(ingen merkelapp)</translation>
+    </message>
+</context>
+<context>
+    <name>SendCoinsEntry</name>
+    <message>
+        <source>A&amp;mount:</source>
+        <translation>&amp;Beløp:</translation>
+    </message>
+    <message>
+        <source>Pay &amp;To:</source>
+        <translation>Betal &amp;Til:</translation>
+    </message>
+    <message>
+        <source>&amp;Label:</source>
+        <translation>&amp;Merkelapp:</translation>
+    </message>
+    <message>
+        <source>Choose previously used address</source>
+        <translation>Velg tidligere brukt adresse</translation>
+    </message>
+    <message>
+        <source>This is a normal payment.</source>
+        <translation>Dette er en normal betaling.</translation>
+    </message>
+    <message>
+        <source>The Myriadcoin address to send the payment to</source>
+        <translation>Bitcoin-adressen betalingen skal sendes til</translation>
+    </message>
+    <message>
+        <source>Alt+A</source>
+        <translation>Alt+A</translation>
+    </message>
+    <message>
+        <source>Paste address from clipboard</source>
+        <translation>Lim inn adresse fra utklippstavlen</translation>
+    </message>
+    <message>
+        <source>Alt+P</source>
+        <translation>Alt+P</translation>
+    </message>
+    <message>
+        <source>Remove this entry</source>
+        <translation>Fjern denne oppføringen</translation>
+    </message>
+    <message>
+        <source>The fee will be deducted from the amount being sent. The recipient will receive less myriadcoins than you enter in the amount field. If multiple recipients are selected, the fee is split equally.</source>
+        <translation>Gebyret vil bli trukket fra beløpet som blir sendt. Mottakeren vil motta mindre myriadcoins enn det du skriver inn i beløpsfeltet. Hvis det er valgt flere mottakere, deles gebyret likt.</translation>
+    </message>
+    <message>
+        <source>S&amp;ubtract fee from amount</source>
+        <translation>T&amp;rekk fra gebyr fra beløp</translation>
+    </message>
+    <message>
+        <source>Message:</source>
+        <translation>Melding:</translation>
+    </message>
+    <message>
+        <source>This is an unauthenticated payment request.</source>
+        <translation>Dette er en uautorisert betalingsetterspørring.</translation>
+    </message>
+    <message>
+        <source>This is an authenticated payment request.</source>
+        <translation>Dette er en autorisert betalingsetterspørring.</translation>
+    </message>
+    <message>
+        <source>Enter a label for this address to add it to the list of used addresses</source>
+        <translation>Skriv inn en merkelapp for denne adressen for å legge den til listen av brukte adresser</translation>
+    </message>
+    <message>
+        <source>A message that was attached to the myriadcoin: URI which will be stored with the transaction for your reference. Note: This message will not be sent over the Myriadcoin network.</source>
+        <translation>En melding som var tilknyttet bitcoinen: URI vil bli lagret med transaksjonen for din oversikt. Denne meldingen vil ikke bli sendt over Bitcoin-nettverket.</translation>
+    </message>
+    <message>
+        <source>Pay To:</source>
+        <translation>Betal Til:</translation>
+    </message>
+    <message>
+        <source>Memo:</source>
+        <translation>Memo:</translation>
+    </message>
+    </context>
+<context>
+    <name>SendConfirmationDialog</name>
+    </context>
+<context>
+    <name>ShutdownWindow</name>
+    <message>
+        <source>Do not shut down the computer until this window disappears.</source>
+        <translation>Slå ikke av datamaskinen før dette vinduet forsvinner.</translation>
+    </message>
+</context>
+<context>
+    <name>SignVerifyMessageDialog</name>
+    <message>
+        <source>Signatures - Sign / Verify a Message</source>
+        <translation>Signaturer - Signer / Verifiser en Melding</translation>
+    </message>
+    <message>
+        <source>&amp;Sign Message</source>
+        <translation>&amp;Signer Melding</translation>
+    </message>
+    <message>
+        <source>You can sign messages/agreements with your addresses to prove you can receive myriadcoins sent to them. Be careful not to sign anything vague or random, as phishing attacks may try to trick you into signing your identity over to them. Only sign fully-detailed statements you agree to.</source>
+        <translation>Du kan signere meldinger/avtaler med adresser for å bevise at du kan motta myriadcoins sendt til dem. Vær forsiktig med å signere noe vagt eller tilfeldig, siden phishing-angrep kan prøve å lure deg til å signere din identitet over til dem. Bare signer fullt detaljerte utsagn som du er enig i.</translation>
+    </message>
+    <message>
+        <source>The Myriadcoin address to sign the message with</source>
+        <translation>Bitcoin-adressen meldingen skal signeres med</translation>
+    </message>
+    <message>
+        <source>Choose previously used address</source>
+        <translation>Velg tidligere brukt adresse</translation>
+    </message>
+    <message>
+        <source>Alt+A</source>
+        <translation>Alt+A</translation>
+    </message>
+    <message>
+        <source>Paste address from clipboard</source>
+        <translation>Lim inn adresse fra utklippstavlen</translation>
+    </message>
+    <message>
+        <source>Alt+P</source>
+        <translation>Alt+P</translation>
+    </message>
+    <message>
+        <source>Enter the message you want to sign here</source>
+        <translation>Skriv inn meldingen du vil signere her</translation>
+    </message>
+    <message>
+        <source>Signature</source>
+        <translation>Signatur</translation>
+    </message>
+    <message>
+        <source>Copy the current signature to the system clipboard</source>
+        <translation>Kopier valgt signatur til utklippstavle</translation>
+    </message>
+    <message>
+        <source>Sign the message to prove you own this Myriadcoin address</source>
+        <translation>Signer meldingen for å bevise at du eier denne Bitcoin-adressen</translation>
+    </message>
+    <message>
+        <source>Sign &amp;Message</source>
+        <translation>Signer &amp;Melding</translation>
+    </message>
+    <message>
+        <source>Reset all sign message fields</source>
+        <translation>Tilbakestill alle felter for meldingssignering</translation>
+    </message>
+    <message>
+        <source>Clear &amp;All</source>
+        <translation>Fjern &amp;Alt</translation>
+    </message>
+    <message>
+        <source>&amp;Verify Message</source>
+        <translation>&amp;Verifiser Melding</translation>
+    </message>
+    <message>
+        <source>Enter the receiver's address, message (ensure you copy line breaks, spaces, tabs, etc. exactly) and signature below to verify the message. Be careful not to read more into the signature than what is in the signed message itself, to avoid being tricked by a man-in-the-middle attack. Note that this only proves the signing party receives with the address, it cannot prove sendership of any transaction!</source>
+        <translation>Skriv inn mottakerens adresse, melding (forsikre deg om at du kopier linjeskift, mellomrom, faner osv. nøyaktig) og underskrift nedenfor for å bekrefte meldingen. Vær forsiktig så du ikke leser mer ut av signaturen enn hva som er i den signerte meldingen i seg selv, for å unngå å bli lurt av et man-in-the-middle-angrep. Merk at dette bare beviser at den som signerer kan motta med adressen, dette beviser ikke hvem som har sendt transaksjoner!</translation>
+    </message>
+    <message>
+        <source>The Myriadcoin address the message was signed with</source>
+        <translation>Bitcoin-adressen meldingen ble signert med</translation>
+    </message>
+    <message>
+        <source>Verify the message to ensure it was signed with the specified Myriadcoin address</source>
+        <translation>Verifiser meldingen for å være sikker på at den ble signert av den angitte Bitcoin-adressen</translation>
+    </message>
+    <message>
+        <source>Verify &amp;Message</source>
+        <translation>Verifiser &amp;Melding</translation>
+    </message>
+    <message>
+        <source>Reset all verify message fields</source>
+        <translation>Tilbakestill alle felter for meldingsverifikasjon</translation>
+    </message>
+    </context>
+<context>
+    <name>SplashScreen</name>
+    <message>
+        <source>[testnet]</source>
+        <translation>[testnett]</translation>
+    </message>
+</context>
+<context>
+    <name>TrafficGraphWidget</name>
+    <message>
+        <source>KB/s</source>
+        <translation>KB/s</translation>
+    </message>
+</context>
+<context>
+    <name>TransactionDesc</name>
+    </context>
+<context>
+    <name>TransactionDescDialog</name>
+    <message>
+        <source>This pane shows a detailed description of the transaction</source>
+        <translation>Her vises en detaljert beskrivelse av transaksjonen</translation>
+    </message>
+    </context>
+<context>
+    <name>TransactionTableModel</name>
+    <message>
+        <source>Label</source>
+        <translation>Merkelapp</translation>
+    </message>
+    <message>
+        <source>(no label)</source>
+        <translation>(ingen merkelapp)</translation>
+    </message>
+    </context>
+<context>
+    <name>TransactionView</name>
+    <message>
+        <source>Comma separated file (*.csv)</source>
+        <translation>Kommaseparert fil (*.csv)</translation>
+    </message>
+    <message>
+        <source>Label</source>
+        <translation>Merkelapp</translation>
+    </message>
+    <message>
+        <source>Address</source>
+        <translation>Adresse</translation>
+    </message>
+    <message>
+        <source>Exporting Failed</source>
+        <translation>Eksportering feilet</translation>
+    </message>
+    </context>
+<context>
+    <name>UnitDisplayStatusBarControl</name>
+    <message>
+        <source>Unit to show amounts in. Click to select another unit.</source>
+        <translation>Enhet å vise beløper i. Klikk for å velge en annen enhet.</translation>
+    </message>
+</context>
+<context>
+    <name>WalletFrame</name>
+    </context>
+<context>
+    <name>WalletModel</name>
+    </context>
+<context>
+    <name>WalletView</name>
+    </context>
+<context>
+    <name>bitcoin-core</name>
+    <message>
+        <source>Options:</source>
+        <translation>Innstillinger:</translation>
+    </message>
+    <message>
+        <source>Specify data directory</source>
+        <translation>Angi mappe for datafiler</translation>
+    </message>
+    <message>
+        <source>Connect to a node to retrieve peer addresses, and disconnect</source>
+        <translation>Koble til node for å hente adresser til andre noder, koble så fra igjen</translation>
+    </message>
+    <message>
+        <source>Specify your own public address</source>
+        <translation>Angi din egen offentlige adresse</translation>
+    </message>
+    <message>
+        <source>Accept command line and JSON-RPC commands</source>
+        <translation>Ta imot kommandolinje- og JSON-RPC-kommandoer</translation>
+    </message>
+    <message>
+        <source>If &lt;category&gt; is not supplied or if &lt;category&gt; = 1, output all debugging information.</source>
+        <translation>Hvis &lt;category&gt; ikke er oppgitt eller hvis &lt;category&gt; = 1, ta ut all informasjon for feilsøking.</translation>
+    </message>
+    <message>
+        <source>Prune configured below the minimum of %d MiB.  Please use a higher number.</source>
+        <translation>Beskjæringsmodus er konfigurert under minimum på %d MiB. Vennligst bruk et høyere nummer.</translation>
+    </message>
+    <message>
+        <source>Prune: last wallet synchronisation goes beyond pruned data. You need to -reindex (download the whole blockchain again in case of pruned node)</source>
+        <translation>Beskjæring: siste lommeboksynkronisering går utenfor beskjærte data. Du må bruke -reindex (laster ned hele blokkjeden igjen for beskjærte noder)</translation>
+    </message>
+    <message>
+        <source>Rescans are not possible in pruned mode. You will need to use -reindex which will download the whole blockchain again.</source>
+        <translation>Omsøk er ikke mulig i beskjært modus. Du vil måtte bruke -reindex som vil laste nede hele blokkjeden på nytt.</translation>
+    </message>
+    <message>
+        <source>Error: A fatal internal error occurred, see debug.log for details</source>
+        <translation>Feil: En fatal intern feil oppstod, se debug.log for detaljer</translation>
+    </message>
+    <message>
+        <source>Fee (in %s/kB) to add to transactions you send (default: %s)</source>
+        <translation>Gebyr (i %s/kB) for å legge til i transaksjoner du sender (standardverdi: %s)</translation>
+    </message>
+    <message>
+        <source>Pruning blockstore...</source>
+        <translation>Beskjærer blokklageret...</translation>
+    </message>
+    <message>
+        <source>Run in the background as a daemon and accept commands</source>
+        <translation>Kjør i bakgrunnen som daemon og ta imot kommandoer</translation>
+    </message>
+    <message>
+        <source>Unable to start HTTP server. See debug log for details.</source>
+        <translation>Kunne ikke starte HTTP server. Se debug logg for detaljer.</translation>
+    </message>
+    <message>
+        <source>Myriadcoin Core</source>
+        <translation>Myriadcoin Core</translation>
+    </message>
+    <message>
+        <source>Bind to given address and always listen on it. Use [host]:port notation for IPv6</source>
+        <translation>Bind til angitt adresse. Bruk [vertsmaskin]:port notasjon for IPv6</translation>
+    </message>
+    <message>
+        <source>Delete all wallet transactions and only recover those parts of the blockchain through -rescan on startup</source>
+        <translation>Slett alle transaksjoner i lommeboken og gjenopprett kun de delene av blokkjeden gjennom -rescan ved oppstart</translation>
+    </message>
+    <message>
+        <source>Execute command when a wallet transaction changes (%s in cmd is replaced by TxID)</source>
+        <translation>Kjør kommando når en lommeboktransaksjon endres (%s i kommando er erstattet med TxID)</translation>
+    </message>
+    <message>
+        <source>Set the number of script verification threads (%u to %d, 0 = auto, &lt;0 = leave that many cores free, default: %d)</source>
+        <translation>Angi antall tråder for skriptverifisering (%u til %d, 0 = auto, &lt;0 = la det antallet kjerner være ledig, standard: %d)</translation>
+    </message>
+    <message>
+        <source>The block database contains a block which appears to be from the future. This may be due to your computer's date and time being set incorrectly. Only rebuild the block database if you are sure that your computer's date and time are correct</source>
+        <translation>Blokkdatabasen inneholder en blokk som ser ut til å være fra fremtiden. Dette kan være fordi dato og tid på din datamaskin er satt feil. Gjenopprett kun blokkdatabasen når du er sikker på at dato og tid er satt riktig.</translation>
+    </message>
+    <message>
+        <source>Use UPnP to map the listening port (default: 1 when listening and no -proxy)</source>
+        <translation>Bruk UPnP for lytteport (standardverdi: 1 ved lytting og uten -proxy)</translation>
+    </message>
+    <message>
+        <source>-maxmempool must be at least %d MB</source>
+        <translation>-maxmempool må være minst %d MB</translation>
+    </message>
+    <message>
+        <source>&lt;category&gt; can be:</source>
+        <translation>&lt;category&gt; kan være:</translation>
+    </message>
+    <message>
+        <source>Block creation options:</source>
+        <translation>Valg for opprettelse av blokker:</translation>
+    </message>
+    <message>
+        <source>Connection options:</source>
+        <translation>Innstillinger for tilkobling:</translation>
+    </message>
+    <message>
+        <source>Corrupted block database detected</source>
+        <translation>Oppdaget korrupt blokkdatabase</translation>
+    </message>
+    <message>
+        <source>Debugging/Testing options:</source>
+        <translation>Valg for feilsøking/testing:</translation>
+    </message>
+    <message>
+        <source>Do not load the wallet and disable wallet RPC calls</source>
+        <translation>Ikke last inn lommeboken og deaktiver RPC-kall</translation>
+    </message>
+    <message>
+        <source>Do you want to rebuild the block database now?</source>
+        <translation>Ønsker du å gjenopprette blokkdatabasen nå?</translation>
+    </message>
+    <message>
+        <source>Enable publish hash block in &lt;address&gt;</source>
+        <translation>Slå på publish hash block i &lt;address&gt;</translation>
+    </message>
+    <message>
+        <source>Enable publish hash transaction in &lt;address&gt;</source>
+        <translation>Slå på publish hash transaction i &lt;address&gt;</translation>
+    </message>
+    <message>
+        <source>Enable publish raw block in &lt;address&gt;</source>
+        <translation>Slå på publisering av råblokk i &lt;address&gt;</translation>
+    </message>
+    <message>
+        <source>Enable publish raw transaction in &lt;address&gt;</source>
+        <translation>Slå på publisering av råtransaksjon i &lt;address&gt;</translation>
+    </message>
+    <message>
+        <source>Error initializing block database</source>
+        <translation>Feil under initialisering av blokkdatabase</translation>
+    </message>
+    <message>
+        <source>Error initializing wallet database environment %s!</source>
+        <translation>Feil under oppstart av lommeboken sitt databasemiljø %s!</translation>
+    </message>
+    <message>
+        <source>Error loading %s</source>
+        <translation>Feil ved lasting av %s</translation>
+    </message>
+    <message>
+        <source>Error loading block database</source>
+        <translation>Feil ved lasting av blokkdatabase</translation>
+    </message>
+    <message>
+        <source>Error opening block database</source>
+        <translation>Feil under åpning av blokkdatabase</translation>
+    </message>
+    <message>
+        <source>Error: Disk space is low!</source>
+        <translation>Feil: Lite ledig lagringsplass!</translation>
+    </message>
+    <message>
+        <source>Failed to listen on any port. Use -listen=0 if you want this.</source>
+        <translation>Kunne ikke lytte på noen port. Bruk -listen=0 hvis det er dette du vil.</translation>
+    </message>
+    <message>
+        <source>Importing...</source>
+        <translation>Importerer...</translation>
+    </message>
+    <message>
+        <source>Incorrect or no genesis block found. Wrong datadir for network?</source>
+        <translation>Ugyldig eller ingen skaperblokk funnet. Feil datamappe for nettverk?</translation>
+    </message>
+    <message>
+        <source>Invalid -onion address: '%s'</source>
+        <translation>Ugyldig -onion adresse: '%s'</translation>
+    </message>
+    <message>
+        <source>Keep the transaction memory pool below &lt;n&gt; megabytes (default: %u)</source>
+        <translation>Hold transaksjonsminnet under &lt;n&gt; megabytes (standard: %u)</translation>
+    </message>
+    <message>
+        <source>Not enough file descriptors available.</source>
+        <translation>For få fildeskriptorer tilgjengelig.</translation>
+    </message>
+    <message>
+        <source>Only connect to nodes in network &lt;net&gt; (ipv4, ipv6 or onion)</source>
+        <translation>Bare koble til noder i nettverket &lt;net&gt; (IPv4, IPv6 eller onion)</translation>
+    </message>
+    <message>
+        <source>Print this help message and exit</source>
+        <translation>Skriv ut denne hjelpemeldingen og avslutt</translation>
+    </message>
+    <message>
+        <source>Print version and exit</source>
+        <translation>Skriv ut denne versjonen og avslutt</translation>
+    </message>
+    <message>
+        <source>Prune cannot be configured with a negative value.</source>
+        <translation>Beskjæringsmodus kan ikke konfigureres med en negativ verdi.</translation>
+    </message>
+    <message>
+        <source>Prune mode is incompatible with -txindex.</source>
+        <translation>Beskjæringsmodus er ikke kompatibel med -txindex.</translation>
+    </message>
+    <message>
+        <source>Set database cache size in megabytes (%d to %d, default: %d)</source>
+        <translation>Sett databasen sin størrelse på hurtigbufferen i megabytes (%d til %d, standardverdi: %d)</translation>
+    </message>
+    <message>
+        <source>Set maximum block size in bytes (default: %d)</source>
+        <translation>Sett maks blokkstørrelse i bytes (standardverdi: %d)</translation>
+    </message>
+    <message>
+        <source>Specify wallet file (within data directory)</source>
+        <translation>Angi lommebokfil (inne i datamappe)</translation>
+    </message>
+    <message>
+        <source>The source code is available from %s.</source>
+        <translation>Kildekoden er tilgjengelig fra %s.</translation>
+    </message>
+    <message>
+        <source>Unsupported argument -benchmark ignored, use -debug=bench.</source>
+        <translation>Ustøttet argument -benchmark ble ignorert, bruk -debug=bench.</translation>
+    </message>
+    <message>
+        <source>Unsupported argument -debugnet ignored, use -debug=net.</source>
+        <translation>Advarsel: Argumentet -debugnet er ikke støttet og ble ignorert, bruk -debug=net.</translation>
+    </message>
+    <message>
+        <source>Unsupported argument -tor found, use -onion.</source>
+        <translation>Feil: Argumentet -tor er ikke støttet, bruk -onion.</translation>
+    </message>
+    <message>
+        <source>Use UPnP to map the listening port (default: %u)</source>
+        <translation>Bruk UPnP for å sette opp lytteport (standardverdi: %u)</translation>
+    </message>
+    <message>
+        <source>User Agent comment (%s) contains unsafe characters.</source>
+        <translation>User Agent kommentar (%s) inneholder utrygge tegn.</translation>
+    </message>
+    <message>
+        <source>Verifying blocks...</source>
+        <translation>Verifiserer blokker...</translation>
+    </message>
+    <message>
+        <source>Verifying wallet...</source>
+        <translation>Verifiserer lommebok...</translation>
+    </message>
+    <message>
+        <source>Wallet %s resides outside data directory %s</source>
+        <translation>Lommebok %s befinner seg utenfor datamappe %s</translation>
+    </message>
+    <message>
+        <source>Wallet options:</source>
+        <translation>Valg for lommebok:</translation>
+    </message>
+    <message>
+        <source>Allow JSON-RPC connections from specified source. Valid for &lt;ip&gt; are a single IP (e.g. 1.2.3.4), a network/netmask (e.g. 1.2.3.4/255.255.255.0) or a network/CIDR (e.g. 1.2.3.4/24). This option can be specified multiple times</source>
+        <translation>Tillat JSON-RPC-tilkoblinger fra angitt kilde. Gyldig for &lt;ip&gt; er en enkelt IP (f. eks. 1.2.3.4), et nettverk/nettmaske (f. eks. 1.2.3.4/255.255.255.0) eller et nettverk/CIDR (f. eks. 1.2.3.4/24). Dette alternativet kan angis flere ganger</translation>
+    </message>
+    <message>
+        <source>Bind to given address and whitelist peers connecting to it. Use [host]:port notation for IPv6</source>
+        <translation>Bind til gitt adresse og hvitlist peers som kobler seg til den. Bruk [host]:port notasjon for IPv6</translation>
+    </message>
+    <message>
+        <source>Bind to given address to listen for JSON-RPC connections. Use [host]:port notation for IPv6. This option can be specified multiple times (default: bind to all interfaces)</source>
+        <translation>Bind til gitt adresse for å lytte for JSON-RPC-tilkoblinger. Bruk [host]:port notasjon for IPv6. Dette alternativet kan angis flere ganger (standardverdi: bind til alle grensesnitt)</translation>
+    </message>
+    <message>
+        <source>Create new files with system default permissions, instead of umask 077 (only effective with disabled wallet functionality)</source>
+        <translation>Opprett nye filer med standardtillatelser i systemet, i stedet for umask 077 (kun virksom med lommebokfunksjonalitet slått av)</translation>
+    </message>
+    <message>
+        <source>Discover own IP addresses (default: 1 when listening and no -externalip or -proxy)</source>
+        <translation>Oppdag egne IP-adresser (standardverdi: 1 ved lytting og ingen -externalip eller -proxy)</translation>
+    </message>
+    <message>
+        <source>Error: Listening for incoming connections failed (listen returned error %s)</source>
+        <translation>Feil: Lytting etter innkommende tilkoblinger feilet (lytting returnerte feil %s)</translation>
+    </message>
+    <message>
+        <source>Execute command when a relevant alert is received or we see a really long fork (%s in cmd is replaced by message)</source>
+        <translation>Utfør kommando når et relevant varsel er mottatt eller vi ser en veldig lang gaffel (%s i kommando er erstattet med melding)</translation>
+    </message>
+    <message>
+        <source>Fees (in %s/kB) smaller than this are considered zero fee for relaying, mining and transaction creation (default: %s)</source>
+        <translation>Gebyrer (i %s/kB) mindre enn dette anses som null gebyr for videresending, graving og laging av transaksjoner (standardverdi: %s)</translation>
+    </message>
+    <message>
+        <source>If paytxfee is not set, include enough fee so transactions begin confirmation on average within n blocks (default: %u)</source>
+        <translation>Hvis paytxfee ikke er angitt, inkluderer da nok i gebyr til at transaksjoner gjennomsnittligt bekreftes innen n blokker (standardverdi: %u)</translation>
+    </message>
+    <message>
+        <source>Invalid amount for -maxtxfee=&lt;amount&gt;: '%s' (must be at least the minrelay fee of %s to prevent stuck transactions)</source>
+        <translation>Ugyldig beløp for -maxtxfee=&lt;amount&gt;: '%s' (må være minst minimum relé gebyr på %s for å hindre fastlåste transaksjoner)</translation>
+    </message>
+    <message>
+        <source>Maximum size of data in data carrier transactions we relay and mine (default: %u)</source>
+        <translation>Maksimal størrelse på data i databærende transaksjoner vi videresender og ufører graving på (standardverdi: %u)</translation>
+    </message>
+    <message>
+        <source>Randomize credentials for every proxy connection. This enables Tor stream isolation (default: %u)</source>
+        <translation>Bruk tilfeldig identitet for hver proxytilkobling. Dette muliggjør TOR stream isolasjon (standardverdi: %u)</translation>
+    </message>
+    <message>
+        <source>Set maximum size of high-priority/low-fee transactions in bytes (default: %d)</source>
+        <translation>Sett maksimum størrelse for transaksjoner med høy prioritet / lavt gebyr, i bytes (standardverdi: %d)</translation>
+    </message>
+    <message>
+        <source>The transaction amount is too small to send after the fee has been deducted</source>
+        <translation>Transaksjonsbeløpet er for lite til å sendes etter at gebyret er fratrukket</translation>
+    </message>
+    <message>
+        <source>Whitelisted peers cannot be DoS banned and their transactions are always relayed, even if they are already in the mempool, useful e.g. for a gateway</source>
+        <translation>Hvitlistede noder kan ikke DoS-blokkeres, og deres transaksjoner videresendes alltid, selv om de allerede er i minnelageret. Nyttig f.eks. for en gateway.</translation>
+    </message>
+    <message>
+        <source>You need to rebuild the database using -reindex to go back to unpruned mode.  This will redownload the entire blockchain</source>
+        <translation>Du må gjenoppbygge databasen ved hjelp av -reindex for å gå tilbake til ubeskåret modus. Dette vil laste ned hele blokkjeden på nytt.</translation>
+    </message>
+    <message>
+        <source>(default: %u)</source>
+        <translation>(standardverdi: %u)</translation>
+    </message>
+    <message>
+        <source>Accept public REST requests (default: %u)</source>
+        <translation>Godta offentlige REST forespørsler (standardverdi: %u)</translation>
+    </message>
+    <message>
+        <source>Automatically create Tor hidden service (default: %d)</source>
+        <translation>Automatisk opprette Tor skjult tjeneste (standardverdi: %d)</translation>
+    </message>
+    <message>
+        <source>Connect through SOCKS5 proxy</source>
+        <translation>Koble til via SOCKS5-proxy</translation>
+    </message>
+    <message>
+        <source>Error reading from database, shutting down.</source>
+        <translation>Feil ved lesing fra database, stenger ned.</translation>
+    </message>
+    <message>
+        <source>Imports blocks from external blk000??.dat file on startup</source>
+        <translation>Importerer blokker fra ekstern fil blk000??.dat ved oppstart</translation>
+    </message>
+    <message>
+        <source>Information</source>
+        <translation>Informasjon</translation>
+    </message>
+    <message>
+        <source>Invalid amount for -paytxfee=&lt;amount&gt;: '%s' (must be at least %s)</source>
+        <translation>Ugyldig beløp for -paytxfee=&lt;amount&gt;: '%s' (må være minst %s)</translation>
+    </message>
+    <message>
+        <source>Invalid netmask specified in -whitelist: '%s'</source>
+        <translation>Ugyldig nettmaske spesifisert i -whitelist: '%s'</translation>
+    </message>
+    <message>
+        <source>Keep at most &lt;n&gt; unconnectable transactions in memory (default: %u)</source>
+        <translation>Hold på det meste &lt;n&gt; transaksjoner som ikke kobles i minnet (standardverdi: %u)</translation>
+    </message>
+    <message>
+        <source>Need to specify a port with -whitebind: '%s'</source>
+        <translation>Må oppgi en port med -whitebind: '%s'</translation>
+    </message>
+    <message>
+        <source>Node relay options:</source>
+        <translation>Node alternativer for videresending:</translation>
+    </message>
+    <message>
+        <source>RPC server options:</source>
+        <translation>Innstillinger for RPC-server:</translation>
+    </message>
+    <message>
+        <source>Reducing -maxconnections from %d to %d, because of system limitations.</source>
+        <translation>Reduserer -maxconnections fra %d til %d, pga. systembegrensninger.</translation>
+    </message>
+    <message>
+        <source>Rescan the block chain for missing wallet transactions on startup</source>
+        <translation>Se gjennom blokkjeden etter manglende lommeboktransaksjoner ved oppstart</translation>
+    </message>
+    <message>
+        <source>Send trace/debug info to console instead of debug.log file</source>
+        <translation>Send spor-/feilsøkingsinformasjon til konsollen istedenfor filen debug.log</translation>
+    </message>
+    <message>
+        <source>Send transactions as zero-fee transactions if possible (default: %u)</source>
+        <translation>Send transaksjoner uten transaksjonsgebyr hvis mulig (standardverdi: %u)</translation>
+    </message>
+    <message>
+        <source>Show all debugging options (usage: --help -help-debug)</source>
+        <translation>Vis alle feilsøkingsvalg (bruk: --help -help-debug)</translation>
+    </message>
+    <message>
+        <source>Shrink debug.log file on client startup (default: 1 when no -debug)</source>
+        <translation>Krymp filen debug.log når klienten starter (standardverdi: 1 hvis uten -debug)</translation>
+    </message>
+    <message>
+        <source>Signing transaction failed</source>
+        <translation>Signering av transaksjon feilet</translation>
+    </message>
+    <message>
+        <source>The transaction amount is too small to pay the fee</source>
+        <translation>Transaksjonsbeløpet er for lite til å betale gebyr</translation>
+    </message>
+    <message>
+        <source>This is experimental software.</source>
+        <translation>Dette er eksperimentell programvare.</translation>
+    </message>
+    <message>
+        <source>Tor control port password (default: empty)</source>
+        <translation>Passord for Tor-kontrollport (standardverdi: tom)</translation>
+    </message>
+    <message>
+        <source>Tor control port to use if onion listening enabled (default: %s)</source>
+        <translation>Tor-kontrollport å bruke hvis onion-lytting er aktivert (standardverdi: %s)</translation>
+    </message>
+    <message>
+        <source>Transaction amount too small</source>
+        <translation>Transaksjonen er for liten</translation>
+    </message>
+    <message>
+        <source>Transaction too large for fee policy</source>
+        <translation>Transaksjon for stor for gebyrpolitikken</translation>
+    </message>
+    <message>
+        <source>Transaction too large</source>
+        <translation>Transaksjonen er for stor</translation>
+    </message>
+    <message>
+        <source>Unable to bind to %s on this computer (bind returned error %s)</source>
+        <translation>Kan ikke binde til %s på denne datamaskinen (binding returnerte feilen %s)</translation>
+    </message>
+    <message>
+        <source>Upgrade wallet to latest format on startup</source>
+        <translation>Oppgrader lommebok til nyeste format ved oppstart</translation>
+    </message>
+    <message>
+        <source>Username for JSON-RPC connections</source>
+        <translation>Brukernavn for JSON-RPC forbindelser</translation>
+    </message>
+    <message>
+        <source>Warning</source>
+        <translation>Advarsel</translation>
+    </message>
+    <message>
+        <source>Whether to operate in a blocks only mode (default: %u)</source>
+        <translation>Hvorvidt å operere i modus med kun blokker (standardverdi: %u)</translation>
+    </message>
+    <message>
+        <source>Zapping all transactions from wallet...</source>
+        <translation>Zapper alle transaksjoner fra lommeboken...</translation>
+    </message>
+    <message>
+        <source>ZeroMQ notification options:</source>
+        <translation>Valg for ZeroMQ-meldinger:</translation>
+    </message>
+    <message>
+        <source>Password for JSON-RPC connections</source>
+        <translation>Passord for JSON-RPC forbindelser</translation>
+    </message>
+    <message>
+        <source>Execute command when the best block changes (%s in cmd is replaced by block hash)</source>
+        <translation>Utfør kommando når beste blokk endrer seg (%s i kommandoen erstattes med blokkens hash)</translation>
+    </message>
+    <message>
+        <source>Allow DNS lookups for -addnode, -seednode and -connect</source>
+        <translation>Tillat oppslag i DNS for -addnode, -seednode og -connect</translation>
+    </message>
+    <message>
+        <source>Loading addresses...</source>
+        <translation>Laster adresser...</translation>
+    </message>
+    <message>
+        <source>(1 = keep tx meta data e.g. account owner and payment request information, 2 = drop tx meta data)</source>
+        <translation>(1 = behold metadata for transaksjon som f. eks. kontoeier og informasjon om betalingsanmodning, 2 = dropp metadata for transaksjon)</translation>
+    </message>
+    <message>
+        <source>-maxtxfee is set very high! Fees this large could be paid on a single transaction.</source>
+        <translation>-maxtxfee er satt veldig høyt! Så stort gebyr kan bli betalt ved en enkelt transaksjon.</translation>
+    </message>
+    <message>
+        <source>Do not keep transactions in the mempool longer than &lt;n&gt; hours (default: %u)</source>
+        <translation>Ikke hold transaksjoner i minnet lenger enn &lt;n&gt; timer (standard: %u)</translation>
+    </message>
+    <message>
+        <source>Fees (in %s/kB) smaller than this are considered zero fee for transaction creation (default: %s)</source>
+        <translation>Gebyrer (i %s/Kb) mindre enn dette anses som null gebyr for laging av transaksjoner (standardverdi: %s)</translation>
+    </message>
+    <message>
+        <source>How thorough the block verification of -checkblocks is (0-4, default: %u)</source>
+        <translation>Hvor grundig blokkverifiseringen til -checkblocks er (0-4, standardverdi: %u)</translation>
+    </message>
+    <message>
+        <source>Maintain a full transaction index, used by the getrawtransaction rpc call (default: %u)</source>
+        <translation>Oppretthold en full transaksjonsindeks, brukt av getrawtransaction RPC-kall (standardverdi: %u)</translation>
+    </message>
+    <message>
+        <source>Number of seconds to keep misbehaving peers from reconnecting (default: %u)</source>
+        <translation>Antall sekunder noder med dårlig oppførsel hindres fra å koble til på nytt (standardverdi: %u)</translation>
+    </message>
+    <message>
+        <source>Output debugging information (default: %u, supplying &lt;category&gt; is optional)</source>
+        <translation>Ta ut feilsøkingsinformasjon (standardverdi: %u, bruk av &lt;category&gt; er valgfritt)</translation>
+    </message>
+    <message>
+        <source>Support filtering of blocks and transaction with bloom filters (default: %u)</source>
+        <translation>Støtte filtrering av blokker og transaksjoner med bloomfiltre (standardverdi: %u)</translation>
+    </message>
+    <message>
+        <source>Total length of network version string (%i) exceeds maximum length (%i). Reduce the number or size of uacomments.</source>
+        <translation>Total lengde av nettverks-versionstreng (%i) er over maks lengde (%i). Reduser tallet eller størrelsen av uacomments.</translation>
+    </message>
+    <message>
+        <source>Tries to keep outbound traffic under the given target (in MiB per 24h), 0 = no limit (default: %d)</source>
+        <translation>Prøv å holde utgående trafikk under angitt mål (i MB per 24t), 0 = ingen grense (standard: %d)</translation>
+    </message>
+    <message>
+        <source>Unsupported argument -socks found. Setting SOCKS version isn't possible anymore, only SOCKS5 proxies are supported.</source>
+        <translation>Argumentet -socks er ikke støttet. Det er ikke lenger mulig å sette SOCKS-versjon; bare SOCKS5-proxyer er støttet.</translation>
+    </message>
+    <message>
+        <source>Use separate SOCKS5 proxy to reach peers via Tor hidden services (default: %s)</source>
+        <translation>Bruk separate SOCKS5 proxyer for å nå noder via Tor skjulte tjenester (standardverdi: %s)</translation>
+    </message>
+    <message>
+        <source>(default: %s)</source>
+        <translation>(standardverdi: %s)</translation>
+    </message>
+    <message>
+        <source>Always query for peer addresses via DNS lookup (default: %u)</source>
+        <translation>Alltid søk etter nodeadresser via DNS-oppslag (standardverdi: %u)</translation>
+    </message>
+    <message>
+        <source>How many blocks to check at startup (default: %u, 0 = all)</source>
+        <translation>Hvor mange blokker skal sjekkes ved oppstart (standardverdi: %u, 0 = alle)</translation>
+    </message>
+    <message>
+        <source>Include IP addresses in debug output (default: %u)</source>
+        <translation>Inkludere IP-adresser i feilsøkingslogg (standardverdi: %u)</translation>
+    </message>
+    <message>
+        <source>Invalid -proxy address: '%s'</source>
+        <translation>Ugyldig -proxy adresse: '%s'</translation>
+    </message>
+    <message>
+        <source>Listen for JSON-RPC connections on &lt;port&gt; (default: %u or testnet: %u)</source>
+        <translation>Lytt etter JSON-RPC tilkoblinger på &lt;port&gt; (standardverdi: %u eller testnett: %u)</translation>
+    </message>
+    <message>
+        <source>Listen for connections on &lt;port&gt; (default: %u or testnet: %u)</source>
+        <translation>Lytt etter tilkoblinger på &lt;port&gt; (standardverdi: %u eller testnett: %u)</translation>
+    </message>
+    <message>
+        <source>Maintain at most &lt;n&gt; connections to peers (default: %u)</source>
+        <translation>Hold maks &lt;n&gt; koblinger åpne til andre noder (standardverdi: %u)</translation>
+    </message>
+    <message>
+        <source>Make the wallet broadcast transactions</source>
+        <translation>Få lommeboken til å kringkaste transaksjoner</translation>
+    </message>
+    <message>
+        <source>Maximum per-connection receive buffer, &lt;n&gt;*1000 bytes (default: %u)</source>
+        <translation>Maks mottaksbuffer per forbindelse, &lt;n&gt;*1000 bytes (standardverdi: %u)</translation>
+    </message>
+    <message>
+        <source>Maximum per-connection send buffer, &lt;n&gt;*1000 bytes (default: %u)</source>
+        <translation>Maks sendebuffer per forbindelse, &lt;n&gt;*1000 bytes (standardverdi: %u)</translation>
+    </message>
+    <message>
+        <source>Prepend debug output with timestamp (default: %u)</source>
+        <translation>Sett inn tidsstempel i front av feilsøkingsdata (standardverdi: %u)</translation>
+    </message>
+    <message>
+        <source>Relay and mine data carrier transactions (default: %u)</source>
+        <translation>Videresend og ufør graving av databærende transaksjoner (standardverdi: %u)</translation>
+    </message>
+    <message>
+        <source>Relay non-P2SH multisig (default: %u)</source>
+        <translation>Videresend ikke-P2SH multisig (standardverdi: %u)</translation>
+    </message>
+    <message>
+        <source>Set key pool size to &lt;n&gt; (default: %u)</source>
+        <translation>Angi størrelse på nøkkel-lager til &lt;n&gt; (standardverdi: %u)</translation>
+    </message>
+    <message>
+        <source>Set the number of threads to service RPC calls (default: %d)</source>
+        <translation>Sett antall tråder til betjening av RPC-kall (standardverdi: %d)</translation>
+    </message>
+    <message>
+        <source>Specify configuration file (default: %s)</source>
+        <translation>Angi konfigurasjonsfil (standardverdi: %s)</translation>
+    </message>
+    <message>
+        <source>Specify connection timeout in milliseconds (minimum: 1, default: %d)</source>
+        <translation>Angi tidsavbrudd for forbindelse i millisekunder (minimum: 1, standardverdi: %d)</translation>
+    </message>
+    <message>
+        <source>Specify pid file (default: %s)</source>
+        <translation>Angi pid-fil (standardverdi: %s)</translation>
+    </message>
+    <message>
+        <source>Spend unconfirmed change when sending transactions (default: %u)</source>
+        <translation>Bruk ubekreftet veksel ved sending av transaksjoner (standardverdi: %u)</translation>
+    </message>
+    <message>
+        <source>Threshold for disconnecting misbehaving peers (default: %u)</source>
+        <translation>Grenseverdi for å koble fra noder med dårlig oppførsel (standardverdi: %u)</translation>
+    </message>
+    <message>
+        <source>Unknown network specified in -onlynet: '%s'</source>
+        <translation>Ukjent nettverk angitt i -onlynet '%s'</translation>
+    </message>
+    <message>
+        <source>Insufficient funds</source>
+        <translation>Utilstrekkelige midler</translation>
+    </message>
+    <message>
+        <source>Loading block index...</source>
+        <translation>Laster blokkindeks...</translation>
+    </message>
+    <message>
+        <source>Add a node to connect to and attempt to keep the connection open</source>
+        <translation>Legg til node for tilkobling og hold forbindelsen åpen</translation>
+    </message>
+    <message>
+        <source>Loading wallet...</source>
+        <translation>Laster lommebok...</translation>
+    </message>
+    <message>
+        <source>Cannot downgrade wallet</source>
+        <translation>Kan ikke nedgradere lommebok</translation>
+    </message>
+    <message>
+        <source>Cannot write default address</source>
+        <translation>Kan ikke skrive standardadresse</translation>
+    </message>
+    <message>
+        <source>Rescanning...</source>
+        <translation>Leser gjennom...</translation>
+    </message>
+    <message>
+        <source>Done loading</source>
+        <translation>Ferdig med lasting</translation>
     </message>
     <message>
         <source>Error</source>
         <translation>Feil</translation>
     </message>
-    <message numerus="yes">
-        <source>%n GB of free space available</source>
-        <translation><numerusform>%n GB med ledig lagringsplass</numerusform><numerusform>%n GB med ledig lagringsplass</numerusform></translation>
-    </message>
-    <message numerus="yes">
-        <source>(of %n GB needed)</source>
-        <translation><numerusform>(av %n GB som trengs)</numerusform><numerusform>(av %n GB som trengs)</numerusform></translation>
-=======
-        <source>%1 s</source>
-        <translation>%1 s</translation>
-    </message>
-    <message>
-        <source>None</source>
-        <translation>Ingen</translation>
-    </message>
-    <message>
-        <source>N/A</source>
-        <translation>-</translation>
-    </message>
-    <message>
-        <source>%1 ms</source>
-        <translation>%1 ms</translation>
-    </message>
-    <message>
-        <source>%1 and %2</source>
-        <translation>%1 og %2</translation>
-    </message>
-    </context>
-<context>
-    <name>QObject::QObject</name>
-    </context>
-<context>
-    <name>QRImageWidget</name>
-    </context>
-<context>
-    <name>RPCConsole</name>
-    <message>
-        <source>N/A</source>
-        <translation>-</translation>
-    </message>
-    <message>
-        <source>Client version</source>
-        <translation>Klientversjon</translation>
-    </message>
-    <message>
-        <source>&amp;Information</source>
-        <translation>&amp;Informasjon</translation>
-    </message>
-    <message>
-        <source>Debug window</source>
-        <translation>Feilsøkingsvindu</translation>
-    </message>
-    <message>
-        <source>General</source>
-        <translation>Generelt</translation>
-    </message>
-    <message>
-        <source>Using BerkeleyDB version</source>
-        <translation>Bruker BerkeleyDB versjon</translation>
->>>>>>> fc073561
-    </message>
-</context>
-<context>
-    <name>OpenURIDialog</name>
-    <message>
-<<<<<<< HEAD
-        <source>Open URI</source>
-        <translation>Åpne URI</translation>
-    </message>
-    <message>
-        <source>Open payment request from URI or file</source>
-        <translation>Åpne betalingsetterspørring fra URI eller fil</translation>
-    </message>
-    <message>
-        <source>URI:</source>
-        <translation>URI:</translation>
-    </message>
-    <message>
-        <source>Select payment request file</source>
-        <translation>Velg fil for betalingsetterspørring</translation>
-    </message>
-    <message>
-        <source>Select payment request file to open</source>
-        <translation>Velg fil for betalingsetterspørring å åpne</translation>
-=======
-        <source>Startup time</source>
-        <translation>Oppstartstidspunkt</translation>
-    </message>
-    <message>
-        <source>Network</source>
-        <translation>Nettverk</translation>
-    </message>
-    <message>
-        <source>Name</source>
-        <translation>Navn</translation>
-    </message>
-    <message>
-        <source>Number of connections</source>
-        <translation>Antall tilkoblinger</translation>
-    </message>
-    <message>
-        <source>Block chain</source>
-        <translation>Blokkjeden</translation>
->>>>>>> fc073561
-    </message>
-</context>
-<context>
-    <name>OptionsDialog</name>
-    <message>
-<<<<<<< HEAD
-        <source>Options</source>
-        <translation>Innstillinger</translation>
-    </message>
-    <message>
-        <source>&amp;Main</source>
-        <translation>&amp;Hoved</translation>
-    </message>
-    <message>
-        <source>Size of &amp;database cache</source>
-        <translation>Størrelse på &amp;database hurtigbuffer</translation>
-    </message>
-    <message>
-        <source>MB</source>
-        <translation>MB</translation>
-    </message>
-    <message>
-        <source>Number of script &amp;verification threads</source>
-        <translation>Antall script &amp;verifikasjonstråder</translation>
-    </message>
-    <message>
-        <source>Accept connections from outside</source>
-        <translation>Tillat tilkoblinger fra utsiden</translation>
-    </message>
-    <message>
-        <source>Allow incoming connections</source>
-        <translation>Tillatt innkommende tilkoblinger</translation>
-    </message>
-    <message>
-        <source>IP address of the proxy (e.g. IPv4: 127.0.0.1 / IPv6: ::1)</source>
-        <translation>IP-adressen til proxyen (f.eks. IPv4: 127.0.0.1 / IPv6: ::1)</translation>
-    </message>
-    <message>
-        <source>Minimize instead of exit the application when the window is closed. When this option is enabled, the application will be closed only after selecting Exit in the menu.</source>
-        <translation>Minimer i stedet for å avslutte applikasjonen når vinduet lukkes. Når dette er valgt, vil applikasjonen avsluttes kun etter at Avslutte er valgt i menyen.</translation>
-    </message>
-    <message>
-        <source>The user interface language can be set here. This setting will take effect after restarting Myriad Core.</source>
-        <translation>Språk for brukergrensesnittet kan velges her. Denne innstillingen trer i kraft etter omstart av Myriad Core.</translation>
-    </message>
-    <message>
-        <source>Third party URLs (e.g. a block explorer) that appear in the transactions tab as context menu items. %s in the URL is replaced by transaction hash. Multiple URLs are separated by vertical bar |.</source>
-        <translation>Tredjepart URLer (f. eks. en blokkutforsker) som dukker opp i transaksjonsfanen som kontekst meny elementer. %s i URLen er erstattet med transaksjonen sin hash. Flere URLer er separert av en vertikal linje |.</translation>
-    </message>
-    <message>
-        <source>Third party transaction URLs</source>
-        <translation>Tredjepart transaksjon URLer</translation>
-    </message>
-    <message>
-        <source>Active command-line options that override above options:</source>
-        <translation>Aktive kommandolinjevalg som overstyrer valgene ovenfor:</translation>
-    </message>
-    <message>
-        <source>Reset all client options to default.</source>
-        <translation>Tilbakestill alle klient valg til standard</translation>
-    </message>
-    <message>
-        <source>&amp;Reset Options</source>
-        <translation>&amp;Tilbakestill Instillinger</translation>
-    </message>
-    <message>
-        <source>&amp;Network</source>
-        <translation>&amp;Nettverk</translation>
-    </message>
-    <message>
-        <source>Automatically start Myriad Core after logging in to the system.</source>
-        <translation>Start Myriad Core automatisk ved oppstart av datamaskinen.</translation>
-    </message>
-    <message>
-        <source>&amp;Start Myriad Core on system login</source>
-        <translation>&amp;Start Myriad Core ved oppstart av datamaskinen</translation>
-    </message>
-    <message>
-        <source>(0 = auto, &lt;0 = leave that many cores free)</source>
-        <translation>(0 = automatisk, &lt;0 = la så mange kjerner være ledig)</translation>
-    </message>
-    <message>
-        <source>W&amp;allet</source>
-        <translation>L&amp;ommebok</translation>
-    </message>
-    <message>
-        <source>Expert</source>
-        <translation>Ekspert</translation>
-    </message>
-    <message>
-        <source>Enable coin &amp;control features</source>
-        <translation>Aktiver &amp;myntkontroll funksjoner</translation>
-    </message>
-    <message>
-        <source>If you disable the spending of unconfirmed change, the change from a transaction cannot be used until that transaction has at least one confirmation. This also affects how your balance is computed.</source>
-        <translation>Hvis du sperrer for bruk av ubekreftet veksel, kan ikke vekselen fra transaksjonen bli brukt før transaksjonen har minimum en bekreftelse. Dette påvirker også hvordan balansen din blir beregnet.</translation>
-    </message>
-    <message>
-        <source>&amp;Spend unconfirmed change</source>
-        <translation>&amp;Bruk ubekreftet veksel</translation>
-    </message>
-    <message>
-        <source>Automatically open the Myriad client port on the router. This only works when your router supports UPnP and it is enabled.</source>
-        <translation>Åpne automatisk Myriad klientporten på ruteren. Dette virker kun om din ruter støtter UPnP og dette er påslått.</translation>
-    </message>
-    <message>
-        <source>Map port using &amp;UPnP</source>
-        <translation>Sett opp port ved hjelp av &amp;UPnP</translation>
-    </message>
-    <message>
-        <source>Connect to the Myriad network through a SOCKS5 proxy.</source>
-        <translation>Koble til Myriad-nettverket gjennom en SOCKS5 proxy.</translation>
-    </message>
-    <message>
-        <source>&amp;Connect through SOCKS5 proxy (default proxy):</source>
-        <translation>&amp;Koble til gjennom SOCKS5 proxy (standardvalg proxy):</translation>
-    </message>
-    <message>
-        <source>Proxy &amp;IP:</source>
-        <translation>Proxy &amp;IP:</translation>
-    </message>
-    <message>
-        <source>&amp;Port:</source>
-        <translation>&amp;Port:</translation>
-    </message>
-    <message>
-        <source>Port of the proxy (e.g. 9050)</source>
-        <translation>Proxyens port (f.eks. 9050)</translation>
-    </message>
-    <message>
-        <source>&amp;Window</source>
-        <translation>&amp;Vindu</translation>
-    </message>
-    <message>
-        <source>Show only a tray icon after minimizing the window.</source>
-        <translation>Vis kun ikon i systemkurv etter minimering av vinduet.</translation>
-    </message>
-    <message>
-        <source>&amp;Minimize to the tray instead of the taskbar</source>
-        <translation>&amp;Minimer til systemkurv istedenfor oppgavelinjen</translation>
-    </message>
-    <message>
-        <source>M&amp;inimize on close</source>
-        <translation>M&amp;inimer ved lukking</translation>
-    </message>
-    <message>
-        <source>&amp;Display</source>
-        <translation>&amp;Visning</translation>
-    </message>
-    <message>
-        <source>User Interface &amp;language:</source>
-        <translation>&amp;Språk for brukergrensesnitt</translation>
-    </message>
-    <message>
-        <source>&amp;Unit to show amounts in:</source>
-        <translation>&amp;Enhet for visning av beløper:</translation>
-    </message>
-    <message>
-        <source>Choose the default subdivision unit to show in the interface and when sending coins.</source>
-        <translation>Velg standard delt enhet for visning i grensesnittet og for sending av myriads.</translation>
-    </message>
-    <message>
-        <source>Whether to show coin control features or not.</source>
-        <translation>Skal myntkontroll funksjoner vises eller ikke.</translation>
-    </message>
-    <message>
-        <source>&amp;OK</source>
-        <translation>&amp;OK</translation>
-    </message>
-    <message>
-        <source>&amp;Cancel</source>
-        <translation>&amp;Avbryt</translation>
-    </message>
-    <message>
-        <source>default</source>
-        <translation>standardverdi</translation>
-    </message>
-    <message>
-        <source>none</source>
-        <translation>ingen</translation>
-    </message>
-    <message>
-        <source>Confirm options reset</source>
-        <translation>Bekreft tilbakestilling av innstillinger</translation>
-    </message>
-    <message>
-        <source>Client restart required to activate changes.</source>
-        <translation>Omstart av klienten er nødvendig for å aktivere endringene.</translation>
-    </message>
-    <message>
-        <source>Client will be shut down. Do you want to proceed?</source>
-        <translation>Klienten vil bli lukket. Ønsker du å gå videre?</translation>
-    </message>
-    <message>
-        <source>This change would require a client restart.</source>
-        <translation>Denne endringen krever omstart av klienten.</translation>
-    </message>
-    <message>
-        <source>The supplied proxy address is invalid.</source>
-        <translation>Angitt proxyadresse er ugyldig.</translation>
-    </message>
-</context>
-<context>
-    <name>OverviewPage</name>
-    <message>
-        <source>Form</source>
-        <translation>Skjema</translation>
-    </message>
-    <message>
-        <source>The displayed information may be out of date. Your wallet automatically synchronizes with the Myriad network after a connection is established, but this process has not completed yet.</source>
-        <translation>Informasjonen som vises kan være foreldet. Din lommebok synkroniseres automatisk med Myriad-nettverket etter at tilkobling er opprettet, men denne prosessen er ikke ferdig enda.</translation>
-    </message>
-    <message>
-        <source>Watch-only:</source>
-        <translation>Kun observerbar:</translation>
-    </message>
-    <message>
-        <source>Available:</source>
-        <translation>Tilgjengelig:</translation>
-    </message>
-    <message>
-        <source>Your current spendable balance</source>
-        <translation>Din nåværende saldo</translation>
-    </message>
-    <message>
-        <source>Pending:</source>
-        <translation>Under behandling:</translation>
-    </message>
-    <message>
-        <source>Total of transactions that have yet to be confirmed, and do not yet count toward the spendable balance</source>
-        <translation>Totalt antall ubekreftede transaksjoner som ikke teller med i saldo</translation>
-    </message>
-    <message>
-        <source>Immature:</source>
-        <translation>Umoden:</translation>
-    </message>
-    <message>
-        <source>Mined balance that has not yet matured</source>
-        <translation>Minet saldo har ikke modnet enda</translation>
-    </message>
-    <message>
-        <source>Balances</source>
-        <translation>Saldoer</translation>
-    </message>
-    <message>
-        <source>Total:</source>
-        <translation>Totalt:</translation>
-=======
-        <source>Current number of blocks</source>
-        <translation>Nåværende antall blokker</translation>
-    </message>
-    <message>
-        <source>Memory Pool</source>
-        <translation>Minnepool</translation>
-    </message>
-    <message>
-        <source>Current number of transactions</source>
-        <translation>Nåværende antall transaksjoner</translation>
-    </message>
-    <message>
-        <source>Memory usage</source>
-        <translation>Minnebruk</translation>
-    </message>
-    <message>
-        <source>Received</source>
-        <translation>Mottatt</translation>
-    </message>
-    <message>
-        <source>Sent</source>
-        <translation>Sendt</translation>
-    </message>
-    <message>
-        <source>&amp;Peers</source>
-        <translation>&amp;Noder</translation>
-    </message>
-    <message>
-        <source>Banned peers</source>
-        <translation>Utestengte noder</translation>
-    </message>
-    <message>
-        <source>Select a peer to view detailed information.</source>
-        <translation>Velg en node for å vise detaljert informasjon.</translation>
-    </message>
-    <message>
-        <source>Whitelisted</source>
-        <translation>Hvitelistet</translation>
-    </message>
-    <message>
-        <source>Direction</source>
-        <translation>Retning</translation>
-    </message>
-    <message>
-        <source>Version</source>
-        <translation>Versjon</translation>
-    </message>
-    <message>
-        <source>Starting Block</source>
-        <translation>Startblokk</translation>
-    </message>
-    <message>
-        <source>Synced Headers</source>
-        <translation>Synkroniserte Blokkhoder</translation>
-    </message>
-    <message>
-        <source>Synced Blocks</source>
-        <translation>Synkroniserte Blokker</translation>
-    </message>
-    <message>
-        <source>User Agent</source>
-        <translation>Brukeragent</translation>
-    </message>
-    <message>
-        <source>Decrease font size</source>
-        <translation>Forminsk font størrelsen</translation>
-    </message>
-    <message>
-        <source>Increase font size</source>
-        <translation>Forstørr font størrelse</translation>
-    </message>
-    <message>
-        <source>Services</source>
-        <translation>Tjenester</translation>
-    </message>
-    <message>
-        <source>Ban Score</source>
-        <translation>Ban Poengsum</translation>
-    </message>
-    <message>
-        <source>Connection Time</source>
-        <translation>Tilkoblingstid</translation>
-    </message>
-    <message>
-        <source>Last Send</source>
-        <translation>Siste Sendte</translation>
-    </message>
-    <message>
-        <source>Last Receive</source>
-        <translation>Siste Mottatte</translation>
-    </message>
-    <message>
-        <source>Ping Time</source>
-        <translation>Ping-tid</translation>
-    </message>
-    <message>
-        <source>The duration of a currently outstanding ping.</source>
-        <translation>Tidsforløp for utestående ping.</translation>
-    </message>
-    <message>
-        <source>Ping Wait</source>
-        <translation>Ping Tid</translation>
-    </message>
-    <message>
-        <source>Time Offset</source>
-        <translation>Tidsforskyvning</translation>
-    </message>
-    <message>
-        <source>Last block time</source>
-        <translation>Tidspunkt for siste blokk</translation>
-    </message>
-    <message>
-        <source>&amp;Open</source>
-        <translation>&amp;Åpne</translation>
-    </message>
-    <message>
-        <source>&amp;Console</source>
-        <translation>&amp;Konsoll</translation>
-    </message>
-    <message>
-        <source>&amp;Network Traffic</source>
-        <translation>&amp;Nettverkstrafikk</translation>
-    </message>
-    <message>
-        <source>&amp;Clear</source>
-        <translation>&amp;Fjern</translation>
-    </message>
-    <message>
-        <source>Totals</source>
-        <translation>Totalt</translation>
-    </message>
-    <message>
-        <source>In:</source>
-        <translation>Inn:</translation>
-    </message>
-    <message>
-        <source>Out:</source>
-        <translation>Ut:</translation>
-    </message>
-    <message>
-        <source>Debug log file</source>
-        <translation>Loggfil for feilsøk</translation>
-    </message>
-    <message>
-        <source>Clear console</source>
-        <translation>Tøm konsoll</translation>
-    </message>
-    <message>
-        <source>1 &amp;hour</source>
-        <translation>1 &amp;time</translation>
-    </message>
-    <message>
-        <source>1 &amp;day</source>
-        <translation>1 &amp;dag</translation>
-    </message>
-    <message>
-        <source>1 &amp;week</source>
-        <translation>1 &amp;uke</translation>
-    </message>
-    <message>
-        <source>1 &amp;year</source>
-        <translation>1 &amp;år</translation>
-    </message>
-    <message>
-        <source>Use up and down arrows to navigate history, and &lt;b&gt;Ctrl-L&lt;/b&gt; to clear screen.</source>
-        <translation>Bruk opp og ned pil for å navigere historikken, og &lt;b&gt;Ctrl-L&lt;/b&gt; for å tømme skjermen.</translation>
-    </message>
-    <message>
-        <source>Type &lt;b&gt;help&lt;/b&gt; for an overview of available commands.</source>
-        <translation>Skriv &lt;b&gt;help&lt;/b&gt; for en oversikt over kommandoer.</translation>
-    </message>
-    <message>
-        <source>%1 B</source>
-        <translation>%1 B</translation>
-    </message>
-    <message>
-        <source>%1 KB</source>
-        <translation>%1 KB</translation>
-    </message>
-    <message>
-        <source>%1 MB</source>
-        <translation>%1 MB</translation>
-    </message>
-    <message>
-        <source>%1 GB</source>
-        <translation>%1 GB</translation>
-    </message>
-    <message>
-        <source>(node id: %1)</source>
-        <translation>(node id: %1)</translation>
-    </message>
-    <message>
-        <source>via %1</source>
-        <translation>via %1</translation>
-    </message>
-    <message>
-        <source>never</source>
-        <translation>aldri</translation>
-    </message>
-    <message>
-        <source>Inbound</source>
-        <translation>Innkommende</translation>
-    </message>
-    <message>
-        <source>Outbound</source>
-        <translation>Utgående</translation>
-    </message>
-    <message>
-        <source>Yes</source>
-        <translation>Ja</translation>
-    </message>
-    <message>
-        <source>No</source>
-        <translation>Nei</translation>
-    </message>
-    <message>
-        <source>Unknown</source>
-        <translation>Ukjent</translation>
->>>>>>> fc073561
-    </message>
-</context>
-<context>
-    <name>ReceiveCoinsDialog</name>
-    <message>
-<<<<<<< HEAD
-        <source>Your current total balance</source>
-        <translation>Din nåværende saldo</translation>
-    </message>
-    <message>
-        <source>Your current balance in watch-only addresses</source>
-        <translation>Din nåværende balanse i kun observerbare adresser</translation>
-    </message>
-    <message>
-        <source>Spendable:</source>
-        <translation>Kan brukes:</translation>
-    </message>
-    <message>
-        <source>Recent transactions</source>
-        <translation>Nylige transaksjoner</translation>
-    </message>
-    <message>
-        <source>Unconfirmed transactions to watch-only addresses</source>
-        <translation>Ubekreftede transaksjoner til kun observerbare adresser</translation>
-    </message>
-    <message>
-        <source>Mined balance in watch-only addresses that has not yet matured</source>
-        <translation>Utvunnet balanse i kun observerbare adresser som ennå ikke har modnet</translation>
-    </message>
-    <message>
-        <source>Current total balance in watch-only addresses</source>
-        <translation>Nåværende totale balanse i kun observerbare adresser</translation>
-=======
-        <source>&amp;Amount:</source>
-        <translation>&amp;Beløp:</translation>
-    </message>
-    <message>
-        <source>&amp;Label:</source>
-        <translation>&amp;Merkelapp:</translation>
-    </message>
-    <message>
-        <source>&amp;Message:</source>
-        <translation>&amp;Melding:</translation>
-    </message>
-    <message>
-        <source>Reuse one of the previously used receiving addresses. Reusing addresses has security and privacy issues. Do not use this unless re-generating a payment request made before.</source>
-        <translation>Gjenbruk en av de tidligere brukte mottaksadressene. Gjenbruk av adresser har sikkerhets- og personvernsutfordringer. Ikke bruk dette med unntak for å gjennopprette en betalingsetterspørring som ble gjort tidligere.</translation>
-    </message>
-    <message>
-        <source>R&amp;euse an existing receiving address (not recommended)</source>
-        <translation>Gj&amp;enbruk en eksisterende mottaksadresse (ikke anbefalt)</translation>
-    </message>
-    <message>
-        <source>An optional message to attach to the payment request, which will be displayed when the request is opened. Note: The message will not be sent with the payment over the Myriadcoin network.</source>
-        <translation>En valgfri melding å tilknytte betalingsetterspørringen, som vil bli vist når forespørselen er åpnet. Meldingen vil ikke bli sendt med betalingen over Bitcoin-nettverket.</translation>
-    </message>
-    <message>
-        <source>An optional label to associate with the new receiving address.</source>
-        <translation>En valgfri merkelapp å tilknytte den nye mottakeradressen.</translation>
->>>>>>> fc073561
-    </message>
-</context>
-<context>
-    <name>PaymentServer</name>
-    <message>
-<<<<<<< HEAD
-        <source>URI handling</source>
-        <translation>URI-håndtering</translation>
-    </message>
-    <message>
-        <source>Invalid payment address %1</source>
-        <translation>Ugyldig betalingsadresse %1</translation>
-    </message>
-    <message>
-        <source>Payment request rejected</source>
-        <translation>Betalingsetterspørring avvist</translation>
-    </message>
-    <message>
-        <source>Payment request network doesn't match client network.</source>
-        <translation>Nettverk for betalingsetterspørring er ikke i overensstemmelse med klientnettverket.</translation>
-    </message>
-    <message>
-        <source>Payment request is not initialized.</source>
-        <translation>Betalingsetterspørringen er ikke initialisert.</translation>
-    </message>
-    <message>
-        <source>Requested payment amount of %1 is too small (considered dust).</source>
-        <translation>Forespurt betalingsmengde på %1 er for liten (betraktet som støv).</translation>
-    </message>
-    <message>
-        <source>Payment request error</source>
-        <translation>Betalingsetterspørringsfeil</translation>
-    </message>
-    <message>
-        <source>Cannot start myriad: click-to-pay handler</source>
-        <translation>Kan ikke starte Myriad: klikk-og-betal håndterer</translation>
-    </message>
-    <message>
-        <source>Payment request fetch URL is invalid: %1</source>
-        <translation>Hentelenke for betalingsetterspørring er ugyldig: %1</translation>
-    </message>
-    <message>
-        <source>URI cannot be parsed! This can be caused by an invalid Myriad address or malformed URI parameters.</source>
-        <translation>URI kan ikke fortolkes! Dette kan være forårsaket av en ugyldig Myriad-adresse eller feilformede URI-parametre.</translation>
-=======
-        <source>Use this form to request payments. All fields are &lt;b&gt;optional&lt;/b&gt;.</source>
-        <translation>Bruk dette skjemaet til betalingsforespørsler. Alle felt er &lt;b&gt;valgfrie&lt;/b&gt;.</translation>
-    </message>
-    <message>
-        <source>An optional amount to request. Leave this empty or zero to not request a specific amount.</source>
-        <translation>Et valgfritt beløp å etterspørre. La stå tomt eller null for ikke å etterspørre et spesifikt beløp.</translation>
-    </message>
-    <message>
-        <source>Clear all fields of the form.</source>
-        <translation>Fjern alle felter fra skjemaet.</translation>
-    </message>
-    <message>
-        <source>Clear</source>
-        <translation>Fjern</translation>
-    </message>
-    <message>
-        <source>Requested payments history</source>
-        <translation>Etterspurt betalingshistorikk</translation>
-    </message>
-    <message>
-        <source>&amp;Request payment</source>
-        <translation>&amp;Etterspør betaling</translation>
-    </message>
-    <message>
-        <source>Show the selected request (does the same as double clicking an entry)</source>
-        <translation>Vis den valgte etterspørringen (gjør det samme som å dobbelklikke på en oppføring)</translation>
-    </message>
-    <message>
-        <source>Show</source>
-        <translation>Vis</translation>
-    </message>
-    <message>
-        <source>Remove the selected entries from the list</source>
-        <translation>Fjern de valgte oppføringene fra listen</translation>
-    </message>
-    <message>
-        <source>Remove</source>
-        <translation>Fjern</translation>
->>>>>>> fc073561
-    </message>
-    </context>
-<context>
-    <name>ReceiveRequestDialog</name>
-    <message>
-<<<<<<< HEAD
-        <source>Payment request file handling</source>
-        <translation>Filhåndtering for betalingsetterspørring</translation>
-    </message>
-    <message>
-        <source>Payment request file cannot be read! This can be caused by an invalid payment request file.</source>
-        <translation>Betalingsetterspørringsfil kan ikke leses! Dette kan være forårsaket av en ugyldig betalingsetterspørringsfil.</translation>
-    </message>
-    <message>
-        <source>Payment request expired.</source>
-        <translation>Betalingsetterspørringen har utløpt.</translation>
-    </message>
-    <message>
-        <source>Unverified payment requests to custom payment scripts are unsupported.</source>
-        <translation>Uverifiserte betalingsforespørsler til egentilpassede betalingscript er ikke støttet.</translation>
-    </message>
-    <message>
-        <source>Invalid payment request.</source>
-        <translation>Ugyldig betalingsetterspørring.</translation>
-    </message>
-    <message>
-        <source>Refund from %1</source>
-        <translation>Refundering fra %1</translation>
-=======
-        <source>QR Code</source>
-        <translation>QR-kode</translation>
-    </message>
-    <message>
-        <source>Copy &amp;URI</source>
-        <translation>Kopier &amp;URI</translation>
-    </message>
-    <message>
-        <source>Copy &amp;Address</source>
-        <translation>Kopier &amp;Adresse</translation>
-    </message>
-    <message>
-        <source>&amp;Save Image...</source>
-        <translation>&amp;Lagre Bilde...</translation>
-    </message>
-    <message>
-        <source>Address</source>
-        <translation>Adresse</translation>
-    </message>
-    <message>
-        <source>Label</source>
-        <translation>Merkelapp</translation>
->>>>>>> fc073561
-    </message>
-    </context>
-<context>
-    <name>RecentRequestsTableModel</name>
-    <message>
-<<<<<<< HEAD
-        <source>Payment request %1 is too large (%2 bytes, allowed %3 bytes).</source>
-        <translation>Betalingsforespørsel %1 er for stor (%2 bytes, tillatt %3 bytes).</translation>
-    </message>
-    <message>
-        <source>Payment request DoS protection</source>
-        <translation>Betalingsforespørsel DoS-beskyttelse</translation>
-    </message>
-    <message>
-        <source>Error communicating with %1: %2</source>
-        <translation>Feil i kommunikasjonen med %1: %2</translation>
-    </message>
-    <message>
-        <source>Payment request cannot be parsed!</source>
-        <translation>Betaingsetterspørrelse kan ikke fortolkes!</translation>
-    </message>
-    <message>
-        <source>Bad response from server %1</source>
-        <translation>Dårlig svar fra server %1</translation>
-    </message>
-    <message>
-        <source>Payment acknowledged</source>
-        <translation>Betaling erkjent</translation>
-    </message>
-    <message>
-        <source>Network request error</source>
-        <translation>Nettverksforespørsel feil</translation>
-=======
-        <source>Label</source>
-        <translation>Merkelapp</translation>
-    </message>
-    <message>
-        <source>(no label)</source>
-        <translation>(ingen merkelapp)</translation>
-    </message>
-    </context>
-<context>
-    <name>SendCoinsDialog</name>
-    <message>
-        <source>Send Coins</source>
-        <translation>Send Bitcoins</translation>
-    </message>
-    <message>
-        <source>Coin Control Features</source>
-        <translation>Myntkontroll Funksjoner</translation>
-    </message>
-    <message>
-        <source>Inputs...</source>
-        <translation>Inndata...</translation>
-    </message>
-    <message>
-        <source>automatically selected</source>
-        <translation>automatisk valgte</translation>
-    </message>
-    <message>
-        <source>Insufficient funds!</source>
-        <translation>Utilstrekkelige midler!</translation>
->>>>>>> fc073561
-    </message>
-</context>
-<context>
-    <name>PeerTableModel</name>
-    <message>
-<<<<<<< HEAD
-        <source>User Agent</source>
-        <translation>Brukeragent</translation>
-    </message>
-    <message>
-        <source>Node/Service</source>
-        <translation>Node/Tjeneste</translation>
-    </message>
-    <message>
-        <source>Ping Time</source>
-        <translation>Ping-tid</translation>
-=======
-        <source>Quantity:</source>
-        <translation>Mengde:</translation>
-    </message>
-    <message>
-        <source>Bytes:</source>
-        <translation>Bytes:</translation>
-    </message>
-    <message>
-        <source>Amount:</source>
-        <translation>Beløp:</translation>
->>>>>>> fc073561
-    </message>
-</context>
-<context>
-    <name>QObject</name>
-    <message>
-<<<<<<< HEAD
-        <source>Amount</source>
-        <translation>Beløp</translation>
-    </message>
-    <message>
-        <source>Enter a Myriad address (e.g. %1)</source>
-        <translation>Oppgi en Myriad-adresse (f.eks. %1)</translation>
-    </message>
-    <message>
-        <source>%1 d</source>
-        <translation>%1 d</translation>
-    </message>
-    <message>
-        <source>%1 h</source>
-        <translation>%1 t</translation>
-    </message>
-    <message>
-        <source>%1 m</source>
-        <translation>%1 m</translation>
-    </message>
-    <message>
-        <source>%1 s</source>
-        <translation>%1 s</translation>
-    </message>
-    <message>
-        <source>None</source>
-        <translation>Ingen</translation>
-    </message>
-    <message>
-        <source>N/A</source>
-        <translation>-</translation>
-    </message>
-    <message>
-        <source>%1 ms</source>
-        <translation>%1 ms</translation>
-=======
-        <source>Fee:</source>
-        <translation>Gebyr:</translation>
-    </message>
-    <message>
-        <source>After Fee:</source>
-        <translation>Etter Gebyr:</translation>
-    </message>
-    <message>
-        <source>Change:</source>
-        <translation>Veksel:</translation>
-    </message>
-    <message>
-        <source>If this is activated, but the change address is empty or invalid, change will be sent to a newly generated address.</source>
-        <translation>Hvis dette er aktivert, men adressen for veksel er tom eller ugyldig, vil veksel bli sendt til en nylig generert adresse.</translation>
-    </message>
-    <message>
-        <source>Custom change address</source>
-        <translation>Egendefinert adresse for veksel</translation>
-    </message>
-    <message>
-        <source>Transaction Fee:</source>
-        <translation>Transaksjonsgebyr:</translation>
-    </message>
-    <message>
-        <source>Choose...</source>
-        <translation>Velg...</translation>
-    </message>
-    <message>
-        <source>collapse fee-settings</source>
-        <translation>Legg ned gebyrinnstillinger</translation>
-    </message>
-    <message>
-        <source>per kilobyte</source>
-        <translation>per kilobyte</translation>
->>>>>>> fc073561
-    </message>
-</context>
-<context>
-    <name>QRImageWidget</name>
-    <message>
-<<<<<<< HEAD
-        <source>&amp;Save Image...</source>
-        <translation>&amp;Lagre Bilde...</translation>
-    </message>
-    <message>
-        <source>&amp;Copy Image</source>
-        <translation>&amp;Kopier Bilde</translation>
-    </message>
-    <message>
-        <source>Save QR Code</source>
-        <translation>Lagre QR-kode</translation>
-    </message>
-    <message>
-        <source>PNG Image (*.png)</source>
-        <translation>PNG-bilde (*.png)</translation>
-    </message>
-</context>
-<context>
-    <name>RPCConsole</name>
-    <message>
-        <source>Client name</source>
-        <translation>Klientnavn</translation>
-    </message>
-    <message>
-        <source>N/A</source>
-        <translation>-</translation>
-    </message>
-    <message>
-        <source>Client version</source>
-        <translation>Klientversjon</translation>
-    </message>
-    <message>
-        <source>&amp;Information</source>
-        <translation>&amp;Informasjon</translation>
-    </message>
-    <message>
-        <source>Debug window</source>
-        <translation>Feilsøkingsvindu</translation>
-    </message>
-    <message>
-        <source>General</source>
-        <translation>Generelt</translation>
-    </message>
-    <message>
-        <source>Using OpenSSL version</source>
-        <translation>Bruker OpenSSL versjon</translation>
-    </message>
-    <message>
-        <source>Using BerkeleyDB version</source>
-        <translation>Bruker BerkeleyDB versjon</translation>
-    </message>
-    <message>
-        <source>Startup time</source>
-        <translation>Oppstartstidspunkt</translation>
-    </message>
-    <message>
-        <source>Network</source>
-        <translation>Nettverk</translation>
-    </message>
-    <message>
-        <source>Name</source>
-        <translation>Navn</translation>
-    </message>
-    <message>
-        <source>Number of connections</source>
-        <translation>Antall tilkoblinger</translation>
-    </message>
-    <message>
-        <source>Block chain</source>
-        <translation>Blokkjeden</translation>
-    </message>
-    <message>
-        <source>Current number of blocks</source>
-        <translation>Nåværende antall blokker</translation>
-    </message>
-    <message>
-        <source>Open the Myriad Core debug log file from the current data directory. This can take a few seconds for large log files.</source>
-        <translation>Åpne Myriad Core sin loggfil for feilsøk fra gjeldende datamappe. Dette kan ta noen sekunder for store loggfiler.</translation>
-    </message>
-    <message>
-        <source>Received</source>
-        <translation>Mottatt</translation>
-    </message>
-    <message>
-        <source>Sent</source>
-        <translation>Sendt</translation>
-    </message>
-    <message>
-        <source>&amp;Peers</source>
-        <translation>&amp;Noder</translation>
-    </message>
-    <message>
-        <source>Select a peer to view detailed information.</source>
-        <translation>Velg en node for å vise detaljert informasjon.</translation>
-    </message>
-    <message>
-        <source>Direction</source>
-        <translation>Retning</translation>
-    </message>
-    <message>
-        <source>Version</source>
-        <translation>Versjon</translation>
-    </message>
-    <message>
-        <source>User Agent</source>
-        <translation>Brukeragent</translation>
-    </message>
-    <message>
-        <source>Services</source>
-        <translation>Tjenester</translation>
-    </message>
-    <message>
-        <source>Starting Height</source>
-        <translation>Starthøyde</translation>
-    </message>
-    <message>
-        <source>Sync Height</source>
-        <translation>Synkroniseringshøyde</translation>
-    </message>
-    <message>
-        <source>Ban Score</source>
-        <translation>Ban Poengsum</translation>
-    </message>
-    <message>
-        <source>Connection Time</source>
-        <translation>Tilkoblingstid</translation>
-    </message>
-    <message>
-        <source>Last Send</source>
-        <translation>Siste Sendte</translation>
-    </message>
-    <message>
-        <source>Last Receive</source>
-        <translation>Siste Mottatte</translation>
-    </message>
-    <message>
-        <source>Bytes Sent</source>
-        <translation>Byte Sendt</translation>
-    </message>
-    <message>
-        <source>Bytes Received</source>
-        <translation>Byte Mottatt</translation>
-    </message>
-    <message>
-        <source>Ping Time</source>
-        <translation>Ping-tid</translation>
-    </message>
-    <message>
-        <source>Time Offset</source>
-        <translation>Tidsforskyvning</translation>
-    </message>
-    <message>
-        <source>Last block time</source>
-        <translation>Tidspunkt for siste blokk</translation>
-    </message>
-    <message>
-        <source>&amp;Open</source>
-        <translation>&amp;Åpne</translation>
-    </message>
-    <message>
-        <source>&amp;Console</source>
-        <translation>&amp;Konsoll</translation>
-    </message>
-    <message>
-        <source>&amp;Network Traffic</source>
-        <translation>&amp;Nettverkstrafikk</translation>
-    </message>
-    <message>
-        <source>&amp;Clear</source>
-        <translation>&amp;Fjern</translation>
-    </message>
-    <message>
-        <source>Totals</source>
-        <translation>Totalt</translation>
-    </message>
-    <message>
-        <source>In:</source>
-        <translation>Inn:</translation>
-    </message>
-    <message>
-        <source>Out:</source>
-        <translation>Ut:</translation>
-    </message>
-    <message>
-        <source>Build date</source>
-        <translation>Byggedato</translation>
-    </message>
-    <message>
-        <source>Debug log file</source>
-        <translation>Loggfil for feilsøk</translation>
-    </message>
-    <message>
-        <source>Clear console</source>
-        <translation>Tøm konsoll</translation>
-    </message>
-    <message>
-        <source>Welcome to the Myriad Core RPC console.</source>
-        <translation>Velkommen til Myriad Core sin RPC-konsoll.</translation>
-    </message>
-    <message>
-        <source>Use up and down arrows to navigate history, and &lt;b&gt;Ctrl-L&lt;/b&gt; to clear screen.</source>
-        <translation>Bruk opp og ned pil for å navigere historikken, og &lt;b&gt;Ctrl-L&lt;/b&gt; for å tømme skjermen.</translation>
-    </message>
-    <message>
-        <source>Type &lt;b&gt;help&lt;/b&gt; for an overview of available commands.</source>
-        <translation>Skriv &lt;b&gt;help&lt;/b&gt; for en oversikt over kommandoer.</translation>
-    </message>
-    <message>
-        <source>%1 B</source>
-        <translation>%1 B</translation>
-    </message>
-    <message>
-        <source>%1 KB</source>
-        <translation>%1 KB</translation>
-    </message>
-    <message>
-        <source>%1 MB</source>
-        <translation>%1 MB</translation>
-    </message>
-    <message>
-        <source>%1 GB</source>
-        <translation>%1 GB</translation>
-    </message>
-    <message>
-        <source>via %1</source>
-        <translation>via %1</translation>
-    </message>
-    <message>
-        <source>never</source>
-        <translation>aldri</translation>
-    </message>
-    <message>
-        <source>Inbound</source>
-        <translation>Innkommende</translation>
-    </message>
-    <message>
-        <source>Outbound</source>
-        <translation>Utgående</translation>
-    </message>
-    <message>
-        <source>Unknown</source>
-        <translation>Ukjent</translation>
-    </message>
-    <message>
-        <source>Fetching...</source>
-        <translation>Henter …</translation>
-    </message>
-</context>
-<context>
-    <name>ReceiveCoinsDialog</name>
-    <message>
-        <source>&amp;Amount:</source>
-        <translation>&amp;Beløp:</translation>
-    </message>
-    <message>
-        <source>&amp;Label:</source>
-        <translation>&amp;Merkelapp:</translation>
-    </message>
-    <message>
-        <source>&amp;Message:</source>
-        <translation>&amp;Melding:</translation>
-    </message>
-    <message>
-        <source>Reuse one of the previously used receiving addresses. Reusing addresses has security and privacy issues. Do not use this unless re-generating a payment request made before.</source>
-        <translation>Gjenbruk en av de tidligere brukte mottaksadressene. Gjenbruk av adresser har sikkerhets- og personvernsutfordringer. Ikke bruk dette med unntak for å gjennopprette en betalingsetterspørring som ble gjort tidligere.</translation>
-    </message>
-    <message>
-        <source>R&amp;euse an existing receiving address (not recommended)</source>
-        <translation>Gj&amp;enbruk en eksisterende mottaksadresse (ikke anbefalt)</translation>
-    </message>
-    <message>
-        <source>An optional message to attach to the payment request, which will be displayed when the request is opened. Note: The message will not be sent with the payment over the Myriad network.</source>
-        <translation>En valgfri melding å tilknytte betalingsetterspørringen, som vil bli vist når forespørselen er åpnet. Meldingen vil ikke bli sendt med betalingen over Myriad-nettverket.</translation>
-    </message>
-    <message>
-        <source>An optional label to associate with the new receiving address.</source>
-        <translation>En valgfri merkelapp å tilknytte den nye mottakeradressen.</translation>
-    </message>
-    <message>
-        <source>Use this form to request payments. All fields are &lt;b&gt;optional&lt;/b&gt;.</source>
-        <translation>Bruk dette skjemaet til betalingsforespørsler. Alle felt er &lt;b&gt;valgfrie&lt;/b&gt;.</translation>
-    </message>
-    <message>
-        <source>An optional amount to request. Leave this empty or zero to not request a specific amount.</source>
-        <translation>Et valgfritt beløp å etterspørre. La stå tomt eller null for ikke å etterspørre et spesifikt beløp.</translation>
-    </message>
-    <message>
-        <source>Clear all fields of the form.</source>
-        <translation>Fjern alle felter fra skjemaet.</translation>
-    </message>
-    <message>
-        <source>Clear</source>
-        <translation>Fjern</translation>
-    </message>
-    <message>
-        <source>Requested payments history</source>
-        <translation>Etterspurt betalingshistorikk</translation>
-    </message>
-    <message>
-        <source>&amp;Request payment</source>
-        <translation>&amp;Etterspør betaling</translation>
-    </message>
-    <message>
-        <source>Show the selected request (does the same as double clicking an entry)</source>
-        <translation>Vis den valgte etterspørringen (gjør det samme som å dobbelklikke på en oppføring)</translation>
-    </message>
-    <message>
-        <source>Show</source>
-        <translation>Vis</translation>
-    </message>
-    <message>
-        <source>Remove the selected entries from the list</source>
-        <translation>Fjern de valgte oppføringene fra listen</translation>
-    </message>
-    <message>
-        <source>Remove</source>
-        <translation>Fjern</translation>
-    </message>
-    <message>
-        <source>Copy label</source>
-        <translation>Kopier merkelapp</translation>
-    </message>
-    <message>
-        <source>Copy message</source>
-        <translation>Kopier melding</translation>
-    </message>
-    <message>
-        <source>Copy amount</source>
-        <translation>Kopier beløp</translation>
-    </message>
-</context>
-<context>
-    <name>ReceiveRequestDialog</name>
-    <message>
-        <source>QR Code</source>
-        <translation>QR-kode</translation>
-    </message>
-    <message>
-        <source>Copy &amp;URI</source>
-        <translation>Kopier &amp;URI</translation>
-    </message>
-    <message>
-        <source>Copy &amp;Address</source>
-        <translation>Kopier &amp;Adresse</translation>
-    </message>
-    <message>
-        <source>&amp;Save Image...</source>
-        <translation>&amp;Lagre Bilde...</translation>
-    </message>
-    <message>
-        <source>Request payment to %1</source>
-        <translation>Etterspør betaling til %1</translation>
-    </message>
-    <message>
-        <source>Payment information</source>
-        <translation>Betalingsinformasjon</translation>
-    </message>
-    <message>
-        <source>URI</source>
-        <translation>URI</translation>
-    </message>
-    <message>
-        <source>Address</source>
-        <translation>Adresse</translation>
-    </message>
-    <message>
-        <source>Amount</source>
-        <translation>Beløp</translation>
-    </message>
-    <message>
-        <source>Label</source>
-        <translation>Merkelapp</translation>
-    </message>
-    <message>
-        <source>Message</source>
-        <translation>Melding</translation>
-    </message>
-    <message>
-        <source>Resulting URI too long, try to reduce the text for label / message.</source>
-        <translation>Resultat URI for lang, prøv å redusere teksten for merkelapp / melding.</translation>
-    </message>
-    <message>
-        <source>Error encoding URI into QR Code.</source>
-        <translation>Feil ved koding av URI til QR-kode.</translation>
-    </message>
-</context>
-<context>
-    <name>RecentRequestsTableModel</name>
-    <message>
-        <source>Date</source>
-        <translation>Dato</translation>
-    </message>
-    <message>
-        <source>Label</source>
-        <translation>Merkelapp</translation>
-    </message>
-    <message>
-        <source>Message</source>
-        <translation>Melding</translation>
-    </message>
-    <message>
-        <source>Amount</source>
-        <translation>Beløp</translation>
-    </message>
-    <message>
-        <source>(no label)</source>
-        <translation>(ingen merkelapp)</translation>
-    </message>
-    <message>
-        <source>(no message)</source>
-        <translation>(ingen melding)</translation>
-    </message>
-    <message>
-        <source>(no amount)</source>
-        <translation>(intet beløp)</translation>
-    </message>
-</context>
-<context>
-    <name>SendCoinsDialog</name>
-    <message>
-        <source>Send Coins</source>
-        <translation>Send Myriads</translation>
-    </message>
-    <message>
-        <source>Coin Control Features</source>
-        <translation>Myntkontroll Funksjoner</translation>
-    </message>
-    <message>
-        <source>Inputs...</source>
-        <translation>Inndata...</translation>
-    </message>
-    <message>
-        <source>automatically selected</source>
-        <translation>automatisk valgte</translation>
-    </message>
-    <message>
-        <source>Insufficient funds!</source>
-        <translation>Utilstrekkelige midler!</translation>
-    </message>
-    <message>
-        <source>Quantity:</source>
-        <translation>Mengde:</translation>
-    </message>
-    <message>
-        <source>Bytes:</source>
-        <translation>Bytes:</translation>
-    </message>
-    <message>
-        <source>Amount:</source>
-        <translation>Beløp:</translation>
-    </message>
-    <message>
-        <source>Priority:</source>
-        <translation>Prioritet:</translation>
-    </message>
-    <message>
-        <source>Fee:</source>
-        <translation>Gebyr:</translation>
-    </message>
-    <message>
-        <source>After Fee:</source>
-        <translation>Etter Gebyr:</translation>
-    </message>
-    <message>
-        <source>Change:</source>
-        <translation>Veksel:</translation>
-    </message>
-    <message>
-        <source>If this is activated, but the change address is empty or invalid, change will be sent to a newly generated address.</source>
-        <translation>Hvis dette er aktivert, men adressen for veksel er tom eller ugyldig, vil veksel bli sendt til en nylig generert adresse.</translation>
-    </message>
-    <message>
-        <source>Custom change address</source>
-        <translation>Egendefinert adresse for veksel</translation>
-    </message>
-    <message>
-        <source>Transaction Fee:</source>
-        <translation>Transaksjonsgebyr:</translation>
-    </message>
-    <message>
-        <source>Choose...</source>
-        <translation>Velg...</translation>
-    </message>
-    <message>
-        <source>collapse fee-settings</source>
-        <translation>Legg ned gebyrinnstillinger</translation>
-    </message>
-    <message>
-        <source>per kilobyte</source>
-        <translation>per kilobyte</translation>
-    </message>
-    <message>
-        <source>If the custom fee is set to 1000 satoshis and the transaction is only 250 bytes, then "per kilobyte" only pays 250 satoshis in fee, while "total at least" pays 1000 satoshis. For transactions bigger than a kilobyte both pay by kilobyte.</source>
-        <translation>Hvis den egendefinerte avgiften er satt til 1000 satoshis og transaksjonen bare er 250 bytes, da vil "per kilobyte" bare betale 250 satoshis i gebyr, mens "minstebeløp" betaler 1000 satoshis. For transaksjoner større enn en kilobyte vil begge betale for antall kilobyte.</translation>
-    </message>
-    <message>
-        <source>Hide</source>
-        <translation>Skjul</translation>
-    </message>
-    <message>
-        <source>total at least</source>
-        <translation>minstebeløp</translation>
-    </message>
-    <message>
-        <source>Paying only the minimum fee is just fine as long as there is less transaction volume than space in the blocks. But be aware that this can end up in a never confirming transaction once there is more demand for myriad transactions than the network can process.</source>
-        <translation>Betaling av bare minimumsavgiften går helt fint så lenge det er mindre transaksjonsvolum enn plass i blokkene. Men vær klar over at dette kan ende opp i en transaksjon som aldri blir bekreftet når det er mer etterspørsel etter Myriad-transaksjoner enn nettverket kan behandle.</translation>
-    </message>
-    <message>
-        <source>(read the tooltip)</source>
-        <translation>(les verktøytipset)</translation>
-    </message>
-    <message>
-        <source>Recommended:</source>
-        <translation>Anbefalt:</translation>
-    </message>
-    <message>
-        <source>Custom:</source>
-        <translation>Egendefinert:</translation>
-    </message>
-    <message>
-        <source>(Smart fee not initialized yet. This usually takes a few blocks...)</source>
-        <translation>(Smartgebyr ikke innført ennå. Dette tar vanligvis noen blokker...)</translation>
-    </message>
-    <message>
-        <source>Confirmation time:</source>
-        <translation>Bekreftelsestid:</translation>
-    </message>
-    <message>
-        <source>normal</source>
-        <translation>normal</translation>
-    </message>
-    <message>
-        <source>fast</source>
-        <translation>rask</translation>
-    </message>
-    <message>
-        <source>Send as zero-fee transaction if possible</source>
-        <translation>Send uten transaksjonsgebyr hvis mulig</translation>
-    </message>
-    <message>
-        <source>(confirmation may take longer)</source>
-        <translation>(bekreftelse kan ta lengre tid)</translation>
-    </message>
-    <message>
-        <source>Send to multiple recipients at once</source>
-        <translation>Send til flere enn en mottaker</translation>
-    </message>
-    <message>
-        <source>Add &amp;Recipient</source>
-        <translation>Legg til &amp;Mottaker</translation>
-    </message>
-    <message>
-        <source>Clear all fields of the form.</source>
-        <translation>Fjern alle felter fra skjemaet.</translation>
-    </message>
-    <message>
-        <source>Dust:</source>
-        <translation>Støv:</translation>
-    </message>
-    <message>
-        <source>Clear &amp;All</source>
-        <translation>Fjern &amp;Alt</translation>
-    </message>
-    <message>
-        <source>Balance:</source>
-        <translation>Saldo:</translation>
-    </message>
-    <message>
-        <source>Confirm the send action</source>
-        <translation>Bekreft sending</translation>
-    </message>
-    <message>
-        <source>S&amp;end</source>
-        <translation>S&amp;end</translation>
-    </message>
-    <message>
-        <source>Confirm send coins</source>
-        <translation>Bekreft sending av myriads</translation>
-    </message>
-    <message>
-        <source>%1 to %2</source>
-        <translation>%1 til %2</translation>
-    </message>
-    <message>
-        <source>Copy quantity</source>
-        <translation>Kopier mengde</translation>
-    </message>
-    <message>
-        <source>Copy amount</source>
-        <translation>Kopier beløp</translation>
-    </message>
-    <message>
-        <source>Copy fee</source>
-        <translation>Kopier gebyr</translation>
-    </message>
-    <message>
-        <source>Copy after fee</source>
-        <translation>Kopier fra gebyr</translation>
-    </message>
-    <message>
-        <source>Copy bytes</source>
-        <translation>Kopier bytes</translation>
-    </message>
-    <message>
-        <source>Copy priority</source>
-        <translation>Kopier prioritet</translation>
-    </message>
-    <message>
-        <source>Copy change</source>
-        <translation>Kopier veksel</translation>
-    </message>
-    <message>
-        <source>or</source>
-        <translation>eller</translation>
-    </message>
-    <message>
-        <source>The amount to pay must be larger than 0.</source>
-        <translation>Beløpet som skal betales må være over 0.</translation>
-    </message>
-    <message>
-        <source>The amount exceeds your balance.</source>
-        <translation>Beløpet overstiger saldo.</translation>
-    </message>
-    <message>
-        <source>The total exceeds your balance when the %1 transaction fee is included.</source>
-        <translation>Totalbeløpet overstiger saldo etter at %1 transaksjonsgebyr er lagt til.</translation>
-    </message>
-    <message>
-        <source>Transaction creation failed!</source>
-        <translation>Opprettelse av transaksjon feilet!</translation>
-    </message>
-    <message>
-        <source>The transaction was rejected! This might happen if some of the coins in your wallet were already spent, such as if you used a copy of wallet.dat and coins were spent in the copy but not marked as spent here.</source>
-        <translation>Transaksjonen ble avvist!  Dette kan skje hvis noen av myntene i lommeboken allerede er brukt, som hvis du kopierte wallet.dat og mynter ble brukt i kopien uten å bli markert som brukt her.</translation>
-    </message>
-    <message>
-        <source>A fee higher than %1 is considered an absurdly high fee.</source>
-        <translation>Et gebyr høyere enn %1 er ansett som et absurd høyt gebyr.</translation>
-    </message>
-    <message>
-        <source>Payment request expired.</source>
-        <translation>Betalingsetterspørringen har utløpt.</translation>
-    </message>
-    <message numerus="yes">
-        <source>Estimated to begin confirmation within %n block(s).</source>
-        <translation><numerusform>Anslått til å begynne bekreftelse innen %n blokk.</numerusform><numerusform>Anslått til å begynne bekreftelse innen %n blokker.</numerusform></translation>
-    </message>
-    <message>
-        <source>Pay only the minimum fee of %1</source>
-        <translation>Betal kun minimumsgebyret på %1</translation>
-    </message>
-    <message>
-        <source>Total Amount %1&lt;span style='font-size:10pt;font-weight:normal;'&gt;&lt;br /&gt;(=%2)&lt;/span&gt;</source>
-        <translation>Totalt Beløp %1&lt;span style='font-size:10pt;font-weight:normal;'&gt;&lt;br /&gt;(=%2)&lt;/span&gt;</translation>
-    </message>
-    <message>
-        <source>The recipient address is not valid. Please recheck.</source>
-        <translation>Mottakeradressen er ikke gyldig. Vennligst kontroller på nytt.</translation>
-    </message>
-    <message>
-        <source>Duplicate address found: addresses should only be used once each.</source>
-        <translation>Gjenbruk av adresse funnet: adresser skal bare brukes en gang hver.</translation>
-    </message>
-    <message>
-        <source>Warning: Invalid Myriad address</source>
-        <translation>Advarsel: Ugyldig Myriad-adresse</translation>
-    </message>
-    <message>
-        <source>(no label)</source>
-        <translation>(ingen merkelapp)</translation>
-    </message>
-    <message>
-        <source>Warning: Unknown change address</source>
-        <translation>Advarsel: Ukjent adresse for veksel</translation>
-    </message>
-    <message>
-        <source>Copy dust</source>
-        <translation>Kopier støv</translation>
-    </message>
-    <message>
-        <source>Are you sure you want to send?</source>
-        <translation>Er du sikker på at du vil sende?</translation>
-    </message>
-    <message>
-        <source>added as transaction fee</source>
-        <translation>lagt til som transaksjonsgebyr</translation>
-    </message>
-</context>
-<context>
-    <name>SendCoinsEntry</name>
-    <message>
-        <source>A&amp;mount:</source>
-        <translation>&amp;Beløp:</translation>
-    </message>
-    <message>
-        <source>Pay &amp;To:</source>
-        <translation>Betal &amp;Til:</translation>
-    </message>
-    <message>
-        <source>Enter a label for this address to add it to your address book</source>
-        <translation>Skriv inn en merkelapp for denne adressen for å legge den til i din adressebok</translation>
-    </message>
-    <message>
-        <source>&amp;Label:</source>
-        <translation>&amp;Merkelapp:</translation>
-    </message>
-    <message>
-        <source>Choose previously used address</source>
-        <translation>Velg tidligere brukt adresse</translation>
-    </message>
-    <message>
-        <source>This is a normal payment.</source>
-        <translation>Dette er en normal betaling.</translation>
-    </message>
-    <message>
-        <source>The Myriad address to send the payment to</source>
-        <translation>Myriad-adressen betalingen skal sendes til</translation>
-    </message>
-    <message>
-        <source>Alt+A</source>
-        <translation>Alt+A</translation>
-    </message>
-    <message>
-        <source>Paste address from clipboard</source>
-        <translation>Lim inn adresse fra utklippstavlen</translation>
-    </message>
-    <message>
-        <source>Alt+P</source>
-        <translation>Alt+P</translation>
-    </message>
-    <message>
-        <source>Remove this entry</source>
-        <translation>Fjern denne oppføringen</translation>
-    </message>
-    <message>
-        <source>The fee will be deducted from the amount being sent. The recipient will receive less myriads than you enter in the amount field. If multiple recipients are selected, the fee is split equally.</source>
-        <translation>Gebyret vil bli trukket fra beløpet som blir sendt. Mottakeren vil motta mindre myriads enn det du skriver inn i beløpsfeltet. Hvis det er valgt flere mottakere, deles gebyret likt.</translation>
-    </message>
-    <message>
-        <source>S&amp;ubtract fee from amount</source>
-        <translation>T&amp;rekk fra gebyr fra beløp</translation>
-    </message>
-    <message>
-        <source>Message:</source>
-        <translation>Melding:</translation>
-    </message>
-    <message>
-        <source>This is an unauthenticated payment request.</source>
-        <translation>Dette er en uautorisert betalingsetterspørring.</translation>
-    </message>
-    <message>
-        <source>This is an authenticated payment request.</source>
-        <translation>Dette er en autorisert betalingsetterspørring.</translation>
-    </message>
-    <message>
-        <source>Enter a label for this address to add it to the list of used addresses</source>
-        <translation>Skriv inn en merkelapp for denne adressen for å legge den til listen av brukte adresser</translation>
-    </message>
-    <message>
-        <source>A message that was attached to the myriad: URI which will be stored with the transaction for your reference. Note: This message will not be sent over the Myriad network.</source>
-        <translation>En melding som var tilknyttet myriaden: URI vil bli lagret med transaksjonen for din oversikt. Denne meldingen vil ikke bli sendt over Myriad-nettverket.</translation>
-    </message>
-    <message>
-        <source>Pay To:</source>
-        <translation>Betal Til:</translation>
-    </message>
-    <message>
-        <source>Memo:</source>
-        <translation>Memo:</translation>
-    </message>
-</context>
-<context>
-    <name>ShutdownWindow</name>
-    <message>
-        <source>Myriad Core is shutting down...</source>
-        <translation>Myriad Core lukker...</translation>
-    </message>
-    <message>
-        <source>Do not shut down the computer until this window disappears.</source>
-        <translation>Slå ikke av datamaskinen før dette vinduet forsvinner.</translation>
-    </message>
-</context>
-<context>
-    <name>SignVerifyMessageDialog</name>
-    <message>
-        <source>Signatures - Sign / Verify a Message</source>
-        <translation>Signaturer - Signer / Verifiser en Melding</translation>
-    </message>
-    <message>
-        <source>&amp;Sign Message</source>
-        <translation>&amp;Signer Melding</translation>
-    </message>
-    <message>
-        <source>You can sign messages/agreements with your addresses to prove you can receive myriads sent to them. Be careful not to sign anything vague or random, as phishing attacks may try to trick you into signing your identity over to them. Only sign fully-detailed statements you agree to.</source>
-        <translation>Du kan signere meldinger/avtaler med adresser for å bevise at du kan motta myriads sendt til dem. Vær forsiktig med å signere noe vagt eller tilfeldig, siden phishing-angrep kan prøve å lure deg til å signere din identitet over til dem. Bare signer fullt detaljerte utsagn som du er enig i.</translation>
-    </message>
-    <message>
-        <source>The Myriad address to sign the message with</source>
-        <translation>Myriad-adressen meldingen skal signeres med</translation>
-    </message>
-    <message>
-        <source>Choose previously used address</source>
-        <translation>Velg tidligere brukt adresse</translation>
-    </message>
-    <message>
-        <source>Alt+A</source>
-        <translation>Alt+A</translation>
-    </message>
-    <message>
-        <source>Paste address from clipboard</source>
-        <translation>Lim inn adresse fra utklippstavlen</translation>
-    </message>
-    <message>
-        <source>Alt+P</source>
-        <translation>Alt+P</translation>
-    </message>
-    <message>
-        <source>Enter the message you want to sign here</source>
-        <translation>Skriv inn meldingen du vil signere her</translation>
-    </message>
-    <message>
-        <source>Signature</source>
-        <translation>Signatur</translation>
-    </message>
-    <message>
-        <source>Copy the current signature to the system clipboard</source>
-        <translation>Kopier valgt signatur til utklippstavle</translation>
-    </message>
-    <message>
-        <source>Sign the message to prove you own this Myriad address</source>
-        <translation>Signer meldingen for å bevise at du eier denne Myriad-adressen</translation>
-    </message>
-    <message>
-        <source>Sign &amp;Message</source>
-        <translation>Signer &amp;Melding</translation>
-    </message>
-    <message>
-        <source>Reset all sign message fields</source>
-        <translation>Tilbakestill alle felter for meldingssignering</translation>
-    </message>
-    <message>
-        <source>Clear &amp;All</source>
-        <translation>Fjern &amp;Alt</translation>
-    </message>
-    <message>
-        <source>&amp;Verify Message</source>
-        <translation>&amp;Verifiser Melding</translation>
-    </message>
-    <message>
-        <source>Enter the receiver's address, message (ensure you copy line breaks, spaces, tabs, etc. exactly) and signature below to verify the message. Be careful not to read more into the signature than what is in the signed message itself, to avoid being tricked by a man-in-the-middle attack. Note that this only proves the signing party receives with the address, it cannot prove sendership of any transaction!</source>
-        <translation>Skriv inn mottakerens adresse, melding (forsikre deg om at du kopier linjeskift, mellomrom, faner osv. nøyaktig) og underskrift nedenfor for å bekrefte meldingen. Vær forsiktig så du ikke leser mer ut av signaturen enn hva som er i den signerte meldingen i seg selv, for å unngå å bli lurt av et man-in-the-middle-angrep. Merk at dette bare beviser at den som signerer kan motta med adressen, dette beviser ikke hvem som har sendt transaksjoner!</translation>
-    </message>
-    <message>
-        <source>The Myriad address the message was signed with</source>
-        <translation>Myriad-adressen meldingen ble signert med</translation>
-    </message>
-    <message>
-        <source>Verify the message to ensure it was signed with the specified Myriad address</source>
-        <translation>Verifiser meldingen for å være sikker på at den ble signert av den angitte Myriad-adressen</translation>
-    </message>
-    <message>
-        <source>Verify &amp;Message</source>
-        <translation>Verifiser &amp;Melding</translation>
-    </message>
-    <message>
-        <source>Reset all verify message fields</source>
-        <translation>Tilbakestill alle felter for meldingsverifikasjon</translation>
-    </message>
-    <message>
-        <source>Click "Sign Message" to generate signature</source>
-        <translation>Klikk "Signer Melding" for å generere signatur</translation>
-    </message>
-    <message>
-        <source>The entered address is invalid.</source>
-        <translation>Angitt adresse er ugyldig.</translation>
-    </message>
-    <message>
-        <source>Please check the address and try again.</source>
-        <translation>Vennligst sjekk adressen og prøv igjen.</translation>
-    </message>
-    <message>
-        <source>The entered address does not refer to a key.</source>
-        <translation>Angitt adresse refererer ikke til en nøkkel.</translation>
-    </message>
-    <message>
-        <source>Wallet unlock was cancelled.</source>
-        <translation>Opplåsing av lommebok ble avbrutt.</translation>
-    </message>
-    <message>
-        <source>Private key for the entered address is not available.</source>
-        <translation>Privat nøkkel for den angitte adressen er ikke tilgjengelig.</translation>
-    </message>
-    <message>
-        <source>Message signing failed.</source>
-        <translation>Signering av melding feilet.</translation>
-    </message>
-    <message>
-        <source>Message signed.</source>
-        <translation>Melding signert.</translation>
-    </message>
-    <message>
-        <source>The signature could not be decoded.</source>
-        <translation>Signaturen kunne ikke dekodes.</translation>
-    </message>
-    <message>
-        <source>Please check the signature and try again.</source>
-        <translation>Vennligst sjekk signaturen og prøv igjen.</translation>
-    </message>
-    <message>
-        <source>The signature did not match the message digest.</source>
-        <translation>Signaturen passer ikke til meldingen.</translation>
-    </message>
-    <message>
-        <source>Message verification failed.</source>
-        <translation>Verifikasjon av melding feilet.</translation>
-    </message>
-    <message>
-        <source>Message verified.</source>
-        <translation>Melding verifisert.</translation>
-    </message>
-</context>
-<context>
-    <name>SplashScreen</name>
-    <message>
-        <source>Myriad Core</source>
-        <translation>Myriad Core</translation>
-    </message>
-    <message>
-        <source>The Myriad Core developers</source>
-        <translation>Myriad Core utviklerne</translation>
-    </message>
-    <message>
-        <source>[testnet]</source>
-        <translation>[testnett]</translation>
-    </message>
-</context>
-<context>
-    <name>TrafficGraphWidget</name>
-    <message>
-        <source>KB/s</source>
-        <translation>KB/s</translation>
-    </message>
-</context>
-<context>
-    <name>TransactionDesc</name>
-    <message>
-        <source>Open until %1</source>
-        <translation>Åpen til %1</translation>
-    </message>
-    <message>
-        <source>conflicted</source>
-        <translation>konflikt</translation>
-    </message>
-    <message>
-        <source>%1/offline</source>
-        <translation>%1/frakoblet</translation>
-    </message>
-    <message>
-        <source>%1/unconfirmed</source>
-        <translation>%1/ubekreftet</translation>
-    </message>
-    <message>
-        <source>%1 confirmations</source>
-        <translation>%1 bekreftelser</translation>
-    </message>
-    <message>
-        <source>Status</source>
-        <translation>Status</translation>
-    </message>
-    <message numerus="yes">
-        <source>, broadcast through %n node(s)</source>
-        <translation><numerusform>, kringkast gjennom %n node</numerusform><numerusform>, kringkast gjennom %n noder</numerusform></translation>
-    </message>
-    <message>
-        <source>Date</source>
-        <translation>Dato</translation>
-    </message>
-    <message>
-        <source>Source</source>
-        <translation>Kilde</translation>
-    </message>
-    <message>
-        <source>Generated</source>
-        <translation>Generert</translation>
-    </message>
-    <message>
-        <source>From</source>
-        <translation>Fra</translation>
-    </message>
-    <message>
-        <source>To</source>
-        <translation>Til</translation>
-    </message>
-    <message>
-        <source>own address</source>
-        <translation>egen adresse</translation>
-    </message>
-    <message>
-        <source>watch-only</source>
-        <translation>kun observerbar</translation>
-    </message>
-    <message>
-        <source>label</source>
-        <translation>merkelapp</translation>
-    </message>
-    <message>
-        <source>Credit</source>
-        <translation>Kredit</translation>
-    </message>
-    <message numerus="yes">
-        <source>matures in %n more block(s)</source>
-        <translation><numerusform>blir moden om %n blokk</numerusform><numerusform>blir moden om %n blokker</numerusform></translation>
-    </message>
-    <message>
-        <source>not accepted</source>
-        <translation>ikke akseptert</translation>
-    </message>
-    <message>
-        <source>Debit</source>
-        <translation>Debet</translation>
-    </message>
-    <message>
-        <source>Total debit</source>
-        <translation>Total debet</translation>
-    </message>
-    <message>
-        <source>Total credit</source>
-        <translation>Total kredit</translation>
-    </message>
-    <message>
-        <source>Transaction fee</source>
-        <translation>Transaksjonsgebyr</translation>
-    </message>
-    <message>
-        <source>Net amount</source>
-        <translation>Nettobeløp</translation>
-    </message>
-    <message>
-        <source>Message</source>
-        <translation>Melding</translation>
-    </message>
-    <message>
-        <source>Comment</source>
-        <translation>Kommentar</translation>
-    </message>
-    <message>
-        <source>Transaction ID</source>
-        <translation>Transaksjons-ID</translation>
-    </message>
-    <message>
-        <source>Merchant</source>
-        <translation>Forhandler</translation>
-    </message>
-    <message>
-        <source>Generated coins must mature %1 blocks before they can be spent. When you generated this block, it was broadcast to the network to be added to the block chain. If it fails to get into the chain, its state will change to "not accepted" and it won't be spendable. This may occasionally happen if another node generates a block within a few seconds of yours.</source>
-        <translation>Genererte myriads må modnes %1 blokker før de kan brukes. Da du genererte denne blokken ble den kringkastet på nettverket for å bli lagt til i kjeden av blokker. Hvis den ikke kommer med i kjeden vil den endre seg til "ikke akseptert" og pengene vil ikke kunne brukes. Dette vil noen ganger skje hvis en annen node genererer en blokk noen sekunder i tid fra din egen.</translation>
-    </message>
-    <message>
-        <source>Debug information</source>
-        <translation>Informasjon for feilsøk</translation>
-    </message>
-    <message>
-        <source>Transaction</source>
-        <translation>Transaksjon</translation>
-    </message>
-    <message>
-        <source>Inputs</source>
-        <translation>Inndata</translation>
-    </message>
-    <message>
-        <source>Amount</source>
-        <translation>Beløp</translation>
-    </message>
-    <message>
-        <source>true</source>
-        <translation>sann</translation>
-    </message>
-    <message>
-        <source>false</source>
-        <translation>usann</translation>
-    </message>
-    <message>
-        <source>, has not been successfully broadcast yet</source>
-        <translation>, har ikke blitt kringkastet med hell enda</translation>
-    </message>
-    <message numerus="yes">
-        <source>Open for %n more block(s)</source>
-        <translation><numerusform>Åpen for %n blokk til</numerusform><numerusform>Åpen for %n blokker til</numerusform></translation>
-    </message>
-    <message>
-        <source>unknown</source>
-        <translation>ukjent</translation>
-    </message>
-</context>
-<context>
-    <name>TransactionDescDialog</name>
-    <message>
-        <source>Transaction details</source>
-        <translation>Transaksjonsdetaljer</translation>
-    </message>
-    <message>
-        <source>This pane shows a detailed description of the transaction</source>
-        <translation>Her vises en detaljert beskrivelse av transaksjonen</translation>
-    </message>
-</context>
-<context>
-    <name>TransactionTableModel</name>
-    <message>
-        <source>Date</source>
-        <translation>Dato</translation>
-    </message>
-    <message>
-        <source>Type</source>
-        <translation>Type</translation>
-    </message>
-    <message>
-        <source>Immature (%1 confirmations, will be available after %2)</source>
-        <translation>Umoden (%1 bekreftelser, vil være tilgjengelig etter %2)</translation>
-    </message>
-    <message numerus="yes">
-        <source>Open for %n more block(s)</source>
-        <translation><numerusform>Åpen for %n blokk til</numerusform><numerusform>Åpen for %n blokker til</numerusform></translation>
-    </message>
-    <message>
-        <source>Open until %1</source>
-        <translation>Åpen til %1</translation>
-    </message>
-    <message>
-        <source>Confirmed (%1 confirmations)</source>
-        <translation>Bekreftet (%1 bekreftelser)</translation>
-    </message>
-    <message>
-        <source>This block was not received by any other nodes and will probably not be accepted!</source>
-        <translation>Denne blokken har ikke blitt mottatt av noen andre noder og vil sannsynligvis ikke bli akseptert!</translation>
-    </message>
-    <message>
-        <source>Generated but not accepted</source>
-        <translation>Generert men ikke akseptert</translation>
-    </message>
-    <message>
-        <source>Offline</source>
-        <translation>Frakoblet</translation>
-    </message>
-    <message>
-        <source>Label</source>
-        <translation>Merkelapp</translation>
-    </message>
-    <message>
-        <source>Unconfirmed</source>
-        <translation>Ubekreftet</translation>
-    </message>
-    <message>
-        <source>Confirming (%1 of %2 recommended confirmations)</source>
-        <translation>Bekrefter (%1 av %2 anbefalte bekreftelser)</translation>
-    </message>
-    <message>
-        <source>Conflicted</source>
-        <translation>Konflikt</translation>
-    </message>
-    <message>
-        <source>Received with</source>
-        <translation>Mottatt med</translation>
-    </message>
-    <message>
-        <source>Received from</source>
-        <translation>Mottatt fra</translation>
-    </message>
-    <message>
-        <source>Sent to</source>
-        <translation>Sendt til</translation>
-    </message>
-    <message>
-        <source>Payment to yourself</source>
-        <translation>Betaling til deg selv</translation>
-    </message>
-    <message>
-        <source>Mined</source>
-        <translation>Utvunnet</translation>
-    </message>
-    <message>
-        <source>watch-only</source>
-        <translation>kun observerbar</translation>
-    </message>
-    <message>
-        <source>(n/a)</source>
-        <translation>-</translation>
-    </message>
-    <message>
-        <source>Transaction status. Hover over this field to show number of confirmations.</source>
-        <translation>Transaksjonsstatus. Hold muspekeren over dette feltet for å se antall bekreftelser.</translation>
-    </message>
-    <message>
-        <source>Date and time that the transaction was received.</source>
-        <translation>Dato og tid for da transaksjonen ble mottat.</translation>
-    </message>
-    <message>
-        <source>Type of transaction.</source>
-        <translation>Type transaksjon.</translation>
-    </message>
-    <message>
-        <source>Whether or not a watch-only address is involved in this transaction.</source>
-        <translation>Hvorvidt en kun observerbar adresse er involvert i denne transaksjonen.</translation>
-    </message>
-    <message>
-        <source>User-defined intent/purpose of the transaction.</source>
-        <translation>Brukerdefinert intensjon/hensikt med transaksjonen.</translation>
-    </message>
-    <message>
-        <source>Amount removed from or added to balance.</source>
-        <translation>Beløp fjernet eller lagt til saldo.</translation>
-    </message>
-</context>
-<context>
-    <name>TransactionView</name>
-    <message>
-        <source>All</source>
-        <translation>Alle</translation>
-    </message>
-    <message>
-        <source>Today</source>
-        <translation>I dag</translation>
-    </message>
-    <message>
-        <source>This week</source>
-        <translation>Denne uken</translation>
-    </message>
-    <message>
-        <source>This month</source>
-        <translation>Denne måneden</translation>
-    </message>
-    <message>
-        <source>Last month</source>
-        <translation>Forrige måned</translation>
-    </message>
-    <message>
-        <source>This year</source>
-        <translation>Dette året</translation>
-    </message>
-    <message>
-        <source>Range...</source>
-        <translation>Intervall...</translation>
-    </message>
-    <message>
-        <source>Received with</source>
-        <translation>Mottatt med</translation>
-    </message>
-    <message>
-        <source>Sent to</source>
-        <translation>Sendt til</translation>
-    </message>
-    <message>
-        <source>To yourself</source>
-        <translation>Til deg selv</translation>
-    </message>
-    <message>
-        <source>Mined</source>
-        <translation>Utvunnet</translation>
-    </message>
-    <message>
-        <source>Other</source>
-        <translation>Andre</translation>
-    </message>
-    <message>
-        <source>Enter address or label to search</source>
-        <translation>Skriv inn adresse eller merkelapp for søk</translation>
-    </message>
-    <message>
-        <source>Min amount</source>
-        <translation>Minimumsbeløp</translation>
-    </message>
-    <message>
-        <source>Copy address</source>
-        <translation>Kopier adresse</translation>
-    </message>
-    <message>
-        <source>Copy label</source>
-        <translation>Kopier merkelapp</translation>
-    </message>
-    <message>
-        <source>Copy amount</source>
-        <translation>Kopier beløp</translation>
-    </message>
-    <message>
-        <source>Copy transaction ID</source>
-        <translation>Kopier transaksjons-ID</translation>
-    </message>
-    <message>
-        <source>Edit label</source>
-        <translation>Rediger merkelapp</translation>
-    </message>
-    <message>
-        <source>Show transaction details</source>
-        <translation>Vis transaksjonsdetaljer</translation>
-    </message>
-    <message>
-        <source>Export Transaction History</source>
-        <translation>Eksporter Transaksjonshistorikk</translation>
-    </message>
-    <message>
-        <source>Watch-only</source>
-        <translation>Kun observer</translation>
-    </message>
-    <message>
-        <source>Exporting Failed</source>
-        <translation>Ekport Feilet</translation>
-    </message>
-    <message>
-        <source>There was an error trying to save the transaction history to %1.</source>
-        <translation>En feil oppstod ved lagring av transaksjonshistorikken til %1.</translation>
-    </message>
-    <message>
-        <source>Exporting Successful</source>
-        <translation>Ekport Fullført</translation>
-    </message>
-    <message>
-        <source>The transaction history was successfully saved to %1.</source>
-        <translation>Transaksjonshistorikken ble lagret til %1.</translation>
-    </message>
-    <message>
-        <source>Comma separated file (*.csv)</source>
-        <translation>Kommaseparert fil (*.csv)</translation>
-    </message>
-    <message>
-        <source>Confirmed</source>
-        <translation>Bekreftet</translation>
-    </message>
-    <message>
-        <source>Date</source>
-        <translation>Dato</translation>
-    </message>
-    <message>
-        <source>Type</source>
-        <translation>Type</translation>
-    </message>
-    <message>
-        <source>Label</source>
-        <translation>Merkelapp</translation>
-    </message>
-    <message>
-        <source>Address</source>
-        <translation>Adresse</translation>
-    </message>
-    <message>
-        <source>ID</source>
-        <translation>ID</translation>
-    </message>
-    <message>
-        <source>Range:</source>
-        <translation>Intervall:</translation>
-    </message>
-    <message>
-        <source>to</source>
-        <translation>til</translation>
-=======
-        <source>If the custom fee is set to 1000 satoshis and the transaction is only 250 bytes, then "per kilobyte" only pays 250 satoshis in fee, while "total at least" pays 1000 satoshis. For transactions bigger than a kilobyte both pay by kilobyte.</source>
-        <translation>Hvis den egendefinerte avgiften er satt til 1000 satoshis og transaksjonen bare er 250 bytes, da vil "per kilobyte" bare betale 250 satoshis i gebyr, mens "minstebeløp" betaler 1000 satoshis. For transaksjoner større enn en kilobyte vil begge betale for antall kilobyte.</translation>
-    </message>
-    <message>
-        <source>Hide</source>
-        <translation>Skjul</translation>
-    </message>
-    <message>
-        <source>total at least</source>
-        <translation>minstebeløp</translation>
-    </message>
-    <message>
-        <source>Paying only the minimum fee is just fine as long as there is less transaction volume than space in the blocks. But be aware that this can end up in a never confirming transaction once there is more demand for bitcoin transactions than the network can process.</source>
-        <translation>Betaling av bare minimumsavgiften går helt fint så lenge det er mindre transaksjonsvolum enn plass i blokkene. Men vær klar over at dette kan ende opp i en transaksjon som aldri blir bekreftet når det er mer etterspørsel etter Bitcoin-transaksjoner enn nettverket kan behandle.</translation>
-    </message>
-    <message>
-        <source>(read the tooltip)</source>
-        <translation>(les verktøytipset)</translation>
-    </message>
-    <message>
-        <source>Recommended:</source>
-        <translation>Anbefalt:</translation>
-    </message>
-    <message>
-        <source>Custom:</source>
-        <translation>Egendefinert:</translation>
-    </message>
-    <message>
-        <source>(Smart fee not initialized yet. This usually takes a few blocks...)</source>
-        <translation>(Smartgebyr ikke innført ennå. Dette tar vanligvis noen blokker...)</translation>
-    </message>
-    <message>
-        <source>normal</source>
-        <translation>normal</translation>
-    </message>
-    <message>
-        <source>fast</source>
-        <translation>rask</translation>
-    </message>
-    <message>
-        <source>Send to multiple recipients at once</source>
-        <translation>Send til flere enn en mottaker</translation>
-    </message>
-    <message>
-        <source>Add &amp;Recipient</source>
-        <translation>Legg til &amp;Mottaker</translation>
-    </message>
-    <message>
-        <source>Clear all fields of the form.</source>
-        <translation>Fjern alle felter fra skjemaet.</translation>
-    </message>
-    <message>
-        <source>Dust:</source>
-        <translation>Støv:</translation>
-    </message>
-    <message>
-        <source>Clear &amp;All</source>
-        <translation>Fjern &amp;Alt</translation>
-    </message>
-    <message>
-        <source>Balance:</source>
-        <translation>Saldo:</translation>
-    </message>
-    <message>
-        <source>Confirm the send action</source>
-        <translation>Bekreft sending</translation>
-    </message>
-    <message>
-        <source>S&amp;end</source>
-        <translation>S&amp;end</translation>
-    </message>
-    <message>
-        <source>(no label)</source>
-        <translation>(ingen merkelapp)</translation>
-    </message>
-</context>
-<context>
-    <name>SendCoinsEntry</name>
-    <message>
-        <source>A&amp;mount:</source>
-        <translation>&amp;Beløp:</translation>
-    </message>
-    <message>
-        <source>Pay &amp;To:</source>
-        <translation>Betal &amp;Til:</translation>
-    </message>
-    <message>
-        <source>&amp;Label:</source>
-        <translation>&amp;Merkelapp:</translation>
-    </message>
-    <message>
-        <source>Choose previously used address</source>
-        <translation>Velg tidligere brukt adresse</translation>
->>>>>>> fc073561
-    </message>
-</context>
-<context>
-    <name>UnitDisplayStatusBarControl</name>
-    <message>
-<<<<<<< HEAD
-        <source>Unit to show amounts in. Click to select another unit.</source>
-        <translation>Enhet å vise beløper i. Klikk for å velge en annen enhet.</translation>
-=======
-        <source>This is a normal payment.</source>
-        <translation>Dette er en normal betaling.</translation>
->>>>>>> fc073561
-    </message>
-</context>
-<context>
-    <name>WalletFrame</name>
-    <message>
-<<<<<<< HEAD
-        <source>No wallet has been loaded.</source>
-        <translation>Ingen lommebok har blitt lastet.</translation>
-=======
-        <source>The Myriadcoin address to send the payment to</source>
-        <translation>Bitcoin-adressen betalingen skal sendes til</translation>
->>>>>>> fc073561
-    </message>
-</context>
-<context>
-    <name>WalletModel</name>
-    <message>
-<<<<<<< HEAD
-        <source>Send Coins</source>
-        <translation>Send Myriads</translation>
-    </message>
-</context>
-<context>
-    <name>WalletView</name>
-    <message>
-        <source>&amp;Export</source>
-        <translation>&amp;Eksporter</translation>
-    </message>
-    <message>
-        <source>Export the data in the current tab to a file</source>
-        <translation>Eksporter data fra nåværende fane til fil</translation>
-    </message>
-    <message>
-        <source>Backup Wallet</source>
-        <translation>Sikkerhetskopier Lommebok</translation>
-    </message>
-    <message>
-        <source>Wallet Data (*.dat)</source>
-        <translation>Lommebokdata (*.dat)</translation>
-    </message>
-    <message>
-        <source>Backup Failed</source>
-        <translation>Sikkerhetskopiering Feilet</translation>
-    </message>
-    <message>
-        <source>There was an error trying to save the wallet data to %1.</source>
-        <translation>En feil oppstod ved lagring av lommebok til %1.</translation>
-    </message>
-    <message>
-        <source>The wallet data was successfully saved to %1.</source>
-        <translation>Lommeboken ble lagret til %1.</translation>
-    </message>
-    <message>
-        <source>Backup Successful</source>
-        <translation>Sikkerhetskopiering Fullført</translation>
-    </message>
-</context>
-<context>
-    <name>bitcoin-core</name>
-    <message>
-        <source>Options:</source>
-        <translation>Innstillinger:</translation>
-    </message>
-    <message>
-        <source>Specify data directory</source>
-        <translation>Angi mappe for datafiler</translation>
-    </message>
-    <message>
-        <source>Connect to a node to retrieve peer addresses, and disconnect</source>
-        <translation>Koble til node for å hente adresser til andre noder, koble så fra igjen</translation>
-    </message>
-    <message>
-        <source>Specify your own public address</source>
-        <translation>Angi din egen offentlige adresse</translation>
-    </message>
-    <message>
-        <source>Accept command line and JSON-RPC commands</source>
-        <translation>Ta imot kommandolinje- og JSON-RPC-kommandoer</translation>
-    </message>
-    <message>
-        <source>Run in the background as a daemon and accept commands</source>
-        <translation>Kjør i bakgrunnen som daemon og ta imot kommandoer</translation>
-    </message>
-    <message>
-        <source>Use the test network</source>
-        <translation>Bruk testnettverket</translation>
-    </message>
-    <message>
-        <source>Accept connections from outside (default: 1 if no -proxy or -connect)</source>
-        <translation>Ta imot tilkoblinger fra utsiden (standardverdi: 1 hvis uten -proxy eller -connect)</translation>
-    </message>
-    <message>
-        <source>Bind to given address and always listen on it. Use [host]:port notation for IPv6</source>
-        <translation>Bind til angitt adresse. Bruk [vertsmaskin]:port notasjon for IPv6</translation>
-    </message>
-    <message>
-        <source>Delete all wallet transactions and only recover those parts of the blockchain through -rescan on startup</source>
-        <translation>Slett alle transaksjoner i lommeboken og gjenopprett kun de delene av blokkjeden gjennom -rescan ved oppstart</translation>
-    </message>
-    <message>
-        <source>Distributed under the MIT software license, see the accompanying file COPYING or &lt;http://www.opensource.org/licenses/mit-license.php&gt;.</source>
-        <translation>Distribuert under MIT programvarelisensen, se medfølgende fil COPYING eller &lt;http://www.opensource.org/licenses/mit-license.php&gt;.</translation>
-    </message>
-    <message>
-        <source>Execute command when a wallet transaction changes (%s in cmd is replaced by TxID)</source>
-        <translation>Kjør kommando når en lommeboktransaksjon endres (%s i kommando er erstattet med TxID)</translation>
-    </message>
-    <message>
-        <source>Maximum total fees to use in a single wallet transaction; setting this too low may abort large transactions (default: %s)</source>
-        <translation>Maksimalt samlede gebyrer til å bruke i en enkelt lommeboktransaksjon; settes dette for lavt kan store transaksjoner kanskje avbrytes (standardverdi: %s)</translation>
-    </message>
-    <message>
-        <source>Reduce storage requirements by pruning (deleting) old blocks. This mode disables wallet support and is incompatible with -txindex. Warning: Reverting this setting requires re-downloading the entire blockchain. (default: 0 = disable pruning blocks, &gt;%u = target size in MiB to use for block files)</source>
-        <translation>Reduser lagringsbehovet ved beskjæring (slette) gamle blokker. Denne modusen deaktiverer støtte for lommebok og er ikke kompatibel med -txindex. Advarsel: Tilbakestilling av denne innstillingen krever at hele blokkjeden må lastes ned på nytt. (Standardverdi: 0 = deaktiver beskjæringsblokker, &gt;%u = mål for størrelse i MiB å bruke for blokkfiler)</translation>
-    </message>
-    <message>
-        <source>Set the number of script verification threads (%u to %d, 0 = auto, &lt;0 = leave that many cores free, default: %d)</source>
-        <translation>Angi antall tråder for skriptverifisering (%u til %d, 0 = auto, &lt;0 = la det antallet kjerner være ledig, standard: %d)</translation>
-    </message>
-    <message>
-        <source>This is a pre-release test build - use at your own risk - do not use for mining or merchant applications</source>
-        <translation>Dette er en forhåndssluppet testversjon - bruk på egen risiko - ikke for bruk til blokkutvinning eller bedriftsapplikasjoner</translation>
-=======
-        <source>Alt+A</source>
-        <translation>Alt+A</translation>
-    </message>
-    <message>
-        <source>Paste address from clipboard</source>
-        <translation>Lim inn adresse fra utklippstavlen</translation>
-    </message>
-    <message>
-        <source>Alt+P</source>
-        <translation>Alt+P</translation>
-    </message>
-    <message>
-        <source>Remove this entry</source>
-        <translation>Fjern denne oppføringen</translation>
-    </message>
-    <message>
-        <source>The fee will be deducted from the amount being sent. The recipient will receive less myriadcoins than you enter in the amount field. If multiple recipients are selected, the fee is split equally.</source>
-        <translation>Gebyret vil bli trukket fra beløpet som blir sendt. Mottakeren vil motta mindre myriadcoins enn det du skriver inn i beløpsfeltet. Hvis det er valgt flere mottakere, deles gebyret likt.</translation>
-    </message>
-    <message>
-        <source>S&amp;ubtract fee from amount</source>
-        <translation>T&amp;rekk fra gebyr fra beløp</translation>
-    </message>
-    <message>
-        <source>Message:</source>
-        <translation>Melding:</translation>
-    </message>
-    <message>
-        <source>This is an unauthenticated payment request.</source>
-        <translation>Dette er en uautorisert betalingsetterspørring.</translation>
-    </message>
-    <message>
-        <source>This is an authenticated payment request.</source>
-        <translation>Dette er en autorisert betalingsetterspørring.</translation>
-    </message>
-    <message>
-        <source>Enter a label for this address to add it to the list of used addresses</source>
-        <translation>Skriv inn en merkelapp for denne adressen for å legge den til listen av brukte adresser</translation>
-    </message>
-    <message>
-        <source>A message that was attached to the myriadcoin: URI which will be stored with the transaction for your reference. Note: This message will not be sent over the Myriadcoin network.</source>
-        <translation>En melding som var tilknyttet bitcoinen: URI vil bli lagret med transaksjonen for din oversikt. Denne meldingen vil ikke bli sendt over Bitcoin-nettverket.</translation>
-    </message>
-    <message>
-        <source>Pay To:</source>
-        <translation>Betal Til:</translation>
-    </message>
-    <message>
-        <source>Memo:</source>
-        <translation>Memo:</translation>
->>>>>>> fc073561
-    </message>
-    </context>
-<context>
-    <name>SendConfirmationDialog</name>
-    </context>
-<context>
-    <name>ShutdownWindow</name>
-    <message>
-<<<<<<< HEAD
-        <source>Unable to bind to %s on this computer. Myriad Core is probably already running.</source>
-        <translation>Ute av stand til å binde til %s på denne datamaskinen. Myriad Core kjører sannsynligvis allerede.</translation>
-    </message>
-    <message>
-        <source>WARNING: abnormally high number of blocks generated, %d blocks received in the last %d hours (%d expected)</source>
-        <translation>ADVARSEL: unormalt høyt antall blokker generert, %d blokker mottatt de siste %d timene (%d forventet)</translation>
-    </message>
-    <message>
-        <source>WARNING: check your network connection, %d blocks received in the last %d hours (%d expected)</source>
-        <translation>ADVARSEL: kontroller nettverkstilkoblingen, mottok %d blokker i de siste %d timene (%d forventet)</translation>
-    </message>
-    <message>
-        <source>Warning: -paytxfee is set very high! This is the transaction fee you will pay if you send a transaction.</source>
-        <translation>Advarsel: -paytxfee er satt veldig høyt! Dette er transaksjonsgebyret du betaler når du sender transaksjoner.</translation>
-    </message>
-    <message>
-        <source>Warning: The network does not appear to fully agree! Some miners appear to be experiencing issues.</source>
-        <translation>Advarsel: Nettverket ser ikke ut til å være enig! Noen minere ser ut til å ha problemer.</translation>
-    </message>
-    <message>
-        <source>Warning: We do not appear to fully agree with our peers! You may need to upgrade, or other nodes may need to upgrade.</source>
-        <translation>Advarsel: Vi ser ikke ut til å være enige med våre noder! Du må oppgradere, eller andre noder må oppgradere.</translation>
-    </message>
-    <message>
-        <source>Warning: error reading wallet.dat! All keys read correctly, but transaction data or address book entries might be missing or incorrect.</source>
-        <translation>Advarsel: Feil ved lesing av wallet.dat! Alle nøkler lest riktig, men transaksjonsdataene eller oppføringer i adresseboken mangler kanskje eller er feil.</translation>
-    </message>
-    <message>
-        <source>Warning: wallet.dat corrupt, data salvaged! Original wallet.dat saved as wallet.{timestamp}.bak in %s; if your balance or transactions are incorrect you should restore from a backup.</source>
-        <translation>Advarsel: wallet.dat korrupt, data reddet! Original wallet.dat lagret som wallet.{timestamp}.bak i %s; hvis din saldo eller dine transaksjoner ikke er korrekte bør du gjenopprette fra en backup.</translation>
-    </message>
-    <message>
-        <source>Whitelist peers connecting from the given netmask or IP address. Can be specified multiple times.</source>
-        <translation>Hvitelist noder som kobler til fra den oppgitte nettmasken eller IP-adressen. Kan oppgis flere ganger.</translation>
-    </message>
-    <message>
-        <source>(default: 1)</source>
-        <translation>(standardverdi: 1)</translation>
-    </message>
-    <message>
-        <source>&lt;category&gt; can be:</source>
-        <translation>&lt;category&gt; kan være:</translation>
-    </message>
-    <message>
-        <source>Attempt to recover private keys from a corrupt wallet.dat</source>
-        <translation>Forsøk å berge private nøkler fra en korrupt wallet.dat</translation>
-    </message>
-    <message>
-        <source>Block creation options:</source>
-        <translation>Valg for opprettelse av blokker:</translation>
-    </message>
-    <message>
-        <source>Connect only to the specified node(s)</source>
-        <translation>Koble kun til angitt(e) node(r)</translation>
-    </message>
-    <message>
-        <source>Connection options:</source>
-        <translation>Innstillinger for tilkobling:</translation>
-    </message>
-    <message>
-        <source>Corrupted block database detected</source>
-        <translation>Oppdaget korrupt blokkdatabase</translation>
-    </message>
-    <message>
-        <source>Debugging/Testing options:</source>
-        <translation>Valg for feilsøking/testing:</translation>
-    </message>
-    <message>
-        <source>Do not load the wallet and disable wallet RPC calls</source>
-        <translation>Ikke last inn lommeboken og deaktiver RPC-kall</translation>
-    </message>
-    <message>
-        <source>Do you want to rebuild the block database now?</source>
-        <translation>Ønsker du å gjenopprette blokkdatabasen nå?</translation>
-    </message>
-    <message>
-        <source>Error initializing block database</source>
-        <translation>Feil under initialisering av blokkdatabase</translation>
-    </message>
-    <message>
-        <source>Error initializing wallet database environment %s!</source>
-        <translation>Feil under oppstart av lommeboken sitt databasemiljø %s!</translation>
-    </message>
-    <message>
-        <source>Error loading block database</source>
-        <translation>Feil ved lasting av blokkdatabase</translation>
-    </message>
-    <message>
-        <source>Error opening block database</source>
-        <translation>Feil under åpning av blokkdatabase</translation>
-=======
-        <source>Do not shut down the computer until this window disappears.</source>
-        <translation>Slå ikke av datamaskinen før dette vinduet forsvinner.</translation>
-    </message>
-</context>
-<context>
-    <name>SignVerifyMessageDialog</name>
-    <message>
-        <source>Signatures - Sign / Verify a Message</source>
-        <translation>Signaturer - Signer / Verifiser en Melding</translation>
-    </message>
-    <message>
-        <source>&amp;Sign Message</source>
-        <translation>&amp;Signer Melding</translation>
-    </message>
-    <message>
-        <source>You can sign messages/agreements with your addresses to prove you can receive myriadcoins sent to them. Be careful not to sign anything vague or random, as phishing attacks may try to trick you into signing your identity over to them. Only sign fully-detailed statements you agree to.</source>
-        <translation>Du kan signere meldinger/avtaler med adresser for å bevise at du kan motta myriadcoins sendt til dem. Vær forsiktig med å signere noe vagt eller tilfeldig, siden phishing-angrep kan prøve å lure deg til å signere din identitet over til dem. Bare signer fullt detaljerte utsagn som du er enig i.</translation>
-    </message>
-    <message>
-        <source>The Myriadcoin address to sign the message with</source>
-        <translation>Bitcoin-adressen meldingen skal signeres med</translation>
-    </message>
-    <message>
-        <source>Choose previously used address</source>
-        <translation>Velg tidligere brukt adresse</translation>
-    </message>
-    <message>
-        <source>Alt+A</source>
-        <translation>Alt+A</translation>
-    </message>
-    <message>
-        <source>Paste address from clipboard</source>
-        <translation>Lim inn adresse fra utklippstavlen</translation>
-    </message>
-    <message>
-        <source>Alt+P</source>
-        <translation>Alt+P</translation>
-    </message>
-    <message>
-        <source>Enter the message you want to sign here</source>
-        <translation>Skriv inn meldingen du vil signere her</translation>
-    </message>
-    <message>
-        <source>Signature</source>
-        <translation>Signatur</translation>
-    </message>
-    <message>
-        <source>Copy the current signature to the system clipboard</source>
-        <translation>Kopier valgt signatur til utklippstavle</translation>
-    </message>
-    <message>
-        <source>Sign the message to prove you own this Myriadcoin address</source>
-        <translation>Signer meldingen for å bevise at du eier denne Bitcoin-adressen</translation>
-    </message>
-    <message>
-        <source>Sign &amp;Message</source>
-        <translation>Signer &amp;Melding</translation>
-    </message>
-    <message>
-        <source>Reset all sign message fields</source>
-        <translation>Tilbakestill alle felter for meldingssignering</translation>
-    </message>
-    <message>
-        <source>Clear &amp;All</source>
-        <translation>Fjern &amp;Alt</translation>
-    </message>
-    <message>
-        <source>&amp;Verify Message</source>
-        <translation>&amp;Verifiser Melding</translation>
-    </message>
-    <message>
-        <source>Enter the receiver's address, message (ensure you copy line breaks, spaces, tabs, etc. exactly) and signature below to verify the message. Be careful not to read more into the signature than what is in the signed message itself, to avoid being tricked by a man-in-the-middle attack. Note that this only proves the signing party receives with the address, it cannot prove sendership of any transaction!</source>
-        <translation>Skriv inn mottakerens adresse, melding (forsikre deg om at du kopier linjeskift, mellomrom, faner osv. nøyaktig) og underskrift nedenfor for å bekrefte meldingen. Vær forsiktig så du ikke leser mer ut av signaturen enn hva som er i den signerte meldingen i seg selv, for å unngå å bli lurt av et man-in-the-middle-angrep. Merk at dette bare beviser at den som signerer kan motta med adressen, dette beviser ikke hvem som har sendt transaksjoner!</translation>
-    </message>
-    <message>
-        <source>The Myriadcoin address the message was signed with</source>
-        <translation>Bitcoin-adressen meldingen ble signert med</translation>
-    </message>
-    <message>
-        <source>Verify the message to ensure it was signed with the specified Myriadcoin address</source>
-        <translation>Verifiser meldingen for å være sikker på at den ble signert av den angitte Bitcoin-adressen</translation>
-    </message>
-    <message>
-        <source>Verify &amp;Message</source>
-        <translation>Verifiser &amp;Melding</translation>
-    </message>
-    <message>
-        <source>Reset all verify message fields</source>
-        <translation>Tilbakestill alle felter for meldingsverifikasjon</translation>
->>>>>>> fc073561
-    </message>
-    </context>
-<context>
-    <name>SplashScreen</name>
-    <message>
-<<<<<<< HEAD
-        <source>Error: Disk space is low!</source>
-        <translation>Feil: Lite ledig lagringsplass!</translation>
-=======
-        <source>[testnet]</source>
-        <translation>[testnett]</translation>
->>>>>>> fc073561
-    </message>
-</context>
-<context>
-    <name>TrafficGraphWidget</name>
-    <message>
-<<<<<<< HEAD
-        <source>Failed to listen on any port. Use -listen=0 if you want this.</source>
-        <translation>Kunne ikke lytte på noen port. Bruk -listen=0 hvis det er dette du vil.</translation>
-=======
-        <source>KB/s</source>
-        <translation>KB/s</translation>
->>>>>>> fc073561
-    </message>
-</context>
-<context>
-    <name>TransactionDesc</name>
-    </context>
-<context>
-    <name>TransactionDescDialog</name>
-    <message>
-<<<<<<< HEAD
-        <source>If &lt;category&gt; is not supplied, output all debugging information.</source>
-        <translation>Hvis &lt;category&gt; ikke er oppgitt, ta ut all informasjon om feilsøking.</translation>
-=======
-        <source>This pane shows a detailed description of the transaction</source>
-        <translation>Her vises en detaljert beskrivelse av transaksjonen</translation>
->>>>>>> fc073561
-    </message>
-    </context>
-<context>
-    <name>TransactionTableModel</name>
-    <message>
-<<<<<<< HEAD
-        <source>Importing...</source>
-        <translation>Importerer...</translation>
-    </message>
-    <message>
-        <source>Incorrect or no genesis block found. Wrong datadir for network?</source>
-        <translation>Ugyldig eller ingen skaperblokk funnet. Feil datamappe for nettverk?</translation>
-    </message>
-    <message>
-        <source>Invalid -onion address: '%s'</source>
-        <translation>Ugyldig -onion adresse: '%s'</translation>
-=======
-        <source>Label</source>
-        <translation>Merkelapp</translation>
-    </message>
-    <message>
-        <source>(no label)</source>
-        <translation>(ingen merkelapp)</translation>
->>>>>>> fc073561
-    </message>
-    </context>
-<context>
-    <name>TransactionView</name>
-    <message>
-<<<<<<< HEAD
-        <source>Not enough file descriptors available.</source>
-        <translation>For få fildeskriptorer tilgjengelig.</translation>
-    </message>
-    <message>
-        <source>Only connect to nodes in network &lt;net&gt; (ipv4, ipv6 or onion)</source>
-        <translation>Bare koble til noder i nettverket &lt;net&gt; (IPv4, IPv6 eller onion)</translation>
-    </message>
-    <message>
-        <source>Prune cannot be configured with a negative value.</source>
-        <translation>Beskjæringsmodus kan ikke konfigureres med en negativ verdi.</translation>
-    </message>
-    <message>
-        <source>Prune mode is incompatible with -txindex.</source>
-        <translation>Beskjæringsmodus er ikke kompatibel med -txindex.</translation>
-=======
-        <source>Comma separated file (*.csv)</source>
-        <translation>Kommaseparert fil (*.csv)</translation>
-    </message>
-    <message>
-        <source>Label</source>
-        <translation>Merkelapp</translation>
-    </message>
-    <message>
-        <source>Address</source>
-        <translation>Adresse</translation>
-    </message>
-    <message>
-        <source>Exporting Failed</source>
-        <translation>Eksportering feilet</translation>
->>>>>>> fc073561
-    </message>
-    </context>
-<context>
-    <name>UnitDisplayStatusBarControl</name>
-    <message>
-<<<<<<< HEAD
-        <source>Set database cache size in megabytes (%d to %d, default: %d)</source>
-        <translation>Sett databasen sin størrelse på hurtigbufferen i megabytes (%d til %d, standardverdi: %d)</translation>
-    </message>
-    <message>
-        <source>Set maximum block size in bytes (default: %d)</source>
-        <translation>Sett maks blokkstørrelse i bytes (standardverdi: %d)</translation>
-    </message>
-    <message>
-        <source>Specify wallet file (within data directory)</source>
-        <translation>Angi lommebokfil (inne i datamappe)</translation>
-    </message>
-    <message>
-        <source>Use UPnP to map the listening port (default: %u)</source>
-        <translation>Bruk UPnP for å sette opp lytteport (standardverdi: %u)</translation>
-    </message>
-    <message>
-        <source>Verifying blocks...</source>
-        <translation>Verifiserer blokker...</translation>
-    </message>
-    <message>
-        <source>Verifying wallet...</source>
-        <translation>Verifiserer lommebok...</translation>
-    </message>
-    <message>
-        <source>Wallet %s resides outside data directory %s</source>
-        <translation>Lommebok %s befinner seg utenfor datamappe %s</translation>
-    </message>
-    <message>
-        <source>Wallet options:</source>
-        <translation>Valg for lommebok:</translation>
-    </message>
-    <message>
-        <source>Warning: This version is obsolete; upgrade required!</source>
-        <translation>Advarsel: Denne versjonen er utdatert; oppgradering er påkrevd!</translation>
-    </message>
-    <message>
-        <source>You need to rebuild the database using -reindex to change -txindex</source>
-        <translation>Du må gjenoppbygge databasen med å bruke -reindex for å endre -txindex</translation>
-    </message>
-    <message>
-        <source>Imports blocks from external blk000??.dat file</source>
-        <translation>Importerer blokker fra ekstern fil blk000??.dat</translation>
-    </message>
-    <message>
-        <source>Allow JSON-RPC connections from specified source. Valid for &lt;ip&gt; are a single IP (e.g. 1.2.3.4), a network/netmask (e.g. 1.2.3.4/255.255.255.0) or a network/CIDR (e.g. 1.2.3.4/24). This option can be specified multiple times</source>
-        <translation>Tillat JSON-RPC-tilkoblinger fra angitt kilde. Gyldig for &lt;ip&gt; er en enkelt IP (f. eks. 1.2.3.4), et nettverk/nettmaske (f. eks. 1.2.3.4/255.255.255.0) eller et nettverk/CIDR (f. eks. 1.2.3.4/24). Dette alternativet kan angis flere ganger</translation>
-    </message>
-    <message>
-        <source>An error occurred while setting up the RPC address %s port %u for listening: %s</source>
-        <translation>En feil oppstod under oppsett av RPC-adressen %s port %u for lytting: %s</translation>
-    </message>
-    <message>
-        <source>Bind to given address and whitelist peers connecting to it. Use [host]:port notation for IPv6</source>
-        <translation>Bind til gitt adresse og hvitlist peers som kobler seg til den. Bruk [host]:port notasjon for IPv6</translation>
-    </message>
-    <message>
-        <source>Bind to given address to listen for JSON-RPC connections. Use [host]:port notation for IPv6. This option can be specified multiple times (default: bind to all interfaces)</source>
-        <translation>Bind til gitt adresse for å lytte for JSON-RPC-tilkoblinger. Bruk [host]:port notasjon for IPv6. Dette alternativet kan angis flere ganger (standardverdi: bind til alle grensesnitt)</translation>
-    </message>
-    <message>
-        <source>Cannot obtain a lock on data directory %s. Myriad Core is probably already running.</source>
-        <translation>Ute av stand til å låse datamappen %s. Myriad Core kjører sannsynligvis allerede.</translation>
-    </message>
-    <message>
-        <source>Create new files with system default permissions, instead of umask 077 (only effective with disabled wallet functionality)</source>
-        <translation>Opprett nye filer med standardtillatelser i systemet, i stedet for umask 077 (kun virksom med lommebokfunksjonalitet slått av)</translation>
-    </message>
-    <message>
-        <source>Discover own IP addresses (default: 1 when listening and no -externalip or -proxy)</source>
-        <translation>Oppdag egne IP-adresser (standardverdi: 1 ved lytting og ingen -externalip eller -proxy)</translation>
-    </message>
-    <message>
-        <source>Error: Listening for incoming connections failed (listen returned error %s)</source>
-        <translation>Feil: Lytting etter innkommende tilkoblinger feilet (lytting returnerte feil %s)</translation>
-    </message>
-    <message>
-        <source>Error: Unsupported argument -socks found. Setting SOCKS version isn't possible anymore, only SOCKS5 proxies are supported.</source>
-        <translation>Feil: Argumentet -socks er ikke støttet. Det er ikke lenger mulig å sette SOCKS-versjon; bare SOCKS5-proxyer er støttet.</translation>
-    </message>
-    <message>
-        <source>Execute command when a relevant alert is received or we see a really long fork (%s in cmd is replaced by message)</source>
-        <translation>Utfør kommando når et relevant varsel er mottatt eller vi ser en veldig lang gaffel (%s i kommando er erstattet med melding)</translation>
-    </message>
-    <message>
-        <source>Fees (in BTC/Kb) smaller than this are considered zero fee for relaying (default: %s)</source>
-        <translation>Gebyrer (i BTC/Kb) mindre enn dette anses som null gebyr for videresending (standardverdi: %s)</translation>
-    </message>
-    <message>
-        <source>If paytxfee is not set, include enough fee so transactions begin confirmation on average within n blocks (default: %u)</source>
-        <translation>Hvis paytxfee ikke er angitt, inkluderer da nok i gebyr til at transaksjoner gjennomsnittligt bekreftes innen n blokker (standardverdi: %u)</translation>
-    </message>
-    <message>
-        <source>Invalid amount for -maxtxfee=&lt;amount&gt;: '%s' (must be at least the minrelay fee of %s to prevent stuck transactions)</source>
-        <translation>Ugyldig beløp for -maxtxfee=&lt;amount&gt;: '%s' (må være minst minimum relé gebyr på %s for å hindre fastlåste transaksjoner)</translation>
-    </message>
-    <message>
-        <source>Maximum size of data in data carrier transactions we relay and mine (default: %u)</source>
-        <translation>Maksimal størrelse på data i databærende transaksjoner vi videresender og ufører graving på (standardverdi: %u)</translation>
-    </message>
-    <message>
-        <source>Prune configured below the minimum of %d MB.  Please use a higher number.</source>
-        <translation>Beskjæringsmodus er konfigurert under minimum på %d MB. Vennligst bruk et høyere nummer.</translation>
-    </message>
-    <message>
-        <source>Query for peer addresses via DNS lookup, if low on addresses (default: 1 unless -connect)</source>
-        <translation>Søk etter nodeadresser via DNS-oppslag, hvis vi har få adresser å koble til (standard: 1 med mindre -connect)</translation>
-    </message>
-    <message>
-        <source>Randomize credentials for every proxy connection. This enables Tor stream isolation (default: %u)</source>
-        <translation>Bruk tilfeldig identitet for hver proxytilkobling. Dette muliggjør TOR stream isolasjon (standardverdi: %u)</translation>
-    </message>
-    <message>
-        <source>Set maximum size of high-priority/low-fee transactions in bytes (default: %d)</source>
-        <translation>Sett maksimum størrelse for transaksjoner med høy prioritet / lavt gebyr, i bytes (standardverdi: %d)</translation>
-    </message>
-    <message>
-        <source>Set the number of threads for coin generation if enabled (-1 = all cores, default: %d)</source>
-        <translation>Angi antall tråder for mynt generering hvis aktivert (-1 = alle kjerner, standardverdi: %d)</translation>
-    </message>
-    <message>
-        <source>The transaction amount is too small to send after the fee has been deducted</source>
-        <translation>Transaksjonsbeløpet er for lite til å sendes etter at gebyret er fratrukket</translation>
-    </message>
-    <message>
-        <source>This product includes software developed by the OpenSSL Project for use in the OpenSSL Toolkit &lt;https://www.openssl.org/&gt; and cryptographic software written by Eric Young and UPnP software written by Thomas Bernard.</source>
-        <translation>Dette produktet inneholder programvare utviklet av OpenSSL Project for bruk i OpenSSL Toolkit &lt;https://www.openssl.org/&gt; og kryptografisk programvare skrevet av Eric Young og UPnP-programvare skrevet av Thomas Bernard.</translation>
-    </message>
-    <message>
-        <source>To use myriadcoind, or the -server option to myriadcoin-qt, you must set an rpcpassword in the configuration file:
-%s
-It is recommended you use the following random password:
-rpcuser=myriadcoinrpc
-rpcpassword=%s
-(you do not need to remember this password)
-The username and password MUST NOT be the same.
-If the file does not exist, create it with owner-readable-only file permissions.
-It is also recommended to set alertnotify so you are notified of problems;
-for example: alertnotify=echo %%s | mail -s "Myriad Alert" admin@foo.com
-</source>
-        <translation>For å bruke myriadcoind, eller -server valget til myriadcoin-qt, må du angi et rpcpassord i konfigurasjonsfilen:
-%s
-Det anbefales at du bruker det følgende tilfeldige passordet:
-rpcuser=myriadcoinrpc
-rpcpassword=%s
-(du behøver ikke å huske passordet)
-Brukernavnet og passordet MÅ IKKE være like.
-Om filen ikke eksisterer, opprett den med eier-kun-les filrettigheter.
-Det er også anbefalt at å sette varselsmelding slik du får melding om problemer;
-for eksempel: alertnotify=echo %%s | mail -s "Myriad Alert" admin@foo.com
-</translation>
-    </message>
-    <message>
-        <source>Warning: -maxtxfee is set very high! Fees this large could be paid on a single transaction.</source>
-        <translation>Advarsel: -paytxfee er satt veldig høyt! Så stort gebyr kan bli betalt ved en enkelt transaksjon.</translation>
-    </message>
-    <message>
-        <source>Warning: Please check that your computer's date and time are correct! If your clock is wrong Myriad Core will not work properly.</source>
-        <translation>Advarsel: Vennligst undersøk at din datamaskin har riktig dato og klokkeslett! Hvis klokken er stilt feil vil ikke Myriad Core fungere riktig.</translation>
-    </message>
-    <message>
-        <source>Whitelisted peers cannot be DoS banned and their transactions are always relayed, even if they are already in the mempool, useful e.g. for a gateway</source>
-        <translation>Hvitlistede noder kan ikke DoS-blokkeres, og deres transaksjoner videresendes alltid, selv om de allerede er i minnelageret. Nyttig f.eks. for en gateway.</translation>
-    </message>
-    <message>
-        <source>You need to rebuild the database using -reindex to go back to unpruned mode.  This will redownload the entire blockchain</source>
-        <translation>Du må gjenoppbygge databasen ved hjelp av -reindex for å gå tilbake til ubeskåret modus. Dette vil laste ned hele blokkjeden på nytt.</translation>
-    </message>
-    <message>
-        <source>(default: %u)</source>
-        <translation>(standardverdi: %u)</translation>
-    </message>
-    <message>
-        <source>Accept public REST requests (default: %u)</source>
-        <translation>Godta offentlige REST forespørsler (standardverdi: %u)</translation>
-    </message>
-    <message>
-        <source>Activating best chain...</source>
-        <translation>Aktiverer beste kjede...</translation>
-    </message>
-    <message>
-        <source>Can't run with a wallet in prune mode.</source>
-        <translation>Kan ikke kjøre med en lommebok i beskjæringsmodus.</translation>
-    </message>
-    <message>
-        <source>Cannot resolve -whitebind address: '%s'</source>
-        <translation>Kan ikke løse -whitebind-adresse: '%s'</translation>
-    </message>
-    <message>
-        <source>Choose data directory on startup (default: 0)</source>
-        <translation>Velg datamappe ved oppstart (standard: 0)</translation>
-    </message>
-    <message>
-        <source>Connect through SOCKS5 proxy</source>
-        <translation>Koble til via SOCKS5-proxy</translation>
-    </message>
-    <message>
-        <source>Copyright (C) 2009-%i The Myriad Core Developers</source>
-        <translation>Copyright (C) 2009-%i utviklerne av Myriad Core</translation>
-    </message>
-    <message>
-        <source>Could not parse -rpcbind value %s as network address</source>
-        <translation>Kunne ikke tolke -rpcbind-verdi %s som en nettverksadresse</translation>
-    </message>
-    <message>
-        <source>Error loading wallet.dat: Wallet requires newer version of Myriad Core</source>
-        <translation>Feil ved lasting av wallet.dat: Lommeboken krever en nyere versjon av Myriad Core</translation>
-    </message>
-    <message>
-        <source>Error reading from database, shutting down.</source>
-        <translation>Feil ved lesing fra database, stenger ned.</translation>
-    </message>
-    <message>
-        <source>Error: A fatal internal error occurred, see debug.log for details</source>
-        <translation>Feil: En fatal intern feil oppstod, se debug.log for detaljer</translation>
-    </message>
-    <message>
-        <source>Error: Unsupported argument -tor found, use -onion.</source>
-        <translation>Feil: Argumentet -tor er ikke støttet, bruk -onion.</translation>
-    </message>
-    <message>
-        <source>Fee (in BTC/kB) to add to transactions you send (default: %s)</source>
-        <translation>Gebyr (i BTC/kB) for å legge til i transaksjoner du sender (standardverdi: %s)</translation>
-    </message>
-    <message>
-        <source>Information</source>
-        <translation>Informasjon</translation>
-    </message>
-    <message>
-        <source>Initialization sanity check failed. Myriad Core is shutting down.</source>
-        <translation>Sunnhetssjekk ved oppstart feilet. Myriad Core stenges ned.</translation>
-    </message>
-    <message>
-        <source>Invalid amount for -maxtxfee=&lt;amount&gt;: '%s'</source>
-        <translation>Ugyldig beløp for -maxtxfee=&lt;amount&gt;: '%s'</translation>
-    </message>
-    <message>
-        <source>Invalid amount for -minrelaytxfee=&lt;amount&gt;: '%s'</source>
-        <translation>Ugyldig mengde for -minrelaytxfee=&lt;beløp&gt;: '%s'</translation>
-    </message>
-    <message>
-        <source>Invalid amount for -mintxfee=&lt;amount&gt;: '%s'</source>
-        <translation>Ugyldig mengde for -mintxfee=&lt;beløp&gt;: '%s'</translation>
-    </message>
-    <message>
-        <source>Invalid amount for -paytxfee=&lt;amount&gt;: '%s' (must be at least %s)</source>
-        <translation>Ugyldig beløp for -paytxfee=&lt;amount&gt;: '%s' (må være minst %s)</translation>
-    </message>
-    <message>
-        <source>Invalid netmask specified in -whitelist: '%s'</source>
-        <translation>Ugyldig nettmaske spesifisert i -whitelist: '%s'</translation>
-    </message>
-    <message>
-        <source>Keep at most &lt;n&gt; unconnectable transactions in memory (default: %u)</source>
-        <translation>Hold på det meste &lt;n&gt; transaksjoner som ikke kobles i minnet (standardverdi: %u)</translation>
-    </message>
-    <message>
-        <source>Need to specify a port with -whitebind: '%s'</source>
-        <translation>Må oppgi en port med -whitebind: '%s'</translation>
-    </message>
-    <message>
-        <source>Node relay options:</source>
-        <translation>Node alternativer for videresending:</translation>
-    </message>
-    <message>
-        <source>Pruning blockstore...</source>
-        <translation>Beskjærer blokklageret...</translation>
-    </message>
-    <message>
-        <source>RPC SSL options: (see the Myriad Wiki for SSL setup instructions)</source>
-        <translation>RPC SSL-valg: (se Myriad Wiki for oppsettsinstruksjoner for SSL)</translation>
-    </message>
-    <message>
-        <source>RPC server options:</source>
-        <translation>Innstillinger for RPC-server:</translation>
-    </message>
-    <message>
-        <source>RPC support for HTTP persistent connections (default: %d)</source>
-        <translation>RPC-støtte for persistente HTTP-forbindelser (standardverdi: %d)</translation>
-    </message>
-    <message>
-        <source>Rebuild block chain index from current blk000??.dat files on startup</source>
-        <translation>Gjenopprett blokkjedeindeks fra gjeldende blk000??.dat filer ved oppstart</translation>
-    </message>
-    <message>
-        <source>Receive and display P2P network alerts (default: %u)</source>
-        <translation>Motta og vis P2P nettverksvarsler (standardvalg: %u)</translation>
-    </message>
-    <message>
-        <source>Send trace/debug info to console instead of debug.log file</source>
-        <translation>Send spor-/feilsøkingsinformasjon til konsollen istedenfor filen debug.log</translation>
-    </message>
-    <message>
-        <source>Send transactions as zero-fee transactions if possible (default: %u)</source>
-        <translation>Send transaksjoner uten transaksjonsgebyr hvis mulig (standardverdi: %u)</translation>
-    </message>
-    <message>
-        <source>Set SSL root certificates for payment request (default: -system-)</source>
-        <translation>Sett SSL-rotsertifikat for betalingsetterspørring (standard: -system-)</translation>
-    </message>
-    <message>
-        <source>Set language, for example "de_DE" (default: system locale)</source>
-        <translation>Sett språk, for eksempel "nb_NO" (standardverdi: fra operativsystem)</translation>
-    </message>
-    <message>
-        <source>Show all debugging options (usage: --help -help-debug)</source>
-        <translation>Vis alle feilsøkingsvalg (bruk: --help -help-debug)</translation>
-    </message>
-    <message>
-        <source>Show splash screen on startup (default: 1)</source>
-        <translation>Vis splashskjerm ved oppstart (standardverdi: 1)</translation>
-    </message>
-    <message>
-        <source>Shrink debug.log file on client startup (default: 1 when no -debug)</source>
-        <translation>Krymp filen debug.log når klienten starter (standardverdi: 1 hvis uten -debug)</translation>
-    </message>
-    <message>
-        <source>Signing transaction failed</source>
-        <translation>Signering av transaksjon feilet</translation>
-    </message>
-    <message>
-        <source>Start minimized</source>
-        <translation>Start minimert</translation>
-    </message>
-    <message>
-        <source>The transaction amount is too small to pay the fee</source>
-        <translation>Transaksjonsbeløpet er for lite til å betale gebyr</translation>
-    </message>
-    <message>
-        <source>This is experimental software.</source>
-        <translation>Dette er eksperimentell programvare.</translation>
-    </message>
-    <message>
-        <source>Transaction amount too small</source>
-        <translation>Transaksjonen er for liten</translation>
-    </message>
-    <message>
-        <source>Transaction amounts must be positive</source>
-        <translation>Transaksjonsbeløpet må være positivt</translation>
-    </message>
-    <message>
-        <source>Transaction too large for fee policy</source>
-        <translation>Transaksjon for stor for gebyrpolitikken</translation>
-    </message>
-    <message>
-        <source>Transaction too large</source>
-        <translation>Transaksjonen er for stor</translation>
-    </message>
-    <message>
-        <source>UI Options:</source>
-        <translation>Innstillinger for Brukergrensesnitt:</translation>
-    </message>
-    <message>
-        <source>Unable to bind to %s on this computer (bind returned error %s)</source>
-        <translation>Kan ikke binde til %s på denne datamaskinen (binding returnerte feilen %s)</translation>
-    </message>
-    <message>
-        <source>Use UPnP to map the listening port (default: 1 when listening)</source>
-        <translation>Bruk UPnP for lytteport (standardverdi: 1 ved lytting)</translation>
-    </message>
-    <message>
-        <source>Username for JSON-RPC connections</source>
-        <translation>Brukernavn for JSON-RPC forbindelser</translation>
-    </message>
-    <message>
-        <source>Wallet needed to be rewritten: restart Myriad Core to complete</source>
-        <translation>Lommeboken måtte skrives på nytt: start Myriad Core på nytt for å fullføre</translation>
-    </message>
-    <message>
-        <source>Warning</source>
-        <translation>Advarsel</translation>
-    </message>
-    <message>
-        <source>Warning: Unsupported argument -benchmark ignored, use -debug=bench.</source>
-        <translation>Advarsel: Argumentet -benchmark er ikke støttet og ble ignorert, bruk -debug=bench.</translation>
-    </message>
-    <message>
-        <source>Warning: Unsupported argument -debugnet ignored, use -debug=net.</source>
-        <translation>Advarsel: Argumentet -debugnet er ikke støttet og ble ignorert, bruk -debug=net.</translation>
-    </message>
-    <message>
-        <source>Zapping all transactions from wallet...</source>
-        <translation>Zapper alle transaksjoner fra lommeboken...</translation>
-    </message>
-    <message>
-        <source>on startup</source>
-        <translation>ved oppstart</translation>
-    </message>
-    <message>
-        <source>wallet.dat corrupt, salvage failed</source>
-        <translation>wallet.dat korrupt, bergning feilet</translation>
-    </message>
-    <message>
-        <source>Password for JSON-RPC connections</source>
-        <translation>Passord for JSON-RPC forbindelser</translation>
-    </message>
-    <message>
-        <source>Execute command when the best block changes (%s in cmd is replaced by block hash)</source>
-        <translation>Utfør kommando når beste blokk endrer seg (%s i kommandoen erstattes med blokkens hash)</translation>
-    </message>
-    <message>
-        <source>Upgrade wallet to latest format</source>
-        <translation>Oppgrader lommebok til nyeste format</translation>
-    </message>
-    <message>
-        <source>Rescan the block chain for missing wallet transactions</source>
-        <translation>Se gjennom blokkjeden etter manglende lommeboktransaksjoner</translation>
-    </message>
-    <message>
-        <source>Use OpenSSL (https) for JSON-RPC connections</source>
-        <translation>Bruk OpenSSL (https) for JSON-RPC forbindelser</translation>
-    </message>
-    <message>
-        <source>This help message</source>
-        <translation>Denne hjelpemeldingen</translation>
-    </message>
-    <message>
-        <source>Allow DNS lookups for -addnode, -seednode and -connect</source>
-        <translation>Tillat oppslag i DNS for -addnode, -seednode og -connect</translation>
-    </message>
-    <message>
-        <source>Loading addresses...</source>
-        <translation>Laster adresser...</translation>
-    </message>
-    <message>
-        <source>Error loading wallet.dat: Wallet corrupted</source>
-        <translation>Feil ved lasting av wallet.dat: Lommeboken er skadet</translation>
-    </message>
-    <message>
-        <source>(1 = keep tx meta data e.g. account owner and payment request information, 2 = drop tx meta data)</source>
-        <translation>(1 = behold metadata for transaksjon som f. eks. kontoeier og informasjon om betalingsanmodning, 2 = dropp metadata for transaksjon)</translation>
-    </message>
-    <message>
-        <source>How thorough the block verification of -checkblocks is (0-4, default: %u)</source>
-        <translation>Hvor grundig blokkverifiseringen til -checkblocks er (0-4, standardverdi: %u)</translation>
-    </message>
-    <message>
-        <source>Maintain a full transaction index, used by the getrawtransaction rpc call (default: %u)</source>
-        <translation>Oppretthold en full transaksjonsindeks, brukt av getrawtransaction RPC-kall (standardverdi: %u)</translation>
-    </message>
-    <message>
-        <source>Number of seconds to keep misbehaving peers from reconnecting (default: %u)</source>
-        <translation>Antall sekunder noder med dårlig oppførsel hindres fra å koble til på nytt (standardverdi: %u)</translation>
-    </message>
-    <message>
-        <source>Output debugging information (default: %u, supplying &lt;category&gt; is optional)</source>
-        <translation>Ta ut feilsøkingsinformasjon (standardverdi: %u, bruk av &lt;category&gt; er valgfritt)</translation>
-    </message>
-    <message>
-        <source>Use separate SOCKS5 proxy to reach peers via Tor hidden services (default: %s)</source>
-        <translation>Bruk separate SOCKS5 proxyer for å nå noder via Tor skjulte tjenester (standardverdi: %s)</translation>
-    </message>
-    <message>
-        <source>(default: %s)</source>
-        <translation>(standardverdi: %s)</translation>
-    </message>
-    <message>
-        <source>Acceptable ciphers (default: %s)</source>
-        <translation>Akseptable sifre (standardverdi: %s)</translation>
-    </message>
-    <message>
-        <source>Always query for peer addresses via DNS lookup (default: %u)</source>
-        <translation>Alltid søk etter nodeadresser via DNS-oppslag (standardverdi: %u)</translation>
-    </message>
-    <message>
-        <source>Error loading wallet.dat</source>
-        <translation>Feil ved lasting av wallet.dat</translation>
-    </message>
-    <message>
-        <source>Generate coins (default: %u)</source>
-        <translation>Generer mynter (standardverdi: %u)</translation>
-    </message>
-    <message>
-        <source>How many blocks to check at startup (default: %u, 0 = all)</source>
-        <translation>Hvor mange blokker skal sjekkes ved oppstart (standardverdi: %u, 0 = alle)</translation>
-    </message>
-    <message>
-        <source>Include IP addresses in debug output (default: %u)</source>
-        <translation>Inkludere IP-adresser i feilsøkingslogg (standardverdi: %u)</translation>
-    </message>
-    <message>
-        <source>Invalid -proxy address: '%s'</source>
-        <translation>Ugyldig -proxy adresse: '%s'</translation>
-    </message>
-    <message>
-        <source>Listen for JSON-RPC connections on &lt;port&gt; (default: %u or testnet: %u)</source>
-        <translation>Lytt etter JSON-RPC tilkoblinger på &lt;port&gt; (standardverdi: %u eller testnett: %u)</translation>
-    </message>
-    <message>
-        <source>Listen for connections on &lt;port&gt; (default: %u or testnet: %u)</source>
-        <translation>Lytt etter tilkoblinger på &lt;port&gt; (standardverdi: %u eller testnett: %u)</translation>
-    </message>
-    <message>
-        <source>Maintain at most &lt;n&gt; connections to peers (default: %u)</source>
-        <translation>Hold maks &lt;n&gt; koblinger åpne til andre noder (standardverdi: %u)</translation>
-    </message>
-    <message>
-        <source>Make the wallet broadcast transactions</source>
-        <translation>Få lommeboken til å kringkaste transaksjoner</translation>
-    </message>
-    <message>
-        <source>Maximum per-connection receive buffer, &lt;n&gt;*1000 bytes (default: %u)</source>
-        <translation>Maks mottaksbuffer per forbindelse, &lt;n&gt;*1000 bytes (standardverdi: %u)</translation>
-    </message>
-    <message>
-        <source>Maximum per-connection send buffer, &lt;n&gt;*1000 bytes (default: %u)</source>
-        <translation>Maks sendebuffer per forbindelse, &lt;n&gt;*1000 bytes (standardverdi: %u)</translation>
-    </message>
-    <message>
-        <source>Prepend debug output with timestamp (default: %u)</source>
-        <translation>Sett inn tidsstempel i front av feilsøkingsdata (standardverdi: %u)</translation>
-    </message>
-    <message>
-        <source>Relay and mine data carrier transactions (default: %u)</source>
-        <translation>Videresend og ufør graving av databærende transaksjoner (standardverdi: %u)</translation>
-    </message>
-    <message>
-        <source>Relay non-P2SH multisig (default: %u)</source>
-        <translation>Videresend ikke-P2SH multisig (standardverdi: %u)</translation>
-    </message>
-    <message>
-        <source>Server certificate file (default: %s)</source>
-        <translation>Fil for tjenersertifikat (standardverdi: %s)</translation>
-    </message>
-    <message>
-        <source>Server private key (default: %s)</source>
-        <translation>Privat nøkkel for tjener (standardverdi: %s) </translation>
-    </message>
-    <message>
-        <source>Set key pool size to &lt;n&gt; (default: %u)</source>
-        <translation>Angi størrelse på nøkkel-lager til &lt;n&gt; (standardverdi: %u)</translation>
-    </message>
-    <message>
-        <source>Set minimum block size in bytes (default: %u)</source>
-        <translation>Sett minimum blokkstørrelse i bytes (standardverdi: %u)</translation>
-    </message>
-    <message>
-        <source>Set the number of threads to service RPC calls (default: %d)</source>
-        <translation>Sett antall tråder til betjening av RPC-kall (standardverdi: %d)</translation>
-    </message>
-    <message>
-        <source>Specify configuration file (default: %s)</source>
-        <translation>Angi konfigurasjonsfil (standardverdi: %s)</translation>
-    </message>
-    <message>
-        <source>Specify connection timeout in milliseconds (minimum: 1, default: %d)</source>
-        <translation>Angi tidsavbrudd for forbindelse i millisekunder (minimum: 1, standardverdi: %d)</translation>
-    </message>
-    <message>
-        <source>Specify pid file (default: %s)</source>
-        <translation>Angi pid-fil (standardverdi: %s)</translation>
-    </message>
-    <message>
-        <source>Spend unconfirmed change when sending transactions (default: %u)</source>
-        <translation>Bruk ubekreftet veksel ved sending av transaksjoner (standardverdi: %u)</translation>
-    </message>
-    <message>
-        <source>Threshold for disconnecting misbehaving peers (default: %u)</source>
-        <translation>Grenseverdi for å koble fra noder med dårlig oppførsel (standardverdi: %u)</translation>
-    </message>
-    <message>
-        <source>Unknown network specified in -onlynet: '%s'</source>
-        <translation>Ukjent nettverk angitt i -onlynet '%s'</translation>
-    </message>
-    <message>
-        <source>Cannot resolve -bind address: '%s'</source>
-        <translation>Kunne ikke slå opp -bind adresse: '%s'</translation>
-    </message>
-    <message>
-        <source>Cannot resolve -externalip address: '%s'</source>
-        <translation>Kunne ikke slå opp -externalip adresse: '%s'</translation>
-    </message>
-    <message>
-        <source>Invalid amount for -paytxfee=&lt;amount&gt;: '%s'</source>
-        <translation>Ugyldig beløp for -paytxfee=&lt;beløp&gt;: '%s'</translation>
-=======
-        <source>Unit to show amounts in. Click to select another unit.</source>
-        <translation>Enhet å vise beløper i. Klikk for å velge en annen enhet.</translation>
-    </message>
-</context>
-<context>
-    <name>WalletFrame</name>
-    </context>
-<context>
-    <name>WalletModel</name>
-    </context>
-<context>
-    <name>WalletView</name>
-    </context>
-<context>
-    <name>bitcoin-core</name>
-    <message>
-        <source>Options:</source>
-        <translation>Innstillinger:</translation>
-    </message>
-    <message>
-        <source>Specify data directory</source>
-        <translation>Angi mappe for datafiler</translation>
-    </message>
-    <message>
-        <source>Connect to a node to retrieve peer addresses, and disconnect</source>
-        <translation>Koble til node for å hente adresser til andre noder, koble så fra igjen</translation>
-    </message>
-    <message>
-        <source>Specify your own public address</source>
-        <translation>Angi din egen offentlige adresse</translation>
-    </message>
-    <message>
-        <source>Accept command line and JSON-RPC commands</source>
-        <translation>Ta imot kommandolinje- og JSON-RPC-kommandoer</translation>
-    </message>
-    <message>
-        <source>If &lt;category&gt; is not supplied or if &lt;category&gt; = 1, output all debugging information.</source>
-        <translation>Hvis &lt;category&gt; ikke er oppgitt eller hvis &lt;category&gt; = 1, ta ut all informasjon for feilsøking.</translation>
-    </message>
-    <message>
-        <source>Prune configured below the minimum of %d MiB.  Please use a higher number.</source>
-        <translation>Beskjæringsmodus er konfigurert under minimum på %d MiB. Vennligst bruk et høyere nummer.</translation>
-    </message>
-    <message>
-        <source>Prune: last wallet synchronisation goes beyond pruned data. You need to -reindex (download the whole blockchain again in case of pruned node)</source>
-        <translation>Beskjæring: siste lommeboksynkronisering går utenfor beskjærte data. Du må bruke -reindex (laster ned hele blokkjeden igjen for beskjærte noder)</translation>
-    </message>
-    <message>
-        <source>Rescans are not possible in pruned mode. You will need to use -reindex which will download the whole blockchain again.</source>
-        <translation>Omsøk er ikke mulig i beskjært modus. Du vil måtte bruke -reindex som vil laste nede hele blokkjeden på nytt.</translation>
-    </message>
-    <message>
-        <source>Error: A fatal internal error occurred, see debug.log for details</source>
-        <translation>Feil: En fatal intern feil oppstod, se debug.log for detaljer</translation>
-    </message>
-    <message>
-        <source>Fee (in %s/kB) to add to transactions you send (default: %s)</source>
-        <translation>Gebyr (i %s/kB) for å legge til i transaksjoner du sender (standardverdi: %s)</translation>
-    </message>
-    <message>
-        <source>Pruning blockstore...</source>
-        <translation>Beskjærer blokklageret...</translation>
-    </message>
-    <message>
-        <source>Run in the background as a daemon and accept commands</source>
-        <translation>Kjør i bakgrunnen som daemon og ta imot kommandoer</translation>
-    </message>
-    <message>
-        <source>Unable to start HTTP server. See debug log for details.</source>
-        <translation>Kunne ikke starte HTTP server. Se debug logg for detaljer.</translation>
-    </message>
-    <message>
-        <source>Myriadcoin Core</source>
-        <translation>Myriadcoin Core</translation>
-    </message>
-    <message>
-        <source>Bind to given address and always listen on it. Use [host]:port notation for IPv6</source>
-        <translation>Bind til angitt adresse. Bruk [vertsmaskin]:port notasjon for IPv6</translation>
-    </message>
-    <message>
-        <source>Delete all wallet transactions and only recover those parts of the blockchain through -rescan on startup</source>
-        <translation>Slett alle transaksjoner i lommeboken og gjenopprett kun de delene av blokkjeden gjennom -rescan ved oppstart</translation>
-    </message>
-    <message>
-        <source>Execute command when a wallet transaction changes (%s in cmd is replaced by TxID)</source>
-        <translation>Kjør kommando når en lommeboktransaksjon endres (%s i kommando er erstattet med TxID)</translation>
-    </message>
-    <message>
-        <source>Set the number of script verification threads (%u to %d, 0 = auto, &lt;0 = leave that many cores free, default: %d)</source>
-        <translation>Angi antall tråder for skriptverifisering (%u til %d, 0 = auto, &lt;0 = la det antallet kjerner være ledig, standard: %d)</translation>
-    </message>
-    <message>
-        <source>The block database contains a block which appears to be from the future. This may be due to your computer's date and time being set incorrectly. Only rebuild the block database if you are sure that your computer's date and time are correct</source>
-        <translation>Blokkdatabasen inneholder en blokk som ser ut til å være fra fremtiden. Dette kan være fordi dato og tid på din datamaskin er satt feil. Gjenopprett kun blokkdatabasen når du er sikker på at dato og tid er satt riktig.</translation>
-    </message>
-    <message>
-        <source>Use UPnP to map the listening port (default: 1 when listening and no -proxy)</source>
-        <translation>Bruk UPnP for lytteport (standardverdi: 1 ved lytting og uten -proxy)</translation>
-    </message>
-    <message>
-        <source>-maxmempool must be at least %d MB</source>
-        <translation>-maxmempool må være minst %d MB</translation>
-    </message>
-    <message>
-        <source>&lt;category&gt; can be:</source>
-        <translation>&lt;category&gt; kan være:</translation>
-    </message>
-    <message>
-        <source>Block creation options:</source>
-        <translation>Valg for opprettelse av blokker:</translation>
-    </message>
-    <message>
-        <source>Connection options:</source>
-        <translation>Innstillinger for tilkobling:</translation>
-    </message>
-    <message>
-        <source>Corrupted block database detected</source>
-        <translation>Oppdaget korrupt blokkdatabase</translation>
-    </message>
-    <message>
-        <source>Debugging/Testing options:</source>
-        <translation>Valg for feilsøking/testing:</translation>
-    </message>
-    <message>
-        <source>Do not load the wallet and disable wallet RPC calls</source>
-        <translation>Ikke last inn lommeboken og deaktiver RPC-kall</translation>
-    </message>
-    <message>
-        <source>Do you want to rebuild the block database now?</source>
-        <translation>Ønsker du å gjenopprette blokkdatabasen nå?</translation>
-    </message>
-    <message>
-        <source>Enable publish hash block in &lt;address&gt;</source>
-        <translation>Slå på publish hash block i &lt;address&gt;</translation>
-    </message>
-    <message>
-        <source>Enable publish hash transaction in &lt;address&gt;</source>
-        <translation>Slå på publish hash transaction i &lt;address&gt;</translation>
-    </message>
-    <message>
-        <source>Enable publish raw block in &lt;address&gt;</source>
-        <translation>Slå på publisering av råblokk i &lt;address&gt;</translation>
-    </message>
-    <message>
-        <source>Enable publish raw transaction in &lt;address&gt;</source>
-        <translation>Slå på publisering av råtransaksjon i &lt;address&gt;</translation>
-    </message>
-    <message>
-        <source>Error initializing block database</source>
-        <translation>Feil under initialisering av blokkdatabase</translation>
-    </message>
-    <message>
-        <source>Error initializing wallet database environment %s!</source>
-        <translation>Feil under oppstart av lommeboken sitt databasemiljø %s!</translation>
-    </message>
-    <message>
-        <source>Error loading %s</source>
-        <translation>Feil ved lasting av %s</translation>
-    </message>
-    <message>
-        <source>Error loading block database</source>
-        <translation>Feil ved lasting av blokkdatabase</translation>
-    </message>
-    <message>
-        <source>Error opening block database</source>
-        <translation>Feil under åpning av blokkdatabase</translation>
-    </message>
-    <message>
-        <source>Error: Disk space is low!</source>
-        <translation>Feil: Lite ledig lagringsplass!</translation>
-    </message>
-    <message>
-        <source>Failed to listen on any port. Use -listen=0 if you want this.</source>
-        <translation>Kunne ikke lytte på noen port. Bruk -listen=0 hvis det er dette du vil.</translation>
-    </message>
-    <message>
-        <source>Importing...</source>
-        <translation>Importerer...</translation>
-    </message>
-    <message>
-        <source>Incorrect or no genesis block found. Wrong datadir for network?</source>
-        <translation>Ugyldig eller ingen skaperblokk funnet. Feil datamappe for nettverk?</translation>
-    </message>
-    <message>
-        <source>Invalid -onion address: '%s'</source>
-        <translation>Ugyldig -onion adresse: '%s'</translation>
-    </message>
-    <message>
-        <source>Keep the transaction memory pool below &lt;n&gt; megabytes (default: %u)</source>
-        <translation>Hold transaksjonsminnet under &lt;n&gt; megabytes (standard: %u)</translation>
-    </message>
-    <message>
-        <source>Not enough file descriptors available.</source>
-        <translation>For få fildeskriptorer tilgjengelig.</translation>
-    </message>
-    <message>
-        <source>Only connect to nodes in network &lt;net&gt; (ipv4, ipv6 or onion)</source>
-        <translation>Bare koble til noder i nettverket &lt;net&gt; (IPv4, IPv6 eller onion)</translation>
-    </message>
-    <message>
-        <source>Print this help message and exit</source>
-        <translation>Skriv ut denne hjelpemeldingen og avslutt</translation>
-    </message>
-    <message>
-        <source>Print version and exit</source>
-        <translation>Skriv ut denne versjonen og avslutt</translation>
-    </message>
-    <message>
-        <source>Prune cannot be configured with a negative value.</source>
-        <translation>Beskjæringsmodus kan ikke konfigureres med en negativ verdi.</translation>
-    </message>
-    <message>
-        <source>Prune mode is incompatible with -txindex.</source>
-        <translation>Beskjæringsmodus er ikke kompatibel med -txindex.</translation>
-    </message>
-    <message>
-        <source>Set database cache size in megabytes (%d to %d, default: %d)</source>
-        <translation>Sett databasen sin størrelse på hurtigbufferen i megabytes (%d til %d, standardverdi: %d)</translation>
-    </message>
-    <message>
-        <source>Set maximum block size in bytes (default: %d)</source>
-        <translation>Sett maks blokkstørrelse i bytes (standardverdi: %d)</translation>
-    </message>
-    <message>
-        <source>Specify wallet file (within data directory)</source>
-        <translation>Angi lommebokfil (inne i datamappe)</translation>
-    </message>
-    <message>
-        <source>The source code is available from %s.</source>
-        <translation>Kildekoden er tilgjengelig fra %s.</translation>
-    </message>
-    <message>
-        <source>Unsupported argument -benchmark ignored, use -debug=bench.</source>
-        <translation>Ustøttet argument -benchmark ble ignorert, bruk -debug=bench.</translation>
-    </message>
-    <message>
-        <source>Unsupported argument -debugnet ignored, use -debug=net.</source>
-        <translation>Advarsel: Argumentet -debugnet er ikke støttet og ble ignorert, bruk -debug=net.</translation>
-    </message>
-    <message>
-        <source>Unsupported argument -tor found, use -onion.</source>
-        <translation>Feil: Argumentet -tor er ikke støttet, bruk -onion.</translation>
-    </message>
-    <message>
-        <source>Use UPnP to map the listening port (default: %u)</source>
-        <translation>Bruk UPnP for å sette opp lytteport (standardverdi: %u)</translation>
-    </message>
-    <message>
-        <source>User Agent comment (%s) contains unsafe characters.</source>
-        <translation>User Agent kommentar (%s) inneholder utrygge tegn.</translation>
-    </message>
-    <message>
-        <source>Verifying blocks...</source>
-        <translation>Verifiserer blokker...</translation>
-    </message>
-    <message>
-        <source>Verifying wallet...</source>
-        <translation>Verifiserer lommebok...</translation>
-    </message>
-    <message>
-        <source>Wallet %s resides outside data directory %s</source>
-        <translation>Lommebok %s befinner seg utenfor datamappe %s</translation>
-    </message>
-    <message>
-        <source>Wallet options:</source>
-        <translation>Valg for lommebok:</translation>
-    </message>
-    <message>
-        <source>Allow JSON-RPC connections from specified source. Valid for &lt;ip&gt; are a single IP (e.g. 1.2.3.4), a network/netmask (e.g. 1.2.3.4/255.255.255.0) or a network/CIDR (e.g. 1.2.3.4/24). This option can be specified multiple times</source>
-        <translation>Tillat JSON-RPC-tilkoblinger fra angitt kilde. Gyldig for &lt;ip&gt; er en enkelt IP (f. eks. 1.2.3.4), et nettverk/nettmaske (f. eks. 1.2.3.4/255.255.255.0) eller et nettverk/CIDR (f. eks. 1.2.3.4/24). Dette alternativet kan angis flere ganger</translation>
-    </message>
-    <message>
-        <source>Bind to given address and whitelist peers connecting to it. Use [host]:port notation for IPv6</source>
-        <translation>Bind til gitt adresse og hvitlist peers som kobler seg til den. Bruk [host]:port notasjon for IPv6</translation>
-    </message>
-    <message>
-        <source>Bind to given address to listen for JSON-RPC connections. Use [host]:port notation for IPv6. This option can be specified multiple times (default: bind to all interfaces)</source>
-        <translation>Bind til gitt adresse for å lytte for JSON-RPC-tilkoblinger. Bruk [host]:port notasjon for IPv6. Dette alternativet kan angis flere ganger (standardverdi: bind til alle grensesnitt)</translation>
-    </message>
-    <message>
-        <source>Create new files with system default permissions, instead of umask 077 (only effective with disabled wallet functionality)</source>
-        <translation>Opprett nye filer med standardtillatelser i systemet, i stedet for umask 077 (kun virksom med lommebokfunksjonalitet slått av)</translation>
-    </message>
-    <message>
-        <source>Discover own IP addresses (default: 1 when listening and no -externalip or -proxy)</source>
-        <translation>Oppdag egne IP-adresser (standardverdi: 1 ved lytting og ingen -externalip eller -proxy)</translation>
-    </message>
-    <message>
-        <source>Error: Listening for incoming connections failed (listen returned error %s)</source>
-        <translation>Feil: Lytting etter innkommende tilkoblinger feilet (lytting returnerte feil %s)</translation>
-    </message>
-    <message>
-        <source>Execute command when a relevant alert is received or we see a really long fork (%s in cmd is replaced by message)</source>
-        <translation>Utfør kommando når et relevant varsel er mottatt eller vi ser en veldig lang gaffel (%s i kommando er erstattet med melding)</translation>
-    </message>
-    <message>
-        <source>Fees (in %s/kB) smaller than this are considered zero fee for relaying, mining and transaction creation (default: %s)</source>
-        <translation>Gebyrer (i %s/kB) mindre enn dette anses som null gebyr for videresending, graving og laging av transaksjoner (standardverdi: %s)</translation>
-    </message>
-    <message>
-        <source>If paytxfee is not set, include enough fee so transactions begin confirmation on average within n blocks (default: %u)</source>
-        <translation>Hvis paytxfee ikke er angitt, inkluderer da nok i gebyr til at transaksjoner gjennomsnittligt bekreftes innen n blokker (standardverdi: %u)</translation>
-    </message>
-    <message>
-        <source>Invalid amount for -maxtxfee=&lt;amount&gt;: '%s' (must be at least the minrelay fee of %s to prevent stuck transactions)</source>
-        <translation>Ugyldig beløp for -maxtxfee=&lt;amount&gt;: '%s' (må være minst minimum relé gebyr på %s for å hindre fastlåste transaksjoner)</translation>
-    </message>
-    <message>
-        <source>Maximum size of data in data carrier transactions we relay and mine (default: %u)</source>
-        <translation>Maksimal størrelse på data i databærende transaksjoner vi videresender og ufører graving på (standardverdi: %u)</translation>
-    </message>
-    <message>
-        <source>Randomize credentials for every proxy connection. This enables Tor stream isolation (default: %u)</source>
-        <translation>Bruk tilfeldig identitet for hver proxytilkobling. Dette muliggjør TOR stream isolasjon (standardverdi: %u)</translation>
-    </message>
-    <message>
-        <source>Set maximum size of high-priority/low-fee transactions in bytes (default: %d)</source>
-        <translation>Sett maksimum størrelse for transaksjoner med høy prioritet / lavt gebyr, i bytes (standardverdi: %d)</translation>
-    </message>
-    <message>
-        <source>The transaction amount is too small to send after the fee has been deducted</source>
-        <translation>Transaksjonsbeløpet er for lite til å sendes etter at gebyret er fratrukket</translation>
-    </message>
-    <message>
-        <source>Whitelisted peers cannot be DoS banned and their transactions are always relayed, even if they are already in the mempool, useful e.g. for a gateway</source>
-        <translation>Hvitlistede noder kan ikke DoS-blokkeres, og deres transaksjoner videresendes alltid, selv om de allerede er i minnelageret. Nyttig f.eks. for en gateway.</translation>
-    </message>
-    <message>
-        <source>You need to rebuild the database using -reindex to go back to unpruned mode.  This will redownload the entire blockchain</source>
-        <translation>Du må gjenoppbygge databasen ved hjelp av -reindex for å gå tilbake til ubeskåret modus. Dette vil laste ned hele blokkjeden på nytt.</translation>
-    </message>
-    <message>
-        <source>(default: %u)</source>
-        <translation>(standardverdi: %u)</translation>
-    </message>
-    <message>
-        <source>Accept public REST requests (default: %u)</source>
-        <translation>Godta offentlige REST forespørsler (standardverdi: %u)</translation>
-    </message>
-    <message>
-        <source>Automatically create Tor hidden service (default: %d)</source>
-        <translation>Automatisk opprette Tor skjult tjeneste (standardverdi: %d)</translation>
-    </message>
-    <message>
-        <source>Connect through SOCKS5 proxy</source>
-        <translation>Koble til via SOCKS5-proxy</translation>
-    </message>
-    <message>
-        <source>Error reading from database, shutting down.</source>
-        <translation>Feil ved lesing fra database, stenger ned.</translation>
-    </message>
-    <message>
-        <source>Imports blocks from external blk000??.dat file on startup</source>
-        <translation>Importerer blokker fra ekstern fil blk000??.dat ved oppstart</translation>
-    </message>
-    <message>
-        <source>Information</source>
-        <translation>Informasjon</translation>
-    </message>
-    <message>
-        <source>Invalid amount for -paytxfee=&lt;amount&gt;: '%s' (must be at least %s)</source>
-        <translation>Ugyldig beløp for -paytxfee=&lt;amount&gt;: '%s' (må være minst %s)</translation>
-    </message>
-    <message>
-        <source>Invalid netmask specified in -whitelist: '%s'</source>
-        <translation>Ugyldig nettmaske spesifisert i -whitelist: '%s'</translation>
-    </message>
-    <message>
-        <source>Keep at most &lt;n&gt; unconnectable transactions in memory (default: %u)</source>
-        <translation>Hold på det meste &lt;n&gt; transaksjoner som ikke kobles i minnet (standardverdi: %u)</translation>
-    </message>
-    <message>
-        <source>Need to specify a port with -whitebind: '%s'</source>
-        <translation>Må oppgi en port med -whitebind: '%s'</translation>
-    </message>
-    <message>
-        <source>Node relay options:</source>
-        <translation>Node alternativer for videresending:</translation>
-    </message>
-    <message>
-        <source>RPC server options:</source>
-        <translation>Innstillinger for RPC-server:</translation>
-    </message>
-    <message>
-        <source>Reducing -maxconnections from %d to %d, because of system limitations.</source>
-        <translation>Reduserer -maxconnections fra %d til %d, pga. systembegrensninger.</translation>
-    </message>
-    <message>
-        <source>Rescan the block chain for missing wallet transactions on startup</source>
-        <translation>Se gjennom blokkjeden etter manglende lommeboktransaksjoner ved oppstart</translation>
-    </message>
-    <message>
-        <source>Send trace/debug info to console instead of debug.log file</source>
-        <translation>Send spor-/feilsøkingsinformasjon til konsollen istedenfor filen debug.log</translation>
-    </message>
-    <message>
-        <source>Send transactions as zero-fee transactions if possible (default: %u)</source>
-        <translation>Send transaksjoner uten transaksjonsgebyr hvis mulig (standardverdi: %u)</translation>
-    </message>
-    <message>
-        <source>Show all debugging options (usage: --help -help-debug)</source>
-        <translation>Vis alle feilsøkingsvalg (bruk: --help -help-debug)</translation>
-    </message>
-    <message>
-        <source>Shrink debug.log file on client startup (default: 1 when no -debug)</source>
-        <translation>Krymp filen debug.log når klienten starter (standardverdi: 1 hvis uten -debug)</translation>
-    </message>
-    <message>
-        <source>Signing transaction failed</source>
-        <translation>Signering av transaksjon feilet</translation>
-    </message>
-    <message>
-        <source>The transaction amount is too small to pay the fee</source>
-        <translation>Transaksjonsbeløpet er for lite til å betale gebyr</translation>
-    </message>
-    <message>
-        <source>This is experimental software.</source>
-        <translation>Dette er eksperimentell programvare.</translation>
-    </message>
-    <message>
-        <source>Tor control port password (default: empty)</source>
-        <translation>Passord for Tor-kontrollport (standardverdi: tom)</translation>
-    </message>
-    <message>
-        <source>Tor control port to use if onion listening enabled (default: %s)</source>
-        <translation>Tor-kontrollport å bruke hvis onion-lytting er aktivert (standardverdi: %s)</translation>
-    </message>
-    <message>
-        <source>Transaction amount too small</source>
-        <translation>Transaksjonen er for liten</translation>
-    </message>
-    <message>
-        <source>Transaction too large for fee policy</source>
-        <translation>Transaksjon for stor for gebyrpolitikken</translation>
-    </message>
-    <message>
-        <source>Transaction too large</source>
-        <translation>Transaksjonen er for stor</translation>
-    </message>
-    <message>
-        <source>Unable to bind to %s on this computer (bind returned error %s)</source>
-        <translation>Kan ikke binde til %s på denne datamaskinen (binding returnerte feilen %s)</translation>
-    </message>
-    <message>
-        <source>Upgrade wallet to latest format on startup</source>
-        <translation>Oppgrader lommebok til nyeste format ved oppstart</translation>
-    </message>
-    <message>
-        <source>Username for JSON-RPC connections</source>
-        <translation>Brukernavn for JSON-RPC forbindelser</translation>
-    </message>
-    <message>
-        <source>Warning</source>
-        <translation>Advarsel</translation>
-    </message>
-    <message>
-        <source>Whether to operate in a blocks only mode (default: %u)</source>
-        <translation>Hvorvidt å operere i modus med kun blokker (standardverdi: %u)</translation>
-    </message>
-    <message>
-        <source>Zapping all transactions from wallet...</source>
-        <translation>Zapper alle transaksjoner fra lommeboken...</translation>
-    </message>
-    <message>
-        <source>ZeroMQ notification options:</source>
-        <translation>Valg for ZeroMQ-meldinger:</translation>
-    </message>
-    <message>
-        <source>Password for JSON-RPC connections</source>
-        <translation>Passord for JSON-RPC forbindelser</translation>
-    </message>
-    <message>
-        <source>Execute command when the best block changes (%s in cmd is replaced by block hash)</source>
-        <translation>Utfør kommando når beste blokk endrer seg (%s i kommandoen erstattes med blokkens hash)</translation>
-    </message>
-    <message>
-        <source>Allow DNS lookups for -addnode, -seednode and -connect</source>
-        <translation>Tillat oppslag i DNS for -addnode, -seednode og -connect</translation>
-    </message>
-    <message>
-        <source>Loading addresses...</source>
-        <translation>Laster adresser...</translation>
-    </message>
-    <message>
-        <source>(1 = keep tx meta data e.g. account owner and payment request information, 2 = drop tx meta data)</source>
-        <translation>(1 = behold metadata for transaksjon som f. eks. kontoeier og informasjon om betalingsanmodning, 2 = dropp metadata for transaksjon)</translation>
-    </message>
-    <message>
-        <source>-maxtxfee is set very high! Fees this large could be paid on a single transaction.</source>
-        <translation>-maxtxfee er satt veldig høyt! Så stort gebyr kan bli betalt ved en enkelt transaksjon.</translation>
-    </message>
-    <message>
-        <source>Do not keep transactions in the mempool longer than &lt;n&gt; hours (default: %u)</source>
-        <translation>Ikke hold transaksjoner i minnet lenger enn &lt;n&gt; timer (standard: %u)</translation>
-    </message>
-    <message>
-        <source>Fees (in %s/kB) smaller than this are considered zero fee for transaction creation (default: %s)</source>
-        <translation>Gebyrer (i %s/Kb) mindre enn dette anses som null gebyr for laging av transaksjoner (standardverdi: %s)</translation>
-    </message>
-    <message>
-        <source>How thorough the block verification of -checkblocks is (0-4, default: %u)</source>
-        <translation>Hvor grundig blokkverifiseringen til -checkblocks er (0-4, standardverdi: %u)</translation>
-    </message>
-    <message>
-        <source>Maintain a full transaction index, used by the getrawtransaction rpc call (default: %u)</source>
-        <translation>Oppretthold en full transaksjonsindeks, brukt av getrawtransaction RPC-kall (standardverdi: %u)</translation>
-    </message>
-    <message>
-        <source>Number of seconds to keep misbehaving peers from reconnecting (default: %u)</source>
-        <translation>Antall sekunder noder med dårlig oppførsel hindres fra å koble til på nytt (standardverdi: %u)</translation>
-    </message>
-    <message>
-        <source>Output debugging information (default: %u, supplying &lt;category&gt; is optional)</source>
-        <translation>Ta ut feilsøkingsinformasjon (standardverdi: %u, bruk av &lt;category&gt; er valgfritt)</translation>
-    </message>
-    <message>
-        <source>Support filtering of blocks and transaction with bloom filters (default: %u)</source>
-        <translation>Støtte filtrering av blokker og transaksjoner med bloomfiltre (standardverdi: %u)</translation>
-    </message>
-    <message>
-        <source>Total length of network version string (%i) exceeds maximum length (%i). Reduce the number or size of uacomments.</source>
-        <translation>Total lengde av nettverks-versionstreng (%i) er over maks lengde (%i). Reduser tallet eller størrelsen av uacomments.</translation>
-    </message>
-    <message>
-        <source>Tries to keep outbound traffic under the given target (in MiB per 24h), 0 = no limit (default: %d)</source>
-        <translation>Prøv å holde utgående trafikk under angitt mål (i MB per 24t), 0 = ingen grense (standard: %d)</translation>
-    </message>
-    <message>
-        <source>Unsupported argument -socks found. Setting SOCKS version isn't possible anymore, only SOCKS5 proxies are supported.</source>
-        <translation>Argumentet -socks er ikke støttet. Det er ikke lenger mulig å sette SOCKS-versjon; bare SOCKS5-proxyer er støttet.</translation>
-    </message>
-    <message>
-        <source>Use separate SOCKS5 proxy to reach peers via Tor hidden services (default: %s)</source>
-        <translation>Bruk separate SOCKS5 proxyer for å nå noder via Tor skjulte tjenester (standardverdi: %s)</translation>
-    </message>
-    <message>
-        <source>(default: %s)</source>
-        <translation>(standardverdi: %s)</translation>
-    </message>
-    <message>
-        <source>Always query for peer addresses via DNS lookup (default: %u)</source>
-        <translation>Alltid søk etter nodeadresser via DNS-oppslag (standardverdi: %u)</translation>
-    </message>
-    <message>
-        <source>How many blocks to check at startup (default: %u, 0 = all)</source>
-        <translation>Hvor mange blokker skal sjekkes ved oppstart (standardverdi: %u, 0 = alle)</translation>
-    </message>
-    <message>
-        <source>Include IP addresses in debug output (default: %u)</source>
-        <translation>Inkludere IP-adresser i feilsøkingslogg (standardverdi: %u)</translation>
-    </message>
-    <message>
-        <source>Invalid -proxy address: '%s'</source>
-        <translation>Ugyldig -proxy adresse: '%s'</translation>
-    </message>
-    <message>
-        <source>Listen for JSON-RPC connections on &lt;port&gt; (default: %u or testnet: %u)</source>
-        <translation>Lytt etter JSON-RPC tilkoblinger på &lt;port&gt; (standardverdi: %u eller testnett: %u)</translation>
-    </message>
-    <message>
-        <source>Listen for connections on &lt;port&gt; (default: %u or testnet: %u)</source>
-        <translation>Lytt etter tilkoblinger på &lt;port&gt; (standardverdi: %u eller testnett: %u)</translation>
-    </message>
-    <message>
-        <source>Maintain at most &lt;n&gt; connections to peers (default: %u)</source>
-        <translation>Hold maks &lt;n&gt; koblinger åpne til andre noder (standardverdi: %u)</translation>
-    </message>
-    <message>
-        <source>Make the wallet broadcast transactions</source>
-        <translation>Få lommeboken til å kringkaste transaksjoner</translation>
-    </message>
-    <message>
-        <source>Maximum per-connection receive buffer, &lt;n&gt;*1000 bytes (default: %u)</source>
-        <translation>Maks mottaksbuffer per forbindelse, &lt;n&gt;*1000 bytes (standardverdi: %u)</translation>
-    </message>
-    <message>
-        <source>Maximum per-connection send buffer, &lt;n&gt;*1000 bytes (default: %u)</source>
-        <translation>Maks sendebuffer per forbindelse, &lt;n&gt;*1000 bytes (standardverdi: %u)</translation>
-    </message>
-    <message>
-        <source>Prepend debug output with timestamp (default: %u)</source>
-        <translation>Sett inn tidsstempel i front av feilsøkingsdata (standardverdi: %u)</translation>
-    </message>
-    <message>
-        <source>Relay and mine data carrier transactions (default: %u)</source>
-        <translation>Videresend og ufør graving av databærende transaksjoner (standardverdi: %u)</translation>
-    </message>
-    <message>
-        <source>Relay non-P2SH multisig (default: %u)</source>
-        <translation>Videresend ikke-P2SH multisig (standardverdi: %u)</translation>
-    </message>
-    <message>
-        <source>Set key pool size to &lt;n&gt; (default: %u)</source>
-        <translation>Angi størrelse på nøkkel-lager til &lt;n&gt; (standardverdi: %u)</translation>
-    </message>
-    <message>
-        <source>Set the number of threads to service RPC calls (default: %d)</source>
-        <translation>Sett antall tråder til betjening av RPC-kall (standardverdi: %d)</translation>
-    </message>
-    <message>
-        <source>Specify configuration file (default: %s)</source>
-        <translation>Angi konfigurasjonsfil (standardverdi: %s)</translation>
-    </message>
-    <message>
-        <source>Specify connection timeout in milliseconds (minimum: 1, default: %d)</source>
-        <translation>Angi tidsavbrudd for forbindelse i millisekunder (minimum: 1, standardverdi: %d)</translation>
-    </message>
-    <message>
-        <source>Specify pid file (default: %s)</source>
-        <translation>Angi pid-fil (standardverdi: %s)</translation>
-    </message>
-    <message>
-        <source>Spend unconfirmed change when sending transactions (default: %u)</source>
-        <translation>Bruk ubekreftet veksel ved sending av transaksjoner (standardverdi: %u)</translation>
-    </message>
-    <message>
-        <source>Threshold for disconnecting misbehaving peers (default: %u)</source>
-        <translation>Grenseverdi for å koble fra noder med dårlig oppførsel (standardverdi: %u)</translation>
-    </message>
-    <message>
-        <source>Unknown network specified in -onlynet: '%s'</source>
-        <translation>Ukjent nettverk angitt i -onlynet '%s'</translation>
->>>>>>> fc073561
-    </message>
-    <message>
-        <source>Insufficient funds</source>
-        <translation>Utilstrekkelige midler</translation>
-    </message>
-    <message>
-        <source>Loading block index...</source>
-        <translation>Laster blokkindeks...</translation>
-    </message>
-    <message>
-        <source>Add a node to connect to and attempt to keep the connection open</source>
-        <translation>Legg til node for tilkobling og hold forbindelsen åpen</translation>
-    </message>
-    <message>
-        <source>Loading wallet...</source>
-        <translation>Laster lommebok...</translation>
-    </message>
-    <message>
-        <source>Cannot downgrade wallet</source>
-        <translation>Kan ikke nedgradere lommebok</translation>
-    </message>
-    <message>
-        <source>Cannot write default address</source>
-        <translation>Kan ikke skrive standardadresse</translation>
-    </message>
-    <message>
-        <source>Rescanning...</source>
-        <translation>Leser gjennom...</translation>
-    </message>
-    <message>
-        <source>Done loading</source>
-        <translation>Ferdig med lasting</translation>
-    </message>
-    <message>
-        <source>Error</source>
-        <translation>Feil</translation>
-    </message>
 </context>
 </TS>