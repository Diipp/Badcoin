<TS language="nb" version="2.1">
<context>
    <name>AddressBookPage</name>
    <message>
        <source>Right-click to edit address or label</source>
        <translation>Høyreklikk for å redigere adressen eller merkelappen</translation>
    </message>
    <message>
        <source>Create a new address</source>
        <translation>Opprett en ny addresse</translation>
    </message>
    <message>
        <source>&amp;New</source>
        <translation>&amp;Ny</translation>
    </message>
    <message>
        <source>Copy the currently selected address to the system clipboard</source>
        <translation>Kopier den valgte adressen til systemets utklippstavle</translation>
    </message>
    <message>
        <source>&amp;Copy</source>
        <translation>&amp;Kopier</translation>
    </message>
    <message>
        <source>C&amp;lose</source>
        <translation>&amp;Lukk</translation>
    </message>
    <message>
        <source>Delete the currently selected address from the list</source>
        <translation>Slett den valgte adressen fra listen.</translation>
    </message>
    <message>
        <source>Export the data in the current tab to a file</source>
        <translation>Eksporter data fra nåværende fane til fil</translation>
    </message>
    <message>
        <source>&amp;Export</source>
        <translation>&amp;Eksporter</translation>
    </message>
    <message>
        <source>&amp;Delete</source>
        <translation>&amp;Slett</translation>
    </message>
    <message>
        <source>Choose the address to send coins to</source>
        <translation>Velg adressen å sende mynter til</translation>
    </message>
    <message>
        <source>Choose the address to receive coins with</source>
        <translation>Velg adressen til å motta mynter med</translation>
    </message>
    <message>
<<<<<<< HEAD
=======
        <source>C&amp;hoose</source>
        <translation>V&amp;elg</translation>
    </message>
    <message>
>>>>>>> 9e116a6f
        <source>Sending addresses</source>
        <translation>Utsendingsadresser</translation>
    </message>
    <message>
        <source>Receiving addresses</source>
        <translation>Mottaksadresser</translation>
    </message>
    <message>
<<<<<<< HEAD
        <source>These are your Myriadcoin addresses for sending payments. Always check the amount and the receiving address before sending coins.</source>
        <translation>Dette er dine Bitcoin-adresser for sending av betalinger. Sjekk alltid beløpet og mottakeradressen før sending av mynter.</translation>
    </message>
    <message>
        <source>These are your Myriadcoin addresses for receiving payments. It is recommended to use a new receiving address for each transaction.</source>
=======
        <source>These are your Bitcoin addresses for sending payments. Always check the amount and the receiving address before sending coins.</source>
        <translation>Dette er dine Bitcoin-adresser for sending av betalinger. Sjekk alltid beløpet og mottakeradressen før sending av mynter.</translation>
    </message>
    <message>
        <source>These are your Bitcoin addresses for receiving payments. It is recommended to use a new receiving address for each transaction.</source>
>>>>>>> 9e116a6f
        <translation>Dette er dine Bitcoin-adresser for å sende betalinger med. Det er anbefalt å bruke en ny mottaksadresse for hver transaksjon.</translation>
    </message>
    <message>
        <source>&amp;Copy Address</source>
        <translation>&amp;Kopier Adresse</translation>
    </message>
    <message>
        <source>Copy &amp;Label</source>
        <translation>Kopier &amp;Merkelapp</translation>
    </message>
    <message>
        <source>&amp;Edit</source>
        <translation>&amp;Rediger</translation>
    </message>
    <message>
        <source>Export Address List</source>
        <translation>Eksporter adresseliste</translation>
    </message>
    <message>
        <source>Comma separated file (*.csv)</source>
        <translation>Kommaseparert fil (*.csv)</translation>
    </message>
    <message>
        <source>Exporting Failed</source>
        <translation>Eksportering feilet</translation>
    </message>
    <message>
        <source>There was an error trying to save the address list to %1. Please try again.</source>
        <translation>Det oppstod en feil under lagring av adresselisten til %1. Vennligst prøv på nytt.</translation>
    </message>
</context>
<context>
    <name>AddressTableModel</name>
    <message>
        <source>Label</source>
        <translation>Merkelapp</translation>
    </message>
    <message>
        <source>Address</source>
        <translation>Adresse</translation>
    </message>
    <message>
        <source>(no label)</source>
        <translation>(ingen merkelapp)</translation>
    </message>
</context>
<context>
    <name>AskPassphraseDialog</name>
    <message>
        <source>Passphrase Dialog</source>
        <translation>Dialog for Adgangsfrase</translation>
    </message>
    <message>
        <source>Enter passphrase</source>
        <translation>Angi adgangsfrase</translation>
    </message>
    <message>
        <source>New passphrase</source>
        <translation>Ny adgangsfrase</translation>
    </message>
    <message>
        <source>Repeat new passphrase</source>
        <translation>Gjenta ny adgangsfrase</translation>
    </message>
    <message>
<<<<<<< HEAD
=======
        <source>Show password</source>
        <translation>Vis passord</translation>
    </message>
    <message>
>>>>>>> 9e116a6f
        <source>Enter the new passphrase to the wallet.&lt;br/&gt;Please use a passphrase of &lt;b&gt;ten or more random characters&lt;/b&gt;, or &lt;b&gt;eight or more words&lt;/b&gt;.</source>
        <translation>Oppgi adgangsfrasen til lommeboken.&lt;br/&gt;Vennligst bruk en adgangsfrase med &lt;b&gt;ti eller flere tilfeldige tegn&lt;/b&gt;, eller &lt;b&gt;åtte eller flere ord&lt;/b&gt;.</translation>
    </message>
    <message>
        <source>Encrypt wallet</source>
        <translation>Krypter lommebok</translation>
    </message>
    <message>
<<<<<<< HEAD
=======
        <source>This operation needs your wallet passphrase to unlock the wallet.</source>
        <translation>Denne operasjonen krever adgangsfrasen til lommeboken for å låse den opp.</translation>
    </message>
    <message>
>>>>>>> 9e116a6f
        <source>Unlock wallet</source>
        <translation>Lås opp lommebok</translation>
    </message>
    <message>
<<<<<<< HEAD
=======
        <source>This operation needs your wallet passphrase to decrypt the wallet.</source>
        <translation>Denne operasjonen krever adgangsfrasen til lommeboken for å dekryptere den.</translation>
    </message>
    <message>
>>>>>>> 9e116a6f
        <source>Decrypt wallet</source>
        <translation>Dekrypter lommebok</translation>
    </message>
    <message>
        <source>Change passphrase</source>
        <translation>Endre adgangsfrase</translation>
    </message>
<<<<<<< HEAD
    </context>
=======
    <message>
        <source>Enter the old passphrase and new passphrase to the wallet.</source>
        <translation>Angi den gamle og en ny adgangsfrase til lommeboken.</translation>
    </message>
    <message>
        <source>Confirm wallet encryption</source>
        <translation>Bekreft kryptering av lommebok</translation>
    </message>
    <message>
        <source>Warning: If you encrypt your wallet and lose your passphrase, you will &lt;b&gt;LOSE ALL OF YOUR BITCOINS&lt;/b&gt;!</source>
        <translation>Advarsel: Hvis du krypterer lommeboken og mister adgangsfrasen, så vil du &lt;b&gt;MISTE ALLE DINE BITCOINS&lt;/b&gt;!</translation>
    </message>
    <message>
        <source>Are you sure you wish to encrypt your wallet?</source>
        <translation>Er du sikker på at du vil kryptere lommeboken?</translation>
    </message>
    <message>
        <source>Wallet encrypted</source>
        <translation>Lommebok kryptert</translation>
    </message>
    <message>
        <source>%1 will close now to finish the encryption process. Remember that encrypting your wallet cannot fully protect your bitcoins from being stolen by malware infecting your computer.</source>
        <translation>%1 vil nå lukkes for å fullføre krypteringsprosessen. Husk at kryptering av lommeboken ikke fullt ut kan beskytte dine bitcoins fra å bli stjålet om skadevare infiserer datamaskinen din.</translation>
    </message>
    <message>
        <source>IMPORTANT: Any previous backups you have made of your wallet file should be replaced with the newly generated, encrypted wallet file. For security reasons, previous backups of the unencrypted wallet file will become useless as soon as you start using the new, encrypted wallet.</source>
        <translation>VIKTIG: Tidligere sikkerhetskopier av din lommebokfil bør erstattes med den nylig genererte og krypterte filen, da de blir ugyldiggjort av sikkerhetshensyn så snart du begynner å bruke den nye krypterte lommeboken.</translation>
    </message>
    <message>
        <source>Wallet encryption failed</source>
        <translation>Kryptering av lommebok feilet</translation>
    </message>
    <message>
        <source>Wallet encryption failed due to an internal error. Your wallet was not encrypted.</source>
        <translation>Kryptering av lommebok feilet på grunn av en intern feil. Din lommebok ble ikke kryptert.</translation>
    </message>
    <message>
        <source>The supplied passphrases do not match.</source>
        <translation>De angitte adgangsfrasene er ulike.</translation>
    </message>
    <message>
        <source>Wallet unlock failed</source>
        <translation>Opplåsing av lommebok feilet</translation>
    </message>
    <message>
        <source>The passphrase entered for the wallet decryption was incorrect.</source>
        <translation>Adgangsfrasen angitt for dekryptering av lommeboken var feil.</translation>
    </message>
    <message>
        <source>Wallet decryption failed</source>
        <translation>Dekryptering av lommebok feilet</translation>
    </message>
    <message>
        <source>Wallet passphrase was successfully changed.</source>
        <translation>Adgangsfrase for lommebok er endret.</translation>
    </message>
    <message>
        <source>Warning: The Caps Lock key is on!</source>
        <translation>Advarsel: Caps Lock er på!</translation>
    </message>
</context>
>>>>>>> 9e116a6f
<context>
    <name>BanTableModel</name>
    <message>
        <source>IP/Netmask</source>
        <translation>IP/Nettmaske</translation>
    </message>
    <message>
        <source>Banned Until</source>
        <translation>Utestengt til</translation>
    </message>
</context>
<context>
    <name>BitcoinGUI</name>
    <message>
        <source>Sign &amp;message...</source>
        <translation>Signer &amp;melding...</translation>
    </message>
    <message>
        <source>Synchronizing with network...</source>
        <translation>Synkroniserer med nettverk...</translation>
    </message>
    <message>
        <source>&amp;Overview</source>
        <translation>&amp;Oversikt</translation>
    </message>
    <message>
        <source>Node</source>
        <translation>Node</translation>
    </message>
    <message>
        <source>Show general overview of wallet</source>
        <translation>Vis generell oversikt over lommeboken</translation>
    </message>
    <message>
        <source>&amp;Transactions</source>
        <translation>&amp;Transaksjoner</translation>
    </message>
    <message>
        <source>Browse transaction history</source>
        <translation>Vis transaksjonshistorikk</translation>
    </message>
    <message>
        <source>E&amp;xit</source>
        <translation>&amp;Avslutt</translation>
    </message>
    <message>
        <source>Quit application</source>
        <translation>Avslutt applikasjonen</translation>
    </message>
    <message>
        <source>&amp;About %1</source>
        <translation> &amp;Om %1</translation>
    </message>
    <message>
        <source>Show information about %1</source>
        <translation>Vis informasjon om %1</translation>
    </message>
    <message>
        <source>About &amp;Qt</source>
        <translation>Om &amp;Qt</translation>
    </message>
    <message>
        <source>Show information about Qt</source>
        <translation>Vis informasjon om Qt</translation>
    </message>
    <message>
        <source>&amp;Options...</source>
        <translation>&amp;Innstillinger...</translation>
    </message>
    <message>
        <source>Modify configuration options for %1</source>
        <translation>Endre innstilinger for %1</translation>
    </message>
    <message>
        <source>&amp;Encrypt Wallet...</source>
        <translation>&amp;Krypter Lommebok...</translation>
    </message>
    <message>
        <source>&amp;Backup Wallet...</source>
        <translation>Lag &amp;Sikkerhetskopi av Lommebok...</translation>
    </message>
    <message>
        <source>&amp;Change Passphrase...</source>
        <translation>&amp;Endre Adgangsfrase...</translation>
    </message>
    <message>
        <source>&amp;Sending addresses...</source>
        <translation>&amp;Utsendingsadresser...</translation>
    </message>
    <message>
        <source>&amp;Receiving addresses...</source>
        <translation>&amp;Mottaksadresser...</translation>
    </message>
    <message>
        <source>Open &amp;URI...</source>
        <translation>Åpne &amp;URI...</translation>
    </message>
    <message>
        <source>Click to disable network activity.</source>
        <translation>Klikk for å deaktivere nettverksaktivitet.</translation>
    </message>
    <message>
        <source>Network activity disabled.</source>
        <translation>Nettverksaktivitet deaktivert.</translation>
    </message>
    <message>
        <source>Click to enable network activity again.</source>
        <translation>Klikk for å aktivere nettverksaktivitet igjen.</translation>
    </message>
    <message>
        <source>Syncing Headers (%1%)...</source>
        <translation>Synkroniserer blokkhoder (%1%)...</translation>
    </message>
    <message>
        <source>Reindexing blocks on disk...</source>
        <translation>Reindekserer blokker på harddisk...</translation>
    </message>
    <message>
        <source>Send coins to a Myriadcoin address</source>
        <translation>Send til en Bitcoin-adresse</translation>
    </message>
    <message>
        <source>Backup wallet to another location</source>
        <translation>Sikkerhetskopier lommebok til annet sted</translation>
    </message>
    <message>
        <source>Change the passphrase used for wallet encryption</source>
        <translation>Endre adgangsfrasen brukt for kryptering av lommebok</translation>
    </message>
    <message>
        <source>&amp;Debug window</source>
        <translation>&amp;Feilsøkingsvindu</translation>
    </message>
    <message>
        <source>Open debugging and diagnostic console</source>
        <translation>Åpne konsoll for feilsøk og diagnostikk</translation>
    </message>
    <message>
        <source>&amp;Verify message...</source>
        <translation>&amp;Verifiser melding...</translation>
    </message>
    <message>
        <source>Bitcoin</source>
        <translation>Bitcoin</translation>
    </message>
    <message>
        <source>Wallet</source>
        <translation>Lommebok</translation>
    </message>
    <message>
        <source>&amp;Send</source>
        <translation>&amp;Send</translation>
    </message>
    <message>
        <source>&amp;Receive</source>
        <translation>&amp;Motta</translation>
    </message>
    <message>
        <source>&amp;Show / Hide</source>
        <translation>&amp;Vis / Skjul</translation>
    </message>
    <message>
        <source>Show or hide the main Window</source>
        <translation>Vis eller skjul hovedvinduet</translation>
    </message>
    <message>
        <source>Encrypt the private keys that belong to your wallet</source>
        <translation>Krypter de private nøklene som tilhører lommeboken din</translation>
    </message>
    <message>
        <source>Sign messages with your Myriadcoin addresses to prove you own them</source>
        <translation>Signer en melding med Bitcoin-adressene dine for å bevise at du eier dem</translation>
    </message>
    <message>
        <source>Verify messages to ensure they were signed with specified Myriadcoin addresses</source>
        <translation>Bekreft meldinger for å være sikker på at de ble signert av en angitt Bitcoin-adresse</translation>
    </message>
    <message>
        <source>&amp;File</source>
        <translation>&amp;Fil</translation>
    </message>
    <message>
        <source>&amp;Settings</source>
        <translation>&amp;Innstillinger</translation>
    </message>
    <message>
        <source>&amp;Help</source>
        <translation>&amp;Hjelp</translation>
    </message>
    <message>
        <source>Tabs toolbar</source>
        <translation>Verktøylinje for faner</translation>
    </message>
    <message>
        <source>Request payments (generates QR codes and myriadcoin: URIs)</source>
        <translation>Forespør betalinger (genererer QR-koder og myriadcoin: URIer)</translation>
    </message>
    <message>
        <source>Show the list of used sending addresses and labels</source>
        <translation>Vis listen av brukte utsendingsadresser og merkelapper</translation>
    </message>
    <message>
        <source>Show the list of used receiving addresses and labels</source>
        <translation>Vis listen over bruke mottaksadresser og merkelapper</translation>
    </message>
    <message>
        <source>Open a myriadcoin: URI or payment request</source>
        <translation>Åpne en Bitcoin: URI eller betalingsetterspørring</translation>
    </message>
    <message>
        <source>&amp;Command-line options</source>
        <translation>&amp;Kommandolinjevalg</translation>
    </message>
    <message numerus="yes">
        <source>%n active connection(s) to Myriadcoin network</source>
        <translation><numerusform>%n aktiv forbindelse til Bitcoin-nettverket</numerusform><numerusform>%n aktive forbindelser til Bitcoin-nettverket</numerusform></translation>
    </message>
    <message>
        <source>Indexing blocks on disk...</source>
        <translation>Indekserer blokker på disk...</translation>
    </message>
    <message>
        <source>Processing blocks on disk...</source>
        <translation>Prosesserer blokker på disk...</translation>
    </message>
    <message numerus="yes">
        <source>Processed %n block(s) of transaction history.</source>
        <translation><numerusform>Lastet %n blokk med transaksjonshistorikk.</numerusform><numerusform>Lastet %n blokker med transaksjonshistorikk.</numerusform></translation>
    </message>
    <message>
        <source>%1 behind</source>
        <translation>%1 bak</translation>
    </message>
    <message>
        <source>Last received block was generated %1 ago.</source>
        <translation>Siste mottatte blokk ble generert for %1 siden.</translation>
    </message>
    <message>
        <source>Transactions after this will not yet be visible.</source>
        <translation>Transaksjoner etter dette vil ikke være synlige enda.</translation>
    </message>
    <message>
        <source>Error</source>
        <translation>Feil</translation>
    </message>
    <message>
        <source>Warning</source>
        <translation>Advarsel</translation>
    </message>
    <message>
        <source>Information</source>
        <translation>Informasjon</translation>
    </message>
    <message>
        <source>Up to date</source>
        <translation>Oppdatert</translation>
    </message>
    <message>
        <source>Show the %1 help message to get a list with possible Bitcoin command-line options</source>
        <translation>Vis %1 hjelpemeldingen for å få en liste med mulige Bitcoin kommandolinjevalg.</translation>
    </message>
    <message>
        <source>%1 client</source>
        <translation>%1 klient</translation>
    </message>
    <message>
        <source>Connecting to peers...</source>
        <translation>Kobler til likemannsnettverket...</translation>
    </message>
    <message>
        <source>Catching up...</source>
        <translation>Laster ned...</translation>
    </message>
    <message>
        <source>Date: %1
</source>
        <translation>Dato: %1
</translation>
    </message>
    <message>
        <source>Amount: %1
</source>
        <translation>Beløp: %1:
</translation>
    </message>
    <message>
        <source>Type: %1
</source>
        <translation>Type: %1
</translation>
    </message>
    <message>
        <source>Label: %1
</source>
        <translation>Merkelapp: %1
</translation>
    </message>
    <message>
        <source>Address: %1
</source>
        <translation>Adresse: %1
</translation>
    </message>
    <message>
        <source>Sent transaction</source>
        <translation>Sendt transaksjon</translation>
    </message>
    <message>
        <source>Incoming transaction</source>
        <translation>Innkommende transaksjon</translation>
    </message>
    <message>
        <source>HD key generation is &lt;b&gt;enabled&lt;/b&gt;</source>
        <translation>HD nøkkelgenerering er &lt;b&gt;aktivert&lt;/b&gt;</translation>
    </message>
    <message>
        <source>HD key generation is &lt;b&gt;disabled&lt;/b&gt;</source>
        <translation>HD nøkkelgenerering er&lt;b&gt;deaktivert&lt;/b&gt;</translation>
    </message>
    <message>
        <source>Wallet is &lt;b&gt;encrypted&lt;/b&gt; and currently &lt;b&gt;unlocked&lt;/b&gt;</source>
        <translation>Lommeboken er &lt;b&gt;kryptert&lt;/b&gt; og for tiden &lt;b&gt;låst opp&lt;/b&gt;</translation>
    </message>
    <message>
        <source>Wallet is &lt;b&gt;encrypted&lt;/b&gt; and currently &lt;b&gt;locked&lt;/b&gt;</source>
        <translation>Lommeboken er &lt;b&gt;kryptert&lt;/b&gt; og for tiden &lt;b&gt;låst&lt;/b&gt;</translation>
    </message>
    <message>
        <source>A fatal error occurred. Bitcoin can no longer continue safely and will quit.</source>
        <translation>En fatal feil har inntruffet. Bitcoin kan ikke lenger trygt fortsette, og må derfor avslutte.</translation>
    </message>
</context>
<context>
    <name>CoinControlDialog</name>
    <message>
        <source>Coin Selection</source>
        <translation>Mynt Valg</translation>
    </message>
    <message>
        <source>Quantity:</source>
        <translation>Mengde:</translation>
    </message>
    <message>
        <source>Bytes:</source>
        <translation>Bytes:</translation>
    </message>
    <message>
        <source>Amount:</source>
        <translation>Beløp:</translation>
    </message>
    <message>
        <source>Fee:</source>
        <translation>Avgift:</translation>
    </message>
    <message>
        <source>Dust:</source>
        <translation>Støv:</translation>
    </message>
    <message>
        <source>After Fee:</source>
        <translation>Totalt:</translation>
    </message>
    <message>
        <source>Change:</source>
        <translation>Veksel:</translation>
    </message>
    <message>
        <source>(un)select all</source>
        <translation>velg (fjern) alle</translation>
    </message>
    <message>
        <source>Tree mode</source>
        <translation>Trevisning</translation>
    </message>
    <message>
        <source>List mode</source>
        <translation>Listevisning</translation>
    </message>
    <message>
        <source>Amount</source>
        <translation>Beløp</translation>
    </message>
    <message>
        <source>Received with label</source>
        <translation>Mottatt med merkelapp</translation>
    </message>
    <message>
        <source>Received with address</source>
        <translation>Mottatt med adresse</translation>
    </message>
    <message>
        <source>Date</source>
        <translation>Dato</translation>
    </message>
    <message>
        <source>Confirmations</source>
        <translation>Bekreftelser</translation>
    </message>
    <message>
        <source>Confirmed</source>
        <translation>Bekreftet</translation>
    </message>
    <message>
<<<<<<< HEAD
        <source>(no label)</source>
        <translation>(ingen merkelapp)</translation>
    </message>
    </context>
=======
        <source>Copy address</source>
        <translation>Kopiér adresse</translation>
    </message>
    <message>
        <source>Copy label</source>
        <translation>Kopiér merkelapp</translation>
    </message>
    <message>
        <source>Copy amount</source>
        <translation>Kopiér beløp</translation>
    </message>
    <message>
        <source>Copy transaction ID</source>
        <translation>Kopier transaksjons-ID</translation>
    </message>
    <message>
        <source>Lock unspent</source>
        <translation>Lås ubrukte</translation>
    </message>
    <message>
        <source>Unlock unspent</source>
        <translation>Lås opp ubrukte</translation>
    </message>
    <message>
        <source>Copy quantity</source>
        <translation>Kopiér mengde</translation>
    </message>
    <message>
        <source>Copy fee</source>
        <translation>Kopiér gebyr</translation>
    </message>
    <message>
        <source>Copy after fee</source>
        <translation>Kopiér totalt</translation>
    </message>
    <message>
        <source>Copy bytes</source>
        <translation>Kopiér bytes</translation>
    </message>
    <message>
        <source>Copy dust</source>
        <translation>Kopiér støv</translation>
    </message>
    <message>
        <source>Copy change</source>
        <translation>Kopier veksel</translation>
    </message>
    <message>
        <source>(%1 locked)</source>
        <translation>(%1 låst)</translation>
    </message>
    <message>
        <source>yes</source>
        <translation>ja</translation>
    </message>
    <message>
        <source>no</source>
        <translation>nei</translation>
    </message>
    <message>
        <source>This label turns red if any recipient receives an amount smaller than the current dust threshold.</source>
        <translation>Denne merkelappen blir rød hvis en mottaker får mindre enn gjeldende støvterskel.</translation>
    </message>
    <message>
        <source>Can vary +/- %1 satoshi(s) per input.</source>
        <translation>Kan variere +/- %1 satoshi(er) per input.</translation>
    </message>
    <message>
        <source>(no label)</source>
        <translation>(ingen merkelapp)</translation>
    </message>
    <message>
        <source>change from %1 (%2)</source>
        <translation>veksel fra %1 (%2)</translation>
    </message>
    <message>
        <source>(change)</source>
        <translation>(veksel)</translation>
    </message>
</context>
>>>>>>> 9e116a6f
<context>
    <name>EditAddressDialog</name>
    <message>
        <source>Edit Address</source>
        <translation>Rediger adresse</translation>
    </message>
    <message>
        <source>&amp;Label</source>
        <translation>&amp;Merkelapp</translation>
    </message>
    <message>
        <source>The label associated with this address list entry</source>
        <translation>Merkelappen koblet til denne adresseliste oppføringen</translation>
    </message>
    <message>
        <source>The address associated with this address list entry. This can only be modified for sending addresses.</source>
        <translation>Adressen til denne oppføringen i adresseboken. Denne kan kun endres for utsendingsadresser.</translation>
    </message>
    <message>
        <source>&amp;Address</source>
        <translation>&amp;Adresse</translation>
    </message>
    <message>
        <source>New receiving address</source>
        <translation>Ny mottaksadresse</translation>
    </message>
    <message>
        <source>New sending address</source>
        <translation>Ny utsendingsadresse</translation>
    </message>
    <message>
        <source>Edit receiving address</source>
        <translation>Rediger mottaksadresse</translation>
    </message>
    <message>
        <source>Edit sending address</source>
        <translation>Rediger utsendingsadresse</translation>
    </message>
    <message>
        <source>The entered address "%1" is not a valid Bitcoin address.</source>
        <translation>Den angitte adressen "%1" er ikke en gyldig Bitcoin-adresse.</translation>
    </message>
    <message>
        <source>The entered address "%1" is already in the address book.</source>
        <translation>Den angitte adressen "%1" er allerede i adresseboken.</translation>
    </message>
    <message>
        <source>Could not unlock wallet.</source>
        <translation>Kunne ikke låse opp lommebok.</translation>
    </message>
    <message>
        <source>New key generation failed.</source>
        <translation>Generering av ny nøkkel feilet.</translation>
    </message>
</context>
<context>
    <name>FreespaceChecker</name>
    <message>
        <source>A new data directory will be created.</source>
        <translation>En ny datamappe vil bli laget.</translation>
    </message>
    <message>
        <source>name</source>
        <translation>navn</translation>
    </message>
    <message>
        <source>Directory already exists. Add %1 if you intend to create a new directory here.</source>
        <translation>Mappe finnes allerede. Legg til %1 hvis du vil lage en ny mappe her.</translation>
    </message>
    <message>
        <source>Path already exists, and is not a directory.</source>
        <translation>Snarvei finnes allerede, og er ikke en mappe.</translation>
    </message>
    <message>
        <source>Cannot create data directory here.</source>
        <translation>Kan ikke lage datamappe her.</translation>
    </message>
</context>
<context>
    <name>HelpMessageDialog</name>
    <message>
        <source>version</source>
        <translation>versjon</translation>
    </message>
    <message>
        <source>(%1-bit)</source>
        <translation> (%1-bit)</translation>
    </message>
    <message>
        <source>About %1</source>
        <translation>Om %1</translation>
    </message>
    <message>
        <source>Command-line options</source>
        <translation>Kommandolinjevalg</translation>
    </message>
    <message>
        <source>Usage:</source>
        <translation>Bruk:</translation>
    </message>
    <message>
        <source>command-line options</source>
        <translation>kommandolinjevalg</translation>
    </message>
    <message>
        <source>UI Options:</source>
        <translation>Grensesnittvalg:</translation>
    </message>
    <message>
        <source>Choose data directory on startup (default: %u)</source>
        <translation>Velg datakatalog for oppstart (default: %u)</translation>
    </message>
    <message>
        <source>Set language, for example "de_DE" (default: system locale)</source>
        <translation>Sett språk, for eksempel "nb_NO" (default: system-«locale»)</translation>
    </message>
    <message>
        <source>Start minimized</source>
        <translation>Begynn minimert</translation>
    </message>
    <message>
        <source>Set SSL root certificates for payment request (default: -system-)</source>
        <translation>Sett SSL-rootsertifikat for betalingshenvendelser (default: -system-)</translation>
    </message>
    <message>
        <source>Show splash screen on startup (default: %u)</source>
        <translation>Vis velkomstbilde ved oppstart (default: %u)</translation>
    </message>
    <message>
        <source>Reset all settings changed in the GUI</source>
        <translation>Nullstill alle innstillinger endret i det grafiske brukergrensesnittet</translation>
    </message>
</context>
<context>
    <name>Intro</name>
    <message>
        <source>Welcome</source>
        <translation>Velkommen</translation>
    </message>
    <message>
        <source>Welcome to %1.</source>
        <translation>Velkommen til %1.</translation>
    </message>
    <message>
        <source>As this is the first time the program is launched, you can choose where %1 will store its data.</source>
        <translation>Siden dette er første gang programmet starter, kan du nå velge hvor %1 skal lagre sine data.</translation>
    </message>
    <message>
        <source>When you click OK, %1 will begin to download and process the full %4 block chain (%2GB) starting with the earliest transactions in %3 when %4 initially launched.</source>
        <translation>Når du klikker OK, vil %1 starte nedlasting og behandle hele den %4 blokkjeden (%2GB) fra de eldste transaksjonene i %3 når %4 først startet.</translation>
    </message>
    <message>
        <source>This initial synchronisation is very demanding, and may expose hardware problems with your computer that had previously gone unnoticed. Each time you run %1, it will continue downloading where it left off.</source>
        <translation>Den initielle synkroniseringen er svært krevende, og kan forårsake problemer med maskinvaren i datamaskinen din som du tidligere ikke merket. Hver gang du kjører %1 vil den fortsette nedlastingen der den sluttet. </translation>
    </message>
    <message>
        <source>If you have chosen to limit block chain storage (pruning), the historical data must still be downloaded and processed, but will be deleted afterward to keep your disk usage low.</source>
        <translation>Hvis du har valgt å begrense blokkjedelagring (beskjæring), må historiske data fortsatt lastes ned og behandles, men de vil bli slettet etterpå for å holde bruken av lagringsplass lav. </translation>
    </message>
    <message>
        <source>Use the default data directory</source>
        <translation>Bruk standard datamappe</translation>
    </message>
    <message>
        <source>Use a custom data directory:</source>
        <translation>Bruk en egendefinert datamappe:</translation>
    </message>
    <message>
        <source>Bitcoin</source>
        <translation>Bitcoin</translation>
    </message>
    <message>
        <source>At least %1 GB of data will be stored in this directory, and it will grow over time.</source>
        <translation>Minst %1 GB data vil bli lagret i denne mappen og den vil vokse over tid.</translation>
    </message>
    <message>
        <source>Approximately %1 GB of data will be stored in this directory.</source>
        <translation>Omtrent %1GB data vil bli lagret i denne mappen.</translation>
    </message>
    <message>
        <source>%1 will download and store a copy of the Bitcoin block chain.</source>
        <translation>%1 vil laste ned og lagre en kopi av Bitcoin blokkjeden.</translation>
    </message>
    <message>
        <source>The wallet will also be stored in this directory.</source>
        <translation>Lommeboken vil også bli lagret i denne mappen.</translation>
    </message>
    <message>
        <source>Error: Specified data directory "%1" cannot be created.</source>
        <translation>Feil: Den oppgitte datamappen "%1" kan ikke opprettes.</translation>
    </message>
    <message>
        <source>Error</source>
        <translation>Feil</translation>
    </message>
    <message numerus="yes">
        <source>%n GB of free space available</source>
        <translation><numerusform>%n GB med ledig lagringsplass</numerusform><numerusform>%n GB med ledig lagringsplass</numerusform></translation>
    </message>
    <message numerus="yes">
        <source>(of %n GB needed)</source>
        <translation><numerusform>(av %n GB som trengs)</numerusform><numerusform>(av %n GB som trengs)</numerusform></translation>
    </message>
</context>
<context>
    <name>ModalOverlay</name>
    <message>
        <source>Form</source>
        <translation>Skjema</translation>
    </message>
    <message>
        <source>Recent transactions may not yet be visible, and therefore your wallet's balance might be incorrect. This information will be correct once your wallet has finished synchronizing with the bitcoin network, as detailed below.</source>
        <translation>Det kan hende nylige transaksjoner ikke vises enda, og at lommeboksaldoen dermed blir uriktig. Denne informasjonen vil rette seg når synkronisering av lommeboka mot bitcoin-nettverket er fullført, som anvist nedenfor.</translation>
    </message>
    <message>
        <source>Attempting to spend bitcoins that are affected by not-yet-displayed transactions will not be accepted by the network.</source>
        <translation>Forsøk på å bruke bitcoin som er påvirket av transaksjoner som ikke er vist enda godtas ikke av nettverket.</translation>
    </message>
    <message>
        <source>Number of blocks left</source>
        <translation>Antall gjenværende blokker</translation>
    </message>
    <message>
        <source>Unknown...</source>
        <translation>Ukjent...</translation>
    </message>
    <message>
        <source>Last block time</source>
        <translation>Tidspunkt for siste blokk</translation>
    </message>
    <message>
        <source>Progress</source>
        <translation>Fremgang</translation>
    </message>
    <message>
        <source>Progress increase per hour</source>
        <translation>Fremgangen stiger hver time</translation>
    </message>
    <message>
        <source>calculating...</source>
        <translation>kalkulerer...</translation>
    </message>
    <message>
        <source>Estimated time left until synced</source>
        <translation>Estimert gjenstående tid før ferdig synkronisert</translation>
    </message>
    <message>
        <source>Hide</source>
        <translation>Skjul</translation>
    </message>
    <message>
        <source>Unknown. Syncing Headers (%1)...</source>
        <translation>Ukjent. Synkroniserer hoder (%1)…</translation>
    </message>
</context>
<context>
    <name>OpenURIDialog</name>
    <message>
        <source>Open URI</source>
        <translation>Åpne URI</translation>
    </message>
    <message>
        <source>Open payment request from URI or file</source>
        <translation>Åpne betalingsetterspørring fra URI eller fil</translation>
    </message>
    <message>
        <source>URI:</source>
        <translation>URI:</translation>
    </message>
    <message>
        <source>Select payment request file</source>
        <translation>Velg fil for betalingsetterspørring</translation>
    </message>
    <message>
        <source>Select payment request file to open</source>
        <translation>Velg betalingsforespørselsfil å åpne</translation>
    </message>
</context>
<context>
    <name>OptionsDialog</name>
    <message>
        <source>Options</source>
        <translation>Innstillinger</translation>
    </message>
    <message>
        <source>&amp;Main</source>
        <translation>&amp;Hoved</translation>
    </message>
    <message>
        <source>Automatically start %1 after logging in to the system.</source>
        <translation>Start %1 automatisk etter å ha logget inn på systemet.</translation>
    </message>
    <message>
        <source>&amp;Start %1 on system login</source>
        <translation>&amp;Start %1 ved systeminnlogging</translation>
    </message>
    <message>
        <source>Size of &amp;database cache</source>
        <translation>Størrelse på &amp;database hurtigbuffer</translation>
    </message>
    <message>
        <source>MB</source>
        <translation>MB</translation>
    </message>
    <message>
        <source>Number of script &amp;verification threads</source>
        <translation>Antall script &amp;verifikasjonstråder</translation>
    </message>
    <message>
        <source>IP address of the proxy (e.g. IPv4: 127.0.0.1 / IPv6: ::1)</source>
        <translation>IP-adressen til proxyen (f.eks. IPv4: 127.0.0.1 / IPv6: ::1)</translation>
    </message>
    <message>
        <source>Shows if the supplied default SOCKS5 proxy is used to reach peers via this network type.</source>
        <translation>Viser hvorvidt angitt SOCKS5-mellomtjener blir brukt for å nå noder via denne nettverkstypen.</translation>
    </message>
    <message>
        <source>Use separate SOCKS&amp;5 proxy to reach peers via Tor hidden services:</source>
        <translation>Bruk egen SOCKS&amp;5-proxy for å nå noder via Tor hidden services:</translation>
    </message>
    <message>
        <source>Hide the icon from the system tray.</source>
        <translation>Skjul ikonet fra systemkurven.</translation>
    </message>
    <message>
        <source>&amp;Hide tray icon</source>
        <translation>&amp;Skjul systemkurvsikon</translation>
    </message>
    <message>
        <source>Minimize instead of exit the application when the window is closed. When this option is enabled, the application will be closed only after selecting Exit in the menu.</source>
        <translation>Minimer i stedet for å avslutte applikasjonen når vinduet lukkes. Når dette er valgt, vil applikasjonen avsluttes kun etter at Avslutte er valgt i menyen.</translation>
    </message>
    <message>
        <source>Third party URLs (e.g. a block explorer) that appear in the transactions tab as context menu items. %s in the URL is replaced by transaction hash. Multiple URLs are separated by vertical bar |.</source>
        <translation>Tredjepart URLer (f. eks. en blokkutforsker) som dukker opp i transaksjonsfanen som kontekst meny elementer. %s i URLen er erstattet med transaksjonen sin hash. Flere URLer er separert av en vertikal linje |.</translation>
    </message>
    <message>
        <source>Active command-line options that override above options:</source>
        <translation>Aktive kommandolinjevalg som overstyrer valgene ovenfor:</translation>
    </message>
    <message>
        <source>Open the %1 configuration file from the working directory.</source>
        <translation>Åpne %1-oppsettsfila fra arbeidsmappen.</translation>
    </message>
    <message>
        <source>Open Configuration File</source>
        <translation>Åpne oppsettsfil</translation>
    </message>
    <message>
        <source>Reset all client options to default.</source>
        <translation>Tilbakestill alle klient valg til standard</translation>
    </message>
    <message>
        <source>&amp;Reset Options</source>
        <translation>&amp;Tilbakestill Instillinger</translation>
    </message>
    <message>
        <source>&amp;Network</source>
        <translation>&amp;Nettverk</translation>
    </message>
    <message>
        <source>(0 = auto, &lt;0 = leave that many cores free)</source>
        <translation>(0 = automatisk, &lt;0 = la så mange kjerner være ledig)</translation>
    </message>
    <message>
        <source>W&amp;allet</source>
        <translation>L&amp;ommebok</translation>
    </message>
    <message>
        <source>Expert</source>
        <translation>Ekspert</translation>
    </message>
    <message>
        <source>Enable coin &amp;control features</source>
        <translation>Aktiver &amp;myntkontroll funksjoner</translation>
    </message>
    <message>
        <source>If you disable the spending of unconfirmed change, the change from a transaction cannot be used until that transaction has at least one confirmation. This also affects how your balance is computed.</source>
        <translation>Hvis du sperrer for bruk av ubekreftet veksel, kan ikke vekselen fra transaksjonen bli brukt før transaksjonen har minimum en bekreftelse. Dette påvirker også hvordan balansen din blir beregnet.</translation>
    </message>
    <message>
        <source>&amp;Spend unconfirmed change</source>
        <translation>&amp;Bruk ubekreftet veksel</translation>
    </message>
    <message>
        <source>Automatically open the Myriadcoin client port on the router. This only works when your router supports UPnP and it is enabled.</source>
        <translation>Åpne automatisk Myriadcoin klientporten på ruteren. Dette virker kun om din ruter støtter UPnP og dette er påslått.</translation>
    </message>
    <message>
        <source>Map port using &amp;UPnP</source>
        <translation>Sett opp port ved hjelp av &amp;UPnP</translation>
    </message>
    <message>
<<<<<<< HEAD
        <source>Connect to the Myriadcoin network through a SOCKS5 proxy.</source>
=======
        <source>Accept connections from outside.</source>
        <translation>Tillat tilkoblinger fra utsiden</translation>
    </message>
    <message>
        <source>Allow incomin&amp;g connections</source>
        <translation>Tillatt innkommend&amp;e tilkoblinger</translation>
    </message>
    <message>
        <source>Connect to the Bitcoin network through a SOCKS5 proxy.</source>
>>>>>>> 9e116a6f
        <translation>Koble til Bitcoin-nettverket gjennom en SOCKS5 proxy.</translation>
    </message>
    <message>
        <source>&amp;Connect through SOCKS5 proxy (default proxy):</source>
        <translation>&amp;Koble til gjennom SOCKS5 proxy (standardvalg proxy):</translation>
    </message>
    <message>
        <source>Proxy &amp;IP:</source>
        <translation>Proxy &amp;IP:</translation>
    </message>
    <message>
        <source>&amp;Port:</source>
        <translation>&amp;Port:</translation>
    </message>
    <message>
        <source>Port of the proxy (e.g. 9050)</source>
        <translation>Proxyens port (f.eks. 9050)</translation>
    </message>
    <message>
        <source>Used for reaching peers via:</source>
        <translation>Brukt for å nå noder via:</translation>
    </message>
    <message>
        <source>IPv4</source>
        <translation>IPv4</translation>
    </message>
    <message>
        <source>IPv6</source>
        <translation>IPv6</translation>
    </message>
    <message>
        <source>Tor</source>
        <translation>Tor</translation>
    </message>
    <message>
        <source>Connect to the Myriadcoin network through a separate SOCKS5 proxy for Tor hidden services.</source>
        <translation>Koble til Bitcoin-nettverket gjennom en separat SOCKS5 mellomtjener for Tor skjulte tjenester.</translation>
    </message>
    <message>
        <source>&amp;Window</source>
        <translation>&amp;Vindu</translation>
    </message>
    <message>
        <source>Show only a tray icon after minimizing the window.</source>
        <translation>Vis kun ikon i systemkurv etter minimering av vinduet.</translation>
    </message>
    <message>
        <source>&amp;Minimize to the tray instead of the taskbar</source>
        <translation>&amp;Minimer til systemkurv istedenfor oppgavelinjen</translation>
    </message>
    <message>
        <source>M&amp;inimize on close</source>
        <translation>M&amp;inimer ved lukking</translation>
    </message>
    <message>
        <source>&amp;Display</source>
        <translation>&amp;Visning</translation>
    </message>
    <message>
        <source>User Interface &amp;language:</source>
        <translation>&amp;Språk for brukergrensesnitt</translation>
    </message>
    <message>
        <source>The user interface language can be set here. This setting will take effect after restarting %1.</source>
        <translation>Brukergrensesnittspråket kan endres her. Denne innstillingen trer i kraft etter omstart av %1.</translation>
    </message>
    <message>
        <source>&amp;Unit to show amounts in:</source>
        <translation>&amp;Enhet for visning av beløper:</translation>
    </message>
    <message>
        <source>Choose the default subdivision unit to show in the interface and when sending coins.</source>
        <translation>Velg standard delt enhet for visning i grensesnittet og for sending av myriadcoins.</translation>
    </message>
    <message>
        <source>Whether to show coin control features or not.</source>
        <translation>Skal myntkontroll funksjoner vises eller ikke.</translation>
    </message>
    <message>
        <source>&amp;Third party transaction URLs</source>
        <translation>Tredjepart transaksjon URLer</translation>
    </message>
    <message>
        <source>&amp;OK</source>
        <translation>&amp;OK</translation>
    </message>
    <message>
        <source>&amp;Cancel</source>
        <translation>&amp;Avbryt</translation>
    </message>
    <message>
        <source>default</source>
        <translation>standardverdi</translation>
    </message>
    <message>
        <source>none</source>
        <translation>ingen</translation>
    </message>
    <message>
        <source>Confirm options reset</source>
        <translation>Bekreft tilbakestilling av innstillinger</translation>
    </message>
    <message>
        <source>Client restart required to activate changes.</source>
        <translation>Omstart av klienten er nødvendig for å aktivere endringene.</translation>
    </message>
    <message>
        <source>Client will be shut down. Do you want to proceed?</source>
        <translation>Klienten vil bli lukket. Ønsker du å gå videre?</translation>
    </message>
    <message>
        <source>Configuration options</source>
        <translation>Oppsettsvalg</translation>
    </message>
    <message>
        <source>The configuration file is used to specify advanced user options which override GUI settings. Additionally, any command-line options will override this configuration file.</source>
        <translation>Oppsettsfil brukt for å angi avanserte brukervalg som overstyrer innstillinger gjort i grafisk brukergrensesnitt. I tillegg vil enhver handling utført på kommandolinjen overstyre denne oppsettsfila.</translation>
    </message>
    <message>
        <source>Error</source>
        <translation>Feil</translation>
    </message>
    <message>
        <source>The configuration file could not be opened.</source>
        <translation>Kunne ikke åpne oppsettsfila.</translation>
    </message>
    <message>
        <source>This change would require a client restart.</source>
        <translation>Denne endringen krever omstart av klienten.</translation>
    </message>
    <message>
        <source>The supplied proxy address is invalid.</source>
        <translation>Angitt proxyadresse er ugyldig.</translation>
    </message>
</context>
<context>
    <name>OverviewPage</name>
    <message>
        <source>Form</source>
        <translation>Skjema</translation>
    </message>
    <message>
        <source>The displayed information may be out of date. Your wallet automatically synchronizes with the Myriadcoin network after a connection is established, but this process has not completed yet.</source>
        <translation>Informasjonen som vises kan være foreldet. Din lommebok synkroniseres automatisk med Bitcoin-nettverket etter at tilkobling er opprettet, men denne prosessen er ikke ferdig enda.</translation>
    </message>
    <message>
        <source>Watch-only:</source>
        <translation>Kun observerbar:</translation>
    </message>
    <message>
        <source>Available:</source>
        <translation>Tilgjengelig:</translation>
    </message>
    <message>
        <source>Your current spendable balance</source>
        <translation>Din nåværende saldo</translation>
    </message>
    <message>
        <source>Pending:</source>
        <translation>Under behandling:</translation>
    </message>
    <message>
        <source>Total of transactions that have yet to be confirmed, and do not yet count toward the spendable balance</source>
        <translation>Totalt antall ubekreftede transaksjoner som ikke teller med i saldo</translation>
    </message>
    <message>
        <source>Immature:</source>
        <translation>Umoden:</translation>
    </message>
    <message>
        <source>Mined balance that has not yet matured</source>
        <translation>Minet saldo har ikke modnet enda</translation>
    </message>
    <message>
        <source>Balances</source>
        <translation>Saldoer</translation>
    </message>
    <message>
        <source>Total:</source>
        <translation>Totalt:</translation>
    </message>
    <message>
        <source>Your current total balance</source>
        <translation>Din nåværende saldo</translation>
    </message>
    <message>
        <source>Your current balance in watch-only addresses</source>
        <translation>Din nåværende balanse i kun observerbare adresser</translation>
    </message>
    <message>
        <source>Spendable:</source>
        <translation>Kan brukes:</translation>
    </message>
    <message>
        <source>Recent transactions</source>
        <translation>Nylige transaksjoner</translation>
    </message>
    <message>
        <source>Unconfirmed transactions to watch-only addresses</source>
        <translation>Ubekreftede transaksjoner til kun observerbare adresser</translation>
    </message>
    <message>
        <source>Mined balance in watch-only addresses that has not yet matured</source>
        <translation>Utvunnet balanse i kun observerbare adresser som ennå ikke har modnet</translation>
    </message>
    <message>
        <source>Current total balance in watch-only addresses</source>
        <translation>Nåværende totale balanse i kun observerbare adresser</translation>
    </message>
</context>
<context>
    <name>PaymentServer</name>
    <message>
        <source>Payment request error</source>
        <translation>Feil ved betalingsforespørsel</translation>
    </message>
    <message>
        <source>Cannot start bitcoin: click-to-pay handler</source>
        <translation>Kan ikke starte bitcoin: Klikk-og-betal håndterer</translation>
    </message>
    <message>
        <source>URI handling</source>
        <translation>URI-håndtering</translation>
    </message>
    <message>
        <source>Payment request fetch URL is invalid: %1</source>
        <translation>Nettadressen for betalingsforespørselshenting er ugyldig: %1</translation>
    </message>
    <message>
        <source>Invalid payment address %1</source>
        <translation>Ugyldig betalingsadresse %1</translation>
    </message>
    <message>
        <source>URI cannot be parsed! This can be caused by an invalid Bitcoin address or malformed URI parameters.</source>
        <translation>URI kan ikke fortolkes! Dette kan være forårsaket av en ugyldig bitcoin-adresse eller feilformede URI-parametre.</translation>
    </message>
    <message>
        <source>Payment request file handling</source>
        <translation>Håndtering av betalingsforespørselsfil</translation>
    </message>
    <message>
        <source>Payment request file cannot be read! This can be caused by an invalid payment request file.</source>
        <translation>Betalingsforespørselsfila kan ikke leses! Dette kan ha sitt opphav i at den er ugyldig.</translation>
    </message>
    <message>
        <source>Payment request rejected</source>
        <translation>Betalingsforespørsel avslått</translation>
    </message>
    <message>
        <source>Payment request network doesn't match client network.</source>
        <translation>Betalingsforespørselsnettverket samsvarer ikke med klientnettverket.</translation>
    </message>
    <message>
        <source>Payment request expired.</source>
        <translation>Tidsavbrudd for betalingsforespørsel</translation>
    </message>
    <message>
        <source>Payment request is not initialized.</source>
        <translation>Betalingsforespørselen er ikke igangsatt.</translation>
    </message>
    <message>
        <source>Unverified payment requests to custom payment scripts are unsupported.</source>
        <translation>Uverifiserte betalingsforespørsler til egentilpassede betalingsskript støttes ikke.</translation>
    </message>
    <message>
        <source>Invalid payment request.</source>
        <translation>Ugyldig betalingsforespørsel.</translation>
    </message>
    <message>
        <source>Requested payment amount of %1 is too small (considered dust).</source>
        <translation>Forespurt betalingsbeløp på %1 er for lite (betraktet som støv).</translation>
    </message>
    <message>
        <source>Refund from %1</source>
        <translation>Tilbakebetaling fra %1</translation>
    </message>
    <message>
        <source>Payment request %1 is too large (%2 bytes, allowed %3 bytes).</source>
        <translation>Betalingsforespørsel %1 er for stor (%2 byte, %3 byte tillatt).</translation>
    </message>
    <message>
        <source>Error communicating with %1: %2</source>
        <translation>Feil under kommunikasjon med %1: %2</translation>
    </message>
    <message>
        <source>Payment request cannot be parsed!</source>
        <translation>Betalingsforespørselen kan ikke tolkes!</translation>
    </message>
    <message>
        <source>Bad response from server %1</source>
        <translation>Feilaktig svar fra tjeneren %1</translation>
    </message>
    <message>
        <source>Network request error</source>
        <translation>Nettverksforespørselsfeil</translation>
    </message>
    <message>
        <source>Payment acknowledged</source>
        <translation>Betaling anerkjent</translation>
    </message>
</context>
<context>
    <name>PeerTableModel</name>
    <message>
        <source>User Agent</source>
        <translation>Brukeragent</translation>
    </message>
    <message>
        <source>Node/Service</source>
        <translation>Node/Tjeneste</translation>
    </message>
    <message>
        <source>NodeId</source>
        <translation>NodeId</translation>
    </message>
    <message>
        <source>Ping</source>
        <translation>Nettverkssvarkall</translation>
    </message>
    <message>
        <source>Sent</source>
        <translation>Sendt</translation>
    </message>
    <message>
        <source>Received</source>
        <translation>Mottatt</translation>
    </message>
</context>
<context>
    <name>QObject</name>
    <message>
        <source>Amount</source>
        <translation>Beløp</translation>
    </message>
    <message>
        <source>Enter a Myriadcoin address (e.g. %1)</source>
        <translation>Oppgi en Bitcoin-adresse (f.eks. %1)</translation>
    </message>
    <message>
        <source>%1 d</source>
        <translation>%1 d</translation>
    </message>
    <message>
        <source>%1 h</source>
        <translation>%1 t</translation>
    </message>
    <message>
        <source>%1 m</source>
        <translation>%1 m</translation>
    </message>
    <message>
        <source>%1 s</source>
        <translation>%1 s</translation>
    </message>
    <message>
        <source>None</source>
        <translation>Ingen</translation>
    </message>
    <message>
        <source>N/A</source>
        <translation>-</translation>
    </message>
    <message>
        <source>%1 ms</source>
        <translation>%1 ms</translation>
    </message>
    <message numerus="yes">
        <source>%n second(s)</source>
        <translation><numerusform>%n sekund</numerusform><numerusform>%n sekunder</numerusform></translation>
    </message>
    <message numerus="yes">
        <source>%n minute(s)</source>
        <translation><numerusform>%n minutt</numerusform><numerusform>%n minutter</numerusform></translation>
    </message>
    <message numerus="yes">
        <source>%n hour(s)</source>
        <translation><numerusform>%n time</numerusform><numerusform>%n timer</numerusform></translation>
    </message>
    <message numerus="yes">
        <source>%n day(s)</source>
        <translation><numerusform>%n dag</numerusform><numerusform>%n dager</numerusform></translation>
    </message>
    <message numerus="yes">
        <source>%n week(s)</source>
        <translation><numerusform>%n uke</numerusform><numerusform>%n uker</numerusform></translation>
    </message>
    <message>
        <source>%1 and %2</source>
        <translation>%1 og %2</translation>
    </message>
    <message numerus="yes">
        <source>%n year(s)</source>
        <translation><numerusform>%n år</numerusform><numerusform>%n år</numerusform></translation>
    </message>
    <message>
        <source>%1 B</source>
        <translation>%1 B</translation>
    </message>
    <message>
        <source>%1 KB</source>
        <translation>%1 KB</translation>
    </message>
    <message>
        <source>%1 MB</source>
        <translation>%1 MB</translation>
    </message>
    <message>
        <source>%1 GB</source>
        <translation>%1 GB</translation>
    </message>
    <message>
        <source>%1 didn't yet exit safely...</source>
        <translation>%1 har ikke avsluttet trygt enda…</translation>
    </message>
    <message>
        <source>unknown</source>
        <translation>ukjent</translation>
    </message>
</context>
<context>
    <name>QObject::QObject</name>
    <message>
        <source>Error: Specified data directory "%1" does not exist.</source>
        <translation>Feil: Den spesifiserte datamappen "%1" finnes ikke.</translation>
    </message>
    <message>
        <source>Error: Cannot parse configuration file: %1. Only use key=value syntax.</source>
        <translation>Feil: Kan ikke lese oppsettsfil: %1. Bruk kun syntaksen nøkkel=verdi.</translation>
    </message>
    <message>
        <source>Error: %1</source>
        <translation>Feil: %1</translation>
    </message>
</context>
<context>
    <name>QRImageWidget</name>
    <message>
        <source>&amp;Save Image...</source>
        <translation>&amp;Lagre bilde...</translation>
    </message>
    <message>
        <source>&amp;Copy Image</source>
        <translation>&amp;Kopier bilde</translation>
    </message>
    <message>
        <source>Save QR Code</source>
        <translation>Lagre QR-kode</translation>
    </message>
    <message>
        <source>PNG Image (*.png)</source>
        <translation>PNG-bilde (*.png)</translation>
    </message>
</context>
<context>
    <name>RPCConsole</name>
    <message>
        <source>N/A</source>
        <translation>-</translation>
    </message>
    <message>
        <source>Client version</source>
        <translation>Klientversjon</translation>
    </message>
    <message>
        <source>&amp;Information</source>
        <translation>&amp;Informasjon</translation>
    </message>
    <message>
        <source>Debug window</source>
        <translation>Feilsøkingsvindu</translation>
    </message>
    <message>
        <source>General</source>
        <translation>Generelt</translation>
    </message>
    <message>
        <source>Using BerkeleyDB version</source>
        <translation>Bruker BerkeleyDB versjon</translation>
    </message>
    <message>
        <source>Datadir</source>
        <translation>Datamappe</translation>
    </message>
    <message>
        <source>Startup time</source>
        <translation>Oppstartstidspunkt</translation>
    </message>
    <message>
        <source>Network</source>
        <translation>Nettverk</translation>
    </message>
    <message>
        <source>Name</source>
        <translation>Navn</translation>
    </message>
    <message>
        <source>Number of connections</source>
        <translation>Antall tilkoblinger</translation>
    </message>
    <message>
        <source>Block chain</source>
        <translation>Blokkjeden</translation>
    </message>
    <message>
        <source>Current number of blocks</source>
        <translation>Nåværende antall blokker</translation>
    </message>
    <message>
        <source>Memory Pool</source>
        <translation>Hukommelsespulje</translation>
    </message>
    <message>
        <source>Current number of transactions</source>
        <translation>Nåværende antall transaksjoner</translation>
    </message>
    <message>
        <source>Memory usage</source>
        <translation>Minnebruk</translation>
    </message>
    <message>
        <source>&amp;Reset</source>
        <translation>&amp;Tilbakestill</translation>
    </message>
    <message>
        <source>Received</source>
        <translation>Mottatt</translation>
    </message>
    <message>
        <source>Sent</source>
        <translation>Sendt</translation>
    </message>
    <message>
        <source>&amp;Peers</source>
        <translation>&amp;Noder</translation>
    </message>
    <message>
        <source>Banned peers</source>
        <translation>Utestengte noder</translation>
    </message>
    <message>
        <source>Select a peer to view detailed information.</source>
        <translation>Velg en node for å vise detaljert informasjon.</translation>
    </message>
    <message>
        <source>Whitelisted</source>
        <translation>Hvitelistet</translation>
    </message>
    <message>
        <source>Direction</source>
        <translation>Retning</translation>
    </message>
    <message>
        <source>Version</source>
        <translation>Versjon</translation>
    </message>
    <message>
        <source>Starting Block</source>
        <translation>Startblokk</translation>
    </message>
    <message>
        <source>Synced Headers</source>
        <translation>Synkroniserte Blokkhoder</translation>
    </message>
    <message>
        <source>Synced Blocks</source>
        <translation>Synkroniserte Blokker</translation>
    </message>
    <message>
        <source>User Agent</source>
        <translation>Brukeragent</translation>
    </message>
    <message>
        <source>Open the %1 debug log file from the current data directory. This can take a few seconds for large log files.</source>
        <translation>Åpne %1-feilrettingsloggfila fra gjeldende datamappe. Dette kan ta et par sekunder for store loggfiler.</translation>
    </message>
    <message>
        <source>Decrease font size</source>
        <translation>Forminsk font størrelsen</translation>
    </message>
    <message>
        <source>Increase font size</source>
        <translation>Forstørr font størrelse</translation>
    </message>
    <message>
        <source>Services</source>
        <translation>Tjenester</translation>
    </message>
    <message>
        <source>Ban Score</source>
        <translation>Ban Poengsum</translation>
    </message>
    <message>
        <source>Connection Time</source>
        <translation>Tilkoblingstid</translation>
    </message>
    <message>
        <source>Last Send</source>
        <translation>Siste Sendte</translation>
    </message>
    <message>
        <source>Last Receive</source>
        <translation>Siste Mottatte</translation>
    </message>
    <message>
        <source>Ping Time</source>
        <translation>Ping-tid</translation>
    </message>
    <message>
        <source>The duration of a currently outstanding ping.</source>
        <translation>Tidsforløp for utestående ping.</translation>
    </message>
    <message>
        <source>Ping Wait</source>
        <translation>Ping Tid</translation>
    </message>
    <message>
        <source>Min Ping</source>
        <translation>Minimalt nettverkssvarkall</translation>
    </message>
    <message>
        <source>Time Offset</source>
        <translation>Tidsforskyvning</translation>
    </message>
    <message>
        <source>Last block time</source>
        <translation>Tidspunkt for siste blokk</translation>
    </message>
    <message>
        <source>&amp;Open</source>
        <translation>&amp;Åpne</translation>
    </message>
    <message>
        <source>&amp;Console</source>
        <translation>&amp;Konsoll</translation>
    </message>
    <message>
        <source>&amp;Network Traffic</source>
        <translation>&amp;Nettverkstrafikk</translation>
    </message>
    <message>
        <source>Totals</source>
        <translation>Totalt</translation>
    </message>
    <message>
        <source>In:</source>
        <translation>Inn:</translation>
    </message>
    <message>
        <source>Out:</source>
        <translation>Ut:</translation>
    </message>
    <message>
        <source>Debug log file</source>
        <translation>Loggfil for feilsøk</translation>
    </message>
    <message>
        <source>Clear console</source>
        <translation>Tøm konsoll</translation>
    </message>
    <message>
        <source>1 &amp;hour</source>
        <translation>1 &amp;time</translation>
    </message>
    <message>
        <source>1 &amp;day</source>
        <translation>1 &amp;dag</translation>
    </message>
    <message>
        <source>1 &amp;week</source>
        <translation>1 &amp;uke</translation>
    </message>
    <message>
        <source>1 &amp;year</source>
        <translation>1 &amp;år</translation>
    </message>
    <message>
        <source>&amp;Disconnect</source>
        <translation>&amp;Koble fra</translation>
    </message>
    <message>
        <source>Ban for</source>
        <translation>Bannlys i</translation>
    </message>
    <message>
        <source>&amp;Unban</source>
        <translation>&amp;Opphev bannlysning</translation>
    </message>
    <message>
        <source>Welcome to the %1 RPC console.</source>
        <translation>Velkommen til %1 RPC-konsoll.</translation>
    </message>
    <message>
        <source>Use up and down arrows to navigate history, and %1 to clear screen.</source>
        <translation>Bruk ↑ og ↓ til å navigere historikk, og %1 for å tømme skjermen.</translation>
    </message>
    <message>
        <source>Type %1 for an overview of available commands.</source>
        <translation>Skriv %1 for en oversikt over tilgjengelige kommandoer.</translation>
    </message>
    <message>
        <source>For more information on using this console type %1.</source>
        <translation>For mer informasjon om hvordan konsollet brukes skriv %1.</translation>
    </message>
    <message>
        <source>WARNING: Scammers have been active, telling users to type commands here, stealing their wallet contents. Do not use this console without fully understanding the ramifications of a command.</source>
        <translation>Advarsel: Svindlere har vært på ferde, i oppfordringen om å skrive kommandoer her, for å stjele lommebokinnhold. Ikke bruk konsollen uten at du forstår alle ringvirkningene av en kommando.</translation>
    </message>
    <message>
        <source>Network activity disabled</source>
        <translation>Nettverksaktivitet avskrudd</translation>
    </message>
    <message>
        <source>(node id: %1)</source>
        <translation>(node id: %1)</translation>
    </message>
    <message>
        <source>via %1</source>
        <translation>via %1</translation>
    </message>
    <message>
        <source>never</source>
        <translation>aldri</translation>
    </message>
    <message>
        <source>Inbound</source>
        <translation>Innkommende</translation>
    </message>
    <message>
        <source>Outbound</source>
        <translation>Utgående</translation>
    </message>
    <message>
        <source>Yes</source>
        <translation>Ja</translation>
    </message>
    <message>
        <source>No</source>
        <translation>Nei</translation>
    </message>
    <message>
        <source>Unknown</source>
        <translation>Ukjent</translation>
    </message>
</context>
<context>
    <name>ReceiveCoinsDialog</name>
    <message>
        <source>&amp;Amount:</source>
        <translation>&amp;Beløp:</translation>
    </message>
    <message>
        <source>&amp;Label:</source>
        <translation>&amp;Merkelapp:</translation>
    </message>
    <message>
        <source>&amp;Message:</source>
        <translation>&amp;Melding:</translation>
    </message>
    <message>
<<<<<<< HEAD
        <source>Reuse one of the previously used receiving addresses. Reusing addresses has security and privacy issues. Do not use this unless re-generating a payment request made before.</source>
        <translation>Gjenbruk en av de tidligere brukte mottaksadressene. Gjenbruk av adresser har sikkerhets- og personvernsutfordringer. Ikke bruk dette med unntak for å gjennopprette en betalingsetterspørring som ble gjort tidligere.</translation>
    </message>
    <message>
        <source>R&amp;euse an existing receiving address (not recommended)</source>
        <translation>Gj&amp;enbruk en eksisterende mottaksadresse (ikke anbefalt)</translation>
    </message>
    <message>
        <source>An optional message to attach to the payment request, which will be displayed when the request is opened. Note: The message will not be sent with the payment over the Myriadcoin network.</source>
=======
        <source>An optional message to attach to the payment request, which will be displayed when the request is opened. Note: The message will not be sent with the payment over the Bitcoin network.</source>
>>>>>>> 9e116a6f
        <translation>En valgfri melding å tilknytte betalingsetterspørringen, som vil bli vist når forespørselen er åpnet. Meldingen vil ikke bli sendt med betalingen over Bitcoin-nettverket.</translation>
    </message>
    <message>
        <source>An optional label to associate with the new receiving address.</source>
        <translation>En valgfri merkelapp å tilknytte den nye mottakeradressen.</translation>
    </message>
    <message>
        <source>Use this form to request payments. All fields are &lt;b&gt;optional&lt;/b&gt;.</source>
        <translation>Bruk dette skjemaet til betalingsforespørsler. Alle felt er &lt;b&gt;valgfrie&lt;/b&gt;.</translation>
    </message>
    <message>
        <source>An optional amount to request. Leave this empty or zero to not request a specific amount.</source>
        <translation>Et valgfritt beløp å etterspørre. La stå tomt eller null for ikke å etterspørre et spesifikt beløp.</translation>
    </message>
    <message>
        <source>Clear all fields of the form.</source>
        <translation>Fjern alle felter fra skjemaet.</translation>
    </message>
    <message>
        <source>Clear</source>
        <translation>Fjern</translation>
    </message>
    <message>
        <source>Requested payments history</source>
        <translation>Etterspurt betalingshistorikk</translation>
    </message>
    <message>
        <source>&amp;Request payment</source>
        <translation>&amp;Etterspør betaling</translation>
    </message>
    <message>
        <source>Show the selected request (does the same as double clicking an entry)</source>
        <translation>Vis den valgte etterspørringen (gjør det samme som å dobbelklikke på en oppføring)</translation>
    </message>
    <message>
        <source>Show</source>
        <translation>Vis</translation>
    </message>
    <message>
        <source>Remove the selected entries from the list</source>
        <translation>Fjern de valgte oppføringene fra listen</translation>
    </message>
    <message>
        <source>Remove</source>
        <translation>Fjern</translation>
    </message>
    <message>
        <source>Copy URI</source>
        <translation>Kopier URI</translation>
    </message>
    <message>
        <source>Copy label</source>
        <translation>Kopiér merkelapp</translation>
    </message>
    <message>
        <source>Copy message</source>
        <translation>Kopier melding</translation>
    </message>
    <message>
        <source>Copy amount</source>
        <translation>Kopier beløp</translation>
    </message>
</context>
<context>
    <name>ReceiveRequestDialog</name>
    <message>
        <source>QR Code</source>
        <translation>QR-kode</translation>
    </message>
    <message>
        <source>Copy &amp;URI</source>
        <translation>Kopier &amp;URI</translation>
    </message>
    <message>
        <source>Copy &amp;Address</source>
        <translation>Kopier &amp;Adresse</translation>
    </message>
    <message>
        <source>&amp;Save Image...</source>
        <translation>&amp;Lagre Bilde...</translation>
    </message>
    <message>
<<<<<<< HEAD
=======
        <source>Request payment to %1</source>
        <translation>Forespør betaling til %1</translation>
    </message>
    <message>
        <source>Payment information</source>
        <translation>Betalingsinformasjon</translation>
    </message>
    <message>
        <source>URI</source>
        <translation>URI</translation>
    </message>
    <message>
>>>>>>> 9e116a6f
        <source>Address</source>
        <translation>Adresse</translation>
    </message>
    <message>
<<<<<<< HEAD
        <source>Label</source>
        <translation>Merkelapp</translation>
    </message>
    </context>
<context>
    <name>RecentRequestsTableModel</name>
    <message>
=======
        <source>Amount</source>
        <translation>Beløp</translation>
    </message>
    <message>
        <source>Label</source>
        <translation>Merkelapp</translation>
    </message>
    <message>
        <source>Message</source>
        <translation>Melding</translation>
    </message>
    <message>
        <source>Resulting URI too long, try to reduce the text for label / message.</source>
        <translation>Resulterende URI er for lang, prøv å redusere teksten for merkelapp / melding.</translation>
    </message>
    <message>
        <source>Error encoding URI into QR Code.</source>
        <translation>Feil ved koding av URI til QR-kode.</translation>
    </message>
</context>
<context>
    <name>RecentRequestsTableModel</name>
    <message>
        <source>Date</source>
        <translation>Dato</translation>
    </message>
    <message>
>>>>>>> 9e116a6f
        <source>Label</source>
        <translation>Merkelapp</translation>
    </message>
    <message>
<<<<<<< HEAD
        <source>(no label)</source>
        <translation>(ingen merkelapp)</translation>
    </message>
    </context>
=======
        <source>Message</source>
        <translation>Melding</translation>
    </message>
    <message>
        <source>(no label)</source>
        <translation>(ingen merkelapp)</translation>
    </message>
    <message>
        <source>(no message)</source>
        <translation>(ingen melding)</translation>
    </message>
    <message>
        <source>(no amount requested)</source>
        <translation>(inget beløp forespurt)</translation>
    </message>
    <message>
        <source>Requested</source>
        <translation>Forespurt</translation>
    </message>
</context>
>>>>>>> 9e116a6f
<context>
    <name>SendCoinsDialog</name>
    <message>
        <source>Send Coins</source>
        <translation>Send Bitcoins</translation>
    </message>
    <message>
        <source>Coin Control Features</source>
        <translation>Myntkontroll Funksjoner</translation>
    </message>
    <message>
        <source>Inputs...</source>
        <translation>Inndata...</translation>
    </message>
    <message>
        <source>automatically selected</source>
        <translation>automatisk valgte</translation>
    </message>
    <message>
        <source>Insufficient funds!</source>
        <translation>Utilstrekkelige midler!</translation>
    </message>
    <message>
        <source>Quantity:</source>
        <translation>Mengde:</translation>
    </message>
    <message>
        <source>Bytes:</source>
        <translation>Bytes:</translation>
    </message>
    <message>
        <source>Amount:</source>
        <translation>Beløp:</translation>
    </message>
    <message>
        <source>Fee:</source>
        <translation>Gebyr:</translation>
    </message>
    <message>
        <source>After Fee:</source>
        <translation>Etter Gebyr:</translation>
    </message>
    <message>
        <source>Change:</source>
        <translation>Veksel:</translation>
    </message>
    <message>
        <source>If this is activated, but the change address is empty or invalid, change will be sent to a newly generated address.</source>
        <translation>Hvis dette er aktivert, men adressen for veksel er tom eller ugyldig, vil veksel bli sendt til en nylig generert adresse.</translation>
    </message>
    <message>
        <source>Custom change address</source>
        <translation>Egendefinert adresse for veksel</translation>
    </message>
    <message>
        <source>Transaction Fee:</source>
        <translation>Transaksjonsgebyr:</translation>
    </message>
    <message>
        <source>Choose...</source>
        <translation>Velg...</translation>
    </message>
    <message>
        <source>Using the fallbackfee can result in sending a transaction that will take several hours or days (or never) to confirm. Consider choosing your fee manually or wait until you have validated the complete chain.</source>
        <translation>Bruk av tilbakefallsgebyr kan medføre at en transaksjon tar flere timer eller dager, å fullføre, eller aldri gjør det. Overvei å velge et gebyr manuelt, eller vent til du har bekreftet hele kjeden.</translation>
    </message>
    <message>
        <source>Warning: Fee estimation is currently not possible.</source>
        <translation>Advarsel: Gebyroverslag er ikke tilgjengelig for tiden.</translation>
    </message>
    <message>
        <source>collapse fee-settings</source>
        <translation>Legg ned gebyrinnstillinger</translation>
    </message>
    <message>
        <source>per kilobyte</source>
        <translation>per kilobyte</translation>
    </message>
    <message>
        <source>If the custom fee is set to 1000 satoshis and the transaction is only 250 bytes, then "per kilobyte" only pays 250 satoshis in fee, while "total at least" pays 1000 satoshis. For transactions bigger than a kilobyte both pay by kilobyte.</source>
        <translation>Hvis den egendefinerte avgiften er satt til 1000 satoshis og transaksjonen bare er 250 bytes, da vil "per kilobyte" bare betale 250 satoshis i gebyr, mens "minstebeløp" betaler 1000 satoshis. For transaksjoner større enn en kilobyte vil begge betale for antall kilobyte.</translation>
    </message>
    <message>
        <source>Hide</source>
        <translation>Skjul</translation>
    </message>
    <message>
        <source>Paying only the minimum fee is just fine as long as there is less transaction volume than space in the blocks. But be aware that this can end up in a never confirming transaction once there is more demand for bitcoin transactions than the network can process.</source>
        <translation>Betaling av bare minimumsavgiften går helt fint så lenge det er mindre transaksjonsvolum enn plass i blokkene. Men vær klar over at dette kan ende opp i en transaksjon som aldri blir bekreftet når det er mer etterspørsel etter Bitcoin-transaksjoner enn nettverket kan behandle.</translation>
    </message>
    <message>
        <source>(read the tooltip)</source>
        <translation>(les verktøytipset)</translation>
    </message>
    <message>
        <source>Recommended:</source>
        <translation>Anbefalt:</translation>
    </message>
    <message>
        <source>Custom:</source>
        <translation>Egendefinert:</translation>
    </message>
    <message>
        <source>(Smart fee not initialized yet. This usually takes a few blocks...)</source>
        <translation>(Smartgebyr ikke innført ennå. Dette tar vanligvis noen blokker...)</translation>
    </message>
    <message>
        <source>Send to multiple recipients at once</source>
        <translation>Send til flere enn en mottaker</translation>
    </message>
    <message>
        <source>Add &amp;Recipient</source>
        <translation>Legg til &amp;Mottaker</translation>
    </message>
    <message>
        <source>Clear all fields of the form.</source>
        <translation>Fjern alle felter fra skjemaet.</translation>
    </message>
    <message>
        <source>Dust:</source>
        <translation>Støv:</translation>
    </message>
    <message>
        <source>Confirmation time target:</source>
        <translation>Bekreftelsestidsmål:</translation>
    </message>
    <message>
        <source>Enable Replace-By-Fee</source>
        <translation>Aktiver Replace-By-Fee</translation>
    </message>
    <message>
        <source>With Replace-By-Fee (BIP-125) you can increase a transaction's fee after it is sent. Without this, a higher fee may be recommended to compensate for increased transaction delay risk.</source>
        <translation>Med Replace-By-Fee (BIP-125) kan du øke transaksjonens gebyr etter at den er sendt. Uten dette aktivert anbefales et høyere gebyr for å kompensere for risikoen for at transaksjonen blir forsinket. </translation>
    </message>
    <message>
        <source>Clear &amp;All</source>
        <translation>Fjern &amp;Alt</translation>
    </message>
    <message>
        <source>Balance:</source>
        <translation>Saldo:</translation>
    </message>
    <message>
        <source>Confirm the send action</source>
        <translation>Bekreft sending</translation>
    </message>
    <message>
        <source>S&amp;end</source>
        <translation>S&amp;end</translation>
    </message>
<<<<<<< HEAD
    <message>
        <source>(no label)</source>
        <translation>(ingen merkelapp)</translation>
    </message>
</context>
<context>
    <name>SendCoinsEntry</name>
=======
>>>>>>> 9e116a6f
    <message>
        <source>Copy quantity</source>
        <translation>Kopier mengde</translation>
    </message>
    <message>
        <source>Copy amount</source>
        <translation>Kopier beløp</translation>
    </message>
    <message>
        <source>Copy fee</source>
        <translation>Kopier gebyr</translation>
    </message>
    <message>
        <source>Copy after fee</source>
        <translation>Kopiér totalt</translation>
    </message>
    <message>
        <source>Copy bytes</source>
        <translation>Kopiér bytes</translation>
    </message>
    <message>
<<<<<<< HEAD
        <source>The Myriadcoin address to send the payment to</source>
        <translation>Bitcoin-adressen betalingen skal sendes til</translation>
=======
        <source>Copy dust</source>
        <translation>Kopiér støv</translation>
>>>>>>> 9e116a6f
    </message>
    <message>
        <source>Copy change</source>
        <translation>Kopier veksel</translation>
    </message>
    <message>
        <source>%1 (%2 blocks)</source>
        <translation>%1 (%2 blokker)</translation>
    </message>
    <message>
        <source>%1 to %2</source>
        <translation>%1 til %2</translation>
    </message>
    <message>
        <source>Are you sure you want to send?</source>
        <translation>Er du sikker på at du vil sende?</translation>
    </message>
    <message>
<<<<<<< HEAD
        <source>The fee will be deducted from the amount being sent. The recipient will receive less myriadcoins than you enter in the amount field. If multiple recipients are selected, the fee is split equally.</source>
        <translation>Gebyret vil bli trukket fra beløpet som blir sendt. Mottakeren vil motta mindre myriadcoins enn det du skriver inn i beløpsfeltet. Hvis det er valgt flere mottakere, deles gebyret likt.</translation>
=======
        <source>added as transaction fee</source>
        <translation>lagt til som transaksjonsgebyr</translation>
>>>>>>> 9e116a6f
    </message>
    <message>
        <source>Total Amount %1</source>
        <translation>Totalt beløp %1</translation>
    </message>
    <message>
        <source>or</source>
        <translation>eller</translation>
    </message>
    <message>
        <source>You can increase the fee later (signals Replace-By-Fee, BIP-125).</source>
        <translation>Du kan øke gebyret senere (signaliserer Replace-By-Fee, BIP-125).</translation>
    </message>
    <message>
        <source>Not signalling Replace-By-Fee, BIP-125.</source>
        <translation>Signaliserer ikke Replace-By-Fee, BIP-125</translation>
    </message>
    <message>
        <source>Confirm send coins</source>
        <translation>Bekreft forsendelse av mynter</translation>
    </message>
    <message>
<<<<<<< HEAD
        <source>A message that was attached to the myriadcoin: URI which will be stored with the transaction for your reference. Note: This message will not be sent over the Myriadcoin network.</source>
        <translation>En melding som var tilknyttet bitcoinen: URI vil bli lagret med transaksjonen for din oversikt. Denne meldingen vil ikke bli sendt over Bitcoin-nettverket.</translation>
=======
        <source>The recipient address is not valid. Please recheck.</source>
        <translation>Mottakeradressen er ikke gyldig. Sjekk den igjen.</translation>
>>>>>>> 9e116a6f
    </message>
    <message>
        <source>The amount to pay must be larger than 0.</source>
        <translation>Betalingsbeløpet må være høyere enn 0.</translation>
    </message>
    <message>
        <source>The amount exceeds your balance.</source>
        <translation>Beløper overstiger saldo.</translation>
    </message>
    <message>
        <source>The total exceeds your balance when the %1 transaction fee is included.</source>
        <translation>Totalbeløpet overstiger saldo etter at %1-transaksjonsgebyret er lagt til.</translation>
    </message>
    <message>
        <source>Duplicate address found: addresses should only be used once each.</source>
        <translation>Gjenbruk av adresse funnet: Adresser skal kun brukes én gang hver.</translation>
    </message>
    <message>
        <source>Transaction creation failed!</source>
        <translation>Opprettelse av transaksjon mislyktes!</translation>
    </message>
    <message>
<<<<<<< HEAD
        <source>You can sign messages/agreements with your addresses to prove you can receive myriadcoins sent to them. Be careful not to sign anything vague or random, as phishing attacks may try to trick you into signing your identity over to them. Only sign fully-detailed statements you agree to.</source>
        <translation>Du kan signere meldinger/avtaler med adresser for å bevise at du kan motta myriadcoins sendt til dem. Vær forsiktig med å signere noe vagt eller tilfeldig, siden phishing-angrep kan prøve å lure deg til å signere din identitet over til dem. Bare signer fullt detaljerte utsagn som du er enig i.</translation>
    </message>
    <message>
        <source>The Myriadcoin address to sign the message with</source>
=======
        <source>The transaction was rejected with the following reason: %1</source>
        <translation>Transaksjonen ble avslått av følgende grunn: %1</translation>
    </message>
    <message>
        <source>A fee higher than %1 is considered an absurdly high fee.</source>
        <translation>Et gebyr høyere enn %1 anses som absurd høyt.</translation>
    </message>
    <message>
        <source>Payment request expired.</source>
        <translation>Tidsavbrudd for betalingsforespørsel</translation>
    </message>
    <message>
        <source>Pay only the required fee of %1</source>
        <translation>Kun betal påkrevd gebyr på %1</translation>
    </message>
    <message numerus="yes">
        <source>Estimated to begin confirmation within %n block(s).</source>
        <translation><numerusform>Antatt bekreftelsesbegynnelse innen %n blokk.</numerusform><numerusform>Antatt bekreftelsesbegynnelse innen %n blokker.</numerusform></translation>
    </message>
    <message>
        <source>Warning: Invalid Bitcoin address</source>
        <translation>Advarsel Ugyldig bitcoin-adresse</translation>
    </message>
    <message>
        <source>Warning: Unknown change address</source>
        <translation>Advarsel: Ukjent vekslingsadresse</translation>
    </message>
    <message>
        <source>Confirm custom change address</source>
        <translation>Bekreft egendefinert vekslingsadresse</translation>
    </message>
    <message>
        <source>The address you selected for change is not part of this wallet. Any or all funds in your wallet may be sent to this address. Are you sure?</source>
        <translation>Adressen du valgte for veksling er ikke en del av denne lommeboka. Alle verdiene i din lommebok vil bli sendt til denne adressen. Er du sikker?</translation>
    </message>
    <message>
        <source>(no label)</source>
        <translation>(ingen merkelapp)</translation>
    </message>
</context>
<context>
    <name>SendCoinsEntry</name>
    <message>
        <source>A&amp;mount:</source>
        <translation>&amp;Beløp:</translation>
    </message>
    <message>
        <source>Pay &amp;To:</source>
        <translation>Betal &amp;Til:</translation>
    </message>
    <message>
        <source>&amp;Label:</source>
        <translation>&amp;Merkelapp:</translation>
    </message>
    <message>
        <source>Choose previously used address</source>
        <translation>Velg tidligere brukt adresse</translation>
    </message>
    <message>
        <source>This is a normal payment.</source>
        <translation>Dette er en normal betaling.</translation>
    </message>
    <message>
        <source>The Bitcoin address to send the payment to</source>
        <translation>Bitcoin-adressen betalingen skal sendes til</translation>
    </message>
    <message>
        <source>Alt+A</source>
        <translation>Alt+A</translation>
    </message>
    <message>
        <source>Paste address from clipboard</source>
        <translation>Lim inn adresse fra utklippstavlen</translation>
    </message>
    <message>
        <source>Alt+P</source>
        <translation>Alt+P</translation>
    </message>
    <message>
        <source>Remove this entry</source>
        <translation>Fjern denne oppføringen</translation>
    </message>
    <message>
        <source>The fee will be deducted from the amount being sent. The recipient will receive less bitcoins than you enter in the amount field. If multiple recipients are selected, the fee is split equally.</source>
        <translation>Gebyret vil bli trukket fra beløpet som blir sendt. Mottakeren vil motta mindre bitcoins enn det du skriver inn i beløpsfeltet. Hvis det er valgt flere mottakere, deles gebyret likt.</translation>
    </message>
    <message>
        <source>S&amp;ubtract fee from amount</source>
        <translation>T&amp;rekk fra gebyr fra beløp</translation>
    </message>
    <message>
        <source>Use available balance</source>
        <translation>Bruk tilgjengelig saldo</translation>
    </message>
    <message>
        <source>Message:</source>
        <translation>Melding:</translation>
    </message>
    <message>
        <source>This is an unauthenticated payment request.</source>
        <translation>Dette er en uautorisert betalingsetterspørring.</translation>
    </message>
    <message>
        <source>This is an authenticated payment request.</source>
        <translation>Dette er en autorisert betalingsetterspørring.</translation>
    </message>
    <message>
        <source>Enter a label for this address to add it to the list of used addresses</source>
        <translation>Skriv inn en merkelapp for denne adressen for å legge den til listen av brukte adresser</translation>
    </message>
    <message>
        <source>A message that was attached to the bitcoin: URI which will be stored with the transaction for your reference. Note: This message will not be sent over the Bitcoin network.</source>
        <translation>En melding som var tilknyttet bitcoinen: URI vil bli lagret med transaksjonen for din oversikt. Denne meldingen vil ikke bli sendt over Bitcoin-nettverket.</translation>
    </message>
    <message>
        <source>Pay To:</source>
        <translation>Betal Til:</translation>
    </message>
    <message>
        <source>Memo:</source>
        <translation>Memo:</translation>
    </message>
    <message>
        <source>Enter a label for this address to add it to your address book</source>
        <translation>Skriv inn en merkelapp for denne adressen for å legge den til i din adressebok</translation>
    </message>
</context>
<context>
    <name>SendConfirmationDialog</name>
    <message>
        <source>Yes</source>
        <translation>Ja</translation>
    </message>
</context>
<context>
    <name>ShutdownWindow</name>
    <message>
        <source>%1 is shutting down...</source>
        <translation>%1 lukker...</translation>
    </message>
    <message>
        <source>Do not shut down the computer until this window disappears.</source>
        <translation>Slå ikke av datamaskinen før dette vinduet forsvinner.</translation>
    </message>
</context>
<context>
    <name>SignVerifyMessageDialog</name>
    <message>
        <source>Signatures - Sign / Verify a Message</source>
        <translation>Signaturer - Signer / Verifiser en Melding</translation>
    </message>
    <message>
        <source>&amp;Sign Message</source>
        <translation>&amp;Signer Melding</translation>
    </message>
    <message>
        <source>You can sign messages/agreements with your addresses to prove you can receive bitcoins sent to them. Be careful not to sign anything vague or random, as phishing attacks may try to trick you into signing your identity over to them. Only sign fully-detailed statements you agree to.</source>
        <translation>Du kan signere meldinger/avtaler med adresser for å bevise at du kan motta bitcoins sendt til dem. Vær forsiktig med å signere noe vagt eller tilfeldig, siden phishing-angrep kan prøve å lure deg til å signere din identitet over til dem. Bare signer fullt detaljerte utsagn som du er enig i.</translation>
    </message>
    <message>
        <source>The Bitcoin address to sign the message with</source>
>>>>>>> 9e116a6f
        <translation>Bitcoin-adressen meldingen skal signeres med</translation>
    </message>
    <message>
        <source>Choose previously used address</source>
        <translation>Velg tidligere brukt adresse</translation>
    </message>
    <message>
        <source>Alt+A</source>
        <translation>Alt+A</translation>
    </message>
    <message>
        <source>Paste address from clipboard</source>
        <translation>Lim inn adresse fra utklippstavlen</translation>
    </message>
    <message>
        <source>Alt+P</source>
        <translation>Alt+P</translation>
    </message>
    <message>
        <source>Enter the message you want to sign here</source>
        <translation>Skriv inn meldingen du vil signere her</translation>
    </message>
    <message>
        <source>Signature</source>
        <translation>Signatur</translation>
    </message>
    <message>
        <source>Copy the current signature to the system clipboard</source>
        <translation>Kopier valgt signatur til utklippstavle</translation>
    </message>
    <message>
        <source>Sign the message to prove you own this Myriadcoin address</source>
        <translation>Signer meldingen for å bevise at du eier denne Bitcoin-adressen</translation>
    </message>
    <message>
        <source>Sign &amp;Message</source>
        <translation>Signer &amp;Melding</translation>
    </message>
    <message>
        <source>Reset all sign message fields</source>
        <translation>Tilbakestill alle felter for meldingssignering</translation>
    </message>
    <message>
        <source>Clear &amp;All</source>
        <translation>Fjern &amp;Alt</translation>
    </message>
    <message>
        <source>&amp;Verify Message</source>
        <translation>&amp;Verifiser Melding</translation>
    </message>
    <message>
        <source>Enter the receiver's address, message (ensure you copy line breaks, spaces, tabs, etc. exactly) and signature below to verify the message. Be careful not to read more into the signature than what is in the signed message itself, to avoid being tricked by a man-in-the-middle attack. Note that this only proves the signing party receives with the address, it cannot prove sendership of any transaction!</source>
        <translation>Skriv inn mottakerens adresse, melding (forsikre deg om at du kopier linjeskift, mellomrom, faner osv. nøyaktig) og underskrift nedenfor for å bekrefte meldingen. Vær forsiktig så du ikke leser mer ut av signaturen enn hva som er i den signerte meldingen i seg selv, for å unngå å bli lurt av et man-in-the-middle-angrep. Merk at dette bare beviser at den som signerer kan motta med adressen, dette beviser ikke hvem som har sendt transaksjoner!</translation>
    </message>
    <message>
        <source>The Bitcoin address the message was signed with</source>
        <translation>Bitcoin-adressen meldingen ble signert med</translation>
    </message>
    <message>
        <source>Verify the message to ensure it was signed with the specified Bitcoin address</source>
        <translation>Verifiser meldingen for å være sikker på at den ble signert av den angitte Bitcoin-adressen</translation>
    </message>
    <message>
        <source>Verify &amp;Message</source>
        <translation>Verifiser &amp;Melding</translation>
    </message>
    <message>
        <source>Reset all verify message fields</source>
        <translation>Tilbakestill alle felter for meldingsverifikasjon</translation>
    </message>
    <message>
        <source>Click "Sign Message" to generate signature</source>
        <translation>Klikk "Signer melding" for å generere signatur</translation>
    </message>
    <message>
        <source>The entered address is invalid.</source>
        <translation>Innskrevet adresse er ugyldig.</translation>
    </message>
    <message>
        <source>Please check the address and try again.</source>
        <translation>Sjekk adressen og prøv igjen.</translation>
    </message>
    <message>
        <source>The entered address does not refer to a key.</source>
        <translation>Innskrevet adresse refererer ikke til noen nøkkel.</translation>
    </message>
    <message>
        <source>Wallet unlock was cancelled.</source>
        <translation>Opplåsning av lommebok ble avbrutt.</translation>
    </message>
    <message>
        <source>Private key for the entered address is not available.</source>
        <translation>Privat nøkkel for den angitte adressen er ikke tilgjengelig.</translation>
    </message>
    <message>
        <source>Message signing failed.</source>
        <translation>Signering av melding feilet.</translation>
    </message>
    <message>
        <source>Message signed.</source>
        <translation>Melding signert.</translation>
    </message>
    <message>
        <source>The signature could not be decoded.</source>
        <translation>Signaturen kunne ikke dekodes.</translation>
    </message>
    <message>
        <source>Please check the signature and try again.</source>
        <translation>Sjekk signaturen og prøv igjen.</translation>
    </message>
    <message>
        <source>The signature did not match the message digest.</source>
        <translation>Signaturen samsvarer ikke med meldingsporteføljen.</translation>
    </message>
    <message>
        <source>Message verification failed.</source>
        <translation>Meldingsverifiseringen mislyktes.</translation>
    </message>
    <message>
        <source>Message verified.</source>
        <translation>Melding bekreftet.</translation>
    </message>
</context>
<context>
    <name>SplashScreen</name>
    <message>
        <source>[testnet]</source>
        <translation>[testnett]</translation>
    </message>
</context>
<context>
    <name>TrafficGraphWidget</name>
    <message>
        <source>KB/s</source>
        <translation>KB/s</translation>
    </message>
</context>
<context>
    <name>TransactionDesc</name>
    <message numerus="yes">
        <source>Open for %n more block(s)</source>
        <translation><numerusform>Åpen for %n blokk til</numerusform><numerusform>Åpen for %n flere blokker</numerusform></translation>
    </message>
    <message>
        <source>Open until %1</source>
        <translation>Åpen til %1</translation>
    </message>
    <message>
        <source>conflicted with a transaction with %1 confirmations</source>
        <translation>gikk ikke overens med en transaksjon med %1 bekreftelser</translation>
    </message>
    <message>
        <source>%1/offline</source>
        <translation>%1/frakoblet</translation>
    </message>
    <message>
        <source>0/unconfirmed, %1</source>
        <translation>0/ubekreftet, %1</translation>
    </message>
    <message>
        <source>in memory pool</source>
        <translation>i hukommelsespulje</translation>
    </message>
    <message>
        <source>not in memory pool</source>
        <translation>ikke i hukommelsespulje</translation>
    </message>
    <message>
        <source>abandoned</source>
        <translation>forlatt</translation>
    </message>
    <message>
        <source>%1/unconfirmed</source>
        <translation>%1/ubekreftet</translation>
    </message>
    <message>
        <source>%1 confirmations</source>
        <translation>%1 bekreftelser</translation>
    </message>
    <message>
        <source>Status</source>
        <translation>Status</translation>
    </message>
    <message>
        <source>, has not been successfully broadcast yet</source>
        <translation>, har ikke blitt kringkastet enda</translation>
    </message>
    <message numerus="yes">
        <source>, broadcast through %n node(s)</source>
        <translation><numerusform>, kringkast gjennom %n node</numerusform><numerusform>, kringkast gjennom %n noder</numerusform></translation>
    </message>
    <message>
        <source>Date</source>
        <translation>Dato</translation>
    </message>
    <message>
        <source>Source</source>
        <translation>Kilde</translation>
    </message>
    <message>
        <source>Generated</source>
        <translation>Generert</translation>
    </message>
    <message>
        <source>From</source>
        <translation>Fra</translation>
    </message>
    <message>
        <source>unknown</source>
        <translation>ukjent</translation>
    </message>
    <message>
        <source>To</source>
        <translation>Til</translation>
    </message>
    <message>
        <source>own address</source>
        <translation>egen adresse</translation>
    </message>
    <message>
        <source>watch-only</source>
        <translation>kun oppsyn</translation>
    </message>
    <message>
        <source>label</source>
        <translation>merkelapp</translation>
    </message>
    <message>
        <source>Credit</source>
        <translation>Kreditt</translation>
    </message>
    <message numerus="yes">
        <source>matures in %n more block(s)</source>
        <translation><numerusform>modner om %n blokk</numerusform><numerusform>modner om %n blokker</numerusform></translation>
    </message>
    <message>
        <source>not accepted</source>
        <translation>ikke akseptert</translation>
    </message>
    <message>
        <source>Debit</source>
        <translation>Debet</translation>
    </message>
    <message>
        <source>Total debit</source>
        <translation>Total debet</translation>
    </message>
    <message>
        <source>Total credit</source>
        <translation>Total kreditt</translation>
    </message>
    <message>
        <source>Transaction fee</source>
        <translation>Transaksjonsgebyr</translation>
    </message>
    <message>
        <source>Net amount</source>
        <translation>Nettobeløp</translation>
    </message>
    <message>
        <source>Message</source>
        <translation>Melding</translation>
    </message>
    <message>
        <source>Comment</source>
        <translation>Kommentar</translation>
    </message>
    <message>
        <source>Transaction ID</source>
        <translation>Transaksjons-ID</translation>
    </message>
    <message>
        <source>Transaction total size</source>
        <translation>Total transaksjonsstørrelse</translation>
    </message>
    <message>
        <source>Output index</source>
        <translation>Utdatainndeks</translation>
    </message>
    <message>
        <source>Merchant</source>
        <translation>Forretningsdrivende</translation>
    </message>
    <message>
        <source>Generated coins must mature %1 blocks before they can be spent. When you generated this block, it was broadcast to the network to be added to the block chain. If it fails to get into the chain, its state will change to "not accepted" and it won't be spendable. This may occasionally happen if another node generates a block within a few seconds of yours.</source>
        <translation>Genererte bitcoins må modne %1 blokker før de kan brukes. Da du genererte denne blokken ble den kringkastet på nettverket for å bli lagt til i kjeden av blokker. Hvis den ikke kommer med i kjeden vil den endre seg til "ikke akseptert", og vil ikke kunne brukes. Dette vil noen ganger skje hvis en annen node genererer en blokk innen noen sekunder av din.</translation>
    </message>
    <message>
        <source>Debug information</source>
        <translation>Feilrettingsinformasjon</translation>
    </message>
    <message>
        <source>Transaction</source>
        <translation>Transaksjon</translation>
    </message>
    <message>
        <source>Inputs</source>
        <translation>Inndata</translation>
    </message>
    <message>
        <source>Amount</source>
        <translation>Beløp</translation>
    </message>
    <message>
        <source>true</source>
        <translation>sant</translation>
    </message>
    <message>
        <source>false</source>
        <translation>usant</translation>
    </message>
</context>
<context>
    <name>TransactionDescDialog</name>
    <message>
        <source>This pane shows a detailed description of the transaction</source>
        <translation>Her vises en detaljert beskrivelse av transaksjonen</translation>
    </message>
    <message>
        <source>Details for %1</source>
        <translation>Detaljer for %1</translation>
    </message>
</context>
<context>
    <name>TransactionTableModel</name>
    <message>
        <source>Date</source>
        <translation>Dato</translation>
    </message>
    <message>
        <source>Type</source>
        <translation>Type</translation>
    </message>
    <message>
        <source>Label</source>
        <translation>Merkelapp</translation>
    </message>
    <message numerus="yes">
        <source>Open for %n more block(s)</source>
        <translation><numerusform>Åpen for én blokk til</numerusform><numerusform>Åpen for %n blokker til</numerusform></translation>
    </message>
    <message>
        <source>Open until %1</source>
        <translation>Åpen til %1</translation>
    </message>
    <message>
        <source>Offline</source>
        <translation>Frakoblet</translation>
    </message>
    <message>
        <source>Unconfirmed</source>
        <translation>Ubekreftet</translation>
    </message>
    <message>
        <source>Abandoned</source>
        <translation>Forlatt</translation>
    </message>
    <message>
        <source>Confirming (%1 of %2 recommended confirmations)</source>
        <translation>Bekrefter (%1 av %2 anbefalte bekreftelser)</translation>
    </message>
    <message>
        <source>Confirmed (%1 confirmations)</source>
        <translation>Bekreftet (%1 bekreftelser)</translation>
    </message>
    <message>
        <source>Conflicted</source>
        <translation>Gikk ikke overens</translation>
    </message>
    <message>
        <source>Immature (%1 confirmations, will be available after %2)</source>
        <translation>Umoden (%1 bekreftelser, vil være tilgjengelig etter %2)</translation>
    </message>
    <message>
        <source>This block was not received by any other nodes and will probably not be accepted!</source>
        <translation>Denne blokken har ikke blitt mottatt av noen andre noder og vil sannsynligvis ikke bli akseptert!</translation>
    </message>
    <message>
        <source>Generated but not accepted</source>
        <translation>Generert, men ikke akseptert</translation>
    </message>
    <message>
        <source>Received with</source>
        <translation>Mottatt med</translation>
    </message>
    <message>
        <source>Received from</source>
        <translation>Mottatt fra</translation>
    </message>
    <message>
        <source>Sent to</source>
        <translation>Sendt til</translation>
    </message>
    <message>
        <source>Payment to yourself</source>
        <translation>Betaling til deg selv</translation>
    </message>
    <message>
        <source>Mined</source>
        <translation>Utvunnet</translation>
    </message>
    <message>
        <source>watch-only</source>
        <translation>kun oppsyn</translation>
    </message>
    <message>
        <source>(n/a)</source>
        <translation>(i/t)</translation>
    </message>
    <message>
        <source>(no label)</source>
        <translation>(ingen merkelapp)</translation>
    </message>
    <message>
        <source>Transaction status. Hover over this field to show number of confirmations.</source>
        <translation>Transaksjonsstatus. Hold pekeren over dette feltet for å se antall bekreftelser.</translation>
    </message>
    <message>
        <source>Date and time that the transaction was received.</source>
        <translation>Dato og tid for mottak av transaksjonen.</translation>
    </message>
    <message>
        <source>Type of transaction.</source>
        <translation>Transaksjonstype.</translation>
    </message>
    <message>
        <source>Whether or not a watch-only address is involved in this transaction.</source>
        <translation>Hvorvidt en oppsynsadresse er involvert i denne transaksjonen.</translation>
    </message>
    <message>
        <source>User-defined intent/purpose of the transaction.</source>
        <translation>Brukerdefinert intensjon/hensikt med transaksjonen.</translation>
    </message>
    <message>
        <source>Amount removed from or added to balance.</source>
        <translation>Beløp fjernet eller lagt til saldo.</translation>
    </message>
</context>
<context>
    <name>TransactionView</name>
    <message>
        <source>All</source>
        <translation>Alt</translation>
    </message>
    <message>
        <source>Today</source>
        <translation>I dag</translation>
    </message>
    <message>
        <source>This week</source>
        <translation>Denne uka</translation>
    </message>
    <message>
        <source>This month</source>
        <translation>Denne måneden</translation>
    </message>
    <message>
        <source>Last month</source>
        <translation>Forrige måned</translation>
    </message>
    <message>
        <source>This year</source>
        <translation>Dette året</translation>
    </message>
    <message>
        <source>Range...</source>
        <translation>Rekkevidde…</translation>
    </message>
    <message>
        <source>Received with</source>
        <translation>Mottatt med</translation>
    </message>
    <message>
        <source>Sent to</source>
        <translation>Sendt til</translation>
    </message>
    <message>
        <source>To yourself</source>
        <translation>Til deg selv</translation>
    </message>
    <message>
        <source>Mined</source>
        <translation>Utvunnet</translation>
    </message>
    <message>
        <source>Other</source>
        <translation>Andre</translation>
    </message>
    <message>
        <source>Enter address, transaction id, or label to search</source>
        <translation>Oppgi adresse, transaksjons-ID eller merkelapp for å søke</translation>
    </message>
    <message>
        <source>Min amount</source>
        <translation>Minimumsbeløp</translation>
    </message>
    <message>
        <source>Abandon transaction</source>
        <translation>Avbryt transaksjon</translation>
    </message>
    <message>
        <source>Increase transaction fee</source>
        <translation>Øk overføringsgebyret</translation>
    </message>
    <message>
        <source>Copy address</source>
        <translation>Kopier adresse</translation>
    </message>
    <message>
        <source>Copy label</source>
        <translation>Kopiér merkelapp</translation>
    </message>
    <message>
        <source>Copy amount</source>
        <translation>Kopier beløp</translation>
    </message>
    <message>
        <source>Copy transaction ID</source>
        <translation>Kopier transaksjons-ID</translation>
    </message>
    <message>
        <source>Copy raw transaction</source>
        <translation>Kopier råtransaksjon</translation>
    </message>
    <message>
        <source>Copy full transaction details</source>
        <translation>Kopier helhetlig transaksjonsdetaljering</translation>
    </message>
    <message>
        <source>Edit label</source>
        <translation>Rediger merkelapp</translation>
    </message>
    <message>
        <source>Show transaction details</source>
        <translation>Vis transaksjonsdetaljer</translation>
    </message>
    <message>
        <source>Export Transaction History</source>
        <translation>Eksporter transaksjonshistorikk</translation>
    </message>
    <message>
        <source>Comma separated file (*.csv)</source>
        <translation>Kommaseparert fil (*.csv)</translation>
    </message>
    <message>
        <source>Confirmed</source>
        <translation>Bekreftet</translation>
    </message>
    <message>
        <source>Watch-only</source>
        <translation>Kun oppsyn</translation>
    </message>
    <message>
        <source>Date</source>
        <translation>Dato</translation>
    </message>
    <message>
        <source>Type</source>
        <translation>Type</translation>
    </message>
    <message>
        <source>Label</source>
        <translation>Merkelapp</translation>
    </message>
    <message>
        <source>Address</source>
        <translation>Adresse</translation>
    </message>
    <message>
        <source>ID</source>
        <translation>ID</translation>
    </message>
    <message>
        <source>Exporting Failed</source>
        <translation>Eksportering feilet</translation>
    </message>
    <message>
        <source>There was an error trying to save the transaction history to %1.</source>
        <translation>En feil oppstod ved lagring av transaksjonshistorikk til %1.</translation>
    </message>
    <message>
        <source>Exporting Successful</source>
        <translation>Eksportert</translation>
    </message>
    <message>
        <source>The transaction history was successfully saved to %1.</source>
        <translation>Transaksjonshistorikken ble lagret til %1.</translation>
    </message>
    <message>
        <source>Range:</source>
        <translation>Rekkevidde:</translation>
    </message>
    <message>
        <source>to</source>
        <translation>til</translation>
    </message>
</context>
<context>
    <name>UnitDisplayStatusBarControl</name>
    <message>
        <source>Unit to show amounts in. Click to select another unit.</source>
        <translation>Enhet å vise beløper i. Klikk for å velge en annen enhet.</translation>
    </message>
</context>
<context>
    <name>WalletFrame</name>
    <message>
        <source>No wallet has been loaded.</source>
        <translation>Ingen lommebok har blitt lastet inn.</translation>
    </message>
</context>
<context>
    <name>WalletModel</name>
    <message>
        <source>Send Coins</source>
        <translation>Send mynter</translation>
    </message>
    <message>
        <source>Fee bump error</source>
        <translation>Gebyrforhøyelsesfeil</translation>
    </message>
    <message>
        <source>Increasing transaction fee failed</source>
        <translation>Økning av transaksjonsgebyr mislyktes</translation>
    </message>
    <message>
        <source>Do you want to increase the fee?</source>
        <translation>Ønsker du å øke gebyret?</translation>
    </message>
    <message>
        <source>Current fee:</source>
        <translation>Nåværede gebyr:</translation>
    </message>
    <message>
        <source>Increase:</source>
        <translation>Økning:</translation>
    </message>
    <message>
        <source>New fee:</source>
        <translation>Nytt gebyr:</translation>
    </message>
    <message>
        <source>Confirm fee bump</source>
        <translation>Bekreft gebyrøkning</translation>
    </message>
    <message>
        <source>Can't sign transaction.</source>
        <translation>Kan ikke signere transaksjon</translation>
    </message>
    <message>
        <source>Could not commit transaction</source>
        <translation>Kunne ikke sende inn transaksjon</translation>
    </message>
</context>
<context>
    <name>WalletView</name>
    <message>
<<<<<<< HEAD
        <source>The Myriadcoin address the message was signed with</source>
        <translation>Bitcoin-adressen meldingen ble signert med</translation>
    </message>
    <message>
        <source>Verify the message to ensure it was signed with the specified Myriadcoin address</source>
        <translation>Verifiser meldingen for å være sikker på at den ble signert av den angitte Bitcoin-adressen</translation>
=======
        <source>&amp;Export</source>
        <translation>&amp;Eksporter</translation>
    </message>
    <message>
        <source>Export the data in the current tab to a file</source>
        <translation>Eksporter data fra nåværende fane til fil</translation>
>>>>>>> 9e116a6f
    </message>
    <message>
        <source>Backup Wallet</source>
        <translation>Sikkerhetskopier lommebok</translation>
    </message>
    <message>
        <source>Wallet Data (*.dat)</source>
        <translation>Lommeboksdata (*.dat)</translation>
    </message>
    <message>
        <source>Backup Failed</source>
        <translation>Sikkerhetskopiering mislyktes</translation>
    </message>
    <message>
        <source>There was an error trying to save the wallet data to %1.</source>
        <translation>Feil under forsøk på lagring av lommebokdata til %1</translation>
    </message>
    <message>
        <source>Backup Successful</source>
        <translation>Sikkerhetskopiert</translation>
    </message>
<<<<<<< HEAD
    </context>
<context>
    <name>TransactionTableModel</name>
    <message>
        <source>Label</source>
        <translation>Merkelapp</translation>
    </message>
    <message>
        <source>(no label)</source>
        <translation>(ingen merkelapp)</translation>
    </message>
    </context>
<context>
    <name>TransactionView</name>
    <message>
        <source>Comma separated file (*.csv)</source>
        <translation>Kommaseparert fil (*.csv)</translation>
    </message>
    <message>
        <source>Label</source>
        <translation>Merkelapp</translation>
    </message>
    <message>
        <source>Address</source>
        <translation>Adresse</translation>
    </message>
    <message>
        <source>Exporting Failed</source>
        <translation>Eksportering feilet</translation>
    </message>
    </context>
<context>
    <name>UnitDisplayStatusBarControl</name>
=======
>>>>>>> 9e116a6f
    <message>
        <source>The wallet data was successfully saved to %1.</source>
        <translation>Lommebokdata lagret til %1.</translation>
    </message>
</context>
<context>
    <name>bitcoin-core</name>
    <message>
        <source>Options:</source>
        <translation>Innstillinger:</translation>
    </message>
    <message>
        <source>Specify data directory</source>
        <translation>Angi mappe for datafiler</translation>
    </message>
    <message>
        <source>Connect to a node to retrieve peer addresses, and disconnect</source>
        <translation>Koble til node for å hente adresser til andre noder, koble så fra igjen</translation>
    </message>
    <message>
        <source>Specify your own public address</source>
        <translation>Angi din egen offentlige adresse</translation>
    </message>
    <message>
        <source>Accept command line and JSON-RPC commands</source>
        <translation>Ta imot kommandolinje- og JSON-RPC-kommandoer</translation>
    </message>
    <message>
        <source>Distributed under the MIT software license, see the accompanying file %s or %s</source>
        <translation>Lisensiert MIT. Se tilhørende fil %s eller %s</translation>
    </message>
    <message>
        <source>If &lt;category&gt; is not supplied or if &lt;category&gt; = 1, output all debugging information.</source>
        <translation>Hvis &lt;category&gt; ikke er oppgitt eller hvis &lt;category&gt; = 1, ta ut all informasjon for feilsøking.</translation>
    </message>
    <message>
        <source>Prune configured below the minimum of %d MiB.  Please use a higher number.</source>
        <translation>Beskjæringsmodus er konfigurert under minimum på %d MiB. Vennligst bruk et høyere nummer.</translation>
    </message>
    <message>
        <source>Prune: last wallet synchronisation goes beyond pruned data. You need to -reindex (download the whole blockchain again in case of pruned node)</source>
        <translation>Beskjæring: siste lommeboksynkronisering går utenfor beskjærte data. Du må bruke -reindex (laster ned hele blokkjeden igjen for beskjærte noder)</translation>
    </message>
    <message>
        <source>Rescans are not possible in pruned mode. You will need to use -reindex which will download the whole blockchain again.</source>
        <translation>Omsøk er ikke mulig i beskjært modus. Du vil måtte bruke -reindex som vil laste nede hele blokkjeden på nytt.</translation>
    </message>
    <message>
        <source>Error: A fatal internal error occurred, see debug.log for details</source>
        <translation>Feil: En fatal intern feil oppstod, se debug.log for detaljer</translation>
    </message>
    <message>
        <source>Fee (in %s/kB) to add to transactions you send (default: %s)</source>
        <translation>Gebyr (i %s/kB) for å legge til i transaksjoner du sender (standardverdi: %s)</translation>
    </message>
    <message>
        <source>Pruning blockstore...</source>
        <translation>Beskjærer blokklageret...</translation>
    </message>
    <message>
        <source>Run in the background as a daemon and accept commands</source>
        <translation>Kjør i bakgrunnen som daemon og ta imot kommandoer</translation>
    </message>
    <message>
        <source>Unable to start HTTP server. See debug log for details.</source>
        <translation>Kunne ikke starte HTTP-tjener. Se feilrettingslogg for detaljer.</translation>
    </message>
    <message>
        <source>Myriadcoin Core</source>
        <translation>Myriadcoin Core</translation>
    </message>
    <message>
        <source>The %s developers</source>
        <translation>%s-utviklerne</translation>
    </message>
    <message>
        <source>A fee rate (in %s/kB) that will be used when fee estimation has insufficient data (default: %s)</source>
        <translation>En gebyrsats (i %s(kB) som bil bli brukt når gebyrvurdering har utilstrekkelig data (forvalg: %s)</translation>
    </message>
    <message>
        <source>Accept relayed transactions received from whitelisted peers even when not relaying transactions (default: %d)</source>
        <translation>Godta stafettransaksjoner mottatt fra hvitlistede likemenn, selv når transaksjoner ikke stafettsendes (forvalg: %d)</translation>
    </message>
    <message>
        <source>Add a node to connect to and attempt to keep the connection open (see the `addnode` RPC command help for more info)</source>
        <translation>Legg til node for tilkobling og forsøk å holde forbindelsen åpen (se 'addnode' RPC kommandoen for mer informasjon)</translation>
    </message>
    <message>
        <source>Bind to given address and always listen on it. Use [host]:port notation for IPv6</source>
        <translation>Bind til angitt adresse. Bruk [vertsmaskin]:port notasjon for IPv6</translation>
    </message>
    <message>
        <source>Cannot obtain a lock on data directory %s. %s is probably already running.</source>
        <translation>Kan ikke låse datamappen %s. %s kjører antagelig allerede.</translation>
    </message>
    <message>
        <source>Cannot provide specific connections and have addrman find outgoing connections at the same.</source>
        <translation>Kan ikke angi spesifikke tilkoblinger og ha addrman til å finne utgående tilkoblinger samtidig. </translation>
    </message>
    <message>
        <source>Delete all wallet transactions and only recover those parts of the blockchain through -rescan on startup</source>
        <translation>Slett alle transaksjoner i lommeboken og gjenopprett kun de delene av blokkjeden gjennom -rescan ved oppstart</translation>
    </message>
    <message>
        <source>Error reading %s! All keys read correctly, but transaction data or address book entries might be missing or incorrect.</source>
        <translation>Feil under lesing av %s! Alle nøkler har blitt lest rett, men transaksjonsdata eller adressebokoppføringer kan mangle eller være uriktige.</translation>
    </message>
    <message>
        <source>Exclude debugging information for a category. Can be used in conjunction with -debug=1 to output debug logs for all categories except one or more specified categories.</source>
        <translation>Ekskluder feilrettingsinformasjon for en kategori. Kan brukes i sammenheng med -debug=1 til utdatafeilrettingslogger for alle kategorier, unntatt én eller flere angitte kategorier.</translation>
    </message>
    <message>
        <source>Execute command when a wallet transaction changes (%s in cmd is replaced by TxID)</source>
        <translation>Kjør kommando når en lommeboktransaksjon endres (%s i kommando er erstattet med TxID)</translation>
    </message>
    <message>
        <source>Extra transactions to keep in memory for compact block reconstructions (default: %u)</source>
        <translation>Ekstra transaksjoner å beholde i minne for rekonstruksjoner av kompakte blokker (forvalg: %u)</translation>
    </message>
    <message>
        <source>If this block is in the chain assume that it and its ancestors are valid and potentially skip their script verification (0 to verify all, default: %s, testnet: %s)</source>
        <translation>Hvis denne blokken er i kjeden, anta at den og dens opphav er gyldig, og alternativt hopp over deres skriptbekreftelse (0 for å bekrefte alle, forvalg: %s, testnett: %s)</translation>
    </message>
    <message>
        <source>Maximum allowed median peer time offset adjustment. Local perspective of time may be influenced by peers forward or backward by this amount. (default: %u seconds)</source>
        <translation>Maksimalt tillatt justering av mediantid av likemenn. Lokalt tidsperspektiv kan påvirkes av likemenn fremover og bakover med denne mengden. (forvalg: %u sekunder)</translation>
    </message>
    <message>
        <source>Maximum total fees (in %s) to use in a single wallet transaction or raw transaction; setting this too low may abort large transactions (default: %s)</source>
        <translation>Maksimalt totalgebyr (i %s) å bruke i én lommebokstransaksjon eller råtransaksjon; en for lav verdi kan avbryte store transaksjoner (forvalg: %s)</translation>
    </message>
    <message>
        <source>Please check that your computer's date and time are correct! If your clock is wrong, %s will not work properly.</source>
        <translation>Sjekk at din datamaskins dato og klokke er stilt rett! Hvis klokka er feil, vil ikke %s fungere ordentlig.</translation>
    </message>
    <message>
        <source>Please contribute if you find %s useful. Visit %s for further information about the software.</source>
        <translation>Bidra hvis du finner %s nyttig. Besøk %s for mer informasjon om programvaren.</translation>
    </message>
    <message>
        <source>Query for peer addresses via DNS lookup, if low on addresses (default: 1 unless -connect used)</source>
        <translation>Spørring om likemannsadresser via DNS-oppslag, hvis adressemengden er lav (forvalg: 1 om ikke -connect brukes)</translation>
    </message>
    <message>
        <source>Reduce storage requirements by enabling pruning (deleting) of old blocks. This allows the pruneblockchain RPC to be called to delete specific blocks, and enables automatic pruning of old blocks if a target size in MiB is provided. This mode is incompatible with -txindex and -rescan. Warning: Reverting this setting requires re-downloading the entire blockchain. (default: 0 = disable pruning blocks, 1 = allow manual pruning via RPC, &gt;%u = automatically prune block files to stay under the specified target size in MiB)</source>
        <translation>Reduser lagringskrav ved å skru på beskjæring (sletting) av gamle blokker. Dette tillater pruneblockchain RPC å bli påkalt for sletting av spesifikke blokker, og skrur på automatisk beskjæring av gamle blokker hvis målstørrelsen i MiB oppgis. Dette moduset er inkompatibelt med -txindex og -rescan. Advarsel: Tilbakestilling av dette krever ny nedlasting av hele blokkjeden. (forvalg: 0 = skru av beskjæring av blokker, 1 = tillat manuell beskjæring via RPC, &gt;%u = automatisk beskjæring av blokkfiler for å ikke overstige angitt målstørrelse, i MiB)</translation>
    </message>
    <message>
        <source>Set lowest fee rate (in %s/kB) for transactions to be included in block creation. (default: %s)</source>
        <translation>Sett laveste gebyrtakst (i %s/kB) for transaksjoner som skal inkluderes i blokkopprettelse. (forvalg: %s)</translation>
    </message>
    <message>
        <source>Set the number of script verification threads (%u to %d, 0 = auto, &lt;0 = leave that many cores free, default: %d)</source>
        <translation>Angi antall tråder for skriptverifisering (%u til %d, 0 = auto, &lt;0 = la det antallet kjerner være ledig, standard: %d)</translation>
    </message>
    <message>
        <source>The block database contains a block which appears to be from the future. This may be due to your computer's date and time being set incorrectly. Only rebuild the block database if you are sure that your computer's date and time are correct</source>
        <translation>Blokkdatabasen inneholder en blokk som ser ut til å være fra fremtiden. Dette kan være fordi dato og tid på din datamaskin er satt feil. Gjenopprett kun blokkdatabasen når du er sikker på at dato og tid er satt riktig.</translation>
    </message>
    <message>
        <source>This is a pre-release test build - use at your own risk - do not use for mining or merchant applications</source>
        <translation>Dette er en testversjon i påvente av utgivelse - bruk på egen risiko - ikke for bruk til blokkutvinning eller i forretningsøyemed</translation>
    </message>
    <message>
        <source>This is the transaction fee you may discard if change is smaller than dust at this level</source>
        <translation>Dette er transaksjonsgebyret du kan se bort fra hvis vekslepengene utgjør mindre enn støv på dette nivået</translation>
    </message>
    <message>
        <source>Unable to replay blocks. You will need to rebuild the database using -reindex-chainstate.</source>
        <translation>Kan ikke spille av blokker igjen. Du må bygge opp igjen databasen ved bruk av -reindex-chainstate.</translation>
    </message>
    <message>
        <source>Unable to rewind the database to a pre-fork state. You will need to redownload the blockchain</source>
        <translation>Kan ikke spole tilbake databasen til en tilstand før forgreiningen. Du må laste ned blokkjeden igjen</translation>
    </message>
    <message>
        <source>Use UPnP to map the listening port (default: 1 when listening and no -proxy)</source>
        <translation>Bruk UPnP for lytteport (standardverdi: 1 ved lytting og uten -proxy)</translation>
    </message>
    <message>
        <source>Username and hashed password for JSON-RPC connections. The field &lt;userpw&gt; comes in the format: &lt;USERNAME&gt;:&lt;SALT&gt;$&lt;HASH&gt;. A canonical python script is included in share/rpcuser. The client then connects normally using the rpcuser=&lt;USERNAME&gt;/rpcpassword=&lt;PASSWORD&gt; pair of arguments. This option can be specified multiple times</source>
        <translation>Brukernavn og sjekksummert JSON-RPC-tilkoblinger. Dette feltet &lt;userpw&gt; kommer i formatet: &lt;USERNAME&gt;:&lt;SALT&gt;$&lt;HASH&gt;. Et kanonisk Python-skript er inkludert i share/rpcuser. Klienten kobler så til bed bruk av rpcuser=&lt;USERNAME&gt;/rpcpassword=&lt;PASSWORD&gt; argumentpar. Dette valget kan angis flere ganger</translation>
    </message>
    <message>
        <source>Wallet will not create transactions that violate mempool chain limits (default: %u)</source>
        <translation>Lommeboka vil ikke opprette transaksjoner som forgriper seg på grenser for hukommelsespuljekjeder (forvalg: %u)</translation>
    </message>
    <message>
        <source>Warning: The network does not appear to fully agree! Some miners appear to be experiencing issues.</source>
        <translation>Advarsel: Nettverket ser ikke ut til å være i overenstemmelse! Noen utvinnere ser ut til å ha problemer.</translation>
    </message>
    <message>
        <source>Warning: We do not appear to fully agree with our peers! You may need to upgrade, or other nodes may need to upgrade.</source>
        <translation>Advarsel: Vi ser ikke ut til å være i full overenstemmelse med våre likemenn! Du kan trenge å oppgradere, eller andre noder kan trenge å oppgradere.</translation>
    </message>
    <message>
        <source>Whether to save the mempool on shutdown and load on restart (default: %u)</source>
        <translation>Hvorvidt hukommelsespuljen skal lagres ved avstengning og lastes inn ved omstart (forvalg: %u)</translation>
    </message>
    <message>
        <source>%d of last 100 blocks have unexpected version</source>
        <translation>%d av minst 100 blokker har uventet versjon</translation>
    </message>
    <message>
        <source>%s corrupt, salvage failed</source>
        <translation>%s skadet, berging mislyktes</translation>
    </message>
    <message>
        <source>-maxmempool must be at least %d MB</source>
        <translation>-maxmempool må være minst %d MB</translation>
    </message>
    <message>
        <source>&lt;category&gt; can be:</source>
        <translation>&lt;category&gt; kan være:</translation>
    </message>
    <message>
        <source>Accept connections from outside (default: 1 if no -proxy or -connect)</source>
        <translation>Ta imot tilkoblinger fra utsiden (standardverdi: 1 hvis uten -proxy eller -connect)</translation>
    </message>
    <message>
        <source>Append comment to the user agent string</source>
        <translation>Legg til kommentarer i brukeragent-strengen</translation>
    </message>
    <message>
        <source>Attempt to recover private keys from a corrupt wallet on startup</source>
        <translation>Forsøk å gjenopprette private nøkler fra ei skadet lommebok ved oppstart</translation>
    </message>
    <message>
        <source>Block creation options:</source>
        <translation>Valg for opprettelse av blokker:</translation>
    </message>
    <message>
        <source>Cannot resolve -%s address: '%s'</source>
        <translation>Kunne ikke slå opp -%s-adresse: "%s"</translation>
    </message>
    <message>
        <source>Chain selection options:</source>
        <translation>Kjedeutvelgelsesinnstillinger:</translation>
    </message>
    <message>
        <source>Change index out of range</source>
        <translation>Kjedeindeks utenfor rekkevidde</translation>
    </message>
    <message>
        <source>Connection options:</source>
        <translation>Innstillinger for tilkobling:</translation>
    </message>
    <message>
        <source>Copyright (C) %i-%i</source>
        <translation>Kopirett © %i-%i</translation>
    </message>
    <message>
        <source>Corrupted block database detected</source>
        <translation>Oppdaget korrupt blokkdatabase</translation>
    </message>
    <message>
        <source>Debugging/Testing options:</source>
        <translation>Valg for feilsøking/testing:</translation>
    </message>
    <message>
        <source>Do not load the wallet and disable wallet RPC calls</source>
        <translation>Ikke last inn lommeboken og deaktiver RPC-kall</translation>
    </message>
    <message>
        <source>Do you want to rebuild the block database now?</source>
        <translation>Ønsker du å gjenopprette blokkdatabasen nå?</translation>
    </message>
    <message>
        <source>Enable publish hash block in &lt;address&gt;</source>
        <translation>Slå på publish hash block i &lt;address&gt;</translation>
    </message>
    <message>
        <source>Enable publish hash transaction in &lt;address&gt;</source>
        <translation>Slå på publish hash transaction i &lt;address&gt;</translation>
    </message>
    <message>
        <source>Enable publish raw block in &lt;address&gt;</source>
        <translation>Slå på publisering av råblokk i &lt;address&gt;</translation>
    </message>
    <message>
        <source>Enable publish raw transaction in &lt;address&gt;</source>
        <translation>Slå på publisering av råtransaksjon i &lt;address&gt;</translation>
    </message>
    <message>
        <source>Enable transaction replacement in the memory pool (default: %u)</source>
        <translation>Aktiver transaksjonserstatning i hukommelsespuljen (forvalg: %u)</translation>
    </message>
    <message>
        <source>Error creating %s: You can't create non-HD wallets with this version.</source>
        <translation>Feil under oppretting av %s: Du kan ikke lage en lommebok uten HD med denne versjonen.</translation>
    </message>
    <message>
        <source>Error initializing block database</source>
        <translation>Feil under initialisering av blokkdatabase</translation>
    </message>
    <message>
        <source>Error initializing wallet database environment %s!</source>
        <translation>Feil under oppstart av lommeboken sitt databasemiljø %s!</translation>
    </message>
    <message>
        <source>Error loading %s</source>
        <translation>Feil ved lasting av %s</translation>
    </message>
    <message>
        <source>Error loading %s: Wallet corrupted</source>
        <translation>Feil under innlasting av %s: Skadet lommebok</translation>
    </message>
    <message>
        <source>Error loading %s: Wallet requires newer version of %s</source>
        <translation>Feil under innlasting av %s: Lommeboka krever nyere versjon av %s</translation>
    </message>
    <message>
        <source>Error loading block database</source>
        <translation>Feil ved lasting av blokkdatabase</translation>
    </message>
    <message>
        <source>Error opening block database</source>
        <translation>Feil under åpning av blokkdatabase</translation>
    </message>
    <message>
        <source>Error: Disk space is low!</source>
        <translation>Feil: Lite ledig lagringsplass!</translation>
    </message>
    <message>
        <source>Failed to listen on any port. Use -listen=0 if you want this.</source>
        <translation>Kunne ikke lytte på noen port. Bruk -listen=0 hvis det er dette du vil.</translation>
    </message>
    <message>
        <source>Failed to rescan the wallet during initialization</source>
        <translation>Klarte ikke gå igjennom lommeboken under oppstart</translation>
    </message>
    <message>
        <source>Importing...</source>
        <translation>Importerer...</translation>
    </message>
    <message>
        <source>Incorrect or no genesis block found. Wrong datadir for network?</source>
        <translation>Ugyldig eller ingen skaperblokk funnet. Feil datamappe for nettverk?</translation>
    </message>
    <message>
        <source>Initialization sanity check failed. %s is shutting down.</source>
        <translation>Sunnhetssjekk ved oppstart mislyktes. %s skrus av.</translation>
    </message>
    <message>
        <source>Invalid amount for -%s=&lt;amount&gt;: '%s'</source>
        <translation>Ugyldig beløp for -%s=&lt;amount&gt;: "%s"</translation>
    </message>
    <message>
        <source>Invalid amount for -discardfee=&lt;amount&gt;: '%s'</source>
        <translation>Ugyldig beløp for -discardfee=&lt;amount&gt;: "%s"</translation>
    </message>
    <message>
        <source>Invalid amount for -fallbackfee=&lt;amount&gt;: '%s'</source>
        <translation>Ugyldig beløp for -fallbackfee=&lt;amount&gt;: "%s"</translation>
    </message>
    <message>
        <source>Keep the transaction memory pool below &lt;n&gt; megabytes (default: %u)</source>
        <translation>Hold transaksjonspuljen under &lt;n&gt; megabyte (forvalg: %u)</translation>
    </message>
    <message>
        <source>Loading P2P addresses...</source>
        <translation>Laster maskin-til-maskin -adresser…</translation>
    </message>
    <message>
        <source>Loading banlist...</source>
        <translation>Laster inn bannlysningsliste…</translation>
    </message>
    <message>
        <source>Location of the auth cookie (default: data dir)</source>
        <translation>Plassering for autentiseringskake (forvalg: datamappe)</translation>
    </message>
    <message>
        <source>Not enough file descriptors available.</source>
        <translation>For få fildeskriptorer tilgjengelig.</translation>
    </message>
    <message>
        <source>Only connect to nodes in network &lt;net&gt; (ipv4, ipv6 or onion)</source>
        <translation>Bare koble til noder i nettverket &lt;net&gt; (IPv4, IPv6 eller onion)</translation>
    </message>
    <message>
        <source>Print this help message and exit</source>
        <translation>Skriv ut denne hjelpemeldingen og avslutt</translation>
    </message>
    <message>
        <source>Print version and exit</source>
        <translation>Skriv ut denne versjonen og avslutt</translation>
    </message>
    <message>
        <source>Prune cannot be configured with a negative value.</source>
        <translation>Beskjæringsmodus kan ikke konfigureres med en negativ verdi.</translation>
    </message>
    <message>
        <source>Prune mode is incompatible with -txindex.</source>
        <translation>Beskjæringsmodus er ikke kompatibel med -txindex.</translation>
    </message>
    <message>
        <source>Rebuild chain state and block index from the blk*.dat files on disk</source>
        <translation>Bygg opp igjen kjedetilstand og blokkindeks fra blk*.dat-filer på disk</translation>
    </message>
    <message>
        <source>Rebuild chain state from the currently indexed blocks</source>
        <translation>Bygg opp igjen kjedetilstand fra blokker som er indeksert nå</translation>
    </message>
    <message>
        <source>Replaying blocks...</source>
        <translation>Spiller av blokker igjen…</translation>
    </message>
    <message>
        <source>Rewinding blocks...</source>
        <translation>Spoler tilbake blokker…</translation>
    </message>
    <message>
        <source>Set database cache size in megabytes (%d to %d, default: %d)</source>
        <translation>Sett databasen sin størrelse på hurtigbufferen i megabytes (%d til %d, standardverdi: %d)</translation>
    </message>
    <message>
        <source>Specify wallet file (within data directory)</source>
        <translation>Angi lommebokfil (inne i datamappe)</translation>
    </message>
    <message>
        <source>The source code is available from %s.</source>
        <translation>Kildekoden er tilgjengelig fra %s.</translation>
    </message>
    <message>
        <source>Transaction fee and change calculation failed</source>
        <translation>Transaksjonsgebyr og vekslingsutregning mislyktes</translation>
    </message>
    <message>
        <source>Unable to bind to %s on this computer. %s is probably already running.</source>
        <translation>Kan ikke binde til %s på denne datamaskinen. Sannsynligvis kjører %s allerede.</translation>
    </message>
    <message>
        <source>Unsupported argument -benchmark ignored, use -debug=bench.</source>
        <translation>Ustøttet argument -benchmark ble ignorert, bruk -debug=bench.</translation>
    </message>
    <message>
        <source>Unsupported argument -debugnet ignored, use -debug=net.</source>
        <translation>Advarsel: Argumentet -debugnet er ikke støttet og ble ignorert, bruk -debug=net.</translation>
    </message>
    <message>
        <source>Unsupported argument -tor found, use -onion.</source>
        <translation>Feil: Argumentet -tor er ikke støttet, bruk -onion.</translation>
    </message>
    <message>
        <source>Unsupported logging category %s=%s.</source>
        <translation>Ustøttet loggingskategori %s=%s.</translation>
    </message>
    <message>
        <source>Upgrading UTXO database</source>
        <translation>Oppgraderer UTXO-database</translation>
    </message>
    <message>
        <source>Use UPnP to map the listening port (default: %u)</source>
        <translation>Bruk UPnP for å sette opp lytteport (standardverdi: %u)</translation>
    </message>
    <message>
        <source>Use the test chain</source>
        <translation>Bruk testkjede</translation>
    </message>
    <message>
        <source>User Agent comment (%s) contains unsafe characters.</source>
        <translation>User Agent kommentar (%s) inneholder utrygge tegn.</translation>
    </message>
    <message>
        <source>Verifying blocks...</source>
        <translation>Verifiserer blokker...</translation>
    </message>
    <message>
        <source>Wallet debugging/testing options:</source>
        <translation>Lommebok-feilretting/-testinnstillinger</translation>
    </message>
    <message>
        <source>Wallet needed to be rewritten: restart %s to complete</source>
        <translation>Lommeboka må skrives om: Start %s på nytt for å fullføre</translation>
    </message>
    <message>
        <source>Wallet options:</source>
        <translation>Valg for lommebok:</translation>
    </message>
    <message>
        <source>Allow JSON-RPC connections from specified source. Valid for &lt;ip&gt; are a single IP (e.g. 1.2.3.4), a network/netmask (e.g. 1.2.3.4/255.255.255.0) or a network/CIDR (e.g. 1.2.3.4/24). This option can be specified multiple times</source>
        <translation>Tillat JSON-RPC-tilkoblinger fra angitt kilde. Gyldig for &lt;ip&gt; er en enkelt IP (f. eks. 1.2.3.4), et nettverk/nettmaske (f. eks. 1.2.3.4/255.255.255.0) eller et nettverk/CIDR (f. eks. 1.2.3.4/24). Dette alternativet kan angis flere ganger</translation>
    </message>
    <message>
        <source>Bind to given address and whitelist peers connecting to it. Use [host]:port notation for IPv6</source>
        <translation>Bind til gitt adresse og hvitlist peers som kobler seg til den. Bruk [host]:port notasjon for IPv6</translation>
    </message>
    <message>
        <source>Create new files with system default permissions, instead of umask 077 (only effective with disabled wallet functionality)</source>
        <translation>Opprett nye filer med standardtillatelser i systemet, i stedet for umask 077 (kun virksom med lommebokfunksjonalitet slått av)</translation>
    </message>
    <message>
        <source>Discover own IP addresses (default: 1 when listening and no -externalip or -proxy)</source>
        <translation>Oppdag egne IP-adresser (standardverdi: 1 ved lytting og ingen -externalip eller -proxy)</translation>
    </message>
    <message>
        <source>Error: Listening for incoming connections failed (listen returned error %s)</source>
        <translation>Feil: Lytting etter innkommende tilkoblinger feilet (lytting returnerte feil %s)</translation>
    </message>
    <message>
        <source>Execute command when a relevant alert is received or we see a really long fork (%s in cmd is replaced by message)</source>
        <translation>Utfør kommando når et relevant varsel er mottatt eller vi ser en veldig lang gaffel (%s i kommando er erstattet med melding)</translation>
    </message>
    <message>
        <source>Fees (in %s/kB) smaller than this are considered zero fee for relaying, mining and transaction creation (default: %s)</source>
        <translation>Gebyrer (i %s/kB) mindre enn dette anses som null gebyr for videresending, graving og laging av transaksjoner (standardverdi: %s)</translation>
    </message>
    <message>
        <source>If paytxfee is not set, include enough fee so transactions begin confirmation on average within n blocks (default: %u)</source>
        <translation>Hvis paytxfee ikke er angitt, inkluderer da nok i gebyr til at transaksjoner gjennomsnittligt bekreftes innen n blokker (standardverdi: %u)</translation>
    </message>
    <message>
        <source>Invalid amount for -maxtxfee=&lt;amount&gt;: '%s' (must be at least the minrelay fee of %s to prevent stuck transactions)</source>
        <translation>Ugyldig beløp for -maxtxfee=&lt;amount&gt;: '%s' (må være minst minimum relé gebyr på %s for å hindre fastlåste transaksjoner)</translation>
    </message>
    <message>
        <source>Maximum size of data in data carrier transactions we relay and mine (default: %u)</source>
        <translation>Maksimal størrelse på data i databærende transaksjoner vi videresender og ufører graving på (standardverdi: %u)</translation>
    </message>
    <message>
        <source>Randomize credentials for every proxy connection. This enables Tor stream isolation (default: %u)</source>
        <translation>Bruk tilfeldig identitet for hver proxytilkobling. Dette muliggjør TOR stream isolasjon (standardverdi: %u)</translation>
    </message>
    <message>
        <source>The transaction amount is too small to send after the fee has been deducted</source>
        <translation>Transaksjonsbeløpet er for lite til å sendes etter at gebyret er fratrukket</translation>
    </message>
    <message>
        <source>Whitelisted peers cannot be DoS banned and their transactions are always relayed, even if they are already in the mempool, useful e.g. for a gateway</source>
        <translation>Hvitlistede noder kan ikke DoS-blokkeres, og deres transaksjoner videresendes alltid, selv om de allerede er i hukommelsespuljen. Nyttig f.eks. for en portner.</translation>
    </message>
    <message>
        <source>You need to rebuild the database using -reindex to go back to unpruned mode.  This will redownload the entire blockchain</source>
        <translation>Du må gjenoppbygge databasen ved hjelp av -reindex for å gå tilbake til ubeskåret modus. Dette vil laste ned hele blokkjeden på nytt.</translation>
    </message>
    <message>
        <source>(default: %u)</source>
        <translation>(standardverdi: %u)</translation>
    </message>
    <message>
        <source>Accept public REST requests (default: %u)</source>
        <translation>Godta offentlige REST forespørsler (standardverdi: %u)</translation>
    </message>
    <message>
        <source>Automatically create Tor hidden service (default: %d)</source>
        <translation>Automatisk opprette Tor skjult tjeneste (standardverdi: %d)</translation>
    </message>
    <message>
        <source>Connect through SOCKS5 proxy</source>
        <translation>Koble til via SOCKS5-proxy</translation>
    </message>
    <message>
        <source>Error loading %s: You can't disable HD on an already existing HD wallet</source>
        <translation>Feil ved innlasting av %s: Du kan ikke skru av HD på ei HD-lommebok som allerede finnes</translation>
    </message>
    <message>
        <source>Error reading from database, shutting down.</source>
        <translation>Feil ved lesing fra database, stenger ned.</translation>
    </message>
    <message>
        <source>Error upgrading chainstate database</source>
        <translation>Feil ved oppgradering av kjedetilstandsdatabase</translation>
    </message>
    <message>
        <source>Imports blocks from external blk000??.dat file on startup</source>
        <translation>Importerer blokker fra ekstern fil blk000??.dat ved oppstart</translation>
    </message>
    <message>
        <source>Information</source>
        <translation>Informasjon</translation>
    </message>
    <message>
        <source>Invalid -onion address or hostname: '%s'</source>
        <translation>Ugyldig -onion adresse eller vertsnavn: "%s"</translation>
    </message>
    <message>
        <source>Invalid -proxy address or hostname: '%s'</source>
        <translation>Ugyldig -mellomtjeneradresse eller vertsnavn: "%s"</translation>
    </message>
    <message>
        <source>Invalid amount for -paytxfee=&lt;amount&gt;: '%s' (must be at least %s)</source>
        <translation>Ugyldig beløp for -paytxfee=&lt;amount&gt;: '%s' (må være minst %s)</translation>
    </message>
    <message>
        <source>Invalid netmask specified in -whitelist: '%s'</source>
        <translation>Ugyldig nettmaske spesifisert i -whitelist: '%s'</translation>
    </message>
    <message>
        <source>Keep at most &lt;n&gt; unconnectable transactions in memory (default: %u)</source>
        <translation>Hold på det meste &lt;n&gt; transaksjoner som ikke kobles i minnet (standardverdi: %u)</translation>
    </message>
    <message>
        <source>Need to specify a port with -whitebind: '%s'</source>
        <translation>Må oppgi en port med -whitebind: '%s'</translation>
    </message>
    <message>
        <source>Node relay options:</source>
        <translation>Node alternativer for videresending:</translation>
    </message>
    <message>
        <source>RPC server options:</source>
        <translation>Innstillinger for RPC-tjener:</translation>
    </message>
    <message>
        <source>Reducing -maxconnections from %d to %d, because of system limitations.</source>
        <translation>Reduserer -maxconnections fra %d til %d, pga. systembegrensninger.</translation>
    </message>
    <message>
        <source>Rescan the block chain for missing wallet transactions on startup</source>
        <translation>Se gjennom blokkjeden etter manglende lommeboktransaksjoner ved oppstart</translation>
    </message>
    <message>
        <source>Send trace/debug info to console instead of debug.log file</source>
        <translation>Send spor-/feilsøkingsinformasjon til konsollen istedenfor filen debug.log</translation>
    </message>
    <message>
        <source>Show all debugging options (usage: --help -help-debug)</source>
        <translation>Vis alle feilsøkingsvalg (bruk: --help -help-debug)</translation>
    </message>
    <message>
        <source>Shrink debug.log file on client startup (default: 1 when no -debug)</source>
        <translation>Krymp filen debug.log når klienten starter (standardverdi: 1 hvis uten -debug)</translation>
    </message>
    <message>
        <source>Signing transaction failed</source>
        <translation>Signering av transaksjon feilet</translation>
    </message>
    <message>
        <source>Specified -walletdir "%s" does not exist</source>
        <translation>Oppgitt -walletdir "%s" eksisterer ikke</translation>
    </message>
    <message>
        <source>Specified -walletdir "%s" is a relative path</source>
        <translation>Oppgitt -walletdir "%s" er en relativ sti</translation>
    </message>
    <message>
        <source>Specified -walletdir "%s" is not a directory</source>
        <translation>Oppgitt -walletdir "%s" er ikke en katalog</translation>
    </message>
    <message>
        <source>The transaction amount is too small to pay the fee</source>
        <translation>Transaksjonsbeløpet er for lite til å betale gebyr</translation>
    </message>
    <message>
        <source>This is experimental software.</source>
        <translation>Dette er eksperimentell programvare.</translation>
    </message>
    <message>
        <source>Tor control port password (default: empty)</source>
        <translation>Passord for Tor-kontrollport (standardverdi: tom)</translation>
    </message>
    <message>
        <source>Tor control port to use if onion listening enabled (default: %s)</source>
        <translation>Tor-kontrollport å bruke hvis onion-lytting er aktivert (standardverdi: %s)</translation>
    </message>
    <message>
        <source>Transaction amount too small</source>
        <translation>Transaksjonen er for liten</translation>
    </message>
    <message>
        <source>Transaction too large for fee policy</source>
        <translation>Transaksjon for stor for gebyrpolitikken</translation>
    </message>
    <message>
        <source>Transaction too large</source>
        <translation>Transaksjonen er for stor</translation>
    </message>
    <message>
        <source>Unable to bind to %s on this computer (bind returned error %s)</source>
        <translation>Kan ikke binde til %s på denne datamaskinen (binding returnerte feilen %s)</translation>
    </message>
    <message>
        <source>Unable to generate initial keys</source>
        <translation>Klarte ikke lage første nøkkel</translation>
    </message>
    <message>
        <source>Upgrade wallet to latest format on startup</source>
        <translation>Oppgrader lommebok til nyeste format ved oppstart</translation>
    </message>
    <message>
        <source>Username for JSON-RPC connections</source>
        <translation>Brukernavn for JSON-RPC forbindelser</translation>
    </message>
    <message>
        <source>Verifying wallet(s)...</source>
        <translation>Lommebokbekreftelse pågår…</translation>
    </message>
    <message>
        <source>Wallet %s resides outside wallet directory %s</source>
        <translation>Lommebok %s befinner seg utenfor lommebokkatalog %s</translation>
    </message>
    <message>
        <source>Warning</source>
        <translation>Advarsel</translation>
    </message>
    <message>
        <source>Warning: unknown new rules activated (versionbit %i)</source>
        <translation>Advarsel: Ukjente nye regler aktivert (versionbit %i)</translation>
    </message>
    <message>
        <source>Whether to operate in a blocks only mode (default: %u)</source>
        <translation>Hvorvidt å operere i modus med kun blokker (standardverdi: %u)</translation>
    </message>
    <message>
        <source>You need to rebuild the database using -reindex to change -txindex</source>
        <translation>Du må bygge opp igjen databasen ved bruk av -reindex for å endre -txindex</translation>
    </message>
    <message>
        <source>Zapping all transactions from wallet...</source>
        <translation>Zapper alle transaksjoner fra lommeboken...</translation>
    </message>
    <message>
        <source>ZeroMQ notification options:</source>
        <translation>Valg for ZeroMQ-meldinger:</translation>
    </message>
    <message>
        <source>Password for JSON-RPC connections</source>
        <translation>Passord for JSON-RPC forbindelser</translation>
    </message>
    <message>
        <source>Execute command when the best block changes (%s in cmd is replaced by block hash)</source>
        <translation>Utfør kommando når beste blokk endrer seg (%s i kommandoen erstattes med blokkens hash)</translation>
    </message>
    <message>
        <source>Allow DNS lookups for -addnode, -seednode and -connect</source>
        <translation>Tillat oppslag i DNS for -addnode, -seednode og -connect</translation>
    </message>
    <message>
        <source>(1 = keep tx meta data e.g. account owner and payment request information, 2 = drop tx meta data)</source>
        <translation>(1 = behold metadata for transaksjon som f. eks. kontoeier og informasjon om betalingsanmodning, 2 = dropp metadata for transaksjon)</translation>
    </message>
    <message>
        <source>-maxtxfee is set very high! Fees this large could be paid on a single transaction.</source>
        <translation>-maxtxfee er satt veldig høyt! Så stort gebyr kan bli betalt ved en enkelt transaksjon.</translation>
    </message>
    <message>
        <source>Bind to given address to listen for JSON-RPC connections. This option is ignored unless -rpcallowip is also passed. Port is optional and overrides -rpcport. Use [host]:port notation for IPv6. This option can be specified multiple times (default: 127.0.0.1 and ::1 i.e., localhost, or if -rpcallowip has been specified, 0.0.0.0 and :: i.e., all addresses)</source>
        <translation>Bind til angitt adresse for lytting til JSON-RPC-tilkoblinger. Dette valget ses bort fra om ikke -rcpallowip også sendes. Port er valgfritt og overstyrer -rpcport. Bruk notasjon i formatet [host]:port for IPv6. Dette valget kan angis flere ganger (forvalg: 127.0.0.1 og ::1 ,altså, lokalvert, eller hvis -rpcallowip har blitt angitt, 0.0.0.0 og :: ,altså, alle adresser)</translation>
    </message>
    <message>
        <source>Do not keep transactions in the mempool longer than &lt;n&gt; hours (default: %u)</source>
        <translation>Ikke hold transaksjoner i minnet lenger enn &lt;n&gt; timer (standard: %u)</translation>
    </message>
    <message>
        <source>Equivalent bytes per sigop in transactions for relay and mining (default: %u)</source>
        <translation>Overenstemmende byte per sigop i transaksjoner for stafett og utvinning (forvalg: %u)</translation>
    </message>
    <message>
        <source>Error loading %s: You can't enable HD on an already existing non-HD wallet</source>
        <translation>Feil ved innlasting av %s: Du kan ikke skru på HD på ei ikke-HD-lommebok som allerede finnes</translation>
    </message>
    <message>
        <source>Error loading wallet %s. -wallet parameter must only specify a filename (not a path).</source>
        <translation>Feil under innlasting av lommeboka %s. -wallet parameter må kun angi et filnavn (ikke en sti).</translation>
    </message>
    <message>
        <source>Fees (in %s/kB) smaller than this are considered zero fee for transaction creation (default: %s)</source>
        <translation>Gebyrer (i %s/Kb) mindre enn dette anses som null gebyr for laging av transaksjoner (standardverdi: %s)</translation>
    </message>
    <message>
        <source>Force relay of transactions from whitelisted peers even if they violate local relay policy (default: %d)</source>
        <translation>Tving igjennom stafettransaksjoner av hvitlistede likemenn, selv når de ikke overholder lokal stafettpraksis (forvalg: %d)</translation>
    </message>
    <message>
        <source>How thorough the block verification of -checkblocks is (0-4, default: %u)</source>
        <translation>Hvor grundig blokkverifiseringen til -checkblocks er (0-4, standardverdi: %u)</translation>
    </message>
    <message>
        <source>Maintain a full transaction index, used by the getrawtransaction rpc call (default: %u)</source>
        <translation>Oppretthold en full transaksjonsindeks, brukt av getrawtransaction RPC-kall (standardverdi: %u)</translation>
    </message>
    <message>
        <source>Number of seconds to keep misbehaving peers from reconnecting (default: %u)</source>
        <translation>Antall sekunder noder med dårlig oppførsel hindres fra å koble til på nytt (standardverdi: %u)</translation>
    </message>
    <message>
        <source>Output debugging information (default: %u, supplying &lt;category&gt; is optional)</source>
        <translation>Ta ut feilsøkingsinformasjon (standardverdi: %u, bruk av &lt;category&gt; er valgfritt)</translation>
    </message>
    <message>
        <source>Sets the serialization of raw transaction or block hex returned in non-verbose mode, non-segwit(0) or segwit(1) (default: %d)</source>
        <translation>Setter serialisering av råtransaksjon eller heksadesimal verdi for blokk returnert i ikke-ordrikt modus, non-segwit(0) eller segwit(1) (forvalg: %d)</translation>
    </message>
    <message>
        <source>Specify directory to hold wallets (default: &lt;datadir&gt;/wallets if it exists, otherwise &lt;datadir&gt;)</source>
        <translation>Oppgi katalog som inneholder lommebøker (standard: &lt;datadir&gt;/wallets hvis den eksisterer, ellers &lt;datadir&gt;)</translation>
    </message>
    <message>
        <source>Specify location of debug log file: this can be an absolute path or a path relative to the data directory (default: %s)</source>
        <translation>Oppgi sted for feilsøkingsloggfil: Dette kan være en absolutt sti eler en sti relativt til datakatalogen (standard: %s)</translation>
    </message>
    <message>
        <source>Support filtering of blocks and transaction with bloom filters (default: %u)</source>
        <translation>Støtte filtrering av blokker og transaksjoner med bloomfiltre (standardverdi: %u)</translation>
    </message>
    <message>
        <source>The fee rate (in %s/kB) that indicates your tolerance for discarding change by adding it to the fee (default: %s). Note: An output is discarded if it is dust at this rate, but we will always discard up to the dust relay fee and a discard fee above that is limited by the fee estimate for the longest target</source>
        <translation>Gebyrtakst (i %s(kB) som indikerer din toleranse for å avslå veksel ved å legge det til gebyret (forvalg: %s). Merk: Otdata avslås hvis det er støv på dette nivået, men det vil alltid bli avslått opptil hva støv-nivået er for stafettoppsettet, og gebyravslag uver det begrenses av gebyroverslaget for det lengste målet</translation>
    </message>
    <message>
        <source>This is the transaction fee you may pay when fee estimates are not available.</source>
        <translation>Dette er transaksjonsgebyret du kan betale når gebyranslag ikke er tilgjengelige.</translation>
    </message>
    <message>
        <source>This product includes software developed by the OpenSSL Project for use in the OpenSSL Toolkit %s and cryptographic software written by Eric Young and UPnP software written by Thomas Bernard.</source>
        <translation>Dette produktet inneholder programmet utviklet av OpenSSL-prosjektet for bruk i OpenSSL-verktøyssettet %s og kryptografisk programvare skrevet av Eric Young og UPnP-programvare skrevet av Thomas Bernard.</translation>
    </message>
    <message>
        <source>Total length of network version string (%i) exceeds maximum length (%i). Reduce the number or size of uacomments.</source>
        <translation>Total lengde av nettverks-versionstreng (%i) er over maks lengde (%i). Reduser tallet eller størrelsen av uacomments.</translation>
    </message>
    <message>
        <source>Tries to keep outbound traffic under the given target (in MiB per 24h), 0 = no limit (default: %d)</source>
        <translation>Prøv å holde utgående trafikk under angitt mål (i MB per 24t), 0 = ingen grense (standard: %d)</translation>
    </message>
    <message>
        <source>Unsupported argument -socks found. Setting SOCKS version isn't possible anymore, only SOCKS5 proxies are supported.</source>
        <translation>Argumentet -socks er ikke støttet. Det er ikke lenger mulig å sette SOCKS-versjon; bare SOCKS5-proxyer er støttet.</translation>
    </message>
    <message>
        <source>Unsupported argument -whitelistalwaysrelay ignored, use -whitelistrelay and/or -whitelistforcerelay.</source>
        <translation>Argumentet -whitelistalwaysrelay støttes ikke, og blir ignorert, bruk -whitelistrelay og/eller -whitelistforcerelay.</translation>
    </message>
    <message>
        <source>Use separate SOCKS5 proxy to reach peers via Tor hidden services (default: %s)</source>
        <translation>Bruk separate SOCKS5 proxyer for å nå noder via Tor skjulte tjenester (standardverdi: %s)</translation>
    </message>
    <message>
        <source>Warning: Unknown block versions being mined! It's possible unknown rules are in effect</source>
        <translation>Advarsel: Ukjente blokkversjoner blir utvunnet! Det er mulig ukjente regler er i spill</translation>
    </message>
    <message>
        <source>Warning: Wallet file corrupt, data salvaged! Original %s saved as %s in %s; if your balance or transactions are incorrect you should restore from a backup.</source>
        <translation>Advarsel: Lommeboksfil skadet, data berget! Original %s lagret som %s i %s; hvis din saldo eller transaksjoner er uriktige, bør du gjenopprette fra sikkerhetskopi.</translation>
    </message>
    <message>
        <source>Whitelist peers connecting from the given IP address (e.g. 1.2.3.4) or CIDR notated network (e.g. 1.2.3.0/24). Can be specified multiple times.</source>
        <translation>Hvitlist brukere som kobler til fra en gitt IP-adresse (e.g. 1.2.3.4) eller nettverk med CIDR-notasjon (f.eks. 1.2.3.0/24). Kan angis mange ganger.</translation>
    </message>
    <message>
        <source>%s is set very high!</source>
        <translation>%s er satt veldig høyt!</translation>
    </message>
    <message>
        <source>(default: %s)</source>
        <translation>(standardverdi: %s)</translation>
    </message>
    <message>
        <source>Always query for peer addresses via DNS lookup (default: %u)</source>
        <translation>Alltid søk etter nodeadresser via DNS-oppslag (standardverdi: %u)</translation>
    </message>
    <message>
        <source>Error loading wallet %s. -wallet filename must be a regular file.</source>
        <translation>Feil under innlasting av lommeboka %s. -lommebokfilnavn må være ei vanlig fil.</translation>
    </message>
    <message>
        <source>Error loading wallet %s. Duplicate -wallet filename specified.</source>
        <translation>Feil ved innlasting av lommeboka %s. Duplisert -wallet -filnavn angitt.</translation>
    </message>
    <message>
        <source>Error loading wallet %s. Invalid characters in -wallet filename.</source>
        <translation>Feil ved innlasting av lommeboka %s. Ugyldige tegn i -wallet filename.</translation>
    </message>
    <message>
        <source>How many blocks to check at startup (default: %u, 0 = all)</source>
        <translation>Hvor mange blokker skal sjekkes ved oppstart (standardverdi: %u, 0 = alle)</translation>
    </message>
    <message>
        <source>Include IP addresses in debug output (default: %u)</source>
        <translation>Inkludere IP-adresser i feilsøkingslogg (standardverdi: %u)</translation>
    </message>
    <message>
        <source>Keypool ran out, please call keypoolrefill first</source>
        <translation>Nøkkelpuljen gikk tom, kall keypoolrefill først</translation>
    </message>
    <message>
        <source>Listen for JSON-RPC connections on &lt;port&gt; (default: %u or testnet: %u)</source>
        <translation>Lytt etter JSON-RPC tilkoblinger på &lt;port&gt; (standardverdi: %u eller testnett: %u)</translation>
    </message>
    <message>
        <source>Listen for connections on &lt;port&gt; (default: %u or testnet: %u)</source>
        <translation>Lytt etter tilkoblinger på &lt;port&gt; (standardverdi: %u eller testnett: %u)</translation>
    </message>
    <message>
        <source>Maintain at most &lt;n&gt; connections to peers (default: %u)</source>
        <translation>Hold maks &lt;n&gt; koblinger åpne til andre noder (standardverdi: %u)</translation>
    </message>
    <message>
        <source>Make the wallet broadcast transactions</source>
        <translation>Få lommeboken til å kringkaste transaksjoner</translation>
    </message>
    <message>
        <source>Maximum per-connection receive buffer, &lt;n&gt;*1000 bytes (default: %u)</source>
        <translation>Maks mottaksbuffer per forbindelse, &lt;n&gt;*1000 bytes (standardverdi: %u)</translation>
    </message>
    <message>
        <source>Maximum per-connection send buffer, &lt;n&gt;*1000 bytes (default: %u)</source>
        <translation>Maks sendebuffer per forbindelse, &lt;n&gt;*1000 bytes (standardverdi: %u)</translation>
    </message>
    <message>
        <source>Prepend debug output with timestamp (default: %u)</source>
        <translation>Sett inn tidsstempel i front av feilsøkingsdata (standardverdi: %u)</translation>
    </message>
    <message>
        <source>Relay and mine data carrier transactions (default: %u)</source>
        <translation>Videresend og ufør graving av databærende transaksjoner (standardverdi: %u)</translation>
    </message>
    <message>
        <source>Relay non-P2SH multisig (default: %u)</source>
        <translation>Videresend ikke-P2SH multisig (standardverdi: %u)</translation>
    </message>
    <message>
        <source>Set key pool size to &lt;n&gt; (default: %u)</source>
        <translation>Angi størrelse på nøkkel-lager til &lt;n&gt; (forvalg: %u)</translation>
    </message>
    <message>
        <source>Set maximum BIP141 block weight (default: %d)</source>
        <translation>Sett maksimal BIP141-blokkvekt (forvalg: %d)</translation>
    </message>
    <message>
        <source>Set the number of threads to service RPC calls (default: %d)</source>
        <translation>Sett antall tråder til betjening av RPC-kall (standardverdi: %d)</translation>
    </message>
    <message>
        <source>Specify configuration file (default: %s)</source>
        <translation>Angi konfigurasjonsfil (standardverdi: %s)</translation>
    </message>
    <message>
        <source>Specify connection timeout in milliseconds (minimum: 1, default: %d)</source>
        <translation>Angi tidsavbrudd for forbindelse i millisekunder (minimum: 1, standardverdi: %d)</translation>
    </message>
    <message>
        <source>Specify pid file (default: %s)</source>
        <translation>Angi pid-fil (standardverdi: %s)</translation>
    </message>
    <message>
        <source>Spend unconfirmed change when sending transactions (default: %u)</source>
        <translation>Bruk ubekreftet veksel ved sending av transaksjoner (standardverdi: %u)</translation>
    </message>
    <message>
        <source>Starting network threads...</source>
        <translation>Starter nettverkstråder…</translation>
    </message>
    <message>
        <source>The wallet will avoid paying less than the minimum relay fee.</source>
        <translation>Lommeboka vil unngå å betale mindre enn minimumsstafettgebyret.</translation>
    </message>
    <message>
        <source>This is the minimum transaction fee you pay on every transaction.</source>
        <translation>Dette er minimumsgebyret du betaler for hver transaksjon.</translation>
    </message>
    <message>
        <source>This is the transaction fee you will pay if you send a transaction.</source>
        <translation>Dette er transaksjonsgebyret du betaler som forsender av transaksjon.</translation>
    </message>
    <message>
        <source>Threshold for disconnecting misbehaving peers (default: %u)</source>
        <translation>Grenseverdi for å koble fra noder med dårlig oppførsel (standardverdi: %u)</translation>
    </message>
    <message>
        <source>Transaction amounts must not be negative</source>
        <translation>Transaksjonsbeløpet kan ikke være negativt</translation>
    </message>
    <message>
        <source>Transaction has too long of a mempool chain</source>
        <translation>Transaksjonen har for lang hukommelsespuljekjede</translation>
    </message>
    <message>
        <source>Transaction must have at least one recipient</source>
        <translation>Transaksjonen må ha minst én mottaker</translation>
    </message>
    <message>
        <source>Unknown network specified in -onlynet: '%s'</source>
        <translation>Ukjent nettverk angitt i -onlynet '%s'</translation>
    </message>
    <message>
        <source>Insufficient funds</source>
        <translation>Utilstrekkelige midler</translation>
    </message>
    <message>
        <source>Loading block index...</source>
        <translation>Laster blokkindeks...</translation>
    </message>
    <message>
        <source>Loading wallet...</source>
        <translation>Laster lommebok...</translation>
    </message>
    <message>
        <source>Cannot downgrade wallet</source>
        <translation>Kan ikke nedgradere lommebok</translation>
    </message>
    <message>
        <source>Rescanning...</source>
        <translation>Leser gjennom...</translation>
    </message>
    <message>
        <source>Done loading</source>
        <translation>Ferdig med lasting</translation>
    </message>
    <message>
        <source>Error</source>
        <translation>Feil</translation>
    </message>
</context>
</TS><|MERGE_RESOLUTION|>--- conflicted
+++ resolved
@@ -50,13 +50,10 @@
         <translation>Velg adressen til å motta mynter med</translation>
     </message>
     <message>
-<<<<<<< HEAD
-=======
         <source>C&amp;hoose</source>
         <translation>V&amp;elg</translation>
     </message>
     <message>
->>>>>>> 9e116a6f
         <source>Sending addresses</source>
         <translation>Utsendingsadresser</translation>
     </message>
@@ -65,19 +62,11 @@
         <translation>Mottaksadresser</translation>
     </message>
     <message>
-<<<<<<< HEAD
-        <source>These are your Myriadcoin addresses for sending payments. Always check the amount and the receiving address before sending coins.</source>
-        <translation>Dette er dine Bitcoin-adresser for sending av betalinger. Sjekk alltid beløpet og mottakeradressen før sending av mynter.</translation>
-    </message>
-    <message>
-        <source>These are your Myriadcoin addresses for receiving payments. It is recommended to use a new receiving address for each transaction.</source>
-=======
         <source>These are your Bitcoin addresses for sending payments. Always check the amount and the receiving address before sending coins.</source>
         <translation>Dette er dine Bitcoin-adresser for sending av betalinger. Sjekk alltid beløpet og mottakeradressen før sending av mynter.</translation>
     </message>
     <message>
         <source>These are your Bitcoin addresses for receiving payments. It is recommended to use a new receiving address for each transaction.</source>
->>>>>>> 9e116a6f
         <translation>Dette er dine Bitcoin-adresser for å sende betalinger med. Det er anbefalt å bruke en ny mottaksadresse for hver transaksjon.</translation>
     </message>
     <message>
@@ -143,13 +132,10 @@
         <translation>Gjenta ny adgangsfrase</translation>
     </message>
     <message>
-<<<<<<< HEAD
-=======
         <source>Show password</source>
         <translation>Vis passord</translation>
     </message>
     <message>
->>>>>>> 9e116a6f
         <source>Enter the new passphrase to the wallet.&lt;br/&gt;Please use a passphrase of &lt;b&gt;ten or more random characters&lt;/b&gt;, or &lt;b&gt;eight or more words&lt;/b&gt;.</source>
         <translation>Oppgi adgangsfrasen til lommeboken.&lt;br/&gt;Vennligst bruk en adgangsfrase med &lt;b&gt;ti eller flere tilfeldige tegn&lt;/b&gt;, eller &lt;b&gt;åtte eller flere ord&lt;/b&gt;.</translation>
     </message>
@@ -158,24 +144,18 @@
         <translation>Krypter lommebok</translation>
     </message>
     <message>
-<<<<<<< HEAD
-=======
         <source>This operation needs your wallet passphrase to unlock the wallet.</source>
         <translation>Denne operasjonen krever adgangsfrasen til lommeboken for å låse den opp.</translation>
     </message>
     <message>
->>>>>>> 9e116a6f
         <source>Unlock wallet</source>
         <translation>Lås opp lommebok</translation>
     </message>
     <message>
-<<<<<<< HEAD
-=======
         <source>This operation needs your wallet passphrase to decrypt the wallet.</source>
         <translation>Denne operasjonen krever adgangsfrasen til lommeboken for å dekryptere den.</translation>
     </message>
     <message>
->>>>>>> 9e116a6f
         <source>Decrypt wallet</source>
         <translation>Dekrypter lommebok</translation>
     </message>
@@ -183,9 +163,6 @@
         <source>Change passphrase</source>
         <translation>Endre adgangsfrase</translation>
     </message>
-<<<<<<< HEAD
-    </context>
-=======
     <message>
         <source>Enter the old passphrase and new passphrase to the wallet.</source>
         <translation>Angi den gamle og en ny adgangsfrase til lommeboken.</translation>
@@ -247,7 +224,6 @@
         <translation>Advarsel: Caps Lock er på!</translation>
     </message>
 </context>
->>>>>>> 9e116a6f
 <context>
     <name>BanTableModel</name>
     <message>
@@ -366,7 +342,7 @@
         <translation>Reindekserer blokker på harddisk...</translation>
     </message>
     <message>
-        <source>Send coins to a Myriadcoin address</source>
+        <source>Send coins to a Bitcoin address</source>
         <translation>Send til en Bitcoin-adresse</translation>
     </message>
     <message>
@@ -418,11 +394,11 @@
         <translation>Krypter de private nøklene som tilhører lommeboken din</translation>
     </message>
     <message>
-        <source>Sign messages with your Myriadcoin addresses to prove you own them</source>
+        <source>Sign messages with your Bitcoin addresses to prove you own them</source>
         <translation>Signer en melding med Bitcoin-adressene dine for å bevise at du eier dem</translation>
     </message>
     <message>
-        <source>Verify messages to ensure they were signed with specified Myriadcoin addresses</source>
+        <source>Verify messages to ensure they were signed with specified Bitcoin addresses</source>
         <translation>Bekreft meldinger for å være sikker på at de ble signert av en angitt Bitcoin-adresse</translation>
     </message>
     <message>
@@ -442,8 +418,8 @@
         <translation>Verktøylinje for faner</translation>
     </message>
     <message>
-        <source>Request payments (generates QR codes and myriadcoin: URIs)</source>
-        <translation>Forespør betalinger (genererer QR-koder og myriadcoin: URIer)</translation>
+        <source>Request payments (generates QR codes and bitcoin: URIs)</source>
+        <translation>Forespør betalinger (genererer QR-koder og bitcoin: URIer)</translation>
     </message>
     <message>
         <source>Show the list of used sending addresses and labels</source>
@@ -454,7 +430,7 @@
         <translation>Vis listen over bruke mottaksadresser og merkelapper</translation>
     </message>
     <message>
-        <source>Open a myriadcoin: URI or payment request</source>
+        <source>Open a bitcoin: URI or payment request</source>
         <translation>Åpne en Bitcoin: URI eller betalingsetterspørring</translation>
     </message>
     <message>
@@ -462,7 +438,7 @@
         <translation>&amp;Kommandolinjevalg</translation>
     </message>
     <message numerus="yes">
-        <source>%n active connection(s) to Myriadcoin network</source>
+        <source>%n active connection(s) to Bitcoin network</source>
         <translation><numerusform>%n aktiv forbindelse til Bitcoin-nettverket</numerusform><numerusform>%n aktive forbindelser til Bitcoin-nettverket</numerusform></translation>
     </message>
     <message>
@@ -651,83 +627,77 @@
         <translation>Bekreftet</translation>
     </message>
     <message>
-<<<<<<< HEAD
+        <source>Copy address</source>
+        <translation>Kopiér adresse</translation>
+    </message>
+    <message>
+        <source>Copy label</source>
+        <translation>Kopiér merkelapp</translation>
+    </message>
+    <message>
+        <source>Copy amount</source>
+        <translation>Kopiér beløp</translation>
+    </message>
+    <message>
+        <source>Copy transaction ID</source>
+        <translation>Kopier transaksjons-ID</translation>
+    </message>
+    <message>
+        <source>Lock unspent</source>
+        <translation>Lås ubrukte</translation>
+    </message>
+    <message>
+        <source>Unlock unspent</source>
+        <translation>Lås opp ubrukte</translation>
+    </message>
+    <message>
+        <source>Copy quantity</source>
+        <translation>Kopiér mengde</translation>
+    </message>
+    <message>
+        <source>Copy fee</source>
+        <translation>Kopiér gebyr</translation>
+    </message>
+    <message>
+        <source>Copy after fee</source>
+        <translation>Kopiér totalt</translation>
+    </message>
+    <message>
+        <source>Copy bytes</source>
+        <translation>Kopiér bytes</translation>
+    </message>
+    <message>
+        <source>Copy dust</source>
+        <translation>Kopiér støv</translation>
+    </message>
+    <message>
+        <source>Copy change</source>
+        <translation>Kopier veksel</translation>
+    </message>
+    <message>
+        <source>(%1 locked)</source>
+        <translation>(%1 låst)</translation>
+    </message>
+    <message>
+        <source>yes</source>
+        <translation>ja</translation>
+    </message>
+    <message>
+        <source>no</source>
+        <translation>nei</translation>
+    </message>
+    <message>
+        <source>This label turns red if any recipient receives an amount smaller than the current dust threshold.</source>
+        <translation>Denne merkelappen blir rød hvis en mottaker får mindre enn gjeldende støvterskel.</translation>
+    </message>
+    <message>
+        <source>Can vary +/- %1 satoshi(s) per input.</source>
+        <translation>Kan variere +/- %1 satoshi(er) per input.</translation>
+    </message>
+    <message>
         <source>(no label)</source>
         <translation>(ingen merkelapp)</translation>
     </message>
-    </context>
-=======
-        <source>Copy address</source>
-        <translation>Kopiér adresse</translation>
-    </message>
-    <message>
-        <source>Copy label</source>
-        <translation>Kopiér merkelapp</translation>
-    </message>
-    <message>
-        <source>Copy amount</source>
-        <translation>Kopiér beløp</translation>
-    </message>
-    <message>
-        <source>Copy transaction ID</source>
-        <translation>Kopier transaksjons-ID</translation>
-    </message>
-    <message>
-        <source>Lock unspent</source>
-        <translation>Lås ubrukte</translation>
-    </message>
-    <message>
-        <source>Unlock unspent</source>
-        <translation>Lås opp ubrukte</translation>
-    </message>
-    <message>
-        <source>Copy quantity</source>
-        <translation>Kopiér mengde</translation>
-    </message>
-    <message>
-        <source>Copy fee</source>
-        <translation>Kopiér gebyr</translation>
-    </message>
-    <message>
-        <source>Copy after fee</source>
-        <translation>Kopiér totalt</translation>
-    </message>
-    <message>
-        <source>Copy bytes</source>
-        <translation>Kopiér bytes</translation>
-    </message>
-    <message>
-        <source>Copy dust</source>
-        <translation>Kopiér støv</translation>
-    </message>
-    <message>
-        <source>Copy change</source>
-        <translation>Kopier veksel</translation>
-    </message>
-    <message>
-        <source>(%1 locked)</source>
-        <translation>(%1 låst)</translation>
-    </message>
-    <message>
-        <source>yes</source>
-        <translation>ja</translation>
-    </message>
-    <message>
-        <source>no</source>
-        <translation>nei</translation>
-    </message>
-    <message>
-        <source>This label turns red if any recipient receives an amount smaller than the current dust threshold.</source>
-        <translation>Denne merkelappen blir rød hvis en mottaker får mindre enn gjeldende støvterskel.</translation>
-    </message>
-    <message>
-        <source>Can vary +/- %1 satoshi(s) per input.</source>
-        <translation>Kan variere +/- %1 satoshi(er) per input.</translation>
-    </message>
-    <message>
-        <source>(no label)</source>
-        <translation>(ingen merkelapp)</translation>
-    </message>
     <message>
         <source>change from %1 (%2)</source>
         <translation>veksel fra %1 (%2)</translation>
@@ -737,7 +707,6 @@
         <translation>(veksel)</translation>
     </message>
 </context>
->>>>>>> 9e116a6f
 <context>
     <name>EditAddressDialog</name>
     <message>
@@ -1123,17 +1092,14 @@
         <translation>&amp;Bruk ubekreftet veksel</translation>
     </message>
     <message>
-        <source>Automatically open the Myriadcoin client port on the router. This only works when your router supports UPnP and it is enabled.</source>
-        <translation>Åpne automatisk Myriadcoin klientporten på ruteren. Dette virker kun om din ruter støtter UPnP og dette er påslått.</translation>
+        <source>Automatically open the Bitcoin client port on the router. This only works when your router supports UPnP and it is enabled.</source>
+        <translation>Åpne automatisk Bitcoin klientporten på ruteren. Dette virker kun om din ruter støtter UPnP og dette er påslått.</translation>
     </message>
     <message>
         <source>Map port using &amp;UPnP</source>
         <translation>Sett opp port ved hjelp av &amp;UPnP</translation>
     </message>
     <message>
-<<<<<<< HEAD
-        <source>Connect to the Myriadcoin network through a SOCKS5 proxy.</source>
-=======
         <source>Accept connections from outside.</source>
         <translation>Tillat tilkoblinger fra utsiden</translation>
     </message>
@@ -1143,7 +1109,6 @@
     </message>
     <message>
         <source>Connect to the Bitcoin network through a SOCKS5 proxy.</source>
->>>>>>> 9e116a6f
         <translation>Koble til Bitcoin-nettverket gjennom en SOCKS5 proxy.</translation>
     </message>
     <message>
@@ -1179,7 +1144,7 @@
         <translation>Tor</translation>
     </message>
     <message>
-        <source>Connect to the Myriadcoin network through a separate SOCKS5 proxy for Tor hidden services.</source>
+        <source>Connect to the Bitcoin network through a separate SOCKS5 proxy for Tor hidden services.</source>
         <translation>Koble til Bitcoin-nettverket gjennom en separat SOCKS5 mellomtjener for Tor skjulte tjenester.</translation>
     </message>
     <message>
@@ -1216,7 +1181,7 @@
     </message>
     <message>
         <source>Choose the default subdivision unit to show in the interface and when sending coins.</source>
-        <translation>Velg standard delt enhet for visning i grensesnittet og for sending av myriadcoins.</translation>
+        <translation>Velg standard delt enhet for visning i grensesnittet og for sending av bitcoins.</translation>
     </message>
     <message>
         <source>Whether to show coin control features or not.</source>
@@ -1286,7 +1251,7 @@
         <translation>Skjema</translation>
     </message>
     <message>
-        <source>The displayed information may be out of date. Your wallet automatically synchronizes with the Myriadcoin network after a connection is established, but this process has not completed yet.</source>
+        <source>The displayed information may be out of date. Your wallet automatically synchronizes with the Bitcoin network after a connection is established, but this process has not completed yet.</source>
         <translation>Informasjonen som vises kan være foreldet. Din lommebok synkroniseres automatisk med Bitcoin-nettverket etter at tilkobling er opprettet, men denne prosessen er ikke ferdig enda.</translation>
     </message>
     <message>
@@ -1479,7 +1444,7 @@
         <translation>Beløp</translation>
     </message>
     <message>
-        <source>Enter a Myriadcoin address (e.g. %1)</source>
+        <source>Enter a Bitcoin address (e.g. %1)</source>
         <translation>Oppgi en Bitcoin-adresse (f.eks. %1)</translation>
     </message>
     <message>
@@ -1903,19 +1868,7 @@
         <translation>&amp;Melding:</translation>
     </message>
     <message>
-<<<<<<< HEAD
-        <source>Reuse one of the previously used receiving addresses. Reusing addresses has security and privacy issues. Do not use this unless re-generating a payment request made before.</source>
-        <translation>Gjenbruk en av de tidligere brukte mottaksadressene. Gjenbruk av adresser har sikkerhets- og personvernsutfordringer. Ikke bruk dette med unntak for å gjennopprette en betalingsetterspørring som ble gjort tidligere.</translation>
-    </message>
-    <message>
-        <source>R&amp;euse an existing receiving address (not recommended)</source>
-        <translation>Gj&amp;enbruk en eksisterende mottaksadresse (ikke anbefalt)</translation>
-    </message>
-    <message>
-        <source>An optional message to attach to the payment request, which will be displayed when the request is opened. Note: The message will not be sent with the payment over the Myriadcoin network.</source>
-=======
         <source>An optional message to attach to the payment request, which will be displayed when the request is opened. Note: The message will not be sent with the payment over the Bitcoin network.</source>
->>>>>>> 9e116a6f
         <translation>En valgfri melding å tilknytte betalingsetterspørringen, som vil bli vist når forespørselen er åpnet. Meldingen vil ikke bli sendt med betalingen over Bitcoin-nettverket.</translation>
     </message>
     <message>
@@ -1998,8 +1951,6 @@
         <translation>&amp;Lagre Bilde...</translation>
     </message>
     <message>
-<<<<<<< HEAD
-=======
         <source>Request payment to %1</source>
         <translation>Forespør betaling til %1</translation>
     </message>
@@ -2012,20 +1963,10 @@
         <translation>URI</translation>
     </message>
     <message>
->>>>>>> 9e116a6f
         <source>Address</source>
         <translation>Adresse</translation>
     </message>
     <message>
-<<<<<<< HEAD
-        <source>Label</source>
-        <translation>Merkelapp</translation>
-    </message>
-    </context>
-<context>
-    <name>RecentRequestsTableModel</name>
-    <message>
-=======
         <source>Amount</source>
         <translation>Beløp</translation>
     </message>
@@ -2053,24 +1994,17 @@
         <translation>Dato</translation>
     </message>
     <message>
->>>>>>> 9e116a6f
         <source>Label</source>
         <translation>Merkelapp</translation>
     </message>
     <message>
-<<<<<<< HEAD
+        <source>Message</source>
+        <translation>Melding</translation>
+    </message>
+    <message>
         <source>(no label)</source>
         <translation>(ingen merkelapp)</translation>
     </message>
-    </context>
-=======
-        <source>Message</source>
-        <translation>Melding</translation>
-    </message>
-    <message>
-        <source>(no label)</source>
-        <translation>(ingen merkelapp)</translation>
-    </message>
     <message>
         <source>(no message)</source>
         <translation>(ingen melding)</translation>
@@ -2084,7 +2018,6 @@
         <translation>Forespurt</translation>
     </message>
 </context>
->>>>>>> 9e116a6f
 <context>
     <name>SendCoinsDialog</name>
     <message>
@@ -2235,7 +2168,130 @@
         <source>S&amp;end</source>
         <translation>S&amp;end</translation>
     </message>
-<<<<<<< HEAD
+    <message>
+        <source>Copy quantity</source>
+        <translation>Kopier mengde</translation>
+    </message>
+    <message>
+        <source>Copy amount</source>
+        <translation>Kopier beløp</translation>
+    </message>
+    <message>
+        <source>Copy fee</source>
+        <translation>Kopier gebyr</translation>
+    </message>
+    <message>
+        <source>Copy after fee</source>
+        <translation>Kopiér totalt</translation>
+    </message>
+    <message>
+        <source>Copy bytes</source>
+        <translation>Kopiér bytes</translation>
+    </message>
+    <message>
+        <source>Copy dust</source>
+        <translation>Kopiér støv</translation>
+    </message>
+    <message>
+        <source>Copy change</source>
+        <translation>Kopier veksel</translation>
+    </message>
+    <message>
+        <source>%1 (%2 blocks)</source>
+        <translation>%1 (%2 blokker)</translation>
+    </message>
+    <message>
+        <source>%1 to %2</source>
+        <translation>%1 til %2</translation>
+    </message>
+    <message>
+        <source>Are you sure you want to send?</source>
+        <translation>Er du sikker på at du vil sende?</translation>
+    </message>
+    <message>
+        <source>added as transaction fee</source>
+        <translation>lagt til som transaksjonsgebyr</translation>
+    </message>
+    <message>
+        <source>Total Amount %1</source>
+        <translation>Totalt beløp %1</translation>
+    </message>
+    <message>
+        <source>or</source>
+        <translation>eller</translation>
+    </message>
+    <message>
+        <source>You can increase the fee later (signals Replace-By-Fee, BIP-125).</source>
+        <translation>Du kan øke gebyret senere (signaliserer Replace-By-Fee, BIP-125).</translation>
+    </message>
+    <message>
+        <source>Not signalling Replace-By-Fee, BIP-125.</source>
+        <translation>Signaliserer ikke Replace-By-Fee, BIP-125</translation>
+    </message>
+    <message>
+        <source>Confirm send coins</source>
+        <translation>Bekreft forsendelse av mynter</translation>
+    </message>
+    <message>
+        <source>The recipient address is not valid. Please recheck.</source>
+        <translation>Mottakeradressen er ikke gyldig. Sjekk den igjen.</translation>
+    </message>
+    <message>
+        <source>The amount to pay must be larger than 0.</source>
+        <translation>Betalingsbeløpet må være høyere enn 0.</translation>
+    </message>
+    <message>
+        <source>The amount exceeds your balance.</source>
+        <translation>Beløper overstiger saldo.</translation>
+    </message>
+    <message>
+        <source>The total exceeds your balance when the %1 transaction fee is included.</source>
+        <translation>Totalbeløpet overstiger saldo etter at %1-transaksjonsgebyret er lagt til.</translation>
+    </message>
+    <message>
+        <source>Duplicate address found: addresses should only be used once each.</source>
+        <translation>Gjenbruk av adresse funnet: Adresser skal kun brukes én gang hver.</translation>
+    </message>
+    <message>
+        <source>Transaction creation failed!</source>
+        <translation>Opprettelse av transaksjon mislyktes!</translation>
+    </message>
+    <message>
+        <source>The transaction was rejected with the following reason: %1</source>
+        <translation>Transaksjonen ble avslått av følgende grunn: %1</translation>
+    </message>
+    <message>
+        <source>A fee higher than %1 is considered an absurdly high fee.</source>
+        <translation>Et gebyr høyere enn %1 anses som absurd høyt.</translation>
+    </message>
+    <message>
+        <source>Payment request expired.</source>
+        <translation>Tidsavbrudd for betalingsforespørsel</translation>
+    </message>
+    <message>
+        <source>Pay only the required fee of %1</source>
+        <translation>Kun betal påkrevd gebyr på %1</translation>
+    </message>
+    <message numerus="yes">
+        <source>Estimated to begin confirmation within %n block(s).</source>
+        <translation><numerusform>Antatt bekreftelsesbegynnelse innen %n blokk.</numerusform><numerusform>Antatt bekreftelsesbegynnelse innen %n blokker.</numerusform></translation>
+    </message>
+    <message>
+        <source>Warning: Invalid Bitcoin address</source>
+        <translation>Advarsel Ugyldig bitcoin-adresse</translation>
+    </message>
+    <message>
+        <source>Warning: Unknown change address</source>
+        <translation>Advarsel: Ukjent vekslingsadresse</translation>
+    </message>
+    <message>
+        <source>Confirm custom change address</source>
+        <translation>Bekreft egendefinert vekslingsadresse</translation>
+    </message>
+    <message>
+        <source>The address you selected for change is not part of this wallet. Any or all funds in your wallet may be sent to this address. Are you sure?</source>
+        <translation>Adressen du valgte for veksling er ikke en del av denne lommeboka. Alle verdiene i din lommebok vil bli sendt til denne adressen. Er du sikker?</translation>
+    </message>
     <message>
         <source>(no label)</source>
         <translation>(ingen merkelapp)</translation>
@@ -2243,161 +2299,6 @@
 </context>
 <context>
     <name>SendCoinsEntry</name>
-=======
->>>>>>> 9e116a6f
-    <message>
-        <source>Copy quantity</source>
-        <translation>Kopier mengde</translation>
-    </message>
-    <message>
-        <source>Copy amount</source>
-        <translation>Kopier beløp</translation>
-    </message>
-    <message>
-        <source>Copy fee</source>
-        <translation>Kopier gebyr</translation>
-    </message>
-    <message>
-        <source>Copy after fee</source>
-        <translation>Kopiér totalt</translation>
-    </message>
-    <message>
-        <source>Copy bytes</source>
-        <translation>Kopiér bytes</translation>
-    </message>
-    <message>
-<<<<<<< HEAD
-        <source>The Myriadcoin address to send the payment to</source>
-        <translation>Bitcoin-adressen betalingen skal sendes til</translation>
-=======
-        <source>Copy dust</source>
-        <translation>Kopiér støv</translation>
->>>>>>> 9e116a6f
-    </message>
-    <message>
-        <source>Copy change</source>
-        <translation>Kopier veksel</translation>
-    </message>
-    <message>
-        <source>%1 (%2 blocks)</source>
-        <translation>%1 (%2 blokker)</translation>
-    </message>
-    <message>
-        <source>%1 to %2</source>
-        <translation>%1 til %2</translation>
-    </message>
-    <message>
-        <source>Are you sure you want to send?</source>
-        <translation>Er du sikker på at du vil sende?</translation>
-    </message>
-    <message>
-<<<<<<< HEAD
-        <source>The fee will be deducted from the amount being sent. The recipient will receive less myriadcoins than you enter in the amount field. If multiple recipients are selected, the fee is split equally.</source>
-        <translation>Gebyret vil bli trukket fra beløpet som blir sendt. Mottakeren vil motta mindre myriadcoins enn det du skriver inn i beløpsfeltet. Hvis det er valgt flere mottakere, deles gebyret likt.</translation>
-=======
-        <source>added as transaction fee</source>
-        <translation>lagt til som transaksjonsgebyr</translation>
->>>>>>> 9e116a6f
-    </message>
-    <message>
-        <source>Total Amount %1</source>
-        <translation>Totalt beløp %1</translation>
-    </message>
-    <message>
-        <source>or</source>
-        <translation>eller</translation>
-    </message>
-    <message>
-        <source>You can increase the fee later (signals Replace-By-Fee, BIP-125).</source>
-        <translation>Du kan øke gebyret senere (signaliserer Replace-By-Fee, BIP-125).</translation>
-    </message>
-    <message>
-        <source>Not signalling Replace-By-Fee, BIP-125.</source>
-        <translation>Signaliserer ikke Replace-By-Fee, BIP-125</translation>
-    </message>
-    <message>
-        <source>Confirm send coins</source>
-        <translation>Bekreft forsendelse av mynter</translation>
-    </message>
-    <message>
-<<<<<<< HEAD
-        <source>A message that was attached to the myriadcoin: URI which will be stored with the transaction for your reference. Note: This message will not be sent over the Myriadcoin network.</source>
-        <translation>En melding som var tilknyttet bitcoinen: URI vil bli lagret med transaksjonen for din oversikt. Denne meldingen vil ikke bli sendt over Bitcoin-nettverket.</translation>
-=======
-        <source>The recipient address is not valid. Please recheck.</source>
-        <translation>Mottakeradressen er ikke gyldig. Sjekk den igjen.</translation>
->>>>>>> 9e116a6f
-    </message>
-    <message>
-        <source>The amount to pay must be larger than 0.</source>
-        <translation>Betalingsbeløpet må være høyere enn 0.</translation>
-    </message>
-    <message>
-        <source>The amount exceeds your balance.</source>
-        <translation>Beløper overstiger saldo.</translation>
-    </message>
-    <message>
-        <source>The total exceeds your balance when the %1 transaction fee is included.</source>
-        <translation>Totalbeløpet overstiger saldo etter at %1-transaksjonsgebyret er lagt til.</translation>
-    </message>
-    <message>
-        <source>Duplicate address found: addresses should only be used once each.</source>
-        <translation>Gjenbruk av adresse funnet: Adresser skal kun brukes én gang hver.</translation>
-    </message>
-    <message>
-        <source>Transaction creation failed!</source>
-        <translation>Opprettelse av transaksjon mislyktes!</translation>
-    </message>
-    <message>
-<<<<<<< HEAD
-        <source>You can sign messages/agreements with your addresses to prove you can receive myriadcoins sent to them. Be careful not to sign anything vague or random, as phishing attacks may try to trick you into signing your identity over to them. Only sign fully-detailed statements you agree to.</source>
-        <translation>Du kan signere meldinger/avtaler med adresser for å bevise at du kan motta myriadcoins sendt til dem. Vær forsiktig med å signere noe vagt eller tilfeldig, siden phishing-angrep kan prøve å lure deg til å signere din identitet over til dem. Bare signer fullt detaljerte utsagn som du er enig i.</translation>
-    </message>
-    <message>
-        <source>The Myriadcoin address to sign the message with</source>
-=======
-        <source>The transaction was rejected with the following reason: %1</source>
-        <translation>Transaksjonen ble avslått av følgende grunn: %1</translation>
-    </message>
-    <message>
-        <source>A fee higher than %1 is considered an absurdly high fee.</source>
-        <translation>Et gebyr høyere enn %1 anses som absurd høyt.</translation>
-    </message>
-    <message>
-        <source>Payment request expired.</source>
-        <translation>Tidsavbrudd for betalingsforespørsel</translation>
-    </message>
-    <message>
-        <source>Pay only the required fee of %1</source>
-        <translation>Kun betal påkrevd gebyr på %1</translation>
-    </message>
-    <message numerus="yes">
-        <source>Estimated to begin confirmation within %n block(s).</source>
-        <translation><numerusform>Antatt bekreftelsesbegynnelse innen %n blokk.</numerusform><numerusform>Antatt bekreftelsesbegynnelse innen %n blokker.</numerusform></translation>
-    </message>
-    <message>
-        <source>Warning: Invalid Bitcoin address</source>
-        <translation>Advarsel Ugyldig bitcoin-adresse</translation>
-    </message>
-    <message>
-        <source>Warning: Unknown change address</source>
-        <translation>Advarsel: Ukjent vekslingsadresse</translation>
-    </message>
-    <message>
-        <source>Confirm custom change address</source>
-        <translation>Bekreft egendefinert vekslingsadresse</translation>
-    </message>
-    <message>
-        <source>The address you selected for change is not part of this wallet. Any or all funds in your wallet may be sent to this address. Are you sure?</source>
-        <translation>Adressen du valgte for veksling er ikke en del av denne lommeboka. Alle verdiene i din lommebok vil bli sendt til denne adressen. Er du sikker?</translation>
-    </message>
-    <message>
-        <source>(no label)</source>
-        <translation>(ingen merkelapp)</translation>
-    </message>
-</context>
-<context>
-    <name>SendCoinsEntry</name>
     <message>
         <source>A&amp;mount:</source>
         <translation>&amp;Beløp:</translation>
@@ -2517,7 +2418,6 @@
     </message>
     <message>
         <source>The Bitcoin address to sign the message with</source>
->>>>>>> 9e116a6f
         <translation>Bitcoin-adressen meldingen skal signeres med</translation>
     </message>
     <message>
@@ -2549,7 +2449,7 @@
         <translation>Kopier valgt signatur til utklippstavle</translation>
     </message>
     <message>
-        <source>Sign the message to prove you own this Myriadcoin address</source>
+        <source>Sign the message to prove you own this Bitcoin address</source>
         <translation>Signer meldingen for å bevise at du eier denne Bitcoin-adressen</translation>
     </message>
     <message>
@@ -3175,21 +3075,12 @@
 <context>
     <name>WalletView</name>
     <message>
-<<<<<<< HEAD
-        <source>The Myriadcoin address the message was signed with</source>
-        <translation>Bitcoin-adressen meldingen ble signert med</translation>
-    </message>
-    <message>
-        <source>Verify the message to ensure it was signed with the specified Myriadcoin address</source>
-        <translation>Verifiser meldingen for å være sikker på at den ble signert av den angitte Bitcoin-adressen</translation>
-=======
         <source>&amp;Export</source>
         <translation>&amp;Eksporter</translation>
     </message>
     <message>
         <source>Export the data in the current tab to a file</source>
         <translation>Eksporter data fra nåværende fane til fil</translation>
->>>>>>> 9e116a6f
     </message>
     <message>
         <source>Backup Wallet</source>
@@ -3211,42 +3102,6 @@
         <source>Backup Successful</source>
         <translation>Sikkerhetskopiert</translation>
     </message>
-<<<<<<< HEAD
-    </context>
-<context>
-    <name>TransactionTableModel</name>
-    <message>
-        <source>Label</source>
-        <translation>Merkelapp</translation>
-    </message>
-    <message>
-        <source>(no label)</source>
-        <translation>(ingen merkelapp)</translation>
-    </message>
-    </context>
-<context>
-    <name>TransactionView</name>
-    <message>
-        <source>Comma separated file (*.csv)</source>
-        <translation>Kommaseparert fil (*.csv)</translation>
-    </message>
-    <message>
-        <source>Label</source>
-        <translation>Merkelapp</translation>
-    </message>
-    <message>
-        <source>Address</source>
-        <translation>Adresse</translation>
-    </message>
-    <message>
-        <source>Exporting Failed</source>
-        <translation>Eksportering feilet</translation>
-    </message>
-    </context>
-<context>
-    <name>UnitDisplayStatusBarControl</name>
-=======
->>>>>>> 9e116a6f
     <message>
         <source>The wallet data was successfully saved to %1.</source>
         <translation>Lommebokdata lagret til %1.</translation>
@@ -3315,8 +3170,8 @@
         <translation>Kunne ikke starte HTTP-tjener. Se feilrettingslogg for detaljer.</translation>
     </message>
     <message>
-        <source>Myriadcoin Core</source>
-        <translation>Myriadcoin Core</translation>
+        <source>Bitcoin Core</source>
+        <translation>Bitcoin Core</translation>
     </message>
     <message>
         <source>The %s developers</source>
