<TS language="el_GR" version="2.1">
<context>
    <name>AddressBookPage</name>
    <message>
        <source>Right-click to edit address or label</source>
        <translation>Δεξί-κλικ για επεξεργασία της διεύθυνσης ή της ετικέτας</translation>
    </message>
    <message>
        <source>Create a new address</source>
        <translation>Δημιουργία νέας διεύθυνσης</translation>
    </message>
    <message>
        <source>&amp;New</source>
        <translation>&amp;Νέo</translation>
    </message>
    <message>
        <source>Copy the currently selected address to the system clipboard</source>
        <translation>Αντέγραψε την επιλεγμένη διεύθυνση στο πρόχειρο του συστήματος</translation>
    </message>
    <message>
        <source>&amp;Copy</source>
        <translation>&amp;Αντιγραφή</translation>
    </message>
    <message>
        <source>C&amp;lose</source>
        <translation>Κ&amp;λείσιμο</translation>
    </message>
    <message>
        <source>Delete the currently selected address from the list</source>
        <translation>Αντιγραφη της επιλεγμενης διεύθυνσης στο πρόχειρο του συστηματος</translation>
    </message>
    <message>
        <source>Export the data in the current tab to a file</source>
        <translation>Εξαγωγή δεδομένων καρτέλας σε αρχείο</translation>
    </message>
    <message>
        <source>&amp;Export</source>
        <translation>&amp;Εξαγωγή</translation>
    </message>
    <message>
        <source>&amp;Delete</source>
        <translation>&amp;Διαγραφή</translation>
    </message>
    <message>
        <source>Sending addresses</source>
        <translation>Διευθύνσεις αποστολής</translation>
    </message>
    <message>
        <source>Receiving addresses</source>
        <translation>Διευθύνσεις λήψης</translation>
    </message>
<<<<<<< HEAD
    <message>
        <source>These are your Myriad addresses for sending payments. Always check the amount and the receiving address before sending coins.</source>
        <translation>Αυτές είναι οι Myriad διευθύνσεις σας για να λαμβάνετε πληρωμές. Δίνοντας μία ξεχωριστή διεύθυνση σε κάθε αποστολέα, θα μπορείτε να ελέγχετε ποιος σας πληρώνει.</translation>
    </message>
    <message>
        <source>These are your Myriad addresses for receiving payments. It is recommended to use a new receiving address for each transaction.</source>
        <translation>Αυτές είναι οι Myriad διευθύνσεις σας για να λαμβάνετε πληρωμές. Δίνοντας μία ξεχωριστή διεύθυνση σε κάθε αποστολέα, θα μπορείτε να ελέγχετε ποιος σας πληρώνει.</translation>
    </message>
    <message>
        <source>Copy &amp;Label</source>
        <translation>Αντιγραφή &amp;επιγραφής</translation>
    </message>
    <message>
        <source>&amp;Edit</source>
        <translation>&amp;Επεξεργασία</translation>
    </message>
    <message>
        <source>Export Address List</source>
        <translation>Εξαγωγή της λίστας διευθύνσεων</translation>
    </message>
    <message>
        <source>Comma separated file (*.csv)</source>
        <translation>Αρχείο οριοθετημένο με κόμματα (*.csv)</translation>
    </message>
    <message>
        <source>Exporting Failed</source>
        <translation>Η Εξαγωγή Απέτυχε</translation>
    </message>
    <message>
        <source>There was an error trying to save the address list to %1. Please try again.</source>
        <translation>Παρουσιάστηκε σφάλμα κατά την αποθήκευση της λίστας πορτοφολιών στο %1. Παρακαλώ δοκιμάστε ξανά</translation>
    </message>
</context>
=======
    </context>
>>>>>>> f2a96e7d
<context>
    <name>AddressTableModel</name>
    </context>
<context>
    <name>AskPassphraseDialog</name>
    <message>
        <source>Passphrase Dialog</source>
        <translation>Φράση πρόσβασης </translation>
    </message>
    <message>
        <source>Enter passphrase</source>
        <translation>Βάλτε κωδικό πρόσβασης</translation>
    </message>
    <message>
        <source>New passphrase</source>
        <translation>&amp;Αλλαγή κωδικού</translation>
    </message>
    <message>
        <source>Repeat new passphrase</source>
        <translation>Επανέλαβε τον νέο κωδικό πρόσβασης</translation>
    </message>
    <message>
        <source>Unlock wallet</source>
        <translation>Ξεκλειδωσε το πορτοφολι</translation>
    </message>
<<<<<<< HEAD
    <message>
        <source>This operation needs your wallet passphrase to decrypt the wallet.</source>
        <translation>Αυτη η ενεργεια χρειάζεται τον κωδικο του πορτοφολιου  για να αποκρυπτογραφησειι το πορτοφολι.</translation>
    </message>
    <message>
        <source>Decrypt wallet</source>
        <translation>Αποκρυπτογράφησε το πορτοφολι</translation>
    </message>
    <message>
        <source>Change passphrase</source>
        <translation>Άλλαξε κωδικο πρόσβασης</translation>
    </message>
    <message>
        <source>Confirm wallet encryption</source>
        <translation>Επιβεβαίωσε την κρυπτογραφηση του πορτοφολιού</translation>
    </message>
    <message>
        <source>Warning: If you encrypt your wallet and lose your passphrase, you will &lt;b&gt;LOSE ALL OF YOUR BITCOINS&lt;/b&gt;!</source>
        <translation>Προσοχη: Εαν κρυπτογραφησεις το πορτοφολι σου και χάσεις τον κωδικο σου θα χάσεις &lt;b&gt; ΟΛΑ ΣΟΥ ΤΑ BITCOINS&lt;/b&gt;!
Είσαι σίγουρος ότι θέλεις να κρυπτογραφησεις το πορτοφολι;</translation>
    </message>
    <message>
        <source>Are you sure you wish to encrypt your wallet?</source>
        <translation>Είστε σίγουροι ότι θέλετε να κρυπτογραφήσετε το πορτοφόλι σας;</translation>
    </message>
    <message>
        <source>Myriad Core will close now to finish the encryption process. Remember that encrypting your wallet cannot fully protect your myriadcoins from being stolen by malware infecting your computer.</source>
        <translation>Το Myriad Core θα κλεισει τώρα για να τελειώσει την διαδικασία κρυπτογράφησης. Θυμήσου ότι κρυπτογραφώντας το πορτοφόλι σου δεν μπορείς να προστατέψεις πλήρως τα myriadcoins σου από κλοπή στην περίπτωση που μολυνθεί ο υπολογιστής σου με κακόβουλο λογισμικό.
</translation>
    </message>
    <message>
        <source>IMPORTANT: Any previous backups you have made of your wallet file should be replaced with the newly generated, encrypted wallet file. For security reasons, previous backups of the unencrypted wallet file will become useless as soon as you start using the new, encrypted wallet.</source>
        <translation>ΣΗΜΑΝΤΙΚΟ: Τα προηγούμενα αντίγραφα ασφαλείας που έχετε κάνει από το αρχείο του πορτοφόλιου σας θα πρέπει να αντικατασταθουν με το νέο που δημιουργείται, κρυπτογραφημένο αρχείο πορτοφόλιου. Για λόγους ασφαλείας, τα προηγούμενα αντίγραφα ασφαλείας του μη κρυπτογραφημένου αρχείου πορτοφόλιου θα καταστουν άχρηστα μόλις αρχίσετε να χρησιμοποιείτε το νέο κρυπτογραφημένο πορτοφόλι. </translation>
    </message>
    <message>
        <source>Warning: The Caps Lock key is on!</source>
        <translation>Προσοχη: το πλήκτρο Caps Lock είναι ενεργο.</translation>
    </message>
    <message>
        <source>Wallet encrypted</source>
        <translation>Κρυπτογραφημενο πορτοφολι</translation>
    </message>
    <message>
        <source>Enter the new passphrase to the wallet.&lt;br/&gt;Please use a passphrase of &lt;b&gt;ten or more random characters&lt;/b&gt;, or &lt;b&gt;eight or more words&lt;/b&gt;.</source>
        <translation>Εισάγετε τον νέο κωδικό πρόσβασης στον πορτοφόλι &lt;br/&gt; Παρακαλώ χρησιμοποιείστε ένα κωδικό με &lt;b&gt; 10 ή περισσότερους τυχαίους χαρακτήρες&lt;/b&gt; ή &lt;b&gt; οχτώ ή παραπάνω λέξεις&lt;/b&gt;.</translation>
    </message>
    <message>
        <source>Enter the old passphrase and new passphrase to the wallet.</source>
        <translation>Πληκτρολόγησε τον παλιό και τον νέο κωδικό στο πορτοφολι.</translation>
    </message>
    <message>
        <source>Wallet encryption failed</source>
        <translation>Η κρυπτογραφηση του πορτοφολιού απέτυχε</translation>
    </message>
    <message>
        <source>Wallet encryption failed due to an internal error. Your wallet was not encrypted.</source>
        <translation>Η κρυπτογράφηση του πορτοφολιού απέτυχε λογω εσωτερικού σφάλματος. Το πορτοφολι δεν κρυπτογραφηθηκε.</translation>
    </message>
    <message>
        <source>The supplied passphrases do not match.</source>
        <translation>Οι εισαχθέντες κωδικοί δεν ταιριάζουν.</translation>
    </message>
    <message>
        <source>Wallet unlock failed</source>
        <translation>το ξεκλείδωμα του πορτοφολιού απέτυχε</translation>
    </message>
    <message>
        <source>The passphrase entered for the wallet decryption was incorrect.</source>
        <translation>Ο κωδικος που εισήχθη για την αποκρυπτογραφηση του πορτοφολιού ήταν λαθος.</translation>
    </message>
    <message>
        <source>Wallet decryption failed</source>
        <translation>Η αποκρυπτογραφηση του πορτοφολιού απέτυχε</translation>
    </message>
    <message>
        <source>Wallet passphrase was successfully changed.</source>
        <translation>Ο κωδικος του πορτοφολιού άλλαξε με επιτυχία.</translation>
    </message>
</context>
=======
    </context>
>>>>>>> f2a96e7d
<context>
    <name>BanTableModel</name>
    </context>
<context>
    <name>BitcoinGUI</name>
    <message>
        <source>Sign &amp;message...</source>
        <translation>Υπογραφή &amp;Μηνύματος...</translation>
    </message>
    <message>
        <source>Synchronizing with network...</source>
        <translation>Συγχρονισμός με το δίκτυο...</translation>
    </message>
    <message>
        <source>&amp;Overview</source>
        <translation>&amp;Επισκόπηση</translation>
    </message>
    <message>
        <source>Node</source>
        <translation>Κόμβος</translation>
    </message>
    <message>
        <source>Show general overview of wallet</source>
        <translation>Εμφάνισε τη γενική εικόνα του πορτοφολιού</translation>
    </message>
    <message>
        <source>&amp;Transactions</source>
        <translation>&amp;Συναλλαγές</translation>
    </message>
    <message>
        <source>Browse transaction history</source>
        <translation>Περιήγηση στο ιστορικό συναλλαγών</translation>
    </message>
    <message>
        <source>E&amp;xit</source>
        <translation>Έ&amp;ξοδος</translation>
    </message>
    <message>
        <source>Quit application</source>
        <translation>Εξοδος από την εφαρμογή</translation>
    </message>
    <message>
        <source>&amp;About %1</source>
        <translation>&amp;Περί %1</translation>
    </message>
    <message>
        <source>About &amp;Qt</source>
        <translation>Σχετικά με &amp;Qt</translation>
    </message>
    <message>
        <source>Show information about Qt</source>
        <translation>Εμφάνισε πληροφορίες σχετικά με Qt</translation>
    </message>
    <message>
        <source>&amp;Options...</source>
        <translation>&amp;Επιλογές...</translation>
    </message>
    <message>
        <source>&amp;Encrypt Wallet...</source>
        <translation>&amp;Κρυπτογράφησε το πορτοφόλι</translation>
    </message>
    <message>
        <source>&amp;Backup Wallet...</source>
        <translation>&amp;Αντίγραφο ασφαλείας του πορτοφολιού</translation>
    </message>
    <message>
        <source>&amp;Change Passphrase...</source>
        <translation>&amp;Άλλαξε κωδικο πρόσβασης</translation>
    </message>
    <message>
        <source>&amp;Sending addresses...</source>
        <translation>Διευθύνσεις αποστολής</translation>
    </message>
    <message>
        <source>&amp;Receiving addresses...</source>
        <translation>Διευθύνσεις λήψης</translation>
    </message>
    <message>
        <source>Open &amp;URI...</source>
        <translation>'Ανοιγμα &amp;URI</translation>
    </message>
    <message>
<<<<<<< HEAD
        <source>Myriad Core client</source>
        <translation>Εφαρμογή Myriad Core</translation>
    </message>
    <message>
        <source>Importing blocks from disk...</source>
        <translation>Εισαγωγή μπλοκ από τον σκληρο δίσκο ... </translation>
    </message>
    <message>
=======
>>>>>>> f2a96e7d
        <source>Reindexing blocks on disk...</source>
        <translation>Φόρτωση ευρετηρίου μπλοκ στον σκληρο δισκο...</translation>
    </message>
    <message>
        <source>Send coins to a Myriad address</source>
        <translation>Στείλε νομίσματα σε μια διεύθυνση bitcoin</translation>
    </message>
    <message>
        <source>Backup wallet to another location</source>
        <translation>Δημιουργία αντιγράφου ασφαλείας πορτοφολιού σε άλλη τοποθεσία</translation>
    </message>
    <message>
        <source>Change the passphrase used for wallet encryption</source>
        <translation>Αλλαγή του κωδικού κρυπτογράφησης του πορτοφολιού</translation>
    </message>
    <message>
        <source>&amp;Debug window</source>
        <translation>&amp;Παράθυρο αποσφαλμάτωσης</translation>
    </message>
    <message>
        <source>Open debugging and diagnostic console</source>
        <translation>Άνοιγμα κονσόλας αποσφαλμάτωσης και διαγνωστικών</translation>
    </message>
    <message>
        <source>&amp;Verify message...</source>
        <translation>&amp;Επιβεβαίωση μηνύματος</translation>
    </message>
    <message>
        <source>Bitcoin</source>
        <translation>Bitcoin</translation>
    </message>
    <message>
        <source>Wallet</source>
        <translation>Πορτοφόλι</translation>
    </message>
    <message>
        <source>&amp;Send</source>
        <translation>&amp;Αποστολή</translation>
    </message>
    <message>
        <source>&amp;Receive</source>
        <translation>&amp;Παραλαβή </translation>
    </message>
    <message>
<<<<<<< HEAD
        <source>Show information about Myriad Core</source>
        <translation>Σχετικά με το Myriad Core</translation>
    </message>
    <message>
=======
>>>>>>> f2a96e7d
        <source>&amp;Show / Hide</source>
        <translation>&amp;Εμφάνισε/Κρύψε</translation>
    </message>
    <message>
        <source>Show or hide the main Window</source>
        <translation>Εμφάνιση ή αποκρύψη του κεντρικου παράθυρου </translation>
    </message>
    <message>
        <source>Encrypt the private keys that belong to your wallet</source>
        <translation>Κρυπτογραφήστε τα ιδιωτικά κλειδιά που ανήκουν στο πορτοφόλι σας </translation>
    </message>
    <message>
        <source>Sign messages with your Myriad addresses to prove you own them</source>
        <translation>Υπογράψτε ένα μήνυμα για να βεβαιώσετε πως είστε ο κάτοχος αυτής της διεύθυνσης</translation>
    </message>
    <message>
        <source>Verify messages to ensure they were signed with specified Myriad addresses</source>
        <translation>Υπογράψτε ένα μήνυμα για ν' αποδείξετε πως ανήκει μια συγκεκριμένη διεύθυνση Bitcoin</translation>
    </message>
    <message>
        <source>&amp;File</source>
        <translation>&amp;Αρχείο</translation>
    </message>
    <message>
        <source>&amp;Settings</source>
        <translation>&amp;Ρυθμίσεις</translation>
    </message>
    <message>
        <source>&amp;Help</source>
        <translation>&amp;Βοήθεια</translation>
    </message>
    <message>
        <source>Tabs toolbar</source>
        <translation>Εργαλειοθήκη καρτελών</translation>
    </message>
    <message>
<<<<<<< HEAD
        <source>Myriad Core</source>
        <translation>Myriad Core</translation>
    </message>
    <message>
=======
>>>>>>> f2a96e7d
        <source>Request payments (generates QR codes and bitcoin: URIs)</source>
        <translation>Αίτηση πληρωμών (δημιουργεί QR codes και διευθύνσεις bitcoin: )</translation>
    </message>
    <message>
<<<<<<< HEAD
        <source>&amp;About Myriad Core</source>
        <translation>&amp;Σχετικά με το Myriad Core</translation>
    </message>
    <message>
=======
>>>>>>> f2a96e7d
        <source>Show the list of used sending addresses and labels</source>
        <translation>Προβολή της λίστας των χρησιμοποιημένων διευθύνσεων και ετικετών αποστολής</translation>
    </message>
    <message>
        <source>Show the list of used receiving addresses and labels</source>
        <translation>Προβολή της λίστας των χρησιμοποιημένων διευθύνσεων και ετικετών λήψεως</translation>
    </message>
    <message>
        <source>Open a bitcoin: URI or payment request</source>
        <translation>Άνοιγμα bitcoin: URI αίτησης πληρωμής</translation>
    </message>
    <message>
        <source>&amp;Command-line options</source>
        <translation>&amp;Επιλογές γραμμής εντολών</translation>
    </message>
    <message>
<<<<<<< HEAD
        <source>Show the Myriad Core help message to get a list with possible Myriad command-line options</source>
        <translation>Εμφανιση του Bitcoin-Qt μήνυματος βοήθειας για να πάρετε μια λίστα με τις πιθανές επιλογές Myriad γραμμής εντολών.</translation>
    </message>
    <message>
        <source>No block source available...</source>
        <translation>Η πηγή του μπλοκ δεν ειναι διαθέσιμη... </translation>
    </message>
    <message>
        <source>%1 and %2</source>
        <translation>%1 και %2</translation>
    </message>
    <message>
=======
>>>>>>> f2a96e7d
        <source>%1 behind</source>
        <translation>%1 πίσω</translation>
    </message>
    <message>
        <source>Last received block was generated %1 ago.</source>
        <translation>Το τελευταίο μπλοκ που ελήφθη δημιουργήθηκε %1 πριν.</translation>
    </message>
    <message>
        <source>Transactions after this will not yet be visible.</source>
        <translation>Οι συναλλαγές μετά από αυτό δεν θα είναι ακόμη ορατες.</translation>
    </message>
    <message>
        <source>Error</source>
        <translation>Σφάλμα</translation>
    </message>
    <message>
        <source>Warning</source>
        <translation>Προειδοποίηση</translation>
    </message>
    <message>
        <source>Information</source>
        <translation>Πληροφορία</translation>
    </message>
    <message>
        <source>Up to date</source>
        <translation>Ενημερωμένο</translation>
    </message>
    <message>
        <source>Catching up...</source>
        <translation>Ενημέρωση...</translation>
    </message>
    <message>
        <source>Date: %1
</source>
        <translation>Ημερομηνία: %1
</translation>
    </message>
    <message>
        <source>Amount: %1
</source>
        <translation>Ποσό: %1
</translation>
    </message>
    <message>
        <source>Type: %1
</source>
        <translation>Τύπος: %1
</translation>
    </message>
    <message>
        <source>Label: %1
</source>
        <translation>Ετικέτα: %1
</translation>
    </message>
    <message>
        <source>Address: %1
</source>
        <translation>Διεύθυνση: %1
</translation>
    </message>
    <message>
        <source>Sent transaction</source>
        <translation>Η συναλλαγή απεστάλη</translation>
    </message>
    <message>
        <source>Incoming transaction</source>
        <translation>Εισερχόμενη συναλλαγή</translation>
    </message>
    <message>
        <source>Wallet is &lt;b&gt;encrypted&lt;/b&gt; and currently &lt;b&gt;unlocked&lt;/b&gt;</source>
        <translation>Το πορτοφόλι είναι &lt;b&gt;κρυπτογραφημένο&lt;/b&gt; και &lt;b&gt;ξεκλείδωτο&lt;/b&gt;</translation>
    </message>
    <message>
        <source>Wallet is &lt;b&gt;encrypted&lt;/b&gt; and currently &lt;b&gt;locked&lt;/b&gt;</source>
        <translation>Το πορτοφόλι είναι &lt;b&gt;κρυπτογραφημένο&lt;/b&gt; και &lt;b&gt;κλειδωμένο&lt;/b&gt;</translation>
    </message>
    </context>
<context>
    <name>CoinControlDialog</name>
    <message>
        <source>Coin Selection</source>
        <translation>Επιλογή κερμάτων</translation>
    </message>
    <message>
        <source>Quantity:</source>
        <translation>Ποσότητα:</translation>
    </message>
    <message>
        <source>Bytes:</source>
        <translation>Bytes:</translation>
    </message>
    <message>
        <source>Amount:</source>
        <translation>Ποσό:</translation>
    </message>
    <message>
        <source>Fee:</source>
        <translation>Ταρίφα</translation>
    </message>
    <message>
        <source>Dust:</source>
        <translation>Σκόνη</translation>
    </message>
    <message>
        <source>After Fee:</source>
        <translation>Ταρίφα αλλαγής</translation>
    </message>
    <message>
        <source>Change:</source>
        <translation>Ρέστα:</translation>
    </message>
    <message>
        <source>(un)select all</source>
        <translation>(από)επιλογή όλων</translation>
    </message>
    <message>
        <source>Tree mode</source>
        <translation>Εμφάνιση τύπου δέντρο</translation>
    </message>
    <message>
        <source>List mode</source>
        <translation>Λίστα εντολών</translation>
    </message>
    <message>
        <source>Amount</source>
        <translation>Ποσό</translation>
    </message>
    <message>
        <source>Received with label</source>
        <translation>Παραλήφθηκε με επιγραφή</translation>
    </message>
    <message>
        <source>Received with address</source>
        <translation>Παραλείφθηκε με την εξής διεύθυνση</translation>
    </message>
    <message>
        <source>Date</source>
        <translation>Ημερομηνία</translation>
    </message>
    <message>
        <source>Confirmations</source>
        <translation>Επικυρώσεις</translation>
    </message>
    <message>
        <source>Confirmed</source>
        <translation>Επικυρωμένες</translation>
    </message>
<<<<<<< HEAD
    <message>
        <source>Priority</source>
        <translation>Προτεραιότητα</translation>
    </message>
    <message>
        <source>Copy address</source>
        <translation>Αντιγραφή διεύθυνσης</translation>
    </message>
    <message>
        <source>Copy label</source>
        <translation>Αντιγραφή επιγραφής</translation>
    </message>
    <message>
        <source>Copy amount</source>
        <translation>Αντιγραφή ποσού</translation>
    </message>
    <message>
        <source>Copy transaction ID</source>
        <translation>Αντιγραφη του ID Συναλλαγής</translation>
    </message>
    <message>
        <source>Lock unspent</source>
        <translation>Κλείδωμα αξόδευτων</translation>
    </message>
    <message>
        <source>Unlock unspent</source>
        <translation>Ξεκλείδωμα αξόδευτων</translation>
    </message>
    <message>
        <source>Copy quantity</source>
        <translation>Αντιγραφή ποσότητας</translation>
    </message>
    <message>
        <source>Copy fee</source>
        <translation>Αντιγραφή ταρίφας</translation>
    </message>
    <message>
        <source>Copy after fee</source>
        <translation>Αντιγραφή μετα-ταρίφας</translation>
    </message>
    <message>
        <source>Copy bytes</source>
        <translation>Αντιγραφή των byte</translation>
    </message>
    <message>
        <source>Copy priority</source>
        <translation>Αντιγραφή προτεραιότητας</translation>
    </message>
    <message>
        <source>Copy dust</source>
        <translation>Αντιγραφή 'σκόνης'</translation>
    </message>
    <message>
        <source>Copy change</source>
        <translation>Αντιγραφή των ρέστων</translation>
    </message>
    <message>
        <source>highest</source>
        <translation>ύψιστη</translation>
    </message>
    <message>
        <source>higher</source>
        <translation>υψηλότερη</translation>
    </message>
    <message>
        <source>high</source>
        <translation>ψηλή</translation>
    </message>
    <message>
        <source>medium-high</source>
        <translation>μεσαία-ψηλή</translation>
    </message>
    <message>
        <source>medium</source>
        <translation>μεσαία</translation>
    </message>
    <message>
        <source>low-medium</source>
        <translation>μεσαία-χαμηλή</translation>
    </message>
    <message>
        <source>low</source>
        <translation>χαμηλή</translation>
    </message>
    <message>
        <source>lower</source>
        <translation>χαμηλότερη</translation>
    </message>
    <message>
        <source>lowest</source>
        <translation>χαμηλότατη</translation>
    </message>
    <message>
        <source>(%1 locked)</source>
        <translation>(%1 κλειδωμένο)</translation>
    </message>
    <message>
        <source>none</source>
        <translation>κανένα</translation>
    </message>
    <message>
        <source>This label turns red if the transaction size is greater than 1000 bytes.</source>
        <translation>Αυτή η ετικέτα γίνεται κόκκινη αν το μέγεθος της συναλλαγής είναι μεγαλύτερο από 1000 bytes.</translation>
    </message>
    <message>
        <source>This label turns red if the priority is smaller than "medium".</source>
        <translation>Αυτή η ετικέτα γίνεται κόκκινη αν η προτεραιότητα είναι μικρότερη από "μεσαία".</translation>
    </message>
    <message>
        <source>This label turns red if any recipient receives an amount smaller than %1.</source>
        <translation>Αυτή η ετικέτα γίνεται κόκκινη αν οποιοσδήποτε παραλήπτης λάβει ποσό μικρότερο από %1.</translation>
    </message>
    <message>
        <source>Can vary +/- %1 satoshi(s) per input.</source>
        <translation>Μπορεί να διαφέρει +/- %1 Satoshi (ες) ανά εγγραφή.</translation>
    </message>
    <message>
        <source>yes</source>
        <translation>ναι</translation>
    </message>
    <message>
        <source>no</source>
        <translation>όχι</translation>
    </message>
    <message>
        <source>This means a fee of at least %1 per kB is required.</source>
        <translation>Ελάχιστο χρεώσιμο ποσό τουλάχιστο %1 ανα kB</translation>
    </message>
    <message>
        <source>Can vary +/- 1 byte per input.</source>
        <translation>Μπορεί να διαφέρει +/- 1 byte ανά εγγραφή.</translation>
    </message>
    <message>
        <source>Transactions with higher priority are more likely to get included into a block.</source>
        <translation>Συναλλαγές με υψηλότερη προτεραιότητα είναι πιο πιθανό να περιλαμβάνονται σε ένα μπλοκ.</translation>
    </message>
    <message>
        <source>(no label)</source>
        <translation>(χωρίς ετικέτα)</translation>
    </message>
    <message>
        <source>change from %1 (%2)</source>
        <translation>ρέστα από %1 (%2) </translation>
    </message>
    <message>
        <source>(change)</source>
        <translation>(ρέστα)
</translation>
    </message>
</context>
=======
    </context>
>>>>>>> f2a96e7d
<context>
    <name>EditAddressDialog</name>
    <message>
        <source>Edit Address</source>
        <translation>Επεξεργασία Διεύθυνσης</translation>
    </message>
    <message>
        <source>&amp;Label</source>
        <translation>&amp;Επιγραφή</translation>
    </message>
    <message>
        <source>The label associated with this address list entry</source>
        <translation>Η ετικέτα που συνδέεται με αυτήν την καταχώρηση στο βιβλίο διευθύνσεων</translation>
    </message>
    <message>
        <source>The address associated with this address list entry. This can only be modified for sending addresses.</source>
        <translation>Η διεύθυνση σχετίζεται με αυτή την καταχώρηση του βιβλίου διευθύνσεων. Μπορεί να τροποποιηθεί μόνο για τις διευθύνσεις αποστολής.</translation>
    </message>
    <message>
        <source>&amp;Address</source>
        <translation>&amp;Διεύθυνση</translation>
    </message>
<<<<<<< HEAD
    <message>
        <source>New receiving address</source>
        <translation>Νέα διεύθυνση λήψης</translation>
    </message>
    <message>
        <source>New sending address</source>
        <translation>Νέα διεύθυνση αποστολής</translation>
    </message>
    <message>
        <source>Edit receiving address</source>
        <translation>Επεξεργασία διεύθυνσης λήψης</translation>
    </message>
    <message>
        <source>Edit sending address</source>
        <translation>Επεξεργασία διεύθυνσης αποστολής</translation>
    </message>
    <message>
        <source>The entered address "%1" is already in the address book.</source>
        <translation>Η διεύθυνση "%1" βρίσκεται ήδη στο βιβλίο διευθύνσεων.</translation>
    </message>
    <message>
        <source>The entered address "%1" is not a valid Myriad address.</source>
        <translation>Η διεύθυνση "%1" δεν είναι έγκυρη Myriad διεύθυνση.</translation>
    </message>
    <message>
        <source>Could not unlock wallet.</source>
        <translation>Δεν είναι δυνατό το ξεκλείδωμα του πορτοφολιού.</translation>
    </message>
    <message>
        <source>New key generation failed.</source>
        <translation>Η δημιουργία νέου κλειδιού απέτυχε.</translation>
    </message>
</context>
=======
    </context>
>>>>>>> f2a96e7d
<context>
    <name>FreespaceChecker</name>
    <message>
        <source>A new data directory will be created.</source>
        <translation>Θα δημιουργηθεί ένας νέος φάκελος δεδομένων.</translation>
    </message>
    <message>
        <source>name</source>
        <translation>όνομα</translation>
    </message>
    <message>
        <source>Directory already exists. Add %1 if you intend to create a new directory here.</source>
        <translation>Κατάλογος ήδη υπάρχει. Προσθήκη %1, αν σκοπεύετε να δημιουργήσετε έναν νέο κατάλογο εδώ.</translation>
    </message>
    <message>
        <source>Path already exists, and is not a directory.</source>
        <translation>Η διαδρομή υπάρχει ήδη αλλά δεν είναι φάκελος</translation>
    </message>
    <message>
        <source>Cannot create data directory here.</source>
        <translation>Δεν μπορεί να δημιουργηθεί φάκελος δεδομένων εδώ.</translation>
    </message>
</context>
<context>
    <name>HelpMessageDialog</name>
    <message>
<<<<<<< HEAD
        <source>Myriad Core</source>
        <translation>Myriad Core</translation>
    </message>
    <message>
=======
>>>>>>> f2a96e7d
        <source>version</source>
        <translation>έκδοση</translation>
    </message>
    <message>
        <source>(%1-bit)</source>
        <translation>(%1-bit)</translation>
    </message>
    <message>
<<<<<<< HEAD
        <source>About Myriad Core</source>
        <translation>Σχετικά με το Myriad Core</translation>
    </message>
    <message>
=======
>>>>>>> f2a96e7d
        <source>Command-line options</source>
        <translation>επιλογής γραμμής εντολών</translation>
    </message>
    <message>
        <source>Usage:</source>
        <translation>Χρήση:</translation>
    </message>
    <message>
        <source>command-line options</source>
        <translation>επιλογής γραμμής εντολών</translation>
    </message>
    </context>
<context>
    <name>Intro</name>
    <message>
        <source>Welcome</source>
        <translation>Καλώς ήρθατε</translation>
    </message>
    <message>
<<<<<<< HEAD
        <source>Welcome to Myriad Core.</source>
        <translation>Καλώς ήρθατε στο Myriad Core.</translation>
    </message>
    <message>
        <source>As this is the first time the program is launched, you can choose where Myriad Core will store its data.</source>
        <translation>Καθώς αυτή είναι η πρώτη φορά που εκκινείται το πρόγραμμα, μπορείτε να διαλέξετε πού θα αποθηκεύει το Myriad Core τα δεδομένα του.</translation>
    </message>
    <message>
        <source>Myriad Core will download and store a copy of the Myriad block chain. At least %1GB of data will be stored in this directory, and it will grow over time. The wallet will also be stored in this directory.</source>
        <translation>O πυρήνας Myriad θα κατεβάσει και να αποθηκεύσει ένα αντίγραφο της αλυσίδας μπλοκ Bitcoin. Τουλάχιστον %1GB δεδομένων θα αποθηκευτούν σε αυτόν τον κατάλογο, και θα αυξηθεί με την πάροδο του χρόνου. Το πορτοφόλι θα αποθηκευτεί σε αυτόν τον κατάλογο.</translation>
    </message>
    <message>
=======
>>>>>>> f2a96e7d
        <source>Use the default data directory</source>
        <translation>Χρήση του προεπιλεγμένου φακέλου δεδομένων</translation>
    </message>
    <message>
        <source>Use a custom data directory:</source>
        <translation>Προσαρμογή του φακέλου δεδομένων: </translation>
    </message>
    <message>
<<<<<<< HEAD
        <source>Myriad Core</source>
        <translation>Myriad Core</translation>
    </message>
    <message>
=======
>>>>>>> f2a96e7d
        <source>Error: Specified data directory "%1" cannot be created.</source>
        <translation>Σφάλμα: Ο καθορισμένος φάκελος δεδομένων "%1" δεν μπορεί να δημιουργηθεί.</translation>
    </message>
    <message>
        <source>Error</source>
        <translation>Σφάλμα</translation>
    </message>
    <message numerus="yes">
        <source>%n GB of free space available</source>
        <translation><numerusform>%n GB ελεύθερου χώρου διαθέσιμα</numerusform><numerusform>%n GB ελεύθερου χώρου διαθέσιμα</numerusform></translation>
    </message>
    <message numerus="yes">
        <source>(of %n GB needed)</source>
        <translation><numerusform>(από το %n GB που απαιτείται)</numerusform><numerusform>(από τα %n GB που απαιτούνται)</numerusform></translation>
    </message>
</context>
<context>
    <name>ModalOverlay</name>
    <message>
        <source>Form</source>
        <translation>Φόρμα</translation>
    </message>
    <message>
        <source>Last block time</source>
        <translation>Χρόνος τελευταίου μπλοκ</translation>
    </message>
    <message>
        <source>Hide</source>
        <translation>Απόκρυψη</translation>
    </message>
    </context>
<context>
    <name>OpenURIDialog</name>
    <message>
        <source>Open URI</source>
        <translation>'Ανοιγμα &amp;URI</translation>
    </message>
    <message>
        <source>Open payment request from URI or file</source>
        <translation>Ανοιχτό αίτημα πληρωμής από URI ή απο αρχείο</translation>
    </message>
    <message>
        <source>URI:</source>
        <translation>URI:</translation>
    </message>
    <message>
        <source>Select payment request file</source>
        <translation>Επιλέξτε πληρωμή αρχείου αίτησης</translation>
    </message>
    </context>
<context>
    <name>OptionsDialog</name>
    <message>
        <source>Options</source>
        <translation>Ρυθμίσεις</translation>
    </message>
    <message>
        <source>&amp;Main</source>
        <translation>&amp;Κύριο</translation>
    </message>
    <message>
        <source>Size of &amp;database cache</source>
        <translation>Μέγεθος κρυφής μνήμης βάσης δεδομένων.</translation>
    </message>
    <message>
        <source>MB</source>
        <translation>MB</translation>
    </message>
    <message>
        <source>Number of script &amp;verification threads</source>
        <translation>Αριθμός script και γραμμές επαλήθευσης </translation>
    </message>
    <message>
        <source>Accept connections from outside</source>
        <translation>Αποδοχή συνδέσεων απο έξω</translation>
    </message>
    <message>
        <source>Allow incoming connections</source>
        <translation>Αποδοχή εισερχόμενων συναλλαγών</translation>
    </message>
    <message>
        <source>IP address of the proxy (e.g. IPv4: 127.0.0.1 / IPv6: ::1)</source>
        <translation>Διεύθυνση IP του διαμεσολαβητή (π.χ. 127.0.0.1  / IPv6: ::1)</translation>
    </message>
    <message>
        <source>Minimize instead of exit the application when the window is closed. When this option is enabled, the application will be closed only after selecting Exit in the menu.</source>
        <translation>Ελαχιστοποίηση αντί για έξοδο κατά το κλείσιμο του παραθύρου. Όταν αυτή η επιλογή είναι ενεργοποιημένη, η εφαρμογή θα κλείνει μόνο αν επιλεχθεί η Έξοδος στο μενού.</translation>
    </message>
    <message>
        <source>Third party URLs (e.g. a block explorer) that appear in the transactions tab as context menu items. %s in the URL is replaced by transaction hash. Multiple URLs are separated by vertical bar |.</source>
        <translation>URLs από τρίτους (π.χ. ένας εξερευνητής μπλοκ) τα οποία εμφανίζονται στην καρτέλα συναλλαγών ως στοιχεία μενού. Το %s στα URL αντικαθιστάται από την τιμή της κατατεμαχισμένης συναλλαγής.</translation>
    </message>
    <message>
        <source>Third party transaction URLs</source>
        <translation>Διευθύνσεις τρίτων συναλλαγών.</translation>
    </message>
    <message>
        <source>Active command-line options that override above options:</source>
        <translation>Ενεργές επιλογές γραμμής-εντολών που παρακάμπτουν τις παραπάνω επιλογές:</translation>
    </message>
    <message>
        <source>Reset all client options to default.</source>
        <translation>Επαναφορα όλων των επιλογων του πελάτη σε default.</translation>
    </message>
    <message>
        <source>&amp;Reset Options</source>
        <translation>Επαναφορα ρυθμίσεων</translation>
    </message>
    <message>
        <source>&amp;Network</source>
        <translation>&amp;Δίκτυο</translation>
    </message>
    <message>
        <source>(0 = auto, &lt;0 = leave that many cores free)</source>
        <translation>(0 = αυτόματο, &lt;0 = ελεύθεροι πυρήνες)</translation>
    </message>
    <message>
        <source>W&amp;allet</source>
        <translation>Π&amp;ορτοφόλι</translation>
    </message>
    <message>
        <source>Expert</source>
        <translation>Έμπειρος</translation>
    </message>
    <message>
        <source>Enable coin &amp;control features</source>
        <translation>Επιλογή κατα πόσο να αναδείχνονται οι δυνατότητες ελέγχου κερμάτων.</translation>
    </message>
    <message>
        <source>If you disable the spending of unconfirmed change, the change from a transaction cannot be used until that transaction has at least one confirmation. This also affects how your balance is computed.</source>
        <translation>Εάν απενεργοποιήσετε το ξόδεμα μη επικυρωμένων ρέστων, τα ρέστα από μια συναλλαγή δεν μπορούν να χρησιμοποιηθούν έως ότου αυτή η συναλλαγή έχει έστω μια επικύρωση. Αυτό επίσης επηρεάζει το πως υπολογίζεται το υπόλοιπό σας.</translation>
    </message>
    <message>
        <source>&amp;Spend unconfirmed change</source>
        <translation>&amp;Ξόδεμα μη επικυρωμένων ρέστων</translation>
    </message>
    <message>
        <source>Automatically open the Myriad client port on the router. This only works when your router supports UPnP and it is enabled.</source>
        <translation>Αυτόματο άνοιγμα των θυρών Myriad στον δρομολογητή. Λειτουργεί μόνο αν ο δρομολογητής σας υποστηρίζει τη λειτουργία UPnP.</translation>
    </message>
    <message>
        <source>Map port using &amp;UPnP</source>
        <translation>Απόδοση θυρών με χρήστη &amp;UPnP</translation>
    </message>
    <message>
        <source>Connect to the Myriad network through a SOCKS5 proxy.</source>
        <translation>Σύνδεση στο Myriad δίκτυο μέσω διαμεσολαβητή SOCKS5 (π.χ. για σύνδεση μέσω Tor)</translation>
    </message>
    <message>
        <source>&amp;Connect through SOCKS5 proxy (default proxy):</source>
        <translation>&amp;Σύνδεση μέσω διαμεσολαβητή SOCKS5 (προεπιλεγμένος)</translation>
    </message>
    <message>
        <source>Proxy &amp;IP:</source>
        <translation>&amp;IP διαμεσολαβητή:</translation>
    </message>
    <message>
        <source>&amp;Port:</source>
        <translation>&amp;Θύρα:</translation>
    </message>
    <message>
        <source>Port of the proxy (e.g. 9050)</source>
        <translation>Θύρα διαμεσολαβητή</translation>
    </message>
    <message>
        <source>&amp;Window</source>
        <translation>&amp;Παράθυρο</translation>
    </message>
    <message>
        <source>Show only a tray icon after minimizing the window.</source>
        <translation>Εμφάνιση  μόνο εικονιδίου στην περιοχή ειδοποιήσεων κατά την ελαχιστοποίηση</translation>
    </message>
    <message>
        <source>&amp;Minimize to the tray instead of the taskbar</source>
        <translation>&amp;Ελαχιστοποίηση στην περιοχή ειδοποιήσεων αντί της γραμμής εργασιών</translation>
    </message>
    <message>
        <source>M&amp;inimize on close</source>
        <translation>Ε&amp;λαχιστοποίηση κατά το κλείσιμο</translation>
    </message>
    <message>
        <source>&amp;Display</source>
        <translation>&amp;Απεικόνιση</translation>
    </message>
    <message>
        <source>User Interface &amp;language:</source>
        <translation>Γλώσσα περιβάλλοντος εργασίας: </translation>
    </message>
    <message>
        <source>&amp;Unit to show amounts in:</source>
        <translation>&amp;Μονάδα μέτρησης:</translation>
    </message>
    <message>
        <source>Choose the default subdivision unit to show in the interface and when sending coins.</source>
        <translation>Διαλέξτε την προεπιλεγμένη υποδιαίρεση που θα εμφανίζεται όταν στέλνετε νομίσματα.</translation>
    </message>
    <message>
        <source>Whether to show coin control features or not.</source>
        <translation>Επιλογή κατα πόσο να αναδείχνονται οι δυνατότητες ελέγχου κερμάτων.
</translation>
    </message>
    <message>
        <source>&amp;OK</source>
        <translation>&amp;ΟΚ</translation>
    </message>
    <message>
        <source>&amp;Cancel</source>
        <translation>&amp;Ακύρωση</translation>
    </message>
    <message>
        <source>default</source>
        <translation>προεπιλογή</translation>
    </message>
    <message>
        <source>none</source>
        <translation>κανένα</translation>
    </message>
    <message>
        <source>Confirm options reset</source>
        <translation>Επιβεβαιώση των επιλογων επαναφοράς </translation>
    </message>
    <message>
        <source>Client restart required to activate changes.</source>
        <translation>Χρειάζεται επανεκκίνηση του προγράμματος για να ενεργοποιηθούν οι αλλαγές.</translation>
    </message>
    <message>
        <source>This change would require a client restart.</source>
        <translation>Η αλλαγή αυτή θα χρειαστεί επανεκκίνηση του προγράμματος</translation>
    </message>
    <message>
        <source>The supplied proxy address is invalid.</source>
        <translation>Δεν είναι έγκυρη η διεύθυνση διαμεσολαβητή</translation>
    </message>
</context>
<context>
    <name>OverviewPage</name>
    <message>
        <source>Form</source>
        <translation>Φόρμα</translation>
    </message>
    <message>
        <source>The displayed information may be out of date. Your wallet automatically synchronizes with the Myriad network after a connection is established, but this process has not completed yet.</source>
        <translation>Οι πληροφορίες που εμφανίζονται μπορεί να είναι ξεπερασμένες. Το πορτοφόλι σας συγχρονίζεται αυτόματα με το δίκτυο Myriad μετά από μια σύνδεση, αλλά αυτή η διαδικασία δεν έχει ακόμη ολοκληρωθεί. </translation>
    </message>
    <message>
        <source>Watch-only:</source>
        <translation>Επίβλεψη μόνο:</translation>
    </message>
    <message>
        <source>Available:</source>
        <translation>Διαθέσιμο:</translation>
    </message>
    <message>
        <source>Your current spendable balance</source>
        <translation>Το τρέχον διαθέσιμο υπόλοιπο</translation>
    </message>
    <message>
        <source>Pending:</source>
        <translation>Εκκρεμούν:</translation>
    </message>
    <message>
        <source>Total of transactions that have yet to be confirmed, and do not yet count toward the spendable balance</source>
        <translation>Το άθροισμα των συναλλαγών που δεν έχουν ακόμα επιβεβαιωθεί και δεν προσμετρώνται στο τρέχον διαθέσιμο υπόλοιπό σας</translation>
    </message>
    <message>
        <source>Immature:</source>
        <translation>Ανώριμος</translation>
    </message>
    <message>
        <source>Mined balance that has not yet matured</source>
        <translation>Εξορυγμενο υπόλοιπο που δεν έχει ακόμα ωριμάσει </translation>
    </message>
    <message>
        <source>Balances</source>
        <translation>Υπόλοιπο:</translation>
    </message>
    <message>
        <source>Total:</source>
        <translation>Σύνολο:</translation>
    </message>
    <message>
        <source>Your current total balance</source>
        <translation>Το τρέχον συνολικό υπόλοιπο</translation>
    </message>
    <message>
        <source>Your current balance in watch-only addresses</source>
        <translation>Το τρέχον υπόλοιπο σας σε διευθύνσεις παρακολούθησης μόνο</translation>
    </message>
    <message>
        <source>Spendable:</source>
        <translation>Ξοδεμένα:</translation>
    </message>
    <message>
        <source>Recent transactions</source>
        <translation>Πρόσφατες συναλλαγές</translation>
    </message>
    <message>
        <source>Unconfirmed transactions to watch-only addresses</source>
        <translation>Μη επικυρωμένες συναλλαγές σε διευθύνσεις παρακολούθησης μόνο</translation>
    </message>
    <message>
        <source>Mined balance in watch-only addresses that has not yet matured</source>
        <translation>Εξορυγμένο υπόλοιπο σε διευθύνσεις παρακολούθησης μόνο που δεν έχει ωριμάσει ακόμα</translation>
    </message>
    <message>
        <source>Current total balance in watch-only addresses</source>
        <translation>Το τρέχον συνολικό υπόλοιπο σε διευθύνσεις παρακολούθησης μόνο</translation>
    </message>
</context>
<context>
    <name>PaymentServer</name>
    </context>
<context>
    <name>PeerTableModel</name>
    </context>
<context>
    <name>QObject</name>
    <message>
        <source>Amount</source>
        <translation>Ποσό</translation>
    </message>
    <message>
        <source>Enter a Bitcoin address (e.g. %1)</source>
        <translation>Εισάγετε μια διεύθυνση Bitcoin (π.χ. %1)</translation>
    </message>
    <message>
        <source>%1 d</source>
        <translation>%1 d</translation>
    </message>
    <message>
        <source>%1 h</source>
        <translation>%1 ώ</translation>
    </message>
    <message>
        <source>%1 m</source>
        <translation>%1 λ</translation>
    </message>
    <message>
        <source>%1 s</source>
        <translation>%1 s</translation>
    </message>
    <message>
        <source>None</source>
        <translation>Κανένα</translation>
    </message>
    <message>
        <source>N/A</source>
        <translation>Μη διαθέσιμο</translation>
    </message>
    <message>
        <source>%1 ms</source>
        <translation>%1 ms</translation>
    </message>
    <message>
        <source>%1 and %2</source>
        <translation>%1 και %2</translation>
    </message>
    </context>
<context>
<<<<<<< HEAD
    <name>QObject</name>
    <message>
        <source>Amount</source>
        <translation>Ποσό</translation>
    </message>
    <message>
        <source>Enter a Myriad address (e.g. %1)</source>
        <translation>Εισάγετε μια διεύθυνση Myriad (π.χ. %1)</translation>
    </message>
    <message>
        <source>%1 d</source>
        <translation>%1 d</translation>
    </message>
    <message>
        <source>%1 h</source>
        <translation>%1 ώ</translation>
    </message>
    <message>
        <source>%1 m</source>
        <translation>%1 λ</translation>
    </message>
    <message>
        <source>%1 s</source>
        <translation>%1 s</translation>
    </message>
    <message>
        <source>None</source>
        <translation>Κανένα</translation>
    </message>
    <message>
        <source>N/A</source>
        <translation>Μη διαθέσιμο</translation>
    </message>
    <message>
        <source>%1 ms</source>
        <translation>%1 ms</translation>
    </message>
</context>
=======
    <name>QObject::QObject</name>
    </context>
>>>>>>> f2a96e7d
<context>
    <name>QRImageWidget</name>
    </context>
<context>
    <name>RPCConsole</name>
    <message>
        <source>N/A</source>
        <translation>Μη διαθέσιμο</translation>
    </message>
    <message>
        <source>Client version</source>
        <translation>Έκδοση Πελάτη</translation>
    </message>
    <message>
        <source>&amp;Information</source>
        <translation>&amp;Πληροφορία</translation>
    </message>
    <message>
        <source>Debug window</source>
        <translation>Παράθυρο αποσφαλμάτωσης</translation>
    </message>
    <message>
        <source>General</source>
        <translation>Γενικά</translation>
    </message>
    <message>
        <source>Using BerkeleyDB version</source>
        <translation>Χρήση BerkeleyDB έκδοσης</translation>
    </message>
    <message>
        <source>Startup time</source>
        <translation>Χρόνος εκκίνησης</translation>
    </message>
    <message>
        <source>Network</source>
        <translation>Δίκτυο</translation>
    </message>
    <message>
        <source>Name</source>
        <translation>Όνομα</translation>
    </message>
    <message>
        <source>Number of connections</source>
        <translation>Αριθμός συνδέσεων</translation>
    </message>
    <message>
        <source>Block chain</source>
        <translation>Αλυσίδα μπλοκ</translation>
    </message>
    <message>
        <source>Current number of blocks</source>
        <translation>Τρέχον αριθμός μπλοκ</translation>
    </message>
    <message>
        <source>Received</source>
        <translation>Παραλήφθησαν</translation>
    </message>
    <message>
        <source>Sent</source>
        <translation>Αποστολή</translation>
    </message>
    <message>
        <source>&amp;Peers</source>
        <translation>&amp;Χρήστες</translation>
    </message>
    <message>
        <source>Select a peer to view detailed information.</source>
        <translation>Επιλέξτε ένα χρήστη για να δείτε αναλυτικές πληροφορίες.</translation>
    </message>
    <message>
        <source>Version</source>
        <translation>Έκδοση</translation>
    </message>
    <message>
        <source>Services</source>
        <translation>Υπηρεσίες</translation>
    </message>
    <message>
        <source>Ban Score</source>
        <translation>Σκορ αποκλησμού</translation>
    </message>
    <message>
        <source>Connection Time</source>
        <translation>Χρόνος σύνδεσης</translation>
    </message>
    <message>
        <source>Last Send</source>
        <translation>Τελευταία αποστολή</translation>
    </message>
    <message>
        <source>Last Receive</source>
        <translation>Τελευταία λήψη</translation>
    </message>
    <message>
        <source>Ping Time</source>
        <translation>Χρόνος καθυστέρησης</translation>
    </message>
    <message>
        <source>Last block time</source>
        <translation>Χρόνος τελευταίου μπλοκ</translation>
    </message>
    <message>
        <source>&amp;Open</source>
        <translation>&amp;Άνοιγμα</translation>
    </message>
    <message>
        <source>&amp;Console</source>
        <translation>&amp;Κονσόλα</translation>
    </message>
    <message>
        <source>&amp;Network Traffic</source>
        <translation>&amp;Κίνηση δικτύου</translation>
    </message>
    <message>
        <source>&amp;Clear</source>
        <translation>&amp;Εκκαθάριση</translation>
    </message>
    <message>
        <source>Totals</source>
        <translation>Σύνολα</translation>
    </message>
    <message>
        <source>In:</source>
        <translation>Εισερχόμενα:</translation>
    </message>
    <message>
        <source>Out:</source>
        <translation>Εξερχόμενα:</translation>
    </message>
    <message>
        <source>Debug log file</source>
        <translation>Αρχείο καταγραφής εντοπισμού σφαλμάτων </translation>
    </message>
    <message>
        <source>Clear console</source>
        <translation>Καθαρισμός κονσόλας</translation>
    </message>
    <message>
        <source>Use up and down arrows to navigate history, and &lt;b&gt;Ctrl-L&lt;/b&gt; to clear screen.</source>
        <translation>Χρησιμοποιήστε το πάνω και κάτω βέλος για να περιηγηθείτε στο ιστορικο, και &lt;b&gt;Ctrl-L&lt;/b&gt; για εκκαθαριση οθονης.</translation>
    </message>
    <message>
        <source>Type &lt;b&gt;help&lt;/b&gt; for an overview of available commands.</source>
        <translation>Γράψτε &lt;b&gt;help&lt;/b&gt; για μια επισκόπηση των διαθέσιμων εντολών</translation>
    </message>
    <message>
        <source>%1 B</source>
        <translation>%1 B</translation>
    </message>
    <message>
        <source>%1 KB</source>
        <translation>%1 KB</translation>
    </message>
    <message>
        <source>%1 MB</source>
        <translation>%1 MB</translation>
    </message>
    <message>
        <source>%1 GB</source>
        <translation>%1 GB</translation>
    </message>
    <message>
        <source>via %1</source>
        <translation>μέσω %1</translation>
    </message>
    <message>
        <source>never</source>
        <translation>ποτέ</translation>
    </message>
    <message>
        <source>Inbound</source>
        <translation>Εισερχόμενα</translation>
    </message>
    <message>
        <source>Outbound</source>
        <translation>Εξερχόμενα</translation>
    </message>
    <message>
        <source>Unknown</source>
        <translation>Άγνωστο(α)</translation>
    </message>
</context>
<context>
    <name>ReceiveCoinsDialog</name>
    <message>
        <source>&amp;Amount:</source>
        <translation>&amp;Ποσό:</translation>
    </message>
    <message>
        <source>&amp;Label:</source>
        <translation>&amp;Επιγραφή</translation>
    </message>
    <message>
        <source>&amp;Message:</source>
        <translation>&amp;Μήνυμα:</translation>
    </message>
    <message>
        <source>R&amp;euse an existing receiving address (not recommended)</source>
        <translation>Ε&amp;παναχρησιμοποίηση υπάρχουσας διεύθυνσης λήψης (δεν συνιστάται)</translation>
    </message>
    <message>
        <source>Clear all fields of the form.</source>
        <translation>Καθαρισμός όλων των πεδίων της φόρμας.</translation>
    </message>
    <message>
        <source>Clear</source>
        <translation>Καθαρισμός</translation>
    </message>
    <message>
        <source>&amp;Request payment</source>
        <translation>&amp;Αίτηση πληρωμής</translation>
    </message>
    <message>
        <source>Show</source>
        <translation>Εμφάνιση</translation>
    </message>
    <message>
        <source>Remove the selected entries from the list</source>
        <translation>Αφαίρεση επιλεγμένων καταχωρίσεων από τη λίστα</translation>
    </message>
    <message>
        <source>Remove</source>
        <translation>Αφαίρεση</translation>
    </message>
    </context>
<context>
    <name>ReceiveRequestDialog</name>
    <message>
        <source>QR Code</source>
        <translation>Κώδικας QR</translation>
    </message>
    <message>
        <source>Copy &amp;URI</source>
        <translation>Αντιγραφη της επιλεγμενης διεύθυνσης στο πρόχειρο του συστηματος</translation>
    </message>
    <message>
        <source>Copy &amp;Address</source>
        <translation>Αντιγραφή &amp;Διεύθυνσης</translation>
    </message>
    <message>
        <source>&amp;Save Image...</source>
        <translation>&amp;Αποθήκευση εικόνας...</translation>
    </message>
    </context>
<context>
    <name>RecentRequestsTableModel</name>
    </context>
<context>
    <name>SendCoinsDialog</name>
    <message>
        <source>Send Coins</source>
        <translation>Αποστολή νομισμάτων</translation>
    </message>
    <message>
        <source>Coin Control Features</source>
        <translation>Χαρακτηρηστικά επιλογής κερμάτων</translation>
    </message>
    <message>
        <source>Inputs...</source>
        <translation>Εισροές...</translation>
    </message>
    <message>
        <source>automatically selected</source>
        <translation>επιλεγμένο αυτόματα</translation>
    </message>
    <message>
        <source>Insufficient funds!</source>
        <translation>Ανεπαρκές κεφάλαιο!</translation>
    </message>
    <message>
        <source>Quantity:</source>
        <translation>Ποσότητα:</translation>
    </message>
    <message>
        <source>Bytes:</source>
        <translation>Bytes:</translation>
    </message>
    <message>
        <source>Amount:</source>
        <translation>Ποσό:</translation>
    </message>
    <message>
        <source>Fee:</source>
        <translation>Ταρίφα</translation>
    </message>
    <message>
        <source>After Fee:</source>
        <translation>Ταρίφα αλλαγής</translation>
    </message>
    <message>
        <source>Change:</source>
        <translation>Ρέστα:</translation>
    </message>
    <message>
        <source>If this is activated, but the change address is empty or invalid, change will be sent to a newly generated address.</source>
        <translation>Όταν ενεργό, αλλά η διεύθυνση ρέστων είναι κενή ή άκυρη, τα ρέστα θα σταλούν σε μία πρόσφατα δημιουργημένη διεύθυνση.</translation>
    </message>
    <message>
        <source>Custom change address</source>
        <translation>Προσαρμοσμένη διεύθυνση ρέστων</translation>
    </message>
    <message>
        <source>Transaction Fee:</source>
        <translation>Τέλος συναλλαγής:</translation>
    </message>
    <message>
        <source>Choose...</source>
        <translation>Επιλογή...</translation>
    </message>
    <message>
        <source>per kilobyte</source>
        <translation>ανά kilobyte</translation>
    </message>
    <message>
        <source>Hide</source>
        <translation>Απόκρυψη</translation>
    </message>
    <message>
        <source>total at least</source>
        <translation>συνολικά τουλάχιστον</translation>
    </message>
    <message>
        <source>Recommended:</source>
        <translation>Προτεινόμενο: </translation>
    </message>
    <message>
        <source>Custom:</source>
        <translation>Προσαρμογή:</translation>
    </message>
    <message>
        <source>normal</source>
        <translation>κανονικό</translation>
    </message>
    <message>
        <source>fast</source>
        <translation>Γρήγορο</translation>
    </message>
    <message>
        <source>Send to multiple recipients at once</source>
        <translation>Αποστολή σε πολλούς αποδέκτες ταυτόχρονα</translation>
    </message>
    <message>
        <source>Add &amp;Recipient</source>
        <translation>&amp;Προσθήκη αποδέκτη</translation>
    </message>
    <message>
        <source>Clear all fields of the form.</source>
        <translation>Καθαρισμός όλων των πεδίων της φόρμας.</translation>
    </message>
    <message>
        <source>Dust:</source>
        <translation>Σκόνη</translation>
    </message>
    <message>
        <source>Clear &amp;All</source>
        <translation>Καθαρισμός &amp;Όλων</translation>
    </message>
    <message>
        <source>Balance:</source>
        <translation>Υπόλοιπο:</translation>
    </message>
    <message>
        <source>Confirm the send action</source>
        <translation>Επιβεβαίωση αποστολής</translation>
    </message>
    <message>
        <source>S&amp;end</source>
        <translation>Αποστολη</translation>
    </message>
<<<<<<< HEAD
    <message>
        <source>Confirm send coins</source>
        <translation>Επιβεβαίωση αποστολής νομισμάτων</translation>
    </message>
    <message>
        <source>%1 to %2</source>
        <translation>%1 σε %2</translation>
    </message>
    <message>
        <source>Copy quantity</source>
        <translation>Αντιγραφή ποσότητας</translation>
    </message>
    <message>
        <source>Copy amount</source>
        <translation>Αντιγραφή ποσού</translation>
    </message>
    <message>
        <source>Copy fee</source>
        <translation>Αντιγραφή ταρίφας</translation>
    </message>
    <message>
        <source>Copy after fee</source>
        <translation>Αντιγραφή μετα-ταρίφας</translation>
    </message>
    <message>
        <source>Copy bytes</source>
        <translation>Αντιγραφή των byte</translation>
    </message>
    <message>
        <source>Copy priority</source>
        <translation>Αντιγραφή προτεραιότητας</translation>
    </message>
    <message>
        <source>Copy change</source>
        <translation>Αντιγραφή των ρέστων</translation>
    </message>
    <message>
        <source>or</source>
        <translation>ή</translation>
    </message>
    <message>
        <source>The amount to pay must be larger than 0.</source>
        <translation>Το ποσό πληρωμής πρέπει να είναι μεγαλύτερο από 0.</translation>
    </message>
    <message>
        <source>The amount exceeds your balance.</source>
        <translation>Το ποσό ξεπερνάει το διαθέσιμο υπόλοιπο</translation>
    </message>
    <message>
        <source>The total exceeds your balance when the %1 transaction fee is included.</source>
        <translation>Το σύνολο υπερβαίνει το υπόλοιπό σας όταν συμπεριληφθεί και η αμοιβή %1</translation>
    </message>
    <message>
        <source>Transaction creation failed!</source>
        <translation>Η δημιουργία της συναλλαγής απέτυχε!</translation>
    </message>
    <message>
        <source>Warning: Invalid Myriad address</source>
        <translation>Προειδοποίηση: Μη έγκυρη διεύθυνση Bitcoin</translation>
    </message>
    <message>
        <source>(no label)</source>
        <translation>(χωρίς ετικέτα)</translation>
    </message>
    <message>
        <source>Copy dust</source>
        <translation>Αντιγραφή 'σκόνης'</translation>
    </message>
    <message>
        <source>Are you sure you want to send?</source>
        <translation>Είστε βέβαιοι για την αποστολή;</translation>
    </message>
    <message>
        <source>added as transaction fee</source>
        <translation>προστέθηκαν ως αμοιβή συναλλαγής</translation>
    </message>
</context>
=======
    </context>
>>>>>>> f2a96e7d
<context>
    <name>SendCoinsEntry</name>
    <message>
        <source>A&amp;mount:</source>
        <translation>&amp;Ποσό:</translation>
    </message>
    <message>
        <source>Pay &amp;To:</source>
        <translation>Πληρωμή &amp;σε:</translation>
    </message>
    <message>
        <source>&amp;Label:</source>
        <translation>&amp;Επιγραφή</translation>
    </message>
    <message>
        <source>Choose previously used address</source>
        <translation>Επιλογή διεύθυνσης που έχει ήδη χρησιμοποιηθεί</translation>
    </message>
    <message>
        <source>This is a normal payment.</source>
        <translation>Αυτή είναι μια απλή πληρωμή.</translation>
    </message>
    <message>
        <source>The Myriad address to send the payment to</source>
        <translation>Η διεύθυνση Myriad που θα σταλεί η πληρωμή</translation>
    </message>
    <message>
        <source>Alt+A</source>
        <translation>Alt+A</translation>
    </message>
    <message>
        <source>Paste address from clipboard</source>
        <translation>Επικόλληση διεύθυνσης από το βιβλίο διευθύνσεων</translation>
    </message>
    <message>
        <source>Alt+P</source>
        <translation>Alt+P</translation>
    </message>
    <message>
        <source>Remove this entry</source>
        <translation>Αφαίρεση αυτής της καταχώρησης</translation>
    </message>
    <message>
        <source>Message:</source>
        <translation>Μήνυμα:</translation>
    </message>
    <message>
        <source>Enter a label for this address to add it to the list of used addresses</source>
        <translation>Εισάγεται μία ετικέτα για αυτή την διεύθυνση για να προστεθεί στη λίστα με τις χρησιμοποιημένες διευθύνσεις</translation>
    </message>
    <message>
        <source>Pay To:</source>
        <translation>Πληρωμή σε:</translation>
    </message>
    <message>
        <source>Memo:</source>
        <translation>Σημείωση:</translation>
    </message>
    </context>
<context>
    <name>SendConfirmationDialog</name>
    </context>
<context>
    <name>ShutdownWindow</name>
    <message>
<<<<<<< HEAD
        <source>Myriad Core is shutting down...</source>
        <translation>Το Myriad Core τερματίζεται...</translation>
    </message>
    <message>
=======
>>>>>>> f2a96e7d
        <source>Do not shut down the computer until this window disappears.</source>
        <translation>Μην απενεργοποιήσετε τον υπολογιστή μέχρι να κλείσει αυτό το παράθυρο.</translation>
    </message>
</context>
<context>
    <name>SignVerifyMessageDialog</name>
    <message>
        <source>Signatures - Sign / Verify a Message</source>
        <translation>Υπογραφές - Είσοδος / Επαλήθευση μήνυματος </translation>
    </message>
    <message>
        <source>&amp;Sign Message</source>
        <translation>&amp;Υπογραφή Μηνύματος</translation>
    </message>
    <message>
        <source>The Myriad address to sign the message with</source>
        <translation>Διεύθυνση Myriad που θα σταλεί το μήνυμα</translation>
    </message>
    <message>
        <source>Choose previously used address</source>
        <translation>Επιλογή διεύθυνσης που έχει ήδη χρησιμοποιηθεί</translation>
    </message>
    <message>
        <source>Alt+A</source>
        <translation>Alt+A</translation>
    </message>
    <message>
        <source>Paste address from clipboard</source>
        <translation>Επικόλληση διεύθυνσης από το βιβλίο διευθύνσεων</translation>
    </message>
    <message>
        <source>Alt+P</source>
        <translation>Alt+P</translation>
    </message>
    <message>
        <source>Enter the message you want to sign here</source>
        <translation>Εισάγετε εδώ το μήνυμα που θέλετε να υπογράψετε</translation>
    </message>
    <message>
        <source>Signature</source>
        <translation>Υπογραφή</translation>
    </message>
    <message>
        <source>Copy the current signature to the system clipboard</source>
        <translation>Αντέγραφη της επιλεγμενης διεύθυνσης στο πρόχειρο του συστηματος</translation>
    </message>
    <message>
        <source>Sign the message to prove you own this Myriad address</source>
        <translation>Υπογράψτε ένα μήνυμα για ν' αποδείξετε πως σας ανήκει μια συγκεκριμένη διεύθυνση Bitcoin</translation>
    </message>
    <message>
        <source>Sign &amp;Message</source>
        <translation>Υπογραφη μήνυματος</translation>
    </message>
    <message>
        <source>Reset all sign message fields</source>
        <translation>Επαναφορά όλων των πεδίων μήνυματος</translation>
    </message>
    <message>
        <source>Clear &amp;All</source>
        <translation>Καθαρισμός &amp;Όλων</translation>
    </message>
    <message>
        <source>&amp;Verify Message</source>
        <translation>&amp;Επιβεβαίωση μηνύματος</translation>
    </message>
    <message>
        <source>The Myriad address the message was signed with</source>
        <translation>Διεύθυνση Myriad η οποία το μήνυμα έχει υπογραφεί</translation>
    </message>
    <message>
        <source>Verify the message to ensure it was signed with the specified Myriad address</source>
        <translation>Υπογράψτε ένα μήνυμα για ν' αποδείξετε πως υπογραφθηκε απο μια συγκεκριμένη διεύθυνση Bitcoin</translation>
    </message>
    <message>
        <source>Verify &amp;Message</source>
        <translation>Επιβεβαίωση μηνύματος</translation>
    </message>
    <message>
        <source>Reset all verify message fields</source>
        <translation>Επαναφορά όλων επαλήθευμενων πεδίων μήνυματος </translation>
    </message>
    </context>
<context>
    <name>SplashScreen</name>
    <message>
<<<<<<< HEAD
        <source>Myriad Core</source>
        <translation>Myriad Core</translation>
    </message>
    <message>
        <source>The Myriad Core developers</source>
        <translation>Οι προγραμματιστές του Myriad Core</translation>
    </message>
    <message>
=======
>>>>>>> f2a96e7d
        <source>[testnet]</source>
        <translation>[testnet]</translation>
    </message>
</context>
<context>
    <name>TrafficGraphWidget</name>
    <message>
        <source>KB/s</source>
        <translation>KB/s</translation>
    </message>
</context>
<context>
    <name>TransactionDesc</name>
    </context>
<context>
    <name>TransactionDescDialog</name>
    <message>
        <source>This pane shows a detailed description of the transaction</source>
        <translation>Αυτό το παράθυρο δείχνει μια λεπτομερή περιγραφή της συναλλαγής</translation>
    </message>
    </context>
<context>
    <name>TransactionTableModel</name>
    </context>
<context>
    <name>TransactionView</name>
    </context>
<context>
    <name>UnitDisplayStatusBarControl</name>
    <message>
        <source>Unit to show amounts in. Click to select another unit.</source>
        <translation>Μονάδα μέτρησης προβολής ποσών. Κάντε κλικ για επιλογή άλλης μονάδας.</translation>
    </message>
</context>
<context>
    <name>WalletFrame</name>
    </context>
<context>
    <name>WalletModel</name>
    </context>
<context>
    <name>WalletView</name>
    </context>
<context>
    <name>bitcoin-core</name>
    <message>
        <source>Options:</source>
        <translation>Επιλογές:</translation>
    </message>
    <message>
        <source>Specify data directory</source>
        <translation>Ορισμός φακέλου δεδομένων</translation>
    </message>
    <message>
        <source>Connect to a node to retrieve peer addresses, and disconnect</source>
        <translation>Σύνδεση σε έναν κόμβο για την ανάκτηση διευθύνσεων από ομοτίμους, και αποσυνδέσh</translation>
    </message>
    <message>
        <source>Specify your own public address</source>
        <translation>Διευκρινίστε τη δικιά σας δημόσια διεύθυνση.</translation>
    </message>
    <message>
        <source>Accept command line and JSON-RPC commands</source>
        <translation>Αποδοχή εντολών κονσόλας και JSON-RPC</translation>
    </message>
    <message>
        <source>Run in the background as a daemon and accept commands</source>
        <translation>Εκτέλεση στο παρασκήνιο κι αποδοχή εντολών</translation>
    </message>
    <message>
        <source>Bitcoin Core</source>
        <translation>Bitcoin Core</translation>
    </message>
    <message>
        <source>Bind to given address and always listen on it. Use [host]:port notation for IPv6</source>
        <translation>Αποθηκευση σε συγκεκριμένη διεύθυνση. Χρησιμοποιήστε τα πλήκτρα [Host] : συμβολισμός θύρα για IPv6</translation>
    </message>
    <message>
        <source>Execute command when a wallet transaction changes (%s in cmd is replaced by TxID)</source>
        <translation>Εκτέλεσε την εντολή όταν το καλύτερο μπλοκ αλλάξει(%s στην εντολή αντικαθίσταται από το hash του μπλοκ)</translation>
    </message>
    <message>
        <source>Block creation options:</source>
        <translation>Αποκλεισμός επιλογων δημιουργίας: </translation>
    </message>
    <message>
        <source>Connection options:</source>
        <translation>Επιλογές σύνδεσης:</translation>
    </message>
    <message>
        <source>Corrupted block database detected</source>
        <translation>Εντοπισθηκε διεφθαρμενη βαση δεδομενων των μπλοκ</translation>
    </message>
    <message>
        <source>Do you want to rebuild the block database now?</source>
        <translation>Θελετε να δημιουργηθει τωρα η βαση δεδομενων του μπλοκ? </translation>
    </message>
    <message>
        <source>Error initializing block database</source>
        <translation>Σφάλμα κατά την ενεργοποίηση της βάσης δεδομένων μπλοκ</translation>
    </message>
    <message>
        <source>Error initializing wallet database environment %s!</source>
        <translation>Σφάλμα κατά την ενεργοποίηση της βάσης δεδομένων πορτοφόλιου %s!</translation>
    </message>
    <message>
        <source>Error loading block database</source>
        <translation>Σφάλμα φορτωσης της βασης δεδομενων των μπλοκ</translation>
    </message>
    <message>
        <source>Error opening block database</source>
        <translation>Σφάλμα φορτωσης της βασης δεδομενων των μπλοκ</translation>
    </message>
    <message>
        <source>Error: Disk space is low!</source>
        <translation>Προειδοποίηση: Χαμηλός χώρος στο δίσκο  </translation>
    </message>
    <message>
        <source>Failed to listen on any port. Use -listen=0 if you want this.</source>
        <translation>ταλαιπωρηθειτε για να ακούσετε σε οποιαδήποτε θύρα. Χρήση - ακούστε = 0 , αν θέλετε αυτό.</translation>
    </message>
    <message>
        <source>Importing...</source>
        <translation>ΕΙσαγωγή...</translation>
    </message>
    <message>
        <source>Invalid -onion address: '%s'</source>
        <translation>Άκυρη διεύθυνση -onion : '%s'</translation>
    </message>
    <message>
        <source>Not enough file descriptors available.</source>
        <translation>Δεν ειναι αρκετες περιγραφες αρχείων διαθέσιμες.</translation>
    </message>
    <message>
        <source>Only connect to nodes in network &lt;net&gt; (ipv4, ipv6 or onion)</source>
        <translation>Μόνο σύνδεση σε κόμβους του δικτύου &lt;net&gt; (ipv4, ipv6 ή onion)</translation>
    </message>
    <message>
        <source>Set maximum block size in bytes (default: %d)</source>
        <translation>Ορίστε το μέγιστο μέγεθος block σε bytes (προεπιλογή: %d)</translation>
    </message>
    <message>
        <source>Specify wallet file (within data directory)</source>
        <translation>Επιλέξτε αρχείο πορτοφολιού (μέσα απο κατάλογο δεδομένων)</translation>
    </message>
    <message>
        <source>Verifying blocks...</source>
        <translation>Επαλήθευση των μπλοκ... </translation>
    </message>
    <message>
        <source>Verifying wallet...</source>
        <translation>Επαλήθευση πορτοφολιου... </translation>
    </message>
    <message>
        <source>Wallet %s resides outside data directory %s</source>
        <translation>Το πορτοφόλι %s βρίσκεται έξω από το φάκελο δεδομένων %s</translation>
    </message>
    <message>
        <source>Wallet options:</source>
        <translation>Επιλογές πορτοφολιού:</translation>
    </message>
    <message>
<<<<<<< HEAD
        <source>Cannot obtain a lock on data directory %s. Myriad Core is probably already running.</source>
        <translation>Αδυναμία κλειδώματος του φακέλου δεδομένων %s. Πιθανώς το Myriad να είναι ήδη ενεργό.</translation>
    </message>
    <message>
=======
>>>>>>> f2a96e7d
        <source>Connect through SOCKS5 proxy</source>
        <translation>Σύνδεση μέσω διαμεσολαβητή SOCKS5</translation>
    </message>
    <message>
<<<<<<< HEAD
        <source>Copyright (C) 2009-%i The Myriad Core Developers</source>
        <translation>Πνευματικά δικαιώματα 2009-%i Οι προγραμματιστές του Myriad Core</translation>
    </message>
    <message>
        <source>Error loading wallet.dat: Wallet requires newer version of Myriad Core</source>
        <translation>Σφάλμα φόρτωσης wallet.dat: Το Πορτοφόλι απαιτεί μια νεότερη έκδοση του Bitcoin</translation>
    </message>
    <message>
=======
>>>>>>> f2a96e7d
        <source>Error reading from database, shutting down.</source>
        <translation>Σφάλμα ανάγνωσης από τη βάση δεδομένων, γίνεται τερματισμός.</translation>
    </message>
    <message>
        <source>Information</source>
        <translation>Πληροφορία</translation>
    </message>
    <message>
<<<<<<< HEAD
        <source>Initialization sanity check failed. Myriad Core is shutting down.</source>
        <translation>Η εκκίνηση ελέγχου ορθότητας απέτυχε.  Γίνεται τερματισμός του Myriad Core.</translation>
    </message>
    <message>
        <source>Invalid amount for -maxtxfee=&lt;amount&gt;: '%s'</source>
        <translation>Μη έγκυρο ποσό για την παράμετρο -maxtxfee=&lt;amount&gt;: '%s'</translation>
    </message>
    <message>
        <source>Invalid amount for -minrelaytxfee=&lt;amount&gt;: '%s'</source>
        <translation>Μη έγκυρο ποσό για την παράμετρο -paytxfee=&lt;amount&gt;: '%s'</translation>
    </message>
    <message>
        <source>Invalid amount for -mintxfee=&lt;amount&gt;: '%s'</source>
        <translation>Μη έγκυρο ποσό για την παράμετρο -paytxfee=&lt;amount&gt;: '%s'</translation>
    </message>
    <message>
=======
>>>>>>> f2a96e7d
        <source>Node relay options:</source>
        <translation>Επιλογές αναμετάδοσης κόμβου: </translation>
    </message>
    <message>
        <source>RPC server options:</source>
        <translation>Επιλογές διακομιστή RPC:</translation>
    </message>
    <message>
        <source>Send trace/debug info to console instead of debug.log file</source>
        <translation>Αποστολή πληροφοριών εντοπισμού σφαλμάτων στην κονσόλα αντί του αρχείου debug.log</translation>
    </message>
    <message>
        <source>Show all debugging options (usage: --help -help-debug)</source>
        <translation>Προβολή όλων των επιλογών εντοπισμού σφαλμάτων (χρήση: --help -help-debug)</translation>
    </message>
    <message>
        <source>Shrink debug.log file on client startup (default: 1 when no -debug)</source>
        <translation>Συρρίκνωση του αρχείο debug.log κατα την εκκίνηση του πελάτη (προεπιλογή: 1 όταν δεν-debug)</translation>
    </message>
    <message>
        <source>Signing transaction failed</source>
        <translation>Η υπογραφή συναλλαγής απέτυχε </translation>
    </message>
    <message>
        <source>This is experimental software.</source>
        <translation>Η εφαρμογή είναι σε πειραματικό στάδιο.</translation>
    </message>
    <message>
        <source>Transaction amount too small</source>
        <translation>Το ποσό της συναλλαγής είναι πολύ μικρο </translation>
    </message>
    <message>
        <source>Transaction too large</source>
        <translation>Η συναλλαγή ειναι πολύ μεγάλη </translation>
    </message>
    <message>
        <source>Username for JSON-RPC connections</source>
        <translation>Όνομα χρήστη για τις συνδέσεις JSON-RPC</translation>
    </message>
    <message>
        <source>Warning</source>
        <translation>Προειδοποίηση</translation>
    </message>
    <message>
        <source>Zapping all transactions from wallet...</source>
        <translation>Μεταφορά όλων των συναλλαγών απο το πορτοφόλι</translation>
    </message>
    <message>
        <source>Password for JSON-RPC connections</source>
        <translation>Κωδικός για τις συνδέσεις JSON-RPC</translation>
    </message>
    <message>
        <source>Execute command when the best block changes (%s in cmd is replaced by block hash)</source>
        <translation>Εκτέλεσε την εντολή όταν το καλύτερο μπλοκ αλλάξει(%s στην εντολή αντικαθίσταται από το hash του μπλοκ)</translation>
    </message>
    <message>
        <source>Allow DNS lookups for -addnode, -seednode and -connect</source>
        <translation>Να επιτρέπονται οι έλεγχοι DNS για προσθήκη και σύνδεση κόμβων</translation>
    </message>
    <message>
        <source>Loading addresses...</source>
        <translation>Φόρτωση διευθύνσεων...</translation>
    </message>
    <message>
        <source>How thorough the block verification of -checkblocks is (0-4, default: %u)</source>
        <translation>Πόσο εξονυχιστική να είναι η επιβεβαίωση του μπλοκ (0-4, προεπιλογή: %u)</translation>
    </message>
    <message>
        <source>Maintain a full transaction index, used by the getrawtransaction rpc call (default: %u)</source>
        <translation>Διατηρήση ένος πλήρες ευρετήριου συναλλαγών (προεπιλογή: %u) </translation>
    </message>
    <message>
        <source>Number of seconds to keep misbehaving peers from reconnecting (default: %u)</source>
        <translation>Δευτερόλεπτα πριν επιτραπεί ξανά η σύνδεση των προβληματικών peers (προεπιλογή: %u)</translation>
    </message>
    <message>
        <source>How many blocks to check at startup (default: %u, 0 = all)</source>
        <translation>Πόσα μπλοκ να ελέγχθουν κατά την εκκίνηση (προεπιλογή: %u, 0 = όλα)</translation>
    </message>
    <message>
        <source>Include IP addresses in debug output (default: %u)</source>
        <translation>Να συμπεριληφθεί η διεύθυνση IP στην αναφορά? (προεπιλογή: %u)</translation>
    </message>
    <message>
        <source>Invalid -proxy address: '%s'</source>
        <translation>Δεν είναι έγκυρη η διεύθυνση διαμεσολαβητή: '%s'</translation>
    </message>
    <message>
        <source>Maintain at most &lt;n&gt; connections to peers (default: %u)</source>
        <translation>Μέγιστες αριθμός συνδέσεων με τους peers &lt;n&gt; (προεπιλογή: %u)</translation>
    </message>
    <message>
        <source>Specify configuration file (default: %s)</source>
        <translation>Ορίστε αρχείο ρυθμίσεων (προεπιλογή: %s)</translation>
    </message>
    <message>
        <source>Specify connection timeout in milliseconds (minimum: 1, default: %d)</source>
        <translation>Ορισμός λήξης χρονικού ορίου σε χιλιοστά του δευτερολέπτου(προεπιλογή: %d)</translation>
    </message>
    <message>
        <source>Specify pid file (default: %s)</source>
        <translation>Ορίστε αρχείο pid (προεπιλογή: %s)</translation>
    </message>
    <message>
        <source>Threshold for disconnecting misbehaving peers (default: %u)</source>
        <translation>Όριο αποσύνδεσης προβληματικών peers (προεπιλογή: %u)</translation>
    </message>
    <message>
        <source>Unknown network specified in -onlynet: '%s'</source>
        <translation>Άγνωστo δίκτυο ορίζεται σε onlynet: '%s'</translation>
    </message>
    <message>
        <source>Insufficient funds</source>
        <translation>Ανεπαρκές κεφάλαιο</translation>
    </message>
    <message>
        <source>Loading block index...</source>
        <translation>Φόρτωση ευρετηρίου μπλοκ...</translation>
    </message>
    <message>
        <source>Add a node to connect to and attempt to keep the connection open</source>
        <translation>Προσέθεσε ένα κόμβο για σύνδεση και προσπάθησε να κρατήσεις την σύνδεση ανοιχτή</translation>
    </message>
    <message>
        <source>Loading wallet...</source>
        <translation>Φόρτωση πορτοφολιού...</translation>
    </message>
    <message>
        <source>Cannot downgrade wallet</source>
        <translation>Δεν μπορώ να υποβαθμίσω το πορτοφόλι</translation>
    </message>
    <message>
        <source>Cannot write default address</source>
        <translation>Δεν μπορώ να γράψω την προεπιλεγμένη διεύθυνση</translation>
    </message>
    <message>
        <source>Rescanning...</source>
        <translation>Ανίχνευση...</translation>
    </message>
    <message>
        <source>Done loading</source>
        <translation>Η φόρτωση ολοκληρώθηκε</translation>
    </message>
    <message>
        <source>Error</source>
        <translation>Σφάλμα</translation>
    </message>
</context>
</TS><|MERGE_RESOLUTION|>--- conflicted
+++ resolved
@@ -49,43 +49,7 @@
         <source>Receiving addresses</source>
         <translation>Διευθύνσεις λήψης</translation>
     </message>
-<<<<<<< HEAD
-    <message>
-        <source>These are your Myriad addresses for sending payments. Always check the amount and the receiving address before sending coins.</source>
-        <translation>Αυτές είναι οι Myriad διευθύνσεις σας για να λαμβάνετε πληρωμές. Δίνοντας μία ξεχωριστή διεύθυνση σε κάθε αποστολέα, θα μπορείτε να ελέγχετε ποιος σας πληρώνει.</translation>
-    </message>
-    <message>
-        <source>These are your Myriad addresses for receiving payments. It is recommended to use a new receiving address for each transaction.</source>
-        <translation>Αυτές είναι οι Myriad διευθύνσεις σας για να λαμβάνετε πληρωμές. Δίνοντας μία ξεχωριστή διεύθυνση σε κάθε αποστολέα, θα μπορείτε να ελέγχετε ποιος σας πληρώνει.</translation>
-    </message>
-    <message>
-        <source>Copy &amp;Label</source>
-        <translation>Αντιγραφή &amp;επιγραφής</translation>
-    </message>
-    <message>
-        <source>&amp;Edit</source>
-        <translation>&amp;Επεξεργασία</translation>
-    </message>
-    <message>
-        <source>Export Address List</source>
-        <translation>Εξαγωγή της λίστας διευθύνσεων</translation>
-    </message>
-    <message>
-        <source>Comma separated file (*.csv)</source>
-        <translation>Αρχείο οριοθετημένο με κόμματα (*.csv)</translation>
-    </message>
-    <message>
-        <source>Exporting Failed</source>
-        <translation>Η Εξαγωγή Απέτυχε</translation>
-    </message>
-    <message>
-        <source>There was an error trying to save the address list to %1. Please try again.</source>
-        <translation>Παρουσιάστηκε σφάλμα κατά την αποθήκευση της λίστας πορτοφολιών στο %1. Παρακαλώ δοκιμάστε ξανά</translation>
-    </message>
-</context>
-=======
-    </context>
->>>>>>> f2a96e7d
+    </context>
 <context>
     <name>AddressTableModel</name>
     </context>
@@ -111,89 +75,7 @@
         <source>Unlock wallet</source>
         <translation>Ξεκλειδωσε το πορτοφολι</translation>
     </message>
-<<<<<<< HEAD
-    <message>
-        <source>This operation needs your wallet passphrase to decrypt the wallet.</source>
-        <translation>Αυτη η ενεργεια χρειάζεται τον κωδικο του πορτοφολιου  για να αποκρυπτογραφησειι το πορτοφολι.</translation>
-    </message>
-    <message>
-        <source>Decrypt wallet</source>
-        <translation>Αποκρυπτογράφησε το πορτοφολι</translation>
-    </message>
-    <message>
-        <source>Change passphrase</source>
-        <translation>Άλλαξε κωδικο πρόσβασης</translation>
-    </message>
-    <message>
-        <source>Confirm wallet encryption</source>
-        <translation>Επιβεβαίωσε την κρυπτογραφηση του πορτοφολιού</translation>
-    </message>
-    <message>
-        <source>Warning: If you encrypt your wallet and lose your passphrase, you will &lt;b&gt;LOSE ALL OF YOUR BITCOINS&lt;/b&gt;!</source>
-        <translation>Προσοχη: Εαν κρυπτογραφησεις το πορτοφολι σου και χάσεις τον κωδικο σου θα χάσεις &lt;b&gt; ΟΛΑ ΣΟΥ ΤΑ BITCOINS&lt;/b&gt;!
-Είσαι σίγουρος ότι θέλεις να κρυπτογραφησεις το πορτοφολι;</translation>
-    </message>
-    <message>
-        <source>Are you sure you wish to encrypt your wallet?</source>
-        <translation>Είστε σίγουροι ότι θέλετε να κρυπτογραφήσετε το πορτοφόλι σας;</translation>
-    </message>
-    <message>
-        <source>Myriad Core will close now to finish the encryption process. Remember that encrypting your wallet cannot fully protect your myriadcoins from being stolen by malware infecting your computer.</source>
-        <translation>Το Myriad Core θα κλεισει τώρα για να τελειώσει την διαδικασία κρυπτογράφησης. Θυμήσου ότι κρυπτογραφώντας το πορτοφόλι σου δεν μπορείς να προστατέψεις πλήρως τα myriadcoins σου από κλοπή στην περίπτωση που μολυνθεί ο υπολογιστής σου με κακόβουλο λογισμικό.
-</translation>
-    </message>
-    <message>
-        <source>IMPORTANT: Any previous backups you have made of your wallet file should be replaced with the newly generated, encrypted wallet file. For security reasons, previous backups of the unencrypted wallet file will become useless as soon as you start using the new, encrypted wallet.</source>
-        <translation>ΣΗΜΑΝΤΙΚΟ: Τα προηγούμενα αντίγραφα ασφαλείας που έχετε κάνει από το αρχείο του πορτοφόλιου σας θα πρέπει να αντικατασταθουν με το νέο που δημιουργείται, κρυπτογραφημένο αρχείο πορτοφόλιου. Για λόγους ασφαλείας, τα προηγούμενα αντίγραφα ασφαλείας του μη κρυπτογραφημένου αρχείου πορτοφόλιου θα καταστουν άχρηστα μόλις αρχίσετε να χρησιμοποιείτε το νέο κρυπτογραφημένο πορτοφόλι. </translation>
-    </message>
-    <message>
-        <source>Warning: The Caps Lock key is on!</source>
-        <translation>Προσοχη: το πλήκτρο Caps Lock είναι ενεργο.</translation>
-    </message>
-    <message>
-        <source>Wallet encrypted</source>
-        <translation>Κρυπτογραφημενο πορτοφολι</translation>
-    </message>
-    <message>
-        <source>Enter the new passphrase to the wallet.&lt;br/&gt;Please use a passphrase of &lt;b&gt;ten or more random characters&lt;/b&gt;, or &lt;b&gt;eight or more words&lt;/b&gt;.</source>
-        <translation>Εισάγετε τον νέο κωδικό πρόσβασης στον πορτοφόλι &lt;br/&gt; Παρακαλώ χρησιμοποιείστε ένα κωδικό με &lt;b&gt; 10 ή περισσότερους τυχαίους χαρακτήρες&lt;/b&gt; ή &lt;b&gt; οχτώ ή παραπάνω λέξεις&lt;/b&gt;.</translation>
-    </message>
-    <message>
-        <source>Enter the old passphrase and new passphrase to the wallet.</source>
-        <translation>Πληκτρολόγησε τον παλιό και τον νέο κωδικό στο πορτοφολι.</translation>
-    </message>
-    <message>
-        <source>Wallet encryption failed</source>
-        <translation>Η κρυπτογραφηση του πορτοφολιού απέτυχε</translation>
-    </message>
-    <message>
-        <source>Wallet encryption failed due to an internal error. Your wallet was not encrypted.</source>
-        <translation>Η κρυπτογράφηση του πορτοφολιού απέτυχε λογω εσωτερικού σφάλματος. Το πορτοφολι δεν κρυπτογραφηθηκε.</translation>
-    </message>
-    <message>
-        <source>The supplied passphrases do not match.</source>
-        <translation>Οι εισαχθέντες κωδικοί δεν ταιριάζουν.</translation>
-    </message>
-    <message>
-        <source>Wallet unlock failed</source>
-        <translation>το ξεκλείδωμα του πορτοφολιού απέτυχε</translation>
-    </message>
-    <message>
-        <source>The passphrase entered for the wallet decryption was incorrect.</source>
-        <translation>Ο κωδικος που εισήχθη για την αποκρυπτογραφηση του πορτοφολιού ήταν λαθος.</translation>
-    </message>
-    <message>
-        <source>Wallet decryption failed</source>
-        <translation>Η αποκρυπτογραφηση του πορτοφολιού απέτυχε</translation>
-    </message>
-    <message>
-        <source>Wallet passphrase was successfully changed.</source>
-        <translation>Ο κωδικος του πορτοφολιού άλλαξε με επιτυχία.</translation>
-    </message>
-</context>
-=======
-    </context>
->>>>>>> f2a96e7d
+    </context>
 <context>
     <name>BanTableModel</name>
     </context>
@@ -276,22 +158,11 @@
         <translation>'Ανοιγμα &amp;URI</translation>
     </message>
     <message>
-<<<<<<< HEAD
-        <source>Myriad Core client</source>
-        <translation>Εφαρμογή Myriad Core</translation>
-    </message>
-    <message>
-        <source>Importing blocks from disk...</source>
-        <translation>Εισαγωγή μπλοκ από τον σκληρο δίσκο ... </translation>
-    </message>
-    <message>
-=======
->>>>>>> f2a96e7d
         <source>Reindexing blocks on disk...</source>
         <translation>Φόρτωση ευρετηρίου μπλοκ στον σκληρο δισκο...</translation>
     </message>
     <message>
-        <source>Send coins to a Myriad address</source>
+        <source>Send coins to a Myriadcoin address</source>
         <translation>Στείλε νομίσματα σε μια διεύθυνση bitcoin</translation>
     </message>
     <message>
@@ -331,13 +202,6 @@
         <translation>&amp;Παραλαβή </translation>
     </message>
     <message>
-<<<<<<< HEAD
-        <source>Show information about Myriad Core</source>
-        <translation>Σχετικά με το Myriad Core</translation>
-    </message>
-    <message>
-=======
->>>>>>> f2a96e7d
         <source>&amp;Show / Hide</source>
         <translation>&amp;Εμφάνισε/Κρύψε</translation>
     </message>
@@ -350,11 +214,11 @@
         <translation>Κρυπτογραφήστε τα ιδιωτικά κλειδιά που ανήκουν στο πορτοφόλι σας </translation>
     </message>
     <message>
-        <source>Sign messages with your Myriad addresses to prove you own them</source>
+        <source>Sign messages with your Myriadcoin addresses to prove you own them</source>
         <translation>Υπογράψτε ένα μήνυμα για να βεβαιώσετε πως είστε ο κάτοχος αυτής της διεύθυνσης</translation>
     </message>
     <message>
-        <source>Verify messages to ensure they were signed with specified Myriad addresses</source>
+        <source>Verify messages to ensure they were signed with specified Myriadcoin addresses</source>
         <translation>Υπογράψτε ένα μήνυμα για ν' αποδείξετε πως ανήκει μια συγκεκριμένη διεύθυνση Bitcoin</translation>
     </message>
     <message>
@@ -374,24 +238,10 @@
         <translation>Εργαλειοθήκη καρτελών</translation>
     </message>
     <message>
-<<<<<<< HEAD
-        <source>Myriad Core</source>
-        <translation>Myriad Core</translation>
-    </message>
-    <message>
-=======
->>>>>>> f2a96e7d
-        <source>Request payments (generates QR codes and bitcoin: URIs)</source>
-        <translation>Αίτηση πληρωμών (δημιουργεί QR codes και διευθύνσεις bitcoin: )</translation>
-    </message>
-    <message>
-<<<<<<< HEAD
-        <source>&amp;About Myriad Core</source>
-        <translation>&amp;Σχετικά με το Myriad Core</translation>
-    </message>
-    <message>
-=======
->>>>>>> f2a96e7d
+        <source>Request payments (generates QR codes and myriadcoin: URIs)</source>
+        <translation>Αίτηση πληρωμών (δημιουργεί QR codes και διευθύνσεις myriadcoin: )</translation>
+    </message>
+    <message>
         <source>Show the list of used sending addresses and labels</source>
         <translation>Προβολή της λίστας των χρησιμοποιημένων διευθύνσεων και ετικετών αποστολής</translation>
     </message>
@@ -400,29 +250,14 @@
         <translation>Προβολή της λίστας των χρησιμοποιημένων διευθύνσεων και ετικετών λήψεως</translation>
     </message>
     <message>
-        <source>Open a bitcoin: URI or payment request</source>
-        <translation>Άνοιγμα bitcoin: URI αίτησης πληρωμής</translation>
+        <source>Open a myriadcoin: URI or payment request</source>
+        <translation>Άνοιγμα myriadcoin: URI αίτησης πληρωμής</translation>
     </message>
     <message>
         <source>&amp;Command-line options</source>
         <translation>&amp;Επιλογές γραμμής εντολών</translation>
     </message>
     <message>
-<<<<<<< HEAD
-        <source>Show the Myriad Core help message to get a list with possible Myriad command-line options</source>
-        <translation>Εμφανιση του Bitcoin-Qt μήνυματος βοήθειας για να πάρετε μια λίστα με τις πιθανές επιλογές Myriad γραμμής εντολών.</translation>
-    </message>
-    <message>
-        <source>No block source available...</source>
-        <translation>Η πηγή του μπλοκ δεν ειναι διαθέσιμη... </translation>
-    </message>
-    <message>
-        <source>%1 and %2</source>
-        <translation>%1 και %2</translation>
-    </message>
-    <message>
-=======
->>>>>>> f2a96e7d
         <source>%1 behind</source>
         <translation>%1 πίσω</translation>
     </message>
@@ -571,160 +406,7 @@
         <source>Confirmed</source>
         <translation>Επικυρωμένες</translation>
     </message>
-<<<<<<< HEAD
-    <message>
-        <source>Priority</source>
-        <translation>Προτεραιότητα</translation>
-    </message>
-    <message>
-        <source>Copy address</source>
-        <translation>Αντιγραφή διεύθυνσης</translation>
-    </message>
-    <message>
-        <source>Copy label</source>
-        <translation>Αντιγραφή επιγραφής</translation>
-    </message>
-    <message>
-        <source>Copy amount</source>
-        <translation>Αντιγραφή ποσού</translation>
-    </message>
-    <message>
-        <source>Copy transaction ID</source>
-        <translation>Αντιγραφη του ID Συναλλαγής</translation>
-    </message>
-    <message>
-        <source>Lock unspent</source>
-        <translation>Κλείδωμα αξόδευτων</translation>
-    </message>
-    <message>
-        <source>Unlock unspent</source>
-        <translation>Ξεκλείδωμα αξόδευτων</translation>
-    </message>
-    <message>
-        <source>Copy quantity</source>
-        <translation>Αντιγραφή ποσότητας</translation>
-    </message>
-    <message>
-        <source>Copy fee</source>
-        <translation>Αντιγραφή ταρίφας</translation>
-    </message>
-    <message>
-        <source>Copy after fee</source>
-        <translation>Αντιγραφή μετα-ταρίφας</translation>
-    </message>
-    <message>
-        <source>Copy bytes</source>
-        <translation>Αντιγραφή των byte</translation>
-    </message>
-    <message>
-        <source>Copy priority</source>
-        <translation>Αντιγραφή προτεραιότητας</translation>
-    </message>
-    <message>
-        <source>Copy dust</source>
-        <translation>Αντιγραφή 'σκόνης'</translation>
-    </message>
-    <message>
-        <source>Copy change</source>
-        <translation>Αντιγραφή των ρέστων</translation>
-    </message>
-    <message>
-        <source>highest</source>
-        <translation>ύψιστη</translation>
-    </message>
-    <message>
-        <source>higher</source>
-        <translation>υψηλότερη</translation>
-    </message>
-    <message>
-        <source>high</source>
-        <translation>ψηλή</translation>
-    </message>
-    <message>
-        <source>medium-high</source>
-        <translation>μεσαία-ψηλή</translation>
-    </message>
-    <message>
-        <source>medium</source>
-        <translation>μεσαία</translation>
-    </message>
-    <message>
-        <source>low-medium</source>
-        <translation>μεσαία-χαμηλή</translation>
-    </message>
-    <message>
-        <source>low</source>
-        <translation>χαμηλή</translation>
-    </message>
-    <message>
-        <source>lower</source>
-        <translation>χαμηλότερη</translation>
-    </message>
-    <message>
-        <source>lowest</source>
-        <translation>χαμηλότατη</translation>
-    </message>
-    <message>
-        <source>(%1 locked)</source>
-        <translation>(%1 κλειδωμένο)</translation>
-    </message>
-    <message>
-        <source>none</source>
-        <translation>κανένα</translation>
-    </message>
-    <message>
-        <source>This label turns red if the transaction size is greater than 1000 bytes.</source>
-        <translation>Αυτή η ετικέτα γίνεται κόκκινη αν το μέγεθος της συναλλαγής είναι μεγαλύτερο από 1000 bytes.</translation>
-    </message>
-    <message>
-        <source>This label turns red if the priority is smaller than "medium".</source>
-        <translation>Αυτή η ετικέτα γίνεται κόκκινη αν η προτεραιότητα είναι μικρότερη από "μεσαία".</translation>
-    </message>
-    <message>
-        <source>This label turns red if any recipient receives an amount smaller than %1.</source>
-        <translation>Αυτή η ετικέτα γίνεται κόκκινη αν οποιοσδήποτε παραλήπτης λάβει ποσό μικρότερο από %1.</translation>
-    </message>
-    <message>
-        <source>Can vary +/- %1 satoshi(s) per input.</source>
-        <translation>Μπορεί να διαφέρει +/- %1 Satoshi (ες) ανά εγγραφή.</translation>
-    </message>
-    <message>
-        <source>yes</source>
-        <translation>ναι</translation>
-    </message>
-    <message>
-        <source>no</source>
-        <translation>όχι</translation>
-    </message>
-    <message>
-        <source>This means a fee of at least %1 per kB is required.</source>
-        <translation>Ελάχιστο χρεώσιμο ποσό τουλάχιστο %1 ανα kB</translation>
-    </message>
-    <message>
-        <source>Can vary +/- 1 byte per input.</source>
-        <translation>Μπορεί να διαφέρει +/- 1 byte ανά εγγραφή.</translation>
-    </message>
-    <message>
-        <source>Transactions with higher priority are more likely to get included into a block.</source>
-        <translation>Συναλλαγές με υψηλότερη προτεραιότητα είναι πιο πιθανό να περιλαμβάνονται σε ένα μπλοκ.</translation>
-    </message>
-    <message>
-        <source>(no label)</source>
-        <translation>(χωρίς ετικέτα)</translation>
-    </message>
-    <message>
-        <source>change from %1 (%2)</source>
-        <translation>ρέστα από %1 (%2) </translation>
-    </message>
-    <message>
-        <source>(change)</source>
-        <translation>(ρέστα)
-</translation>
-    </message>
-</context>
-=======
-    </context>
->>>>>>> f2a96e7d
+    </context>
 <context>
     <name>EditAddressDialog</name>
     <message>
@@ -747,43 +429,7 @@
         <source>&amp;Address</source>
         <translation>&amp;Διεύθυνση</translation>
     </message>
-<<<<<<< HEAD
-    <message>
-        <source>New receiving address</source>
-        <translation>Νέα διεύθυνση λήψης</translation>
-    </message>
-    <message>
-        <source>New sending address</source>
-        <translation>Νέα διεύθυνση αποστολής</translation>
-    </message>
-    <message>
-        <source>Edit receiving address</source>
-        <translation>Επεξεργασία διεύθυνσης λήψης</translation>
-    </message>
-    <message>
-        <source>Edit sending address</source>
-        <translation>Επεξεργασία διεύθυνσης αποστολής</translation>
-    </message>
-    <message>
-        <source>The entered address "%1" is already in the address book.</source>
-        <translation>Η διεύθυνση "%1" βρίσκεται ήδη στο βιβλίο διευθύνσεων.</translation>
-    </message>
-    <message>
-        <source>The entered address "%1" is not a valid Myriad address.</source>
-        <translation>Η διεύθυνση "%1" δεν είναι έγκυρη Myriad διεύθυνση.</translation>
-    </message>
-    <message>
-        <source>Could not unlock wallet.</source>
-        <translation>Δεν είναι δυνατό το ξεκλείδωμα του πορτοφολιού.</translation>
-    </message>
-    <message>
-        <source>New key generation failed.</source>
-        <translation>Η δημιουργία νέου κλειδιού απέτυχε.</translation>
-    </message>
-</context>
-=======
-    </context>
->>>>>>> f2a96e7d
+    </context>
 <context>
     <name>FreespaceChecker</name>
     <message>
@@ -810,13 +456,6 @@
 <context>
     <name>HelpMessageDialog</name>
     <message>
-<<<<<<< HEAD
-        <source>Myriad Core</source>
-        <translation>Myriad Core</translation>
-    </message>
-    <message>
-=======
->>>>>>> f2a96e7d
         <source>version</source>
         <translation>έκδοση</translation>
     </message>
@@ -825,13 +464,6 @@
         <translation>(%1-bit)</translation>
     </message>
     <message>
-<<<<<<< HEAD
-        <source>About Myriad Core</source>
-        <translation>Σχετικά με το Myriad Core</translation>
-    </message>
-    <message>
-=======
->>>>>>> f2a96e7d
         <source>Command-line options</source>
         <translation>επιλογής γραμμής εντολών</translation>
     </message>
@@ -851,21 +483,6 @@
         <translation>Καλώς ήρθατε</translation>
     </message>
     <message>
-<<<<<<< HEAD
-        <source>Welcome to Myriad Core.</source>
-        <translation>Καλώς ήρθατε στο Myriad Core.</translation>
-    </message>
-    <message>
-        <source>As this is the first time the program is launched, you can choose where Myriad Core will store its data.</source>
-        <translation>Καθώς αυτή είναι η πρώτη φορά που εκκινείται το πρόγραμμα, μπορείτε να διαλέξετε πού θα αποθηκεύει το Myriad Core τα δεδομένα του.</translation>
-    </message>
-    <message>
-        <source>Myriad Core will download and store a copy of the Myriad block chain. At least %1GB of data will be stored in this directory, and it will grow over time. The wallet will also be stored in this directory.</source>
-        <translation>O πυρήνας Myriad θα κατεβάσει και να αποθηκεύσει ένα αντίγραφο της αλυσίδας μπλοκ Bitcoin. Τουλάχιστον %1GB δεδομένων θα αποθηκευτούν σε αυτόν τον κατάλογο, και θα αυξηθεί με την πάροδο του χρόνου. Το πορτοφόλι θα αποθηκευτεί σε αυτόν τον κατάλογο.</translation>
-    </message>
-    <message>
-=======
->>>>>>> f2a96e7d
         <source>Use the default data directory</source>
         <translation>Χρήση του προεπιλεγμένου φακέλου δεδομένων</translation>
     </message>
@@ -874,13 +491,6 @@
         <translation>Προσαρμογή του φακέλου δεδομένων: </translation>
     </message>
     <message>
-<<<<<<< HEAD
-        <source>Myriad Core</source>
-        <translation>Myriad Core</translation>
-    </message>
-    <message>
-=======
->>>>>>> f2a96e7d
         <source>Error: Specified data directory "%1" cannot be created.</source>
         <translation>Σφάλμα: Ο καθορισμένος φάκελος δεδομένων "%1" δεν μπορεί να δημιουργηθεί.</translation>
     </message>
@@ -1018,16 +628,16 @@
         <translation>&amp;Ξόδεμα μη επικυρωμένων ρέστων</translation>
     </message>
     <message>
-        <source>Automatically open the Myriad client port on the router. This only works when your router supports UPnP and it is enabled.</source>
-        <translation>Αυτόματο άνοιγμα των θυρών Myriad στον δρομολογητή. Λειτουργεί μόνο αν ο δρομολογητής σας υποστηρίζει τη λειτουργία UPnP.</translation>
+        <source>Automatically open the Myriadcoin client port on the router. This only works when your router supports UPnP and it is enabled.</source>
+        <translation>Αυτόματο άνοιγμα των θυρών Myriadcoin στον δρομολογητή. Λειτουργεί μόνο αν ο δρομολογητής σας υποστηρίζει τη λειτουργία UPnP.</translation>
     </message>
     <message>
         <source>Map port using &amp;UPnP</source>
         <translation>Απόδοση θυρών με χρήστη &amp;UPnP</translation>
     </message>
     <message>
-        <source>Connect to the Myriad network through a SOCKS5 proxy.</source>
-        <translation>Σύνδεση στο Myriad δίκτυο μέσω διαμεσολαβητή SOCKS5 (π.χ. για σύνδεση μέσω Tor)</translation>
+        <source>Connect to the Myriadcoin network through a SOCKS5 proxy.</source>
+        <translation>Σύνδεση στο Myriadcoin δίκτυο μέσω διαμεσολαβητή SOCKS5 (π.χ. για σύνδεση μέσω Tor)</translation>
     </message>
     <message>
         <source>&amp;Connect through SOCKS5 proxy (default proxy):</source>
@@ -1122,8 +732,8 @@
         <translation>Φόρμα</translation>
     </message>
     <message>
-        <source>The displayed information may be out of date. Your wallet automatically synchronizes with the Myriad network after a connection is established, but this process has not completed yet.</source>
-        <translation>Οι πληροφορίες που εμφανίζονται μπορεί να είναι ξεπερασμένες. Το πορτοφόλι σας συγχρονίζεται αυτόματα με το δίκτυο Myriad μετά από μια σύνδεση, αλλά αυτή η διαδικασία δεν έχει ακόμη ολοκληρωθεί. </translation>
+        <source>The displayed information may be out of date. Your wallet automatically synchronizes with the Myriadcoin network after a connection is established, but this process has not completed yet.</source>
+        <translation>Οι πληροφορίες που εμφανίζονται μπορεί να είναι ξεπερασμένες. Το πορτοφόλι σας συγχρονίζεται αυτόματα με το δίκτυο Myriadcoin μετά από μια σύνδεση, αλλά αυτή η διαδικασία δεν έχει ακόμη ολοκληρωθεί. </translation>
     </message>
     <message>
         <source>Watch-only:</source>
@@ -1203,8 +813,8 @@
         <translation>Ποσό</translation>
     </message>
     <message>
-        <source>Enter a Bitcoin address (e.g. %1)</source>
-        <translation>Εισάγετε μια διεύθυνση Bitcoin (π.χ. %1)</translation>
+        <source>Enter a Myriadcoin address (e.g. %1)</source>
+        <translation>Εισάγετε μια διεύθυνση Myriadcoin (π.χ. %1)</translation>
     </message>
     <message>
         <source>%1 d</source>
@@ -1240,59 +850,18 @@
     </message>
     </context>
 <context>
-<<<<<<< HEAD
-    <name>QObject</name>
-    <message>
-        <source>Amount</source>
-        <translation>Ποσό</translation>
-    </message>
-    <message>
-        <source>Enter a Myriad address (e.g. %1)</source>
-        <translation>Εισάγετε μια διεύθυνση Myriad (π.χ. %1)</translation>
-    </message>
-    <message>
-        <source>%1 d</source>
-        <translation>%1 d</translation>
-    </message>
-    <message>
-        <source>%1 h</source>
-        <translation>%1 ώ</translation>
-    </message>
-    <message>
-        <source>%1 m</source>
-        <translation>%1 λ</translation>
-    </message>
-    <message>
-        <source>%1 s</source>
-        <translation>%1 s</translation>
-    </message>
-    <message>
-        <source>None</source>
-        <translation>Κανένα</translation>
-    </message>
+    <name>QObject::QObject</name>
+    </context>
+<context>
+    <name>QRImageWidget</name>
+    </context>
+<context>
+    <name>RPCConsole</name>
     <message>
         <source>N/A</source>
         <translation>Μη διαθέσιμο</translation>
     </message>
     <message>
-        <source>%1 ms</source>
-        <translation>%1 ms</translation>
-    </message>
-</context>
-=======
-    <name>QObject::QObject</name>
-    </context>
->>>>>>> f2a96e7d
-<context>
-    <name>QRImageWidget</name>
-    </context>
-<context>
-    <name>RPCConsole</name>
-    <message>
-        <source>N/A</source>
-        <translation>Μη διαθέσιμο</translation>
-    </message>
-    <message>
         <source>Client version</source>
         <translation>Έκδοση Πελάτη</translation>
     </message>
@@ -1652,87 +1221,7 @@
         <source>S&amp;end</source>
         <translation>Αποστολη</translation>
     </message>
-<<<<<<< HEAD
-    <message>
-        <source>Confirm send coins</source>
-        <translation>Επιβεβαίωση αποστολής νομισμάτων</translation>
-    </message>
-    <message>
-        <source>%1 to %2</source>
-        <translation>%1 σε %2</translation>
-    </message>
-    <message>
-        <source>Copy quantity</source>
-        <translation>Αντιγραφή ποσότητας</translation>
-    </message>
-    <message>
-        <source>Copy amount</source>
-        <translation>Αντιγραφή ποσού</translation>
-    </message>
-    <message>
-        <source>Copy fee</source>
-        <translation>Αντιγραφή ταρίφας</translation>
-    </message>
-    <message>
-        <source>Copy after fee</source>
-        <translation>Αντιγραφή μετα-ταρίφας</translation>
-    </message>
-    <message>
-        <source>Copy bytes</source>
-        <translation>Αντιγραφή των byte</translation>
-    </message>
-    <message>
-        <source>Copy priority</source>
-        <translation>Αντιγραφή προτεραιότητας</translation>
-    </message>
-    <message>
-        <source>Copy change</source>
-        <translation>Αντιγραφή των ρέστων</translation>
-    </message>
-    <message>
-        <source>or</source>
-        <translation>ή</translation>
-    </message>
-    <message>
-        <source>The amount to pay must be larger than 0.</source>
-        <translation>Το ποσό πληρωμής πρέπει να είναι μεγαλύτερο από 0.</translation>
-    </message>
-    <message>
-        <source>The amount exceeds your balance.</source>
-        <translation>Το ποσό ξεπερνάει το διαθέσιμο υπόλοιπο</translation>
-    </message>
-    <message>
-        <source>The total exceeds your balance when the %1 transaction fee is included.</source>
-        <translation>Το σύνολο υπερβαίνει το υπόλοιπό σας όταν συμπεριληφθεί και η αμοιβή %1</translation>
-    </message>
-    <message>
-        <source>Transaction creation failed!</source>
-        <translation>Η δημιουργία της συναλλαγής απέτυχε!</translation>
-    </message>
-    <message>
-        <source>Warning: Invalid Myriad address</source>
-        <translation>Προειδοποίηση: Μη έγκυρη διεύθυνση Bitcoin</translation>
-    </message>
-    <message>
-        <source>(no label)</source>
-        <translation>(χωρίς ετικέτα)</translation>
-    </message>
-    <message>
-        <source>Copy dust</source>
-        <translation>Αντιγραφή 'σκόνης'</translation>
-    </message>
-    <message>
-        <source>Are you sure you want to send?</source>
-        <translation>Είστε βέβαιοι για την αποστολή;</translation>
-    </message>
-    <message>
-        <source>added as transaction fee</source>
-        <translation>προστέθηκαν ως αμοιβή συναλλαγής</translation>
-    </message>
-</context>
-=======
-    </context>
->>>>>>> f2a96e7d
+    </context>
 <context>
     <name>SendCoinsEntry</name>
     <message>
@@ -1756,8 +1245,8 @@
         <translation>Αυτή είναι μια απλή πληρωμή.</translation>
     </message>
     <message>
-        <source>The Myriad address to send the payment to</source>
-        <translation>Η διεύθυνση Myriad που θα σταλεί η πληρωμή</translation>
+        <source>The Myriadcoin address to send the payment to</source>
+        <translation>Η διεύθυνση Myriadcoin που θα σταλεί η πληρωμή</translation>
     </message>
     <message>
         <source>Alt+A</source>
@@ -1798,13 +1287,6 @@
 <context>
     <name>ShutdownWindow</name>
     <message>
-<<<<<<< HEAD
-        <source>Myriad Core is shutting down...</source>
-        <translation>Το Myriad Core τερματίζεται...</translation>
-    </message>
-    <message>
-=======
->>>>>>> f2a96e7d
         <source>Do not shut down the computer until this window disappears.</source>
         <translation>Μην απενεργοποιήσετε τον υπολογιστή μέχρι να κλείσει αυτό το παράθυρο.</translation>
     </message>
@@ -1820,8 +1302,8 @@
         <translation>&amp;Υπογραφή Μηνύματος</translation>
     </message>
     <message>
-        <source>The Myriad address to sign the message with</source>
-        <translation>Διεύθυνση Myriad που θα σταλεί το μήνυμα</translation>
+        <source>The Myriadcoin address to sign the message with</source>
+        <translation>Διεύθυνση Myriadcoin που θα σταλεί το μήνυμα</translation>
     </message>
     <message>
         <source>Choose previously used address</source>
@@ -1852,7 +1334,7 @@
         <translation>Αντέγραφη της επιλεγμενης διεύθυνσης στο πρόχειρο του συστηματος</translation>
     </message>
     <message>
-        <source>Sign the message to prove you own this Myriad address</source>
+        <source>Sign the message to prove you own this Myriadcoin address</source>
         <translation>Υπογράψτε ένα μήνυμα για ν' αποδείξετε πως σας ανήκει μια συγκεκριμένη διεύθυνση Bitcoin</translation>
     </message>
     <message>
@@ -1872,11 +1354,11 @@
         <translation>&amp;Επιβεβαίωση μηνύματος</translation>
     </message>
     <message>
-        <source>The Myriad address the message was signed with</source>
-        <translation>Διεύθυνση Myriad η οποία το μήνυμα έχει υπογραφεί</translation>
-    </message>
-    <message>
-        <source>Verify the message to ensure it was signed with the specified Myriad address</source>
+        <source>The Myriadcoin address the message was signed with</source>
+        <translation>Διεύθυνση Myriadcoin η οποία το μήνυμα έχει υπογραφεί</translation>
+    </message>
+    <message>
+        <source>Verify the message to ensure it was signed with the specified Myriadcoin address</source>
         <translation>Υπογράψτε ένα μήνυμα για ν' αποδείξετε πως υπογραφθηκε απο μια συγκεκριμένη διεύθυνση Bitcoin</translation>
     </message>
     <message>
@@ -1891,17 +1373,6 @@
 <context>
     <name>SplashScreen</name>
     <message>
-<<<<<<< HEAD
-        <source>Myriad Core</source>
-        <translation>Myriad Core</translation>
-    </message>
-    <message>
-        <source>The Myriad Core developers</source>
-        <translation>Οι προγραμματιστές του Myriad Core</translation>
-    </message>
-    <message>
-=======
->>>>>>> f2a96e7d
         <source>[testnet]</source>
         <translation>[testnet]</translation>
     </message>
@@ -1972,8 +1443,8 @@
         <translation>Εκτέλεση στο παρασκήνιο κι αποδοχή εντολών</translation>
     </message>
     <message>
-        <source>Bitcoin Core</source>
-        <translation>Bitcoin Core</translation>
+        <source>Myriadcoin Core</source>
+        <translation>Myriadcoin Core</translation>
     </message>
     <message>
         <source>Bind to given address and always listen on it. Use [host]:port notation for IPv6</source>
@@ -2064,28 +1535,10 @@
         <translation>Επιλογές πορτοφολιού:</translation>
     </message>
     <message>
-<<<<<<< HEAD
-        <source>Cannot obtain a lock on data directory %s. Myriad Core is probably already running.</source>
-        <translation>Αδυναμία κλειδώματος του φακέλου δεδομένων %s. Πιθανώς το Myriad να είναι ήδη ενεργό.</translation>
-    </message>
-    <message>
-=======
->>>>>>> f2a96e7d
         <source>Connect through SOCKS5 proxy</source>
         <translation>Σύνδεση μέσω διαμεσολαβητή SOCKS5</translation>
     </message>
     <message>
-<<<<<<< HEAD
-        <source>Copyright (C) 2009-%i The Myriad Core Developers</source>
-        <translation>Πνευματικά δικαιώματα 2009-%i Οι προγραμματιστές του Myriad Core</translation>
-    </message>
-    <message>
-        <source>Error loading wallet.dat: Wallet requires newer version of Myriad Core</source>
-        <translation>Σφάλμα φόρτωσης wallet.dat: Το Πορτοφόλι απαιτεί μια νεότερη έκδοση του Bitcoin</translation>
-    </message>
-    <message>
-=======
->>>>>>> f2a96e7d
         <source>Error reading from database, shutting down.</source>
         <translation>Σφάλμα ανάγνωσης από τη βάση δεδομένων, γίνεται τερματισμός.</translation>
     </message>
@@ -2094,25 +1547,6 @@
         <translation>Πληροφορία</translation>
     </message>
     <message>
-<<<<<<< HEAD
-        <source>Initialization sanity check failed. Myriad Core is shutting down.</source>
-        <translation>Η εκκίνηση ελέγχου ορθότητας απέτυχε.  Γίνεται τερματισμός του Myriad Core.</translation>
-    </message>
-    <message>
-        <source>Invalid amount for -maxtxfee=&lt;amount&gt;: '%s'</source>
-        <translation>Μη έγκυρο ποσό για την παράμετρο -maxtxfee=&lt;amount&gt;: '%s'</translation>
-    </message>
-    <message>
-        <source>Invalid amount for -minrelaytxfee=&lt;amount&gt;: '%s'</source>
-        <translation>Μη έγκυρο ποσό για την παράμετρο -paytxfee=&lt;amount&gt;: '%s'</translation>
-    </message>
-    <message>
-        <source>Invalid amount for -mintxfee=&lt;amount&gt;: '%s'</source>
-        <translation>Μη έγκυρο ποσό για την παράμετρο -paytxfee=&lt;amount&gt;: '%s'</translation>
-    </message>
-    <message>
-=======
->>>>>>> f2a96e7d
         <source>Node relay options:</source>
         <translation>Επιλογές αναμετάδοσης κόμβου: </translation>
     </message>
