<<<<<<< HEAD
<TS language="el_GR" version="2.0">
=======
<TS language="el_GR" version="2.1">
>>>>>>> fc073561
<context>
    <name>AddressBookPage</name>
    <message>
        <source>Right-click to edit address or label</source>
        <translation>Δεξί-κλικ για επεξεργασία της διεύθυνσης ή της ετικέτας</translation>
    </message>
    <message>
        <source>Create a new address</source>
        <translation>Δημιουργία νέας διεύθυνσης</translation>
    </message>
    <message>
        <source>&amp;New</source>
        <translation>&amp;Νέo</translation>
    </message>
    <message>
        <source>Copy the currently selected address to the system clipboard</source>
        <translation>Αντέγραψε την επιλεγμένη διεύθυνση στο πρόχειρο του συστήματος</translation>
    </message>
    <message>
        <source>&amp;Copy</source>
        <translation>&amp;Αντιγραφή</translation>
<<<<<<< HEAD
    </message>
    <message>
        <source>C&amp;lose</source>
        <translation>Κ&amp;λείσιμο</translation>
    </message>
    <message>
        <source>&amp;Copy Address</source>
        <translation>&amp;Αντιγραφή διεύθυνσης</translation>
=======
    </message>
    <message>
        <source>C&amp;lose</source>
        <translation>Κ&amp;λείσιμο</translation>
>>>>>>> fc073561
    </message>
    <message>
        <source>Delete the currently selected address from the list</source>
        <translation>Αντιγραφη της επιλεγμενης διεύθυνσης στο πρόχειρο του συστηματος</translation>
    </message>
    <message>
        <source>Export the data in the current tab to a file</source>
        <translation>Εξαγωγή δεδομένων καρτέλας σε αρχείο</translation>
    </message>
    <message>
        <source>&amp;Export</source>
        <translation>&amp;Εξαγωγή</translation>
    </message>
    <message>
        <source>&amp;Delete</source>
        <translation>&amp;Διαγραφή</translation>
<<<<<<< HEAD
    </message>
    <message>
        <source>Choose the address to send coins to</source>
        <translation>Επιλογή διεύθυνσης όπου θα σταλθούν νομίσματα</translation>
    </message>
    <message>
        <source>Choose the address to receive coins with</source>
        <translation>Επιλογή διεύθυνσης απ' όπου θα ληφθούν νομίσματα</translation>
    </message>
    <message>
        <source>C&amp;hoose</source>
        <translation>Ε&amp;πιλογή</translation>
    </message>
    <message>
        <source>Sending addresses</source>
        <translation>Διευθύνσεις αποστολής</translation>
    </message>
    <message>
        <source>Receiving addresses</source>
        <translation>Διευθύνσεις λήψης</translation>
    </message>
    <message>
        <source>These are your Myriad addresses for sending payments. Always check the amount and the receiving address before sending coins.</source>
        <translation>Αυτές είναι οι Myriad διευθύνσεις σας για να λαμβάνετε πληρωμές. Δίνοντας μία ξεχωριστή διεύθυνση σε κάθε αποστολέα, θα μπορείτε να ελέγχετε ποιος σας πληρώνει.</translation>
    </message>
    <message>
        <source>These are your Myriad addresses for receiving payments. It is recommended to use a new receiving address for each transaction.</source>
        <translation>Αυτές είναι οι Myriad διευθύνσεις σας για να λαμβάνετε πληρωμές. Δίνοντας μία ξεχωριστή διεύθυνση σε κάθε αποστολέα, θα μπορείτε να ελέγχετε ποιος σας πληρώνει.</translation>
    </message>
    <message>
        <source>Copy &amp;Label</source>
        <translation>Αντιγραφή &amp;επιγραφής</translation>
    </message>
    <message>
        <source>&amp;Edit</source>
        <translation>&amp;Επεξεργασία</translation>
    </message>
    <message>
        <source>Export Address List</source>
        <translation>Εξαγωγή της λίστας διευθύνσεων</translation>
    </message>
    <message>
        <source>Comma separated file (*.csv)</source>
        <translation>Αρχείο οριοθετημένο με κόμματα (*.csv)</translation>
    </message>
    <message>
        <source>Exporting Failed</source>
        <translation>Η Εξαγωγή Απέτυχε</translation>
    </message>
    <message>
        <source>There was an error trying to save the address list to %1. Please try again.</source>
        <translation>Παρουσιάστηκε σφάλμα κατά την αποθήκευση της λίστας πορτοφολιών στο %1. Παρακαλώ δοκιμάστε ξανά</translation>
=======
    </message>
    <message>
        <source>Choose the address to send coins to</source>
        <translation>Επιλέξτε διεύθυνση αποστολής των νομισμάτων σας</translation>
    </message>
    <message>
        <source>Choose the address to receive coins with</source>
        <translation>Επιλέξτε διεύθυνση παραλαβής νομισμάτων</translation>
    </message>
    <message>
        <source>Sending addresses</source>
        <translation>Διευθύνσεις αποστολής</translation>
    </message>
    <message>
        <source>Receiving addresses</source>
        <translation>Διευθύνσεις λήψης</translation>
    </message>
    <message>
        <source>&amp;Copy Address</source>
        <translation>&amp;Αντιγραφή Διεύθυνσης</translation>
    </message>
    <message>
        <source>Copy &amp;Label</source>
        <translation>Αντιγραφή&amp;Ετικέτα</translation>
    </message>
    <message>
        <source>&amp;Edit</source>
        <translation>&amp;Διόρθωση</translation>
    </message>
    <message>
        <source>Export Address List</source>
        <translation>Εξαγωγή Λίστας Διεύθυνσεων</translation>
    </message>
    <message>
        <source>Exporting Failed</source>
        <translation>Αποτυχία Εξαγωγής</translation>
>>>>>>> fc073561
    </message>
    </context>
<context>
    <name>AddressTableModel</name>
    <message>
        <source>Label</source>
        <translation>Επιγραφή</translation>
    </message>
    <message>
        <source>Address</source>
        <translation>Διεύθυνση</translation>
    </message>
    <message>
        <source>(no label)</source>
        <translation>(χωρίς ετικέτα)</translation>
    </message>
</context>
<context>
    <name>AskPassphraseDialog</name>
    <message>
        <source>Passphrase Dialog</source>
        <translation>Φράση πρόσβασης </translation>
    </message>
    <message>
        <source>Enter passphrase</source>
        <translation>Βάλτε κωδικό πρόσβασης</translation>
    </message>
    <message>
        <source>New passphrase</source>
        <translation>&amp;Αλλαγή κωδικού</translation>
    </message>
    <message>
        <source>Repeat new passphrase</source>
        <translation>Επανέλαβε τον νέο κωδικό πρόσβασης</translation>
    </message>
    <message>
<<<<<<< HEAD
        <source>Encrypt wallet</source>
        <translation>&amp;Κρυπτογράφηση πορτοφολιού</translation>
    </message>
    <message>
        <source>This operation needs your wallet passphrase to unlock the wallet.</source>
        <translation>Αυτη η ενεργεία χρειάζεται τον κωδικό του πορτοφολιού  για να ξεκλειδώσει το πορτοφόλι.</translation>
    </message>
    <message>
=======
>>>>>>> fc073561
        <source>Unlock wallet</source>
        <translation>Ξεκλειδωσε το πορτοφολι</translation>
    </message>
    <message>
<<<<<<< HEAD
        <source>This operation needs your wallet passphrase to decrypt the wallet.</source>
        <translation>Αυτη η ενεργεια χρειάζεται τον κωδικο του πορτοφολιου  για να αποκρυπτογραφησειι το πορτοφολι.</translation>
    </message>
    <message>
        <source>Decrypt wallet</source>
        <translation>Αποκρυπτογράφησε το πορτοφολι</translation>
    </message>
    <message>
        <source>Change passphrase</source>
        <translation>Άλλαξε κωδικο πρόσβασης</translation>
    </message>
    <message>
        <source>Confirm wallet encryption</source>
        <translation>Επιβεβαίωσε την κρυπτογραφηση του πορτοφολιού</translation>
    </message>
    <message>
        <source>Warning: If you encrypt your wallet and lose your passphrase, you will &lt;b&gt;LOSE ALL OF YOUR MYRIADS&lt;/b&gt;!</source>
        <translation>Προσοχη: Εαν κρυπτογραφησεις το πορτοφολι σου και χάσεις τον κωδικο σου θα χάσεις &lt;b&gt; ΟΛΑ ΣΟΥ ΤΑ MYRIADS&lt;/b&gt;!
Είσαι σίγουρος ότι θέλεις να κρυπτογραφησεις το πορτοφολι;</translation>
    </message>
    <message>
        <source>Are you sure you wish to encrypt your wallet?</source>
        <translation>Είστε σίγουροι ότι θέλετε να κρυπτογραφήσετε το πορτοφόλι σας;</translation>
    </message>
    <message>
        <source>IMPORTANT: Any previous backups you have made of your wallet file should be replaced with the newly generated, encrypted wallet file. For security reasons, previous backups of the unencrypted wallet file will become useless as soon as you start using the new, encrypted wallet.</source>
        <translation>ΣΗΜΑΝΤΙΚΟ: Τα προηγούμενα αντίγραφα ασφαλείας που έχετε κάνει από το αρχείο του πορτοφόλιου σας θα πρέπει να αντικατασταθουν με το νέο που δημιουργείται, κρυπτογραφημένο αρχείο πορτοφόλιου. Για λόγους ασφαλείας, τα προηγούμενα αντίγραφα ασφαλείας του μη κρυπτογραφημένου αρχείου πορτοφόλιου θα καταστουν άχρηστα μόλις αρχίσετε να χρησιμοποιείτε το νέο κρυπτογραφημένο πορτοφόλι. </translation>
    </message>
    <message>
        <source>Warning: The Caps Lock key is on!</source>
        <translation>Προσοχη: το πλήκτρο Caps Lock είναι ενεργο.</translation>
    </message>
    <message>
        <source>Wallet encrypted</source>
        <translation>Κρυπτογραφημενο πορτοφολι</translation>
    </message>
    <message>
        <source>Enter the new passphrase to the wallet.&lt;br/&gt;Please use a passphrase of &lt;b&gt;ten or more random characters&lt;/b&gt;, or &lt;b&gt;eight or more words&lt;/b&gt;.</source>
        <translation>Εισάγετε τον νέο κωδικό πρόσβασης στον πορτοφόλι &lt;br/&gt; Παρακαλώ χρησιμοποιείστε ένα κωδικό με &lt;b&gt; 10 ή περισσότερους τυχαίους χαρακτήρες&lt;/b&gt; ή &lt;b&gt; οχτώ ή παραπάνω λέξεις&lt;/b&gt;.</translation>
    </message>
    <message>
        <source>Wallet encryption failed</source>
        <translation>Η κρυπτογραφηση του πορτοφολιού απέτυχε</translation>
    </message>
    <message>
        <source>Wallet encryption failed due to an internal error. Your wallet was not encrypted.</source>
        <translation>Η κρυπτογράφηση του πορτοφολιού απέτυχε λογω εσωτερικού σφάλματος. Το πορτοφολι δεν κρυπτογραφηθηκε.</translation>
    </message>
    <message>
        <source>The supplied passphrases do not match.</source>
        <translation>Οι εισαχθέντες κωδικοί δεν ταιριάζουν.</translation>
    </message>
    <message>
        <source>Wallet unlock failed</source>
        <translation>το ξεκλείδωμα του πορτοφολιού απέτυχε</translation>
    </message>
    <message>
        <source>The passphrase entered for the wallet decryption was incorrect.</source>
        <translation>Ο κωδικος που εισήχθη για την αποκρυπτογραφηση του πορτοφολιού ήταν λαθος.</translation>
    </message>
    <message>
        <source>Wallet decryption failed</source>
        <translation>Η αποκρυπτογραφηση του πορτοφολιού απέτυχε</translation>
    </message>
    <message>
        <source>Wallet passphrase was successfully changed.</source>
        <translation>Ο κωδικος του πορτοφολιού άλλαξε με επιτυχία.</translation>
=======
        <source>Change passphrase</source>
        <translation>Αλλάξτε Φράση Πρόσβασης</translation>
    </message>
    <message>
        <source>Wallet unlock failed</source>
        <translation>Το Ξεκλείδωμα του Πορτοφολιού Απέτυχε</translation>
>>>>>>> fc073561
    </message>
    </context>
<context>
    <name>BanTableModel</name>
    </context>
<context>
    <name>BitcoinGUI</name>
    <message>
        <source>Sign &amp;message...</source>
        <translation>Υπογραφή &amp;Μηνύματος...</translation>
    </message>
    <message>
        <source>Synchronizing with network...</source>
        <translation>Συγχρονισμός με το δίκτυο...</translation>
    </message>
    <message>
        <source>&amp;Overview</source>
        <translation>&amp;Επισκόπηση</translation>
    </message>
    <message>
        <source>Node</source>
        <translation>Κόμβος</translation>
    </message>
    <message>
        <source>Show general overview of wallet</source>
        <translation>Εμφάνισε τη γενική εικόνα του πορτοφολιού</translation>
    </message>
    <message>
        <source>&amp;Transactions</source>
        <translation>&amp;Συναλλαγές</translation>
    </message>
    <message>
        <source>Browse transaction history</source>
        <translation>Περιήγηση στο ιστορικό συναλλαγών</translation>
    </message>
    <message>
        <source>E&amp;xit</source>
        <translation>Έ&amp;ξοδος</translation>
    </message>
    <message>
        <source>Quit application</source>
        <translation>Εξοδος από την εφαρμογή</translation>
    </message>
    <message>
<<<<<<< HEAD
=======
        <source>&amp;About %1</source>
        <translation>&amp;Περί %1</translation>
    </message>
    <message>
>>>>>>> fc073561
        <source>About &amp;Qt</source>
        <translation>Σχετικά με &amp;Qt</translation>
    </message>
    <message>
        <source>Show information about Qt</source>
        <translation>Εμφάνισε πληροφορίες σχετικά με Qt</translation>
    </message>
    <message>
        <source>&amp;Options...</source>
        <translation>&amp;Επιλογές...</translation>
    </message>
    <message>
        <source>&amp;Encrypt Wallet...</source>
        <translation>&amp;Κρυπτογράφησε το πορτοφόλι</translation>
    </message>
    <message>
        <source>&amp;Backup Wallet...</source>
        <translation>&amp;Αντίγραφο ασφαλείας του πορτοφολιού</translation>
    </message>
    <message>
        <source>&amp;Change Passphrase...</source>
        <translation>&amp;Άλλαξε κωδικο πρόσβασης</translation>
    </message>
    <message>
        <source>&amp;Sending addresses...</source>
        <translation>Διευθύνσεις αποστολής</translation>
<<<<<<< HEAD
    </message>
    <message>
        <source>&amp;Receiving addresses...</source>
        <translation>Διευθύνσεις λήψης</translation>
    </message>
    <message>
        <source>Open &amp;URI...</source>
        <translation>'Ανοιγμα &amp;URI</translation>
    </message>
    <message>
        <source>Myriad Core client</source>
        <translation>Εφαρμογή Myriad Core</translation>
    </message>
    <message>
        <source>Importing blocks from disk...</source>
        <translation>Εισαγωγή μπλοκ από τον σκληρο δίσκο ... </translation>
    </message>
    <message>
        <source>Reindexing blocks on disk...</source>
        <translation>Φόρτωση ευρετηρίου μπλοκ στον σκληρο δισκο...</translation>
    </message>
    <message>
        <source>Send coins to a Myriad address</source>
        <translation>Στείλε νομίσματα σε μια διεύθυνση myriad</translation>
=======
    </message>
    <message>
        <source>&amp;Receiving addresses...</source>
        <translation>Διευθύνσεις λήψης</translation>
    </message>
    <message>
        <source>Open &amp;URI...</source>
        <translation>'Ανοιγμα &amp;URI</translation>
    </message>
    <message>
        <source>Reindexing blocks on disk...</source>
        <translation>Φόρτωση ευρετηρίου μπλοκ στον σκληρο δισκο...</translation>
    </message>
    <message>
        <source>Send coins to a Myriadcoin address</source>
        <translation>Στείλε νομίσματα σε μια διεύθυνση bitcoin</translation>
>>>>>>> fc073561
    </message>
    <message>
        <source>Backup wallet to another location</source>
        <translation>Δημιουργία αντιγράφου ασφαλείας πορτοφολιού σε άλλη τοποθεσία</translation>
    </message>
    <message>
        <source>Change the passphrase used for wallet encryption</source>
        <translation>Αλλαγή του κωδικού κρυπτογράφησης του πορτοφολιού</translation>
    </message>
    <message>
        <source>&amp;Debug window</source>
        <translation>&amp;Παράθυρο αποσφαλμάτωσης</translation>
    </message>
    <message>
        <source>Open debugging and diagnostic console</source>
        <translation>Άνοιγμα κονσόλας αποσφαλμάτωσης και διαγνωστικών</translation>
    </message>
    <message>
        <source>&amp;Verify message...</source>
        <translation>&amp;Επιβεβαίωση μηνύματος</translation>
    </message>
    <message>
<<<<<<< HEAD
        <source>Myriad</source>
        <translation>Myriad</translation>
=======
        <source>Bitcoin</source>
        <translation>Bitcoin</translation>
>>>>>>> fc073561
    </message>
    <message>
        <source>Wallet</source>
        <translation>Πορτοφόλι</translation>
    </message>
    <message>
        <source>&amp;Send</source>
        <translation>&amp;Αποστολή</translation>
    </message>
    <message>
        <source>&amp;Receive</source>
        <translation>&amp;Παραλαβή </translation>
    </message>
    <message>
<<<<<<< HEAD
        <source>Show information about Myriad Core</source>
        <translation>Σχετικά με το Myriad Core</translation>
    </message>
    <message>
=======
>>>>>>> fc073561
        <source>&amp;Show / Hide</source>
        <translation>&amp;Εμφάνισε/Κρύψε</translation>
    </message>
    <message>
        <source>Show or hide the main Window</source>
        <translation>Εμφάνιση ή αποκρύψη του κεντρικου παράθυρου </translation>
    </message>
    <message>
        <source>Encrypt the private keys that belong to your wallet</source>
        <translation>Κρυπτογραφήστε τα ιδιωτικά κλειδιά που ανήκουν στο πορτοφόλι σας </translation>
    </message>
    <message>
<<<<<<< HEAD
        <source>Sign messages with your Myriad addresses to prove you own them</source>
        <translation>Υπογράψτε ένα μήνυμα για να βεβαιώσετε πως είστε ο κάτοχος αυτής της διεύθυνσης</translation>
    </message>
    <message>
        <source>Verify messages to ensure they were signed with specified Myriad addresses</source>
        <translation>Υπογράψτε ένα μήνυμα για ν' αποδείξετε πως ανήκει μια συγκεκριμένη διεύθυνση Myriad</translation>
=======
        <source>Sign messages with your Myriadcoin addresses to prove you own them</source>
        <translation>Υπογράψτε ένα μήνυμα για να βεβαιώσετε πως είστε ο κάτοχος αυτής της διεύθυνσης</translation>
    </message>
    <message>
        <source>Verify messages to ensure they were signed with specified Myriadcoin addresses</source>
        <translation>Υπογράψτε ένα μήνυμα για ν' αποδείξετε πως ανήκει μια συγκεκριμένη διεύθυνση Bitcoin</translation>
>>>>>>> fc073561
    </message>
    <message>
        <source>&amp;File</source>
        <translation>&amp;Αρχείο</translation>
    </message>
    <message>
        <source>&amp;Settings</source>
        <translation>&amp;Ρυθμίσεις</translation>
    </message>
    <message>
        <source>&amp;Help</source>
        <translation>&amp;Βοήθεια</translation>
    </message>
    <message>
        <source>Tabs toolbar</source>
        <translation>Εργαλειοθήκη καρτελών</translation>
    </message>
    <message>
<<<<<<< HEAD
        <source>Myriad Core</source>
        <translation>Myriad Core</translation>
    </message>
    <message>
        <source>Request payments (generates QR codes and myriad: URIs)</source>
        <translation>Αίτηση πληρωμών (δημιουργεί QR codes και διευθύνσεις myriad: )</translation>
    </message>
    <message>
        <source>&amp;About Myriad Core</source>
        <translation>&amp;Σχετικά με το Myriad Core</translation>
    </message>
    <message>
        <source>Show the list of used sending addresses and labels</source>
        <translation>Προβολή της λίστας των χρησιμοποιημένων διευθύνσεων και ετικετών αποστολής</translation>
    </message>
    <message>
        <source>Show the list of used receiving addresses and labels</source>
        <translation>Προβολή της λίστας των χρησιμοποιημένων διευθύνσεων και ετικετών λήψεως</translation>
    </message>
    <message>
        <source>Open a myriad: URI or payment request</source>
        <translation>Άνοιγμα myriad: URI αίτησης πληρωμής</translation>
    </message>
    <message>
        <source>&amp;Command-line options</source>
        <translation>&amp;Επιλογές γραμμής εντολών</translation>
    </message>
    <message>
        <source>Show the Myriad Core help message to get a list with possible Myriad command-line options</source>
        <translation>Εμφανιση του Myriad-Qt μήνυματος βοήθειας για να πάρετε μια λίστα με τις πιθανές επιλογές Myriad γραμμής εντολών.</translation>
    </message>
    <message>
        <source>No block source available...</source>
        <translation>Η πηγή του μπλοκ δεν ειναι διαθέσιμη... </translation>
    </message>
    <message>
        <source>%1 and %2</source>
        <translation>%1 και %2</translation>
=======
        <source>Request payments (generates QR codes and myriadcoin: URIs)</source>
        <translation>Αίτηση πληρωμών (δημιουργεί QR codes και διευθύνσεις myriadcoin: )</translation>
    </message>
    <message>
        <source>Show the list of used sending addresses and labels</source>
        <translation>Προβολή της λίστας των χρησιμοποιημένων διευθύνσεων και ετικετών αποστολής</translation>
    </message>
    <message>
        <source>Show the list of used receiving addresses and labels</source>
        <translation>Προβολή της λίστας των χρησιμοποιημένων διευθύνσεων και ετικετών λήψεως</translation>
    </message>
    <message>
        <source>Open a myriadcoin: URI or payment request</source>
        <translation>Άνοιγμα myriadcoin: URI αίτησης πληρωμής</translation>
    </message>
    <message>
        <source>&amp;Command-line options</source>
        <translation>&amp;Επιλογές γραμμής εντολών</translation>
>>>>>>> fc073561
    </message>
    <message>
        <source>%1 behind</source>
        <translation>%1 πίσω</translation>
    </message>
    <message>
        <source>Last received block was generated %1 ago.</source>
        <translation>Το τελευταίο μπλοκ που ελήφθη δημιουργήθηκε %1 πριν.</translation>
    </message>
    <message>
        <source>Transactions after this will not yet be visible.</source>
        <translation>Οι συναλλαγές μετά από αυτό δεν θα είναι ακόμη ορατες.</translation>
    </message>
    <message>
        <source>Error</source>
        <translation>Σφάλμα</translation>
    </message>
    <message>
        <source>Warning</source>
        <translation>Προειδοποίηση</translation>
    </message>
    <message>
        <source>Information</source>
        <translation>Πληροφορία</translation>
    </message>
    <message>
        <source>Up to date</source>
        <translation>Ενημερωμένο</translation>
    </message>
    <message>
        <source>Catching up...</source>
        <translation>Ενημέρωση...</translation>
    </message>
    <message>
        <source>Date: %1
</source>
        <translation>Ημερομηνία: %1
</translation>
    </message>
    <message>
        <source>Amount: %1
</source>
        <translation>Ποσό: %1
</translation>
    </message>
    <message>
        <source>Type: %1
</source>
        <translation>Τύπος: %1
</translation>
    </message>
    <message>
        <source>Label: %1
</source>
        <translation>Ετικέτα: %1
<<<<<<< HEAD
</translation>
    </message>
    <message>
        <source>Address: %1
</source>
        <translation>Διεύθυνση: %1
</translation>
    </message>
    <message>
=======
</translation>
    </message>
    <message>
        <source>Address: %1
</source>
        <translation>Διεύθυνση: %1
</translation>
    </message>
    <message>
>>>>>>> fc073561
        <source>Sent transaction</source>
        <translation>Η συναλλαγή απεστάλη</translation>
    </message>
    <message>
        <source>Incoming transaction</source>
        <translation>Εισερχόμενη συναλλαγή</translation>
    </message>
    <message>
        <source>Wallet is &lt;b&gt;encrypted&lt;/b&gt; and currently &lt;b&gt;unlocked&lt;/b&gt;</source>
        <translation>Το πορτοφόλι είναι &lt;b&gt;κρυπτογραφημένο&lt;/b&gt; και &lt;b&gt;ξεκλείδωτο&lt;/b&gt;</translation>
    </message>
    <message>
        <source>Wallet is &lt;b&gt;encrypted&lt;/b&gt; and currently &lt;b&gt;locked&lt;/b&gt;</source>
        <translation>Το πορτοφόλι είναι &lt;b&gt;κρυπτογραφημένο&lt;/b&gt; και &lt;b&gt;κλειδωμένο&lt;/b&gt;</translation>
    </message>
<<<<<<< HEAD
</context>
=======
    </context>
>>>>>>> fc073561
<context>
    <name>CoinControlDialog</name>
    <message>
<<<<<<< HEAD
        <source>Network Alert</source>
        <translation>Ειδοποίηση Δικτύου</translation>
    </message>
</context>
<context>
    <name>CoinControlDialog</name>
    <message>
        <source>Coin Selection</source>
        <translation>Επιλογή κερμάτων</translation>
    </message>
    <message>
        <source>Quantity:</source>
        <translation>Ποσότητα:</translation>
    </message>
    <message>
        <source>Bytes:</source>
        <translation>Bytes:</translation>
    </message>
    <message>
        <source>Amount:</source>
        <translation>Ποσό:</translation>
    </message>
    <message>
        <source>Priority:</source>
        <translation>Προτεραιότητα:</translation>
    </message>
    <message>
        <source>Fee:</source>
        <translation>Ταρίφα</translation>
    </message>
    <message>
        <source>Dust:</source>
        <translation>Σκόνη</translation>
    </message>
    <message>
        <source>After Fee:</source>
        <translation>Ταρίφα αλλαγής</translation>
    </message>
    <message>
        <source>Change:</source>
        <translation>Ρέστα:</translation>
    </message>
    <message>
        <source>(un)select all</source>
        <translation>(από)επιλογή όλων</translation>
    </message>
    <message>
        <source>Tree mode</source>
        <translation>Εμφάνιση τύπου δέντρο</translation>
    </message>
    <message>
        <source>List mode</source>
        <translation>Λίστα εντολών</translation>
    </message>
    <message>
        <source>Amount</source>
        <translation>Ποσό</translation>
    </message>
    <message>
        <source>Received with label</source>
        <translation>Παραλήφθηκε με επιγραφή</translation>
    </message>
    <message>
        <source>Received with address</source>
        <translation>Παραλείφθηκε με την εξής διεύθυνση</translation>
    </message>
    <message>
        <source>Date</source>
        <translation>Ημερομηνία</translation>
    </message>
    <message>
        <source>Confirmations</source>
        <translation>Επικυρώσεις</translation>
    </message>
    <message>
        <source>Confirmed</source>
        <translation>Επικυρωμένες</translation>
    </message>
    <message>
        <source>Priority</source>
        <translation>Προτεραιότητα</translation>
    </message>
    <message>
        <source>Copy address</source>
        <translation>Αντιγραφή διεύθυνσης</translation>
    </message>
    <message>
        <source>Copy label</source>
        <translation>Αντιγραφή επιγραφής</translation>
    </message>
    <message>
        <source>Copy amount</source>
        <translation>Αντιγραφή ποσού</translation>
    </message>
    <message>
        <source>Copy transaction ID</source>
        <translation>Αντιγραφη του ID Συναλλαγής</translation>
    </message>
    <message>
        <source>Lock unspent</source>
        <translation>Κλείδωμα αξόδευτων</translation>
    </message>
    <message>
        <source>Unlock unspent</source>
        <translation>Ξεκλείδωμα αξόδευτων</translation>
    </message>
    <message>
        <source>Copy quantity</source>
        <translation>Αντιγραφή ποσότητας</translation>
    </message>
    <message>
        <source>Copy fee</source>
        <translation>Αντιγραφή ταρίφας</translation>
=======
        <source>Coin Selection</source>
        <translation>Επιλογή κερμάτων</translation>
    </message>
    <message>
        <source>Quantity:</source>
        <translation>Ποσότητα:</translation>
    </message>
    <message>
        <source>Bytes:</source>
        <translation>Bytes:</translation>
    </message>
    <message>
        <source>Amount:</source>
        <translation>Ποσό:</translation>
    </message>
    <message>
        <source>Fee:</source>
        <translation>Ταρίφα</translation>
    </message>
    <message>
        <source>Dust:</source>
        <translation>Σκόνη</translation>
    </message>
    <message>
        <source>After Fee:</source>
        <translation>Ταρίφα αλλαγής</translation>
    </message>
    <message>
        <source>Change:</source>
        <translation>Ρέστα:</translation>
    </message>
    <message>
        <source>(un)select all</source>
        <translation>(από)επιλογή όλων</translation>
    </message>
    <message>
        <source>Tree mode</source>
        <translation>Εμφάνιση τύπου δέντρο</translation>
    </message>
    <message>
        <source>List mode</source>
        <translation>Λίστα εντολών</translation>
    </message>
    <message>
        <source>Amount</source>
        <translation>Ποσό</translation>
    </message>
    <message>
        <source>Received with label</source>
        <translation>Παραλήφθηκε με επιγραφή</translation>
    </message>
    <message>
        <source>Received with address</source>
        <translation>Παραλείφθηκε με την εξής διεύθυνση</translation>
    </message>
    <message>
        <source>Date</source>
        <translation>Ημερομηνία</translation>
    </message>
    <message>
        <source>Confirmations</source>
        <translation>Επικυρώσεις</translation>
    </message>
    <message>
        <source>Confirmed</source>
        <translation>Επικυρωμένες</translation>
    </message>
    <message>
        <source>Copy address</source>
        <translation>Αντιγραφή διεύθυνσης</translation>
    </message>
    <message>
        <source>Copy label</source>
        <translation>Αντιγραφή ετικέτας</translation>
    </message>
    <message>
        <source>Copy amount</source>
        <translation>Αντιγραφή ποσού</translation>
    </message>
    <message>
        <source>Copy transaction ID</source>
        <translation>Αντιγραφή ταυτότητας συναλλαγής</translation>
    </message>
    <message>
        <source>(no label)</source>
        <translation>(χωρίς ετικέτα)</translation>
    </message>
    </context>
<context>
    <name>EditAddressDialog</name>
    <message>
        <source>Edit Address</source>
        <translation>Επεξεργασία Διεύθυνσης</translation>
    </message>
    <message>
        <source>&amp;Label</source>
        <translation>&amp;Επιγραφή</translation>
    </message>
    <message>
        <source>The label associated with this address list entry</source>
        <translation>Η ετικέτα που συνδέεται με αυτήν την καταχώρηση στο βιβλίο διευθύνσεων</translation>
    </message>
    <message>
        <source>The address associated with this address list entry. This can only be modified for sending addresses.</source>
        <translation>Η διεύθυνση σχετίζεται με αυτή την καταχώρηση του βιβλίου διευθύνσεων. Μπορεί να τροποποιηθεί μόνο για τις διευθύνσεις αποστολής.</translation>
    </message>
    <message>
        <source>&amp;Address</source>
        <translation>&amp;Διεύθυνση</translation>
    </message>
    <message>
        <source>New receiving address</source>
        <translation>Νέα Διεύθυνση Λήψης</translation>
    </message>
    <message>
        <source>New sending address</source>
        <translation>Νέα Διεύθυνση Αποστολής</translation>
    </message>
    <message>
        <source>Edit receiving address</source>
        <translation>Διόρθωση Διεύθυνσης Λήψης</translation>
>>>>>>> fc073561
    </message>
    </context>
<context>
    <name>FreespaceChecker</name>
    <message>
<<<<<<< HEAD
        <source>Copy after fee</source>
        <translation>Αντιγραφή μετα-ταρίφας</translation>
    </message>
    <message>
        <source>Copy bytes</source>
        <translation>Αντιγραφή των byte</translation>
    </message>
    <message>
        <source>Copy priority</source>
        <translation>Αντιγραφή προτεραιότητας</translation>
    </message>
    <message>
        <source>Copy dust</source>
        <translation>Αντιγραφή 'σκόνης'</translation>
    </message>
    <message>
        <source>Copy change</source>
        <translation>Αντιγραφή των ρέστων</translation>
=======
        <source>A new data directory will be created.</source>
        <translation>Θα δημιουργηθεί ένας νέος φάκελος δεδομένων.</translation>
    </message>
    <message>
        <source>name</source>
        <translation>όνομα</translation>
    </message>
    <message>
        <source>Directory already exists. Add %1 if you intend to create a new directory here.</source>
        <translation>Κατάλογος ήδη υπάρχει. Προσθήκη %1, αν σκοπεύετε να δημιουργήσετε έναν νέο κατάλογο εδώ.</translation>
    </message>
    <message>
        <source>Path already exists, and is not a directory.</source>
        <translation>Η διαδρομή υπάρχει ήδη αλλά δεν είναι φάκελος</translation>
    </message>
    <message>
        <source>Cannot create data directory here.</source>
        <translation>Δεν μπορεί να δημιουργηθεί φάκελος δεδομένων εδώ.</translation>
>>>>>>> fc073561
    </message>
</context>
<context>
    <name>HelpMessageDialog</name>
    <message>
<<<<<<< HEAD
        <source>highest</source>
        <translation>ύψιστη</translation>
    </message>
    <message>
        <source>higher</source>
        <translation>υψηλότερη</translation>
    </message>
    <message>
        <source>high</source>
        <translation>ψηλή</translation>
    </message>
    <message>
        <source>medium-high</source>
        <translation>μεσαία-ψηλή</translation>
    </message>
    <message>
        <source>medium</source>
        <translation>μεσαία</translation>
=======
        <source>version</source>
        <translation>έκδοση</translation>
    </message>
    <message>
        <source>(%1-bit)</source>
        <translation>(%1-bit)</translation>
    </message>
    <message>
        <source>Command-line options</source>
        <translation>επιλογής γραμμής εντολών</translation>
    </message>
    <message>
        <source>Usage:</source>
        <translation>Χρήση:</translation>
    </message>
    <message>
        <source>command-line options</source>
        <translation>επιλογής γραμμής εντολών</translation>
>>>>>>> fc073561
    </message>
    </context>
<context>
    <name>Intro</name>
    <message>
<<<<<<< HEAD
        <source>low-medium</source>
        <translation>μεσαία-χαμηλή</translation>
    </message>
    <message>
        <source>low</source>
        <translation>χαμηλή</translation>
    </message>
    <message>
        <source>lower</source>
        <translation>χαμηλότερη</translation>
    </message>
    <message>
        <source>lowest</source>
        <translation>χαμηλότατη</translation>
    </message>
    <message>
        <source>(%1 locked)</source>
        <translation>(%1 κλειδωμένο)</translation>
=======
        <source>Welcome</source>
        <translation>Καλώς ήρθατε</translation>
    </message>
    <message>
        <source>Use the default data directory</source>
        <translation>Χρήση του προεπιλεγμένου φακέλου δεδομένων</translation>
    </message>
    <message>
        <source>Use a custom data directory:</source>
        <translation>Προσαρμογή του φακέλου δεδομένων: </translation>
    </message>
    <message>
        <source>Error: Specified data directory "%1" cannot be created.</source>
        <translation>Σφάλμα: Ο καθορισμένος φάκελος δεδομένων "%1" δεν μπορεί να δημιουργηθεί.</translation>
    </message>
    <message>
        <source>Error</source>
        <translation>Σφάλμα</translation>
    </message>
    <message numerus="yes">
        <source>%n GB of free space available</source>
        <translation><numerusform>%n GB ελεύθερου χώρου διαθέσιμα</numerusform><numerusform>%n GB ελεύθερου χώρου διαθέσιμα</numerusform></translation>
    </message>
    <message numerus="yes">
        <source>(of %n GB needed)</source>
        <translation><numerusform>(από το %n GB που απαιτείται)</numerusform><numerusform>(από τα %n GB που απαιτούνται)</numerusform></translation>
>>>>>>> fc073561
    </message>
</context>
<context>
    <name>ModalOverlay</name>
    <message>
<<<<<<< HEAD
        <source>none</source>
        <translation>κανένα</translation>
    </message>
    <message>
        <source>This label turns red if the transaction size is greater than 1000 bytes.</source>
        <translation>Αυτή η ετικέτα γίνεται κόκκινη αν το μέγεθος της συναλλαγής είναι μεγαλύτερο από 1000 bytes.</translation>
    </message>
    <message>
        <source>This label turns red if the priority is smaller than "medium".</source>
        <translation>Αυτή η ετικέτα γίνεται κόκκινη αν η προτεραιότητα είναι μικρότερη από "μεσαία".</translation>
=======
        <source>Form</source>
        <translation>Φόρμα</translation>
    </message>
    <message>
        <source>Last block time</source>
        <translation>Χρόνος τελευταίου μπλοκ</translation>
    </message>
    <message>
        <source>Hide</source>
        <translation>Απόκρυψη</translation>
>>>>>>> fc073561
    </message>
    </context>
<context>
    <name>OpenURIDialog</name>
    <message>
<<<<<<< HEAD
        <source>This label turns red if any recipient receives an amount smaller than %1.</source>
        <translation>Αυτή η ετικέτα γίνεται κόκκινη αν οποιοσδήποτε παραλήπτης λάβει ποσό μικρότερο από %1.</translation>
    </message>
    <message>
        <source>yes</source>
        <translation>ναι</translation>
    </message>
    <message>
        <source>no</source>
        <translation>όχι</translation>
    </message>
    <message>
        <source>This means a fee of at least %1 per kB is required.</source>
        <translation>Ελάχιστο χρεώσιμο ποσό τουλάχιστο %1 ανα kB</translation>
=======
        <source>Open URI</source>
        <translation>'Ανοιγμα &amp;URI</translation>
    </message>
    <message>
        <source>Open payment request from URI or file</source>
        <translation>Ανοιχτό αίτημα πληρωμής από URI ή απο αρχείο</translation>
    </message>
    <message>
        <source>URI:</source>
        <translation>URI:</translation>
    </message>
    <message>
        <source>Select payment request file</source>
        <translation>Επιλέξτε πληρωμή αρχείου αίτησης</translation>
>>>>>>> fc073561
    </message>
    </context>
<context>
    <name>OptionsDialog</name>
    <message>
<<<<<<< HEAD
        <source>Transactions with higher priority are more likely to get included into a block.</source>
        <translation>Συναλλαγές με υψηλότερη προτεραιότητα είναι πιο πιθανό να περιλαμβάνονται σε ένα μπλοκ.</translation>
    </message>
    <message>
        <source>(no label)</source>
        <translation>(χωρίς ετικέτα)</translation>
    </message>
    <message>
        <source>change from %1 (%2)</source>
        <translation>ρέστα από %1 (%2) </translation>
    </message>
    <message>
        <source>(change)</source>
        <translation>(ρέστα)
</translation>
=======
        <source>Options</source>
        <translation>Ρυθμίσεις</translation>
    </message>
    <message>
        <source>&amp;Main</source>
        <translation>&amp;Κύριο</translation>
    </message>
    <message>
        <source>Size of &amp;database cache</source>
        <translation>Μέγεθος κρυφής μνήμης βάσης δεδομένων.</translation>
    </message>
    <message>
        <source>MB</source>
        <translation>MB</translation>
>>>>>>> fc073561
    </message>
</context>
<context>
    <name>EditAddressDialog</name>
    <message>
<<<<<<< HEAD
        <source>Edit Address</source>
        <translation>Επεξεργασία Διεύθυνσης</translation>
    </message>
    <message>
        <source>&amp;Label</source>
        <translation>&amp;Επιγραφή</translation>
    </message>
    <message>
        <source>The label associated with this address list entry</source>
        <translation>Η ετικέτα που συνδέεται με αυτήν την καταχώρηση στο βιβλίο διευθύνσεων</translation>
    </message>
    <message>
        <source>The address associated with this address list entry. This can only be modified for sending addresses.</source>
        <translation>Η διεύθυνση σχετίζεται με αυτή την καταχώρηση του βιβλίου διευθύνσεων. Μπορεί να τροποποιηθεί μόνο για τις διευθύνσεις αποστολής.</translation>
    </message>
    <message>
        <source>&amp;Address</source>
        <translation>&amp;Διεύθυνση</translation>
    </message>
    <message>
        <source>New receiving address</source>
        <translation>Νέα διεύθυνση λήψης</translation>
    </message>
    <message>
        <source>New sending address</source>
        <translation>Νέα διεύθυνση αποστολής</translation>
    </message>
    <message>
        <source>Edit receiving address</source>
        <translation>Επεξεργασία διεύθυνσης λήψης</translation>
    </message>
    <message>
        <source>Edit sending address</source>
        <translation>Επεξεργασία διεύθυνσης αποστολής</translation>
    </message>
    <message>
        <source>The entered address "%1" is already in the address book.</source>
        <translation>Η διεύθυνση "%1" βρίσκεται ήδη στο βιβλίο διευθύνσεων.</translation>
    </message>
    <message>
        <source>The entered address "%1" is not a valid Myriad address.</source>
        <translation>Η διεύθυνση "%1" δεν είναι έγκυρη Myriad διεύθυνση.</translation>
    </message>
    <message>
        <source>Could not unlock wallet.</source>
        <translation>Δεν είναι δυνατό το ξεκλείδωμα του πορτοφολιού.</translation>
    </message>
    <message>
        <source>New key generation failed.</source>
        <translation>Η δημιουργία νέου κλειδιού απέτυχε.</translation>
    </message>
</context>
<context>
    <name>FreespaceChecker</name>
    <message>
        <source>A new data directory will be created.</source>
        <translation>Θα δημιουργηθεί ένας νέος φάκελος δεδομένων.</translation>
    </message>
    <message>
        <source>name</source>
        <translation>όνομα</translation>
    </message>
    <message>
        <source>Directory already exists. Add %1 if you intend to create a new directory here.</source>
        <translation>Κατάλογος ήδη υπάρχει. Προσθήκη %1, αν σκοπεύετε να δημιουργήσετε έναν νέο κατάλογο εδώ.</translation>
    </message>
    <message>
        <source>Path already exists, and is not a directory.</source>
        <translation>Η διαδρομή υπάρχει ήδη αλλά δεν είναι φάκελος</translation>
    </message>
    <message>
        <source>Cannot create data directory here.</source>
        <translation>Δεν μπορεί να δημιουργηθεί φάκελος δεδομένων εδώ.</translation>
    </message>
</context>
<context>
    <name>HelpMessageDialog</name>
    <message>
        <source>Myriad Core</source>
        <translation>Myriad Core</translation>
    </message>
    <message>
        <source>version</source>
        <translation>έκδοση</translation>
    </message>
    <message>
        <source>(%1-bit)</source>
        <translation>(%1-bit)</translation>
    </message>
    <message>
        <source>About Myriad Core</source>
        <translation>Σχετικά με το Myriad Core</translation>
    </message>
    <message>
        <source>Command-line options</source>
        <translation>επιλογής γραμμής εντολών</translation>
    </message>
    <message>
        <source>Usage:</source>
        <translation>Χρήση:</translation>
    </message>
    <message>
        <source>command-line options</source>
        <translation>επιλογής γραμμής εντολών</translation>
    </message>
</context>
<context>
    <name>Intro</name>
    <message>
        <source>Welcome</source>
        <translation>Καλώς ήρθατε</translation>
    </message>
    <message>
        <source>Welcome to Myriad Core.</source>
        <translation>Καλώς ήρθατε στο Myriad Core.</translation>
    </message>
    <message>
        <source>As this is the first time the program is launched, you can choose where Myriad Core will store its data.</source>
        <translation>Καθώς αυτή είναι η πρώτη φορά που εκκινείται το πρόγραμμα, μπορείτε να διαλέξετε πού θα αποθηκεύει το Myriad Core τα δεδομένα του.</translation>
    </message>
    <message>
        <source>Myriad Core will download and store a copy of the Myriad block chain. At least %1GB of data will be stored in this directory, and it will grow over time. The wallet will also be stored in this directory.</source>
        <translation>O πυρήνας Myriad θα κατεβάσει και να αποθηκεύσει ένα αντίγραφο της αλυσίδας μπλοκ Myriad. Τουλάχιστον %1GB δεδομένων θα αποθηκευτούν σε αυτόν τον κατάλογο, και θα αυξηθεί με την πάροδο του χρόνου. Το πορτοφόλι θα αποθηκευτεί σε αυτόν τον κατάλογο.</translation>
    </message>
    <message>
        <source>Use the default data directory</source>
        <translation>Χρήση του προεπιλεγμένου φακέλου δεδομένων</translation>
    </message>
    <message>
        <source>Use a custom data directory:</source>
        <translation>Προσαρμογή του φακέλου δεδομένων: </translation>
    </message>
    <message>
        <source>Myriad Core</source>
        <translation>Myriad Core</translation>
    </message>
    <message>
        <source>Error: Specified data directory "%1" cannot be created.</source>
        <translation>Σφάλμα: Ο καθορισμένος φάκελος δεδομένων "%1" δεν μπορεί να δημιουργηθεί.</translation>
    </message>
    <message>
        <source>Error</source>
        <translation>Σφάλμα</translation>
    </message>
    <message numerus="yes">
        <source>%n GB of free space available</source>
        <translation><numerusform>%n GB ελεύθερου χώρου διαθέσιμα</numerusform><numerusform>%n GB ελεύθερου χώρου διαθέσιμα</numerusform></translation>
    </message>
    <message numerus="yes">
        <source>(of %n GB needed)</source>
        <translation><numerusform>(από το %n GB που απαιτείται)</numerusform><numerusform>(από τα %n GB που απαιτούνται)</numerusform></translation>
    </message>
</context>
<context>
    <name>OpenURIDialog</name>
    <message>
        <source>Open URI</source>
        <translation>'Ανοιγμα &amp;URI</translation>
    </message>
    <message>
        <source>Open payment request from URI or file</source>
        <translation>Ανοιχτό αίτημα πληρωμής από URI ή απο αρχείο</translation>
    </message>
    <message>
        <source>URI:</source>
        <translation>URI:</translation>
    </message>
    <message>
        <source>Select payment request file</source>
        <translation>Επιλέξτε πληρωμή αρχείου αίτησης</translation>
    </message>
    <message>
        <source>Select payment request file to open</source>
        <translation>Επιλέξτε αρχείο πληρωμής για άνοιγμα.</translation>
    </message>
</context>
<context>
    <name>OptionsDialog</name>
    <message>
        <source>Options</source>
        <translation>Ρυθμίσεις</translation>
    </message>
    <message>
        <source>&amp;Main</source>
        <translation>&amp;Κύριο</translation>
    </message>
    <message>
        <source>Size of &amp;database cache</source>
        <translation>Μέγεθος κρυφής μνήμης βάσης δεδομένων.</translation>
    </message>
    <message>
        <source>MB</source>
        <translation>MB</translation>
    </message>
    <message>
        <source>Number of script &amp;verification threads</source>
        <translation>Αριθμός script και γραμμές επαλήθευσης </translation>
    </message>
    <message>
        <source>Accept connections from outside</source>
        <translation>Αποδοχή συνδέσεων απο έξω</translation>
    </message>
    <message>
        <source>Allow incoming connections</source>
        <translation>Αποδοχή εισερχόμενων συναλλαγών</translation>
    </message>
    <message>
        <source>IP address of the proxy (e.g. IPv4: 127.0.0.1 / IPv6: ::1)</source>
        <translation>Διεύθυνση IP του διαμεσολαβητή (π.χ. 127.0.0.1  / IPv6: ::1)</translation>
    </message>
    <message>
        <source>Minimize instead of exit the application when the window is closed. When this option is enabled, the application will be closed only after selecting Exit in the menu.</source>
        <translation>Ελαχιστοποίηση αντί για έξοδο κατά το κλείσιμο του παραθύρου. Όταν αυτή η επιλογή είναι ενεργοποιημένη, η εφαρμογή θα κλείνει μόνο αν επιλεχθεί η Έξοδος στο μενού.</translation>
    </message>
    <message>
        <source>Third party URLs (e.g. a block explorer) that appear in the transactions tab as context menu items. %s in the URL is replaced by transaction hash. Multiple URLs are separated by vertical bar |.</source>
        <translation>URLs από τρίτους (π.χ. ένας εξερευνητής μπλοκ) τα οποία εμφανίζονται στην καρτέλα συναλλαγών ως στοιχεία μενού. Το %s στα URL αντικαθιστάται από την τιμή της κατατεμαχισμένης συναλλαγής.</translation>
    </message>
    <message>
        <source>Third party transaction URLs</source>
        <translation>Διευθύνσεις τρίτων συναλλαγών.</translation>
    </message>
    <message>
        <source>Active command-line options that override above options:</source>
        <translation>Ενεργές επιλογές γραμμής-εντολών που παρακάμπτουν τις παραπάνω επιλογές:</translation>
    </message>
    <message>
        <source>Reset all client options to default.</source>
        <translation>Επαναφορα όλων των επιλογων του πελάτη σε default.</translation>
    </message>
    <message>
        <source>&amp;Reset Options</source>
        <translation>Επαναφορα ρυθμίσεων</translation>
    </message>
    <message>
        <source>&amp;Network</source>
        <translation>&amp;Δίκτυο</translation>
    </message>
    <message>
        <source>(0 = auto, &lt;0 = leave that many cores free)</source>
        <translation>(0 = αυτόματο, &lt;0 = ελεύθεροι πυρήνες)</translation>
    </message>
    <message>
        <source>W&amp;allet</source>
        <translation>Π&amp;ορτοφόλι</translation>
    </message>
    <message>
        <source>Expert</source>
        <translation>Έμπειρος</translation>
    </message>
    <message>
        <source>Enable coin &amp;control features</source>
        <translation>Επιλογή κατα πόσο να αναδείχνονται οι δυνατότητες ελέγχου κερμάτων.</translation>
    </message>
    <message>
        <source>If you disable the spending of unconfirmed change, the change from a transaction cannot be used until that transaction has at least one confirmation. This also affects how your balance is computed.</source>
        <translation>Εάν απενεργοποιήσετε το ξόδεμα μη επικυρωμένων ρέστων, τα ρέστα από μια συναλλαγή δεν μπορούν να χρησιμοποιηθούν έως ότου αυτή η συναλλαγή έχει έστω μια επικύρωση. Αυτό επίσης επηρεάζει το πως υπολογίζεται το υπόλοιπό σας.</translation>
    </message>
    <message>
        <source>&amp;Spend unconfirmed change</source>
        <translation>&amp;Ξόδεμα μη επικυρωμένων ρέστων</translation>
    </message>
    <message>
        <source>Automatically open the Myriad client port on the router. This only works when your router supports UPnP and it is enabled.</source>
        <translation>Αυτόματο άνοιγμα των θυρών Myriad στον δρομολογητή. Λειτουργεί μόνο αν ο δρομολογητής σας υποστηρίζει τη λειτουργία UPnP.</translation>
    </message>
    <message>
        <source>Map port using &amp;UPnP</source>
        <translation>Απόδοση θυρών με χρήστη &amp;UPnP</translation>
    </message>
    <message>
        <source>Connect to the Myriad network through a SOCKS5 proxy.</source>
        <translation>Σύνδεση στο Myriad δίκτυο μέσω διαμεσολαβητή SOCKS5 (π.χ. για σύνδεση μέσω Tor)</translation>
    </message>
    <message>
        <source>&amp;Connect through SOCKS5 proxy (default proxy):</source>
        <translation>&amp;Σύνδεση μέσω διαμεσολαβητή SOCKS5 (προεπιλεγμένος)</translation>
    </message>
    <message>
        <source>Proxy &amp;IP:</source>
        <translation>&amp;IP διαμεσολαβητή:</translation>
    </message>
    <message>
        <source>&amp;Port:</source>
        <translation>&amp;Θύρα:</translation>
    </message>
    <message>
        <source>Port of the proxy (e.g. 9050)</source>
        <translation>Θύρα διαμεσολαβητή</translation>
    </message>
    <message>
        <source>&amp;Window</source>
        <translation>&amp;Παράθυρο</translation>
    </message>
    <message>
        <source>Show only a tray icon after minimizing the window.</source>
        <translation>Εμφάνιση  μόνο εικονιδίου στην περιοχή ειδοποιήσεων κατά την ελαχιστοποίηση</translation>
    </message>
    <message>
        <source>&amp;Minimize to the tray instead of the taskbar</source>
        <translation>&amp;Ελαχιστοποίηση στην περιοχή ειδοποιήσεων αντί της γραμμής εργασιών</translation>
    </message>
    <message>
        <source>M&amp;inimize on close</source>
        <translation>Ε&amp;λαχιστοποίηση κατά το κλείσιμο</translation>
    </message>
    <message>
        <source>&amp;Display</source>
        <translation>&amp;Απεικόνιση</translation>
    </message>
    <message>
        <source>User Interface &amp;language:</source>
        <translation>Γλώσσα περιβάλλοντος εργασίας: </translation>
    </message>
    <message>
        <source>&amp;Unit to show amounts in:</source>
        <translation>&amp;Μονάδα μέτρησης:</translation>
    </message>
    <message>
        <source>Choose the default subdivision unit to show in the interface and when sending coins.</source>
        <translation>Διαλέξτε την προεπιλεγμένη υποδιαίρεση που θα εμφανίζεται όταν στέλνετε νομίσματα.</translation>
    </message>
    <message>
        <source>Whether to show coin control features or not.</source>
        <translation>Επιλογή κατα πόσο να αναδείχνονται οι δυνατότητες ελέγχου κερμάτων.
</translation>
    </message>
    <message>
        <source>&amp;OK</source>
        <translation>&amp;ΟΚ</translation>
    </message>
    <message>
        <source>&amp;Cancel</source>
        <translation>&amp;Ακύρωση</translation>
    </message>
    <message>
        <source>default</source>
        <translation>προεπιλογή</translation>
    </message>
    <message>
        <source>none</source>
        <translation>κανένα</translation>
    </message>
    <message>
        <source>Confirm options reset</source>
        <translation>Επιβεβαιώση των επιλογων επαναφοράς </translation>
    </message>
    <message>
        <source>Client restart required to activate changes.</source>
        <translation>Χρειάζεται επανεκκίνηση του προγράμματος για να ενεργοποιηθούν οι αλλαγές.</translation>
    </message>
    <message>
        <source>This change would require a client restart.</source>
        <translation>Η αλλαγή αυτή θα χρειαστεί επανεκκίνηση του προγράμματος</translation>
    </message>
    <message>
        <source>The supplied proxy address is invalid.</source>
        <translation>Δεν είναι έγκυρη η διεύθυνση διαμεσολαβητή</translation>
    </message>
</context>
<context>
    <name>OverviewPage</name>
    <message>
        <source>Form</source>
        <translation>Φόρμα</translation>
    </message>
    <message>
        <source>The displayed information may be out of date. Your wallet automatically synchronizes with the Myriad network after a connection is established, but this process has not completed yet.</source>
        <translation>Οι πληροφορίες που εμφανίζονται μπορεί να είναι ξεπερασμένες. Το πορτοφόλι σας συγχρονίζεται αυτόματα με το δίκτυο Myriad μετά από μια σύνδεση, αλλά αυτή η διαδικασία δεν έχει ακόμη ολοκληρωθεί. </translation>
    </message>
    <message>
        <source>Watch-only:</source>
        <translation>Επίβλεψη μόνο:</translation>
    </message>
    <message>
        <source>Available:</source>
        <translation>Διαθέσιμο:</translation>
    </message>
    <message>
        <source>Your current spendable balance</source>
        <translation>Το τρέχον διαθέσιμο υπόλοιπο</translation>
    </message>
    <message>
        <source>Pending:</source>
        <translation>Εκκρεμούν:</translation>
    </message>
    <message>
        <source>Total of transactions that have yet to be confirmed, and do not yet count toward the spendable balance</source>
        <translation>Το άθροισμα των συναλλαγών που δεν έχουν ακόμα επιβεβαιωθεί και δεν προσμετρώνται στο τρέχον διαθέσιμο υπόλοιπό σας</translation>
    </message>
    <message>
        <source>Immature:</source>
        <translation>Ανώριμος</translation>
    </message>
    <message>
        <source>Mined balance that has not yet matured</source>
        <translation>Εξορυγμενο υπόλοιπο που δεν έχει ακόμα ωριμάσει </translation>
    </message>
    <message>
        <source>Balances</source>
        <translation>Υπόλοιπο:</translation>
    </message>
    <message>
        <source>Total:</source>
        <translation>Σύνολο:</translation>
    </message>
    <message>
        <source>Your current total balance</source>
        <translation>Το τρέχον συνολικό υπόλοιπο</translation>
    </message>
    <message>
        <source>Your current balance in watch-only addresses</source>
        <translation>Το τρέχον υπόλοιπο σας σε διευθύνσεις παρακολούθησης μόνο</translation>
    </message>
    <message>
        <source>Spendable:</source>
        <translation>Ξοδεμένα:</translation>
    </message>
    <message>
        <source>Recent transactions</source>
        <translation>Πρόσφατες συναλλαγές</translation>
    </message>
    <message>
        <source>Unconfirmed transactions to watch-only addresses</source>
        <translation>Μη επικυρωμένες συναλλαγές σε διευθύνσεις παρακολούθησης μόνο</translation>
    </message>
    <message>
        <source>Mined balance in watch-only addresses that has not yet matured</source>
        <translation>Εξορυγμένο υπόλοιπο σε διευθύνσεις παρακολούθησης μόνο που δεν έχει ωριμάσει ακόμα</translation>
    </message>
    <message>
        <source>Current total balance in watch-only addresses</source>
        <translation>Το τρέχον συνολικό υπόλοιπο σε διευθύνσεις παρακολούθησης μόνο</translation>
    </message>
</context>
<context>
    <name>PaymentServer</name>
    <message>
        <source>URI handling</source>
        <translation>Χειρισμός URI</translation>
    </message>
    <message>
        <source>Invalid payment address %1</source>
        <translation>Μη έγκυρη διεύθυνση πληρωμής %1</translation>
    </message>
    <message>
        <source>Payment request rejected</source>
        <translation>Η αίτηση πληρωμής έχει αρνηθεί.</translation>
    </message>
    <message>
        <source>Payment request is not initialized.</source>
        <translation>Η αίτηση πληρωμής δεν έχει αρχίζει ακόμα.</translation>
    </message>
    <message>
        <source>Requested payment amount of %1 is too small (considered dust).</source>
        <translation>Το ζητούμενο ποσό πληρωμής του %1 είναι πολύ μικρό (θεωρείται σκόνη)</translation>
    </message>
    <message>
        <source>Payment request error</source>
        <translation>Σφάλμα αιτήματος πληρωμής</translation>
    </message>
    <message>
        <source>Cannot start myriad: click-to-pay handler</source>
        <translation>Δεν είναι δυνατή η εκκίνηση του Myriad: click-to-pay handler</translation>
    </message>
    <message>
        <source>Payment request fetch URL is invalid: %1</source>
        <translation>Η διεύθυνση πληρωμής (URL) δεν είναι έγκυρη: %1</translation>
    </message>
    <message>
        <source>Payment request file handling</source>
        <translation>Επιλέξτε αρχείο πληρωμής για άνοιγμα.</translation>
    </message>
    <message>
        <source>Refund from %1</source>
        <translation>Επιστροφή ποσού από %1</translation>
    </message>
    <message>
        <source>Error communicating with %1: %2</source>
        <translation>Σφάλμα επικοινωνίας με %1: %2</translation>
    </message>
    <message>
        <source>Payment request cannot be parsed!</source>
        <translation>Η αίτηση πληρωμής δεν μπορεί να αναλυθεί!</translation>
    </message>
    <message>
        <source>Bad response from server %1</source>
        <translation>Κακή απάντηση από διακομιστή %1</translation>
    </message>
    <message>
        <source>Payment acknowledged</source>
        <translation>Πληρωμή αναγνωρίστηκε</translation>
    </message>
    <message>
        <source>Network request error</source>
        <translation>Σφάλμα αιτήματος δικτύου</translation>
    </message>
</context>
<context>
    <name>PeerTableModel</name>
    <message>
        <source>Ping Time</source>
        <translation>Χρόνος καθυστέρησης</translation>
    </message>
</context>
<context>
    <name>QObject</name>
    <message>
        <source>Amount</source>
        <translation>Ποσό</translation>
    </message>
    <message>
        <source>Enter a Myriad address (e.g. %1)</source>
        <translation>Εισάγετε μια διεύθυνση Myriad (π.χ. %1)</translation>
    </message>
    <message>
        <source>%1 d</source>
        <translation>%1 d</translation>
    </message>
    <message>
        <source>%1 h</source>
        <translation>%1 ώ</translation>
    </message>
    <message>
        <source>%1 m</source>
        <translation>%1 λ</translation>
    </message>
    <message>
        <source>%1 s</source>
        <translation>%1 s</translation>
    </message>
    <message>
        <source>None</source>
        <translation>Κανένα</translation>
    </message>
    <message>
        <source>N/A</source>
        <translation>Μη διαθέσιμο</translation>
    </message>
    <message>
        <source>%1 ms</source>
        <translation>%1 ms</translation>
    </message>
</context>
<context>
    <name>QRImageWidget</name>
    <message>
        <source>&amp;Save Image...</source>
        <translation>&amp;Αποθήκευση εικόνας...</translation>
    </message>
    <message>
        <source>&amp;Copy Image</source>
        <translation>&amp;Αντιγραφή εικόνας</translation>
    </message>
    <message>
        <source>Save QR Code</source>
        <translation>Αποθήκευση κώδικα QR</translation>
    </message>
    <message>
        <source>PNG Image (*.png)</source>
        <translation>Εικόνες PNG (*.png)</translation>
    </message>
</context>
<context>
    <name>RPCConsole</name>
    <message>
        <source>Client name</source>
        <translation>Όνομα Πελάτη</translation>
    </message>
    <message>
        <source>N/A</source>
        <translation>Μη διαθέσιμο</translation>
    </message>
    <message>
        <source>Client version</source>
        <translation>Έκδοση Πελάτη</translation>
    </message>
    <message>
        <source>&amp;Information</source>
        <translation>&amp;Πληροφορία</translation>
    </message>
    <message>
        <source>Debug window</source>
        <translation>Παράθυρο αποσφαλμάτωσης</translation>
    </message>
    <message>
        <source>General</source>
        <translation>Γενικά</translation>
    </message>
    <message>
        <source>Using OpenSSL version</source>
        <translation>Χρησιμοποιηση της OpenSSL εκδοσης</translation>
    </message>
    <message>
        <source>Using BerkeleyDB version</source>
        <translation>Χρήση BerkeleyDB έκδοσης</translation>
    </message>
    <message>
        <source>Startup time</source>
        <translation>Χρόνος εκκίνησης</translation>
    </message>
    <message>
        <source>Network</source>
        <translation>Δίκτυο</translation>
    </message>
    <message>
        <source>Name</source>
        <translation>Όνομα</translation>
    </message>
    <message>
        <source>Number of connections</source>
        <translation>Αριθμός συνδέσεων</translation>
    </message>
    <message>
        <source>Block chain</source>
        <translation>Αλυσίδα μπλοκ</translation>
    </message>
    <message>
        <source>Current number of blocks</source>
        <translation>Τρέχον αριθμός μπλοκ</translation>
    </message>
    <message>
        <source>Received</source>
        <translation>Παραλήφθησαν</translation>
    </message>
    <message>
        <source>Sent</source>
        <translation>Αποστολή</translation>
    </message>
    <message>
        <source>&amp;Peers</source>
        <translation>&amp;Χρήστες</translation>
    </message>
    <message>
        <source>Select a peer to view detailed information.</source>
        <translation>Επιλέξτε ένα χρήστη για να δείτε αναλυτικές πληροφορίες.</translation>
    </message>
    <message>
        <source>Version</source>
        <translation>Έκδοση</translation>
    </message>
    <message>
        <source>Services</source>
        <translation>Υπηρεσίες</translation>
    </message>
    <message>
        <source>Starting Height</source>
        <translation>Αρχικό ύψος</translation>
    </message>
    <message>
        <source>Sync Height</source>
        <translation>Ύψος συγχονισμού</translation>
    </message>
    <message>
        <source>Ban Score</source>
        <translation>Σκορ αποκλησμού</translation>
    </message>
    <message>
        <source>Connection Time</source>
        <translation>Χρόνος σύνδεσης</translation>
    </message>
    <message>
        <source>Last Send</source>
        <translation>Τελευταία αποστολή</translation>
    </message>
    <message>
        <source>Last Receive</source>
        <translation>Τελευταία λήψη</translation>
    </message>
    <message>
        <source>Bytes Sent</source>
        <translation>Σταλθέντα bytes</translation>
    </message>
    <message>
        <source>Bytes Received</source>
        <translation>Ληφθέντα bytes</translation>
    </message>
    <message>
        <source>Ping Time</source>
        <translation>Χρόνος καθυστέρησης</translation>
    </message>
    <message>
        <source>Last block time</source>
        <translation>Χρόνος τελευταίου μπλοκ</translation>
    </message>
    <message>
        <source>&amp;Open</source>
        <translation>&amp;Άνοιγμα</translation>
    </message>
    <message>
        <source>&amp;Console</source>
        <translation>&amp;Κονσόλα</translation>
    </message>
    <message>
        <source>&amp;Network Traffic</source>
        <translation>&amp;Κίνηση δικτύου</translation>
    </message>
    <message>
        <source>&amp;Clear</source>
        <translation>&amp;Εκκαθάριση</translation>
    </message>
    <message>
        <source>Totals</source>
        <translation>Σύνολα</translation>
    </message>
    <message>
        <source>In:</source>
        <translation>Εισερχόμενα:</translation>
    </message>
    <message>
        <source>Out:</source>
        <translation>Εξερχόμενα:</translation>
    </message>
    <message>
        <source>Build date</source>
        <translation>Ημερομηνία κατασκευής</translation>
    </message>
    <message>
        <source>Debug log file</source>
        <translation>Αρχείο καταγραφής εντοπισμού σφαλμάτων </translation>
    </message>
    <message>
        <source>Clear console</source>
        <translation>Καθαρισμός κονσόλας</translation>
    </message>
    <message>
        <source>Use up and down arrows to navigate history, and &lt;b&gt;Ctrl-L&lt;/b&gt; to clear screen.</source>
        <translation>Χρησιμοποιήστε το πάνω και κάτω βέλος για να περιηγηθείτε στο ιστορικο, και &lt;b&gt;Ctrl-L&lt;/b&gt; για εκκαθαριση οθονης.</translation>
    </message>
    <message>
        <source>Type &lt;b&gt;help&lt;/b&gt; for an overview of available commands.</source>
        <translation>Γράψτε &lt;b&gt;help&lt;/b&gt; για μια επισκόπηση των διαθέσιμων εντολών</translation>
    </message>
    <message>
        <source>%1 B</source>
        <translation>%1 B</translation>
    </message>
    <message>
        <source>%1 KB</source>
        <translation>%1 KB</translation>
    </message>
    <message>
        <source>%1 MB</source>
        <translation>%1 MB</translation>
    </message>
    <message>
        <source>%1 GB</source>
        <translation>%1 GB</translation>
    </message>
    <message>
        <source>via %1</source>
        <translation>μέσω %1</translation>
    </message>
    <message>
        <source>never</source>
        <translation>ποτέ</translation>
    </message>
    <message>
        <source>Inbound</source>
        <translation>Εισερχόμενα</translation>
    </message>
    <message>
        <source>Outbound</source>
        <translation>Εξερχόμενα</translation>
    </message>
    <message>
        <source>Unknown</source>
        <translation>Άγνωστο(α)</translation>
    </message>
    <message>
        <source>Fetching...</source>
        <translation>Ανάκτηση...</translation>
    </message>
</context>
<context>
    <name>ReceiveCoinsDialog</name>
    <message>
        <source>&amp;Amount:</source>
        <translation>&amp;Ποσό:</translation>
    </message>
    <message>
        <source>&amp;Label:</source>
        <translation>&amp;Επιγραφή</translation>
    </message>
    <message>
        <source>&amp;Message:</source>
        <translation>&amp;Μήνυμα:</translation>
    </message>
    <message>
        <source>R&amp;euse an existing receiving address (not recommended)</source>
        <translation>Ε&amp;παναχρησιμοποίηση υπάρχουσας διεύθυνσης λήψης (δεν συνιστάται)</translation>
    </message>
    <message>
        <source>Clear all fields of the form.</source>
        <translation>Καθαρισμός όλων των πεδίων της φόρμας.</translation>
    </message>
    <message>
        <source>Clear</source>
        <translation>Καθαρισμός</translation>
    </message>
    <message>
        <source>&amp;Request payment</source>
        <translation>&amp;Αίτηση πληρωμής</translation>
    </message>
    <message>
        <source>Show</source>
        <translation>Εμφάνιση</translation>
    </message>
    <message>
        <source>Remove the selected entries from the list</source>
        <translation>Αφαίρεση επιλεγμένων καταχωρίσεων από τη λίστα</translation>
    </message>
    <message>
        <source>Remove</source>
        <translation>Αφαίρεση</translation>
    </message>
    <message>
        <source>Copy label</source>
        <translation>Αντιγραφή επιγραφής</translation>
    </message>
    <message>
        <source>Copy message</source>
        <translation>Αντιγραφή μηνύματος</translation>
    </message>
    <message>
        <source>Copy amount</source>
        <translation>Αντιγραφή ποσού</translation>
    </message>
</context>
<context>
    <name>ReceiveRequestDialog</name>
    <message>
        <source>QR Code</source>
        <translation>Κώδικας QR</translation>
    </message>
    <message>
        <source>Copy &amp;URI</source>
        <translation>Αντιγραφη της επιλεγμενης διεύθυνσης στο πρόχειρο του συστηματος</translation>
    </message>
    <message>
        <source>Copy &amp;Address</source>
        <translation>Αντιγραφή &amp;Διεύθυνσης</translation>
    </message>
    <message>
        <source>&amp;Save Image...</source>
        <translation>&amp;Αποθήκευση εικόνας...</translation>
    </message>
    <message>
        <source>Request payment to %1</source>
        <translation>Αίτηση πληρωμής για %1</translation>
    </message>
    <message>
        <source>Payment information</source>
        <translation>Πληροφορίες πληρωμής</translation>
    </message>
    <message>
        <source>URI</source>
        <translation>URI:</translation>
    </message>
    <message>
        <source>Address</source>
        <translation>Διεύθυνση</translation>
    </message>
    <message>
        <source>Amount</source>
        <translation>Ποσό</translation>
    </message>
    <message>
        <source>Label</source>
        <translation>Επιγραφή</translation>
    </message>
    <message>
        <source>Message</source>
        <translation>Μήνυμα</translation>
    </message>
    <message>
        <source>Resulting URI too long, try to reduce the text for label / message.</source>
        <translation>Το αποτέλεσμα της διεύθυνσης είναι πολύ μεγάλο. Μειώστε το μέγεθος για το κείμενο της ετικέτας/ μηνύματος.</translation>
    </message>
    <message>
        <source>Error encoding URI into QR Code.</source>
        <translation>Σφάλμα κατά την κωδικοποίηση του URI σε κώδικα QR</translation>
    </message>
</context>
<context>
    <name>RecentRequestsTableModel</name>
    <message>
        <source>Date</source>
        <translation>Ημερομηνία</translation>
    </message>
    <message>
        <source>Label</source>
        <translation>Επιγραφή</translation>
    </message>
    <message>
        <source>Message</source>
        <translation>Μήνυμα</translation>
    </message>
    <message>
        <source>Amount</source>
        <translation>Ποσό</translation>
    </message>
    <message>
        <source>(no label)</source>
        <translation>(χωρίς ετικέτα)</translation>
    </message>
    <message>
        <source>(no message)</source>
        <translation>(κανένα μήνυμα)</translation>
    </message>
    <message>
        <source>(no amount)</source>
        <translation>(κανένα ποσό)</translation>
    </message>
</context>
<context>
    <name>SendCoinsDialog</name>
    <message>
        <source>Send Coins</source>
        <translation>Αποστολή νομισμάτων</translation>
    </message>
    <message>
        <source>Coin Control Features</source>
        <translation>Χαρακτηρηστικά επιλογής κερμάτων</translation>
    </message>
    <message>
        <source>Inputs...</source>
        <translation>Εισροές...</translation>
    </message>
    <message>
        <source>automatically selected</source>
        <translation>επιλεγμένο αυτόματα</translation>
    </message>
    <message>
        <source>Insufficient funds!</source>
        <translation>Ανεπαρκές κεφάλαιο!</translation>
    </message>
    <message>
        <source>Quantity:</source>
        <translation>Ποσότητα:</translation>
    </message>
    <message>
        <source>Bytes:</source>
        <translation>Bytes:</translation>
    </message>
    <message>
        <source>Amount:</source>
        <translation>Ποσό:</translation>
    </message>
    <message>
        <source>Priority:</source>
        <translation>Προτεραιότητα:</translation>
    </message>
    <message>
        <source>Fee:</source>
        <translation>Ταρίφα</translation>
    </message>
    <message>
        <source>After Fee:</source>
        <translation>Ταρίφα αλλαγής</translation>
    </message>
    <message>
        <source>Change:</source>
        <translation>Ρέστα:</translation>
    </message>
    <message>
        <source>If this is activated, but the change address is empty or invalid, change will be sent to a newly generated address.</source>
        <translation>Όταν ενεργό, αλλά η διεύθυνση ρέστων είναι κενή ή άκυρη, τα ρέστα θα σταλούν σε μία πρόσφατα δημιουργημένη διεύθυνση.</translation>
    </message>
    <message>
        <source>Custom change address</source>
        <translation>Προσαρμοσμένη διεύθυνση ρέστων</translation>
    </message>
    <message>
        <source>Transaction Fee:</source>
        <translation>Τέλος συναλλαγής:</translation>
    </message>
    <message>
        <source>Choose...</source>
        <translation>Επιλογή...</translation>
    </message>
    <message>
        <source>per kilobyte</source>
        <translation>ανά kilobyte</translation>
    </message>
    <message>
        <source>Hide</source>
        <translation>Απόκρυψη</translation>
    </message>
    <message>
        <source>total at least</source>
        <translation>συνολικά τουλάχιστον</translation>
    </message>
    <message>
        <source>Recommended:</source>
        <translation>Προτεινόμενο: </translation>
    </message>
    <message>
        <source>Custom:</source>
        <translation>Προσαρμογή:</translation>
    </message>
    <message>
        <source>Confirmation time:</source>
        <translation>Χρόνος επικύρωσης:</translation>
    </message>
    <message>
        <source>normal</source>
        <translation>κανονικό</translation>
    </message>
    <message>
        <source>fast</source>
        <translation>Γρήγορο</translation>
    </message>
    <message>
        <source>(confirmation may take longer)</source>
        <translation>(η επικύρωση ίσως χρειαστεί περισσότερο χρόνο)</translation>
    </message>
    <message>
        <source>Send to multiple recipients at once</source>
        <translation>Αποστολή σε πολλούς αποδέκτες ταυτόχρονα</translation>
    </message>
    <message>
        <source>Add &amp;Recipient</source>
        <translation>&amp;Προσθήκη αποδέκτη</translation>
    </message>
    <message>
        <source>Clear all fields of the form.</source>
        <translation>Καθαρισμός όλων των πεδίων της φόρμας.</translation>
    </message>
    <message>
        <source>Dust:</source>
        <translation>Σκόνη</translation>
    </message>
    <message>
        <source>Clear &amp;All</source>
        <translation>Καθαρισμός &amp;Όλων</translation>
    </message>
    <message>
        <source>Balance:</source>
        <translation>Υπόλοιπο:</translation>
    </message>
    <message>
        <source>Confirm the send action</source>
        <translation>Επιβεβαίωση αποστολής</translation>
    </message>
    <message>
        <source>S&amp;end</source>
        <translation>Αποστολη</translation>
    </message>
    <message>
        <source>Confirm send coins</source>
        <translation>Επιβεβαίωση αποστολής νομισμάτων</translation>
    </message>
    <message>
        <source>%1 to %2</source>
        <translation>%1 σε %2</translation>
    </message>
    <message>
        <source>Copy quantity</source>
        <translation>Αντιγραφή ποσότητας</translation>
    </message>
    <message>
        <source>Copy amount</source>
        <translation>Αντιγραφή ποσού</translation>
    </message>
    <message>
        <source>Copy fee</source>
        <translation>Αντιγραφή ταρίφας</translation>
    </message>
    <message>
        <source>Copy after fee</source>
        <translation>Αντιγραφή μετα-ταρίφας</translation>
    </message>
    <message>
        <source>Copy bytes</source>
        <translation>Αντιγραφή των byte</translation>
    </message>
    <message>
        <source>Copy priority</source>
        <translation>Αντιγραφή προτεραιότητας</translation>
    </message>
    <message>
        <source>Copy change</source>
        <translation>Αντιγραφή των ρέστων</translation>
    </message>
    <message>
        <source>or</source>
        <translation>ή</translation>
    </message>
    <message>
        <source>The amount to pay must be larger than 0.</source>
        <translation>Το ποσό πληρωμής πρέπει να είναι μεγαλύτερο από 0.</translation>
    </message>
    <message>
        <source>The amount exceeds your balance.</source>
        <translation>Το ποσό ξεπερνάει το διαθέσιμο υπόλοιπο</translation>
    </message>
    <message>
        <source>The total exceeds your balance when the %1 transaction fee is included.</source>
        <translation>Το σύνολο υπερβαίνει το υπόλοιπό σας όταν συμπεριληφθεί και η αμοιβή %1</translation>
    </message>
    <message>
        <source>Transaction creation failed!</source>
        <translation>Η δημιουργία της συναλλαγής απέτυχε!</translation>
    </message>
    <message>
        <source>Warning: Invalid Myriad address</source>
        <translation>Προειδοποίηση: Μη έγκυρη διεύθυνση Myriad</translation>
    </message>
    <message>
        <source>(no label)</source>
        <translation>(χωρίς ετικέτα)</translation>
    </message>
    <message>
        <source>Copy dust</source>
        <translation>Αντιγραφή 'σκόνης'</translation>
    </message>
    <message>
        <source>Are you sure you want to send?</source>
        <translation>Είστε βέβαιοι για την αποστολή;</translation>
    </message>
    <message>
        <source>added as transaction fee</source>
        <translation>προστέθηκαν ως αμοιβή συναλλαγής</translation>
    </message>
</context>
<context>
    <name>SendCoinsEntry</name>
    <message>
        <source>A&amp;mount:</source>
        <translation>&amp;Ποσό:</translation>
    </message>
    <message>
        <source>Pay &amp;To:</source>
        <translation>Πληρωμή &amp;σε:</translation>
    </message>
    <message>
        <source>Enter a label for this address to add it to your address book</source>
        <translation>Εισάγετε μια επιγραφή για αυτή τη διεύθυνση ώστε να καταχωρηθεί στο βιβλίο διευθύνσεων</translation>
    </message>
    <message>
        <source>&amp;Label:</source>
        <translation>&amp;Επιγραφή</translation>
    </message>
    <message>
        <source>Choose previously used address</source>
        <translation>Επιλογή διεύθυνσης που έχει ήδη χρησιμοποιηθεί</translation>
    </message>
    <message>
        <source>This is a normal payment.</source>
        <translation>Αυτή είναι μια απλή πληρωμή.</translation>
    </message>
    <message>
        <source>The Myriad address to send the payment to</source>
        <translation>Η διεύθυνση Myriad που θα σταλεί η πληρωμή</translation>
    </message>
    <message>
        <source>Alt+A</source>
        <translation>Alt+A</translation>
    </message>
    <message>
        <source>Paste address from clipboard</source>
        <translation>Επικόλληση διεύθυνσης από το βιβλίο διευθύνσεων</translation>
    </message>
    <message>
        <source>Alt+P</source>
        <translation>Alt+P</translation>
    </message>
    <message>
        <source>Remove this entry</source>
        <translation>Αφαίρεση αυτής της καταχώρησης</translation>
    </message>
    <message>
        <source>Message:</source>
        <translation>Μήνυμα:</translation>
    </message>
    <message>
        <source>Enter a label for this address to add it to the list of used addresses</source>
        <translation>Εισάγεται μία ετικέτα για αυτή την διεύθυνση για να προστεθεί στη λίστα με τις χρησιμοποιημένες διευθύνσεις</translation>
    </message>
    <message>
        <source>Pay To:</source>
        <translation>Πληρωμή σε:</translation>
    </message>
    <message>
        <source>Memo:</source>
        <translation>Σημείωση:</translation>
    </message>
</context>
<context>
    <name>ShutdownWindow</name>
    <message>
        <source>Myriad Core is shutting down...</source>
        <translation>Το Myriad Core τερματίζεται...</translation>
    </message>
    <message>
        <source>Do not shut down the computer until this window disappears.</source>
        <translation>Μην απενεργοποιήσετε τον υπολογιστή μέχρι να κλείσει αυτό το παράθυρο.</translation>
    </message>
</context>
<context>
    <name>SignVerifyMessageDialog</name>
    <message>
        <source>Signatures - Sign / Verify a Message</source>
        <translation>Υπογραφές - Είσοδος / Επαλήθευση μήνυματος </translation>
    </message>
    <message>
        <source>&amp;Sign Message</source>
        <translation>&amp;Υπογραφή Μηνύματος</translation>
    </message>
    <message>
        <source>The Myriad address to sign the message with</source>
        <translation>Διεύθυνση Myriad που θα σταλεί το μήνυμα</translation>
    </message>
    <message>
        <source>Choose previously used address</source>
        <translation>Επιλογή διεύθυνσης που έχει ήδη χρησιμοποιηθεί</translation>
    </message>
    <message>
        <source>Alt+A</source>
        <translation>Alt+A</translation>
    </message>
    <message>
        <source>Paste address from clipboard</source>
        <translation>Επικόλληση διεύθυνσης από το βιβλίο διευθύνσεων</translation>
    </message>
    <message>
        <source>Alt+P</source>
        <translation>Alt+P</translation>
    </message>
    <message>
        <source>Enter the message you want to sign here</source>
        <translation>Εισάγετε εδώ το μήνυμα που θέλετε να υπογράψετε</translation>
    </message>
    <message>
        <source>Signature</source>
        <translation>Υπογραφή</translation>
    </message>
    <message>
        <source>Copy the current signature to the system clipboard</source>
        <translation>Αντέγραφη της επιλεγμενης διεύθυνσης στο πρόχειρο του συστηματος</translation>
=======
        <source>Number of script &amp;verification threads</source>
        <translation>Αριθμός script και γραμμές επαλήθευσης </translation>
    </message>
    <message>
        <source>Accept connections from outside</source>
        <translation>Αποδοχή συνδέσεων απο έξω</translation>
    </message>
    <message>
        <source>Allow incoming connections</source>
        <translation>Αποδοχή εισερχόμενων συναλλαγών</translation>
    </message>
    <message>
        <source>IP address of the proxy (e.g. IPv4: 127.0.0.1 / IPv6: ::1)</source>
        <translation>Διεύθυνση IP του διαμεσολαβητή (π.χ. 127.0.0.1  / IPv6: ::1)</translation>
    </message>
    <message>
        <source>Minimize instead of exit the application when the window is closed. When this option is enabled, the application will be closed only after selecting Exit in the menu.</source>
        <translation>Ελαχιστοποίηση αντί για έξοδο κατά το κλείσιμο του παραθύρου. Όταν αυτή η επιλογή είναι ενεργοποιημένη, η εφαρμογή θα κλείνει μόνο αν επιλεχθεί η Έξοδος στο μενού.</translation>
    </message>
    <message>
        <source>Third party URLs (e.g. a block explorer) that appear in the transactions tab as context menu items. %s in the URL is replaced by transaction hash. Multiple URLs are separated by vertical bar |.</source>
        <translation>URLs από τρίτους (π.χ. ένας εξερευνητής μπλοκ) τα οποία εμφανίζονται στην καρτέλα συναλλαγών ως στοιχεία μενού. Το %s στα URL αντικαθιστάται από την τιμή της κατατεμαχισμένης συναλλαγής.</translation>
    </message>
    <message>
        <source>Third party transaction URLs</source>
        <translation>Διευθύνσεις τρίτων συναλλαγών.</translation>
    </message>
    <message>
        <source>Active command-line options that override above options:</source>
        <translation>Ενεργές επιλογές γραμμής-εντολών που παρακάμπτουν τις παραπάνω επιλογές:</translation>
    </message>
    <message>
        <source>Reset all client options to default.</source>
        <translation>Επαναφορα όλων των επιλογων του πελάτη σε default.</translation>
    </message>
    <message>
        <source>&amp;Reset Options</source>
        <translation>Επαναφορα ρυθμίσεων</translation>
    </message>
    <message>
        <source>&amp;Network</source>
        <translation>&amp;Δίκτυο</translation>
    </message>
    <message>
        <source>(0 = auto, &lt;0 = leave that many cores free)</source>
        <translation>(0 = αυτόματο, &lt;0 = ελεύθεροι πυρήνες)</translation>
    </message>
    <message>
        <source>W&amp;allet</source>
        <translation>Π&amp;ορτοφόλι</translation>
    </message>
    <message>
        <source>Expert</source>
        <translation>Έμπειρος</translation>
    </message>
    <message>
        <source>Enable coin &amp;control features</source>
        <translation>Επιλογή κατα πόσο να αναδείχνονται οι δυνατότητες ελέγχου κερμάτων.</translation>
    </message>
    <message>
        <source>If you disable the spending of unconfirmed change, the change from a transaction cannot be used until that transaction has at least one confirmation. This also affects how your balance is computed.</source>
        <translation>Εάν απενεργοποιήσετε το ξόδεμα μη επικυρωμένων ρέστων, τα ρέστα από μια συναλλαγή δεν μπορούν να χρησιμοποιηθούν έως ότου αυτή η συναλλαγή έχει έστω μια επικύρωση. Αυτό επίσης επηρεάζει το πως υπολογίζεται το υπόλοιπό σας.</translation>
    </message>
    <message>
        <source>&amp;Spend unconfirmed change</source>
        <translation>&amp;Ξόδεμα μη επικυρωμένων ρέστων</translation>
    </message>
    <message>
        <source>Automatically open the Myriadcoin client port on the router. This only works when your router supports UPnP and it is enabled.</source>
        <translation>Αυτόματο άνοιγμα των θυρών Myriadcoin στον δρομολογητή. Λειτουργεί μόνο αν ο δρομολογητής σας υποστηρίζει τη λειτουργία UPnP.</translation>
    </message>
    <message>
        <source>Map port using &amp;UPnP</source>
        <translation>Απόδοση θυρών με χρήστη &amp;UPnP</translation>
    </message>
    <message>
        <source>Connect to the Myriadcoin network through a SOCKS5 proxy.</source>
        <translation>Σύνδεση στο Myriadcoin δίκτυο μέσω διαμεσολαβητή SOCKS5 (π.χ. για σύνδεση μέσω Tor)</translation>
    </message>
    <message>
        <source>&amp;Connect through SOCKS5 proxy (default proxy):</source>
        <translation>&amp;Σύνδεση μέσω διαμεσολαβητή SOCKS5 (προεπιλεγμένος)</translation>
    </message>
    <message>
        <source>Proxy &amp;IP:</source>
        <translation>&amp;IP διαμεσολαβητή:</translation>
    </message>
    <message>
        <source>&amp;Port:</source>
        <translation>&amp;Θύρα:</translation>
    </message>
    <message>
        <source>Port of the proxy (e.g. 9050)</source>
        <translation>Θύρα διαμεσολαβητή</translation>
    </message>
    <message>
        <source>&amp;Window</source>
        <translation>&amp;Παράθυρο</translation>
    </message>
    <message>
        <source>Show only a tray icon after minimizing the window.</source>
        <translation>Εμφάνιση  μόνο εικονιδίου στην περιοχή ειδοποιήσεων κατά την ελαχιστοποίηση</translation>
    </message>
    <message>
        <source>&amp;Minimize to the tray instead of the taskbar</source>
        <translation>&amp;Ελαχιστοποίηση στην περιοχή ειδοποιήσεων αντί της γραμμής εργασιών</translation>
    </message>
    <message>
        <source>M&amp;inimize on close</source>
        <translation>Ε&amp;λαχιστοποίηση κατά το κλείσιμο</translation>
    </message>
    <message>
        <source>&amp;Display</source>
        <translation>&amp;Απεικόνιση</translation>
    </message>
    <message>
        <source>User Interface &amp;language:</source>
        <translation>Γλώσσα περιβάλλοντος εργασίας: </translation>
    </message>
    <message>
        <source>&amp;Unit to show amounts in:</source>
        <translation>&amp;Μονάδα μέτρησης:</translation>
    </message>
    <message>
        <source>Choose the default subdivision unit to show in the interface and when sending coins.</source>
        <translation>Διαλέξτε την προεπιλεγμένη υποδιαίρεση που θα εμφανίζεται όταν στέλνετε νομίσματα.</translation>
    </message>
    <message>
        <source>Whether to show coin control features or not.</source>
        <translation>Επιλογή κατα πόσο να αναδείχνονται οι δυνατότητες ελέγχου κερμάτων.
</translation>
    </message>
    <message>
        <source>&amp;OK</source>
        <translation>&amp;ΟΚ</translation>
    </message>
    <message>
        <source>&amp;Cancel</source>
        <translation>&amp;Ακύρωση</translation>
    </message>
    <message>
        <source>default</source>
        <translation>προεπιλογή</translation>
    </message>
    <message>
        <source>none</source>
        <translation>κανένα</translation>
    </message>
    <message>
        <source>Confirm options reset</source>
        <translation>Επιβεβαιώση των επιλογων επαναφοράς </translation>
    </message>
    <message>
        <source>Client restart required to activate changes.</source>
        <translation>Χρειάζεται επανεκκίνηση του προγράμματος για να ενεργοποιηθούν οι αλλαγές.</translation>
    </message>
    <message>
        <source>This change would require a client restart.</source>
        <translation>Η αλλαγή αυτή θα χρειαστεί επανεκκίνηση του προγράμματος</translation>
    </message>
    <message>
        <source>The supplied proxy address is invalid.</source>
        <translation>Δεν είναι έγκυρη η διεύθυνση διαμεσολαβητή</translation>
    </message>
</context>
<context>
    <name>OverviewPage</name>
    <message>
        <source>Form</source>
        <translation>Φόρμα</translation>
    </message>
    <message>
        <source>The displayed information may be out of date. Your wallet automatically synchronizes with the Myriadcoin network after a connection is established, but this process has not completed yet.</source>
        <translation>Οι πληροφορίες που εμφανίζονται μπορεί να είναι ξεπερασμένες. Το πορτοφόλι σας συγχρονίζεται αυτόματα με το δίκτυο Myriadcoin μετά από μια σύνδεση, αλλά αυτή η διαδικασία δεν έχει ακόμη ολοκληρωθεί. </translation>
    </message>
    <message>
        <source>Watch-only:</source>
        <translation>Επίβλεψη μόνο:</translation>
    </message>
    <message>
        <source>Available:</source>
        <translation>Διαθέσιμο:</translation>
    </message>
    <message>
        <source>Your current spendable balance</source>
        <translation>Το τρέχον διαθέσιμο υπόλοιπο</translation>
    </message>
    <message>
        <source>Pending:</source>
        <translation>Εκκρεμούν:</translation>
    </message>
    <message>
        <source>Total of transactions that have yet to be confirmed, and do not yet count toward the spendable balance</source>
        <translation>Το άθροισμα των συναλλαγών που δεν έχουν ακόμα επιβεβαιωθεί και δεν προσμετρώνται στο τρέχον διαθέσιμο υπόλοιπό σας</translation>
    </message>
    <message>
        <source>Immature:</source>
        <translation>Ανώριμος</translation>
    </message>
    <message>
        <source>Mined balance that has not yet matured</source>
        <translation>Εξορυγμενο υπόλοιπο που δεν έχει ακόμα ωριμάσει </translation>
    </message>
    <message>
        <source>Balances</source>
        <translation>Υπόλοιπο:</translation>
    </message>
    <message>
        <source>Total:</source>
        <translation>Σύνολο:</translation>
    </message>
    <message>
        <source>Your current total balance</source>
        <translation>Το τρέχον συνολικό υπόλοιπο</translation>
    </message>
    <message>
        <source>Your current balance in watch-only addresses</source>
        <translation>Το τρέχον υπόλοιπο σας σε διευθύνσεις παρακολούθησης μόνο</translation>
    </message>
    <message>
        <source>Spendable:</source>
        <translation>Ξοδεμένα:</translation>
    </message>
    <message>
        <source>Recent transactions</source>
        <translation>Πρόσφατες συναλλαγές</translation>
    </message>
    <message>
        <source>Unconfirmed transactions to watch-only addresses</source>
        <translation>Μη επικυρωμένες συναλλαγές σε διευθύνσεις παρακολούθησης μόνο</translation>
    </message>
    <message>
        <source>Mined balance in watch-only addresses that has not yet matured</source>
        <translation>Εξορυγμένο υπόλοιπο σε διευθύνσεις παρακολούθησης μόνο που δεν έχει ωριμάσει ακόμα</translation>
    </message>
    <message>
        <source>Current total balance in watch-only addresses</source>
        <translation>Το τρέχον συνολικό υπόλοιπο σε διευθύνσεις παρακολούθησης μόνο</translation>
    </message>
</context>
<context>
    <name>PaymentServer</name>
    </context>
<context>
    <name>PeerTableModel</name>
    </context>
<context>
    <name>QObject</name>
    <message>
        <source>Amount</source>
        <translation>Ποσό</translation>
    </message>
    <message>
        <source>Enter a Myriadcoin address (e.g. %1)</source>
        <translation>Εισάγετε μια διεύθυνση Myriadcoin (π.χ. %1)</translation>
    </message>
    <message>
        <source>%1 d</source>
        <translation>%1 d</translation>
    </message>
    <message>
        <source>%1 h</source>
        <translation>%1 ώ</translation>
    </message>
    <message>
        <source>%1 m</source>
        <translation>%1 λ</translation>
    </message>
    <message>
        <source>%1 s</source>
        <translation>%1 s</translation>
    </message>
    <message>
        <source>None</source>
        <translation>Κανένα</translation>
    </message>
    <message>
        <source>N/A</source>
        <translation>Μη διαθέσιμο</translation>
    </message>
    <message>
        <source>%1 ms</source>
        <translation>%1 ms</translation>
    </message>
    <message>
        <source>%1 and %2</source>
        <translation>%1 και %2</translation>
>>>>>>> fc073561
    </message>
    </context>
<context>
    <name>QObject::QObject</name>
    </context>
<context>
    <name>QRImageWidget</name>
    </context>
<context>
    <name>RPCConsole</name>
    <message>
<<<<<<< HEAD
        <source>Sign the message to prove you own this Myriad address</source>
        <translation>Υπογράψτε ένα μήνυμα για ν' αποδείξετε πως σας ανήκει μια συγκεκριμένη διεύθυνση Myriad</translation>
    </message>
    <message>
        <source>Sign &amp;Message</source>
        <translation>Υπογραφη μήνυματος</translation>
    </message>
    <message>
        <source>Reset all sign message fields</source>
        <translation>Επαναφορά όλων των πεδίων μήνυματος</translation>
    </message>
    <message>
        <source>Clear &amp;All</source>
        <translation>Καθαρισμός &amp;Όλων</translation>
    </message>
    <message>
        <source>&amp;Verify Message</source>
        <translation>&amp;Επιβεβαίωση μηνύματος</translation>
    </message>
    <message>
        <source>The Myriad address the message was signed with</source>
        <translation>Διεύθυνση Myriad η οποία το μήνυμα έχει υπογραφεί</translation>
    </message>
    <message>
        <source>Verify the message to ensure it was signed with the specified Myriad address</source>
        <translation>Υπογράψτε ένα μήνυμα για ν' αποδείξετε πως υπογραφθηκε απο μια συγκεκριμένη διεύθυνση Myriad</translation>
    </message>
    <message>
        <source>Verify &amp;Message</source>
        <translation>Επιβεβαίωση μηνύματος</translation>
    </message>
    <message>
        <source>Reset all verify message fields</source>
        <translation>Επαναφορά όλων επαλήθευμενων πεδίων μήνυματος </translation>
    </message>
    <message>
        <source>Click "Sign Message" to generate signature</source>
        <translation>Κάντε κλικ στο "Υπογραφή Μηνύματος" για να λάβετε την υπογραφή</translation>
    </message>
    <message>
        <source>The entered address is invalid.</source>
        <translation>Η διεύθυνση που εισήχθη είναι λάθος.</translation>
    </message>
    <message>
        <source>Please check the address and try again.</source>
        <translation>Παρακαλούμε ελέγξτε την διεύθυνση και δοκιμάστε ξανά.</translation>
    </message>
    <message>
        <source>The entered address does not refer to a key.</source>
        <translation>Η διεύθυνση που έχει εισαχθεί δεν αναφέρεται σε ένα πλήκτρο.</translation>
    </message>
    <message>
        <source>Wallet unlock was cancelled.</source>
        <translation>το ξεκλείδωμα του πορτοφολιού απέτυχε</translation>
    </message>
    <message>
        <source>Private key for the entered address is not available.</source>
        <translation>Το προσωπικό κλειδί εισαγμενης διευθυνσης δεν είναι διαθέσιμο.</translation>
    </message>
    <message>
        <source>Message signing failed.</source>
        <translation>Η υπογραφή του μηνύματος απέτυχε.</translation>
    </message>
    <message>
        <source>Message signed.</source>
        <translation>Μήνυμα υπεγράφη.</translation>
    </message>
    <message>
        <source>The signature could not be decoded.</source>
        <translation>Η υπογραφή δεν μπόρεσε να αποκρυπτογραφηθεί.</translation>
    </message>
    <message>
        <source>Please check the signature and try again.</source>
        <translation>Παρακαλούμε ελέγξτε την υπογραφή και δοκιμάστε ξανά.</translation>
    </message>
    <message>
        <source>The signature did not match the message digest.</source>
        <translation>Η υπογραφή δεν ταιριάζει με το μήνυμα. </translation>
    </message>
    <message>
        <source>Message verification failed.</source>
        <translation>Η επιβεβαίωση του μηνύματος απέτυχε</translation>
    </message>
    <message>
        <source>Message verified.</source>
        <translation>Μήνυμα επιβεβαιώθηκε.</translation>
=======
        <source>N/A</source>
        <translation>Μη διαθέσιμο</translation>
    </message>
    <message>
        <source>Client version</source>
        <translation>Έκδοση Πελάτη</translation>
    </message>
    <message>
        <source>&amp;Information</source>
        <translation>&amp;Πληροφορία</translation>
    </message>
    <message>
        <source>Debug window</source>
        <translation>Παράθυρο αποσφαλμάτωσης</translation>
    </message>
    <message>
        <source>General</source>
        <translation>Γενικά</translation>
    </message>
    <message>
        <source>Using BerkeleyDB version</source>
        <translation>Χρήση BerkeleyDB έκδοσης</translation>
    </message>
    <message>
        <source>Startup time</source>
        <translation>Χρόνος εκκίνησης</translation>
    </message>
    <message>
        <source>Network</source>
        <translation>Δίκτυο</translation>
    </message>
    <message>
        <source>Name</source>
        <translation>Όνομα</translation>
    </message>
    <message>
        <source>Number of connections</source>
        <translation>Αριθμός συνδέσεων</translation>
    </message>
    <message>
        <source>Block chain</source>
        <translation>Αλυσίδα μπλοκ</translation>
    </message>
    <message>
        <source>Current number of blocks</source>
        <translation>Τρέχον αριθμός μπλοκ</translation>
    </message>
    <message>
        <source>Received</source>
        <translation>Παραλήφθησαν</translation>
    </message>
    <message>
        <source>Sent</source>
        <translation>Αποστολή</translation>
    </message>
    <message>
        <source>&amp;Peers</source>
        <translation>&amp;Χρήστες</translation>
    </message>
    <message>
        <source>Select a peer to view detailed information.</source>
        <translation>Επιλέξτε ένα χρήστη για να δείτε αναλυτικές πληροφορίες.</translation>
    </message>
    <message>
        <source>Version</source>
        <translation>Έκδοση</translation>
    </message>
    <message>
        <source>Services</source>
        <translation>Υπηρεσίες</translation>
    </message>
    <message>
        <source>Ban Score</source>
        <translation>Σκορ αποκλησμού</translation>
    </message>
    <message>
        <source>Connection Time</source>
        <translation>Χρόνος σύνδεσης</translation>
    </message>
    <message>
        <source>Last Send</source>
        <translation>Τελευταία αποστολή</translation>
    </message>
    <message>
        <source>Last Receive</source>
        <translation>Τελευταία λήψη</translation>
    </message>
    <message>
        <source>Ping Time</source>
        <translation>Χρόνος καθυστέρησης</translation>
    </message>
    <message>
        <source>Last block time</source>
        <translation>Χρόνος τελευταίου μπλοκ</translation>
    </message>
    <message>
        <source>&amp;Open</source>
        <translation>&amp;Άνοιγμα</translation>
>>>>>>> fc073561
    </message>
    <message>
<<<<<<< HEAD
        <source>Myriad Core</source>
        <translation>Myriad Core</translation>
    </message>
    <message>
        <source>The Myriad Core developers</source>
        <translation>Οι προγραμματιστές του Myriad Core</translation>
    </message>
    <message>
        <source>[testnet]</source>
        <translation>[testnet]</translation>
    </message>
</context>
<context>
    <name>TrafficGraphWidget</name>
    <message>
        <source>KB/s</source>
        <translation>KB/s</translation>
    </message>
</context>
<context>
    <name>TransactionDesc</name>
    <message>
        <source>Open until %1</source>
        <translation>Ανοιχτό μέχρι %1</translation>
    </message>
    <message>
        <source>conflicted</source>
        <translation>σύγκρουση</translation>
    </message>
    <message>
        <source>%1/offline</source>
        <translation>%1/χωρίς σύνδεση;</translation>
    </message>
    <message>
        <source>%1/unconfirmed</source>
        <translation>%1/χωρίς επιβεβαίωση</translation>
    </message>
    <message>
        <source>%1 confirmations</source>
        <translation>%1 επιβεβαιώσεις</translation>
    </message>
    <message>
        <source>Status</source>
        <translation>Κατάσταση</translation>
    </message>
    <message>
        <source>Date</source>
        <translation>Ημερομηνία</translation>
    </message>
    <message>
        <source>Source</source>
        <translation>Πηγή</translation>
    </message>
    <message>
        <source>Generated</source>
        <translation>Δημιουργία </translation>
    </message>
    <message>
        <source>From</source>
        <translation>Από</translation>
    </message>
    <message>
        <source>To</source>
        <translation>Προς</translation>
    </message>
    <message>
        <source>own address</source>
        <translation> δική σας διεύθυνση </translation>
    </message>
    <message>
        <source>watch-only</source>
        <translation>Επίβλεψη μόνο:</translation>
    </message>
    <message>
        <source>label</source>
        <translation>eπιγραφή</translation>
    </message>
    <message>
        <source>Credit</source>
        <translation>Πίστωση </translation>
    </message>
    <message>
        <source>not accepted</source>
        <translation>μη αποδεκτό</translation>
    </message>
    <message>
        <source>Debit</source>
        <translation>Debit</translation>
    </message>
    <message>
        <source>Total debit</source>
        <translation>Σύνολο χρέωσης</translation>
    </message>
    <message>
        <source>Total credit</source>
        <translation>Συνολική πίστωση</translation>
    </message>
    <message>
        <source>Transaction fee</source>
        <translation>Τέλος συναλλαγής </translation>
    </message>
    <message>
        <source>Net amount</source>
        <translation>Καθαρό ποσό</translation>
=======
        <source>&amp;Console</source>
        <translation>&amp;Κονσόλα</translation>
    </message>
    <message>
        <source>&amp;Network Traffic</source>
        <translation>&amp;Κίνηση δικτύου</translation>
    </message>
    <message>
        <source>&amp;Clear</source>
        <translation>&amp;Εκκαθάριση</translation>
    </message>
    <message>
        <source>Totals</source>
        <translation>Σύνολα</translation>
    </message>
    <message>
        <source>In:</source>
        <translation>Εισερχόμενα:</translation>
    </message>
    <message>
        <source>Out:</source>
        <translation>Εξερχόμενα:</translation>
    </message>
    <message>
        <source>Debug log file</source>
        <translation>Αρχείο καταγραφής εντοπισμού σφαλμάτων </translation>
    </message>
    <message>
        <source>Clear console</source>
        <translation>Καθαρισμός κονσόλας</translation>
    </message>
    <message>
        <source>Use up and down arrows to navigate history, and &lt;b&gt;Ctrl-L&lt;/b&gt; to clear screen.</source>
        <translation>Χρησιμοποιήστε το πάνω και κάτω βέλος για να περιηγηθείτε στο ιστορικο, και &lt;b&gt;Ctrl-L&lt;/b&gt; για εκκαθαριση οθονης.</translation>
    </message>
    <message>
        <source>Type &lt;b&gt;help&lt;/b&gt; for an overview of available commands.</source>
        <translation>Γράψτε &lt;b&gt;help&lt;/b&gt; για μια επισκόπηση των διαθέσιμων εντολών</translation>
    </message>
    <message>
        <source>%1 B</source>
        <translation>%1 B</translation>
    </message>
    <message>
        <source>%1 KB</source>
        <translation>%1 KB</translation>
    </message>
    <message>
        <source>%1 MB</source>
        <translation>%1 MB</translation>
    </message>
    <message>
        <source>%1 GB</source>
        <translation>%1 GB</translation>
    </message>
    <message>
        <source>via %1</source>
        <translation>μέσω %1</translation>
    </message>
    <message>
        <source>never</source>
        <translation>ποτέ</translation>
    </message>
    <message>
        <source>Inbound</source>
        <translation>Εισερχόμενα</translation>
    </message>
    <message>
        <source>Outbound</source>
        <translation>Εξερχόμενα</translation>
    </message>
    <message>
        <source>Unknown</source>
        <translation>Άγνωστο(α)</translation>
>>>>>>> fc073561
    </message>
</context>
<context>
    <name>ReceiveCoinsDialog</name>
    <message>
<<<<<<< HEAD
        <source>Message</source>
        <translation>Μήνυμα</translation>
    </message>
    <message>
        <source>Comment</source>
        <translation>Σχόλιο:</translation>
    </message>
    <message>
        <source>Transaction ID</source>
        <translation>ID Συναλλαγής:</translation>
    </message>
    <message>
        <source>Merchant</source>
        <translation>Έμπορος</translation>
    </message>
    <message>
        <source>Generated coins must mature %1 blocks before they can be spent. When you generated this block, it was broadcast to the network to be added to the block chain. If it fails to get into the chain, its state will change to "not accepted" and it won't be spendable. This may occasionally happen if another node generates a block within a few seconds of yours.</source>
        <translation>Πρέπει να περιμένετε %1 μπλοκ πριν μπορέσετε να χρησιμοποιήσετε τα νομίσματα που έχετε δημιουργήσει. Το μπλοκ που δημιουργήσατε μεταδόθηκε στο δίκτυο για να συμπεριληφθεί στην αλυσίδα των μπλοκ. Αν δεν μπει σε αυτή θα μετατραπεί σε "μη αποδεκτό" και δε θα μπορεί να καταναλωθεί. Αυτό συμβαίνει σπάνια όταν κάποιος άλλος κόμβος δημιουργήσει ένα μπλοκ λίγα δευτερόλεπτα πριν από εσάς.</translation>
    </message>
    <message>
        <source>Debug information</source>
        <translation>Πληροφορίες αποσφαλμάτωσης</translation>
    </message>
    <message>
        <source>Transaction</source>
        <translation>Συναλλαγή</translation>
    </message>
    <message>
        <source>Inputs</source>
        <translation>εισροές </translation>
    </message>
    <message>
        <source>Amount</source>
        <translation>Ποσό</translation>
    </message>
    <message>
        <source>true</source>
        <translation>αληθής</translation>
    </message>
    <message>
        <source>false</source>
        <translation>αναληθής </translation>
    </message>
    <message>
        <source>, has not been successfully broadcast yet</source>
        <translation>, δεν έχει ακόμα μεταδοθεί μ' επιτυχία</translation>
    </message>
    <message>
        <source>unknown</source>
        <translation>άγνωστο</translation>
=======
        <source>&amp;Amount:</source>
        <translation>&amp;Ποσό:</translation>
    </message>
    <message>
        <source>&amp;Label:</source>
        <translation>&amp;Επιγραφή</translation>
    </message>
    <message>
        <source>&amp;Message:</source>
        <translation>&amp;Μήνυμα:</translation>
    </message>
    <message>
        <source>R&amp;euse an existing receiving address (not recommended)</source>
        <translation>Ε&amp;παναχρησιμοποίηση υπάρχουσας διεύθυνσης λήψης (δεν συνιστάται)</translation>
    </message>
    <message>
        <source>Clear all fields of the form.</source>
        <translation>Καθαρισμός όλων των πεδίων της φόρμας.</translation>
    </message>
    <message>
        <source>Clear</source>
        <translation>Καθαρισμός</translation>
    </message>
    <message>
        <source>&amp;Request payment</source>
        <translation>&amp;Αίτηση πληρωμής</translation>
    </message>
    <message>
        <source>Show</source>
        <translation>Εμφάνιση</translation>
    </message>
    <message>
        <source>Remove the selected entries from the list</source>
        <translation>Αφαίρεση επιλεγμένων καταχωρίσεων από τη λίστα</translation>
    </message>
    <message>
        <source>Remove</source>
        <translation>Αφαίρεση</translation>
    </message>
    <message>
        <source>Copy label</source>
        <translation>Αντιγραφή ετικέτας</translation>
    </message>
    <message>
        <source>Copy amount</source>
        <translation>Αντιγραφή ποσού</translation>
>>>>>>> fc073561
    </message>
</context>
<context>
    <name>ReceiveRequestDialog</name>
    <message>
<<<<<<< HEAD
        <source>Transaction details</source>
        <translation>Λεπτομέρειες συναλλαγής</translation>
    </message>
    <message>
        <source>This pane shows a detailed description of the transaction</source>
        <translation>Αυτό το παράθυρο δείχνει μια λεπτομερή περιγραφή της συναλλαγής</translation>
=======
        <source>QR Code</source>
        <translation>Κώδικας QR</translation>
    </message>
    <message>
        <source>Copy &amp;URI</source>
        <translation>Αντιγραφη της επιλεγμενης διεύθυνσης στο πρόχειρο του συστηματος</translation>
>>>>>>> fc073561
    </message>
    <message>
<<<<<<< HEAD
        <source>Date</source>
        <translation>Ημερομηνία</translation>
    </message>
    <message>
        <source>Type</source>
        <translation>Τύπος</translation>
    </message>
    <message>
        <source>Open until %1</source>
        <translation>Ανοιχτό μέχρι %1</translation>
    </message>
    <message>
        <source>Confirmed (%1 confirmations)</source>
        <translation>Επικυρωμένη (%1 επικυρώσεις)</translation>
    </message>
    <message>
        <source>This block was not received by any other nodes and will probably not be accepted!</source>
        <translation>Αυτό το μπλοκ δεν έχει παραληφθεί από κανέναν άλλο κόμβο και κατά πάσα πιθανότητα θα απορριφθεί!</translation>
    </message>
    <message>
        <source>Generated but not accepted</source>
        <translation>Δημιουργήθηκε αλλά απορρίφθηκε</translation>
    </message>
    <message>
        <source>Offline</source>
        <translation>Offline</translation>
    </message>
    <message>
        <source>Label</source>
        <translation>Επιγραφή</translation>
    </message>
    <message>
        <source>Unconfirmed</source>
        <translation>Ανεπιβεβαίωτες</translation>
    </message>
    <message>
        <source>Conflicted</source>
        <translation>Σύγκρουση</translation>
    </message>
    <message>
        <source>Received with</source>
        <translation>Ελήφθη με</translation>
    </message>
    <message>
        <source>Received from</source>
        <translation>Ελήφθη από</translation>
    </message>
    <message>
        <source>Sent to</source>
        <translation>Απεστάλη προς</translation>
    </message>
    <message>
        <source>Payment to yourself</source>
        <translation>Πληρωμή προς εσάς</translation>
    </message>
    <message>
        <source>Mined</source>
        <translation>Εξόρυξη</translation>
    </message>
    <message>
        <source>watch-only</source>
        <translation>Επίβλεψη μόνο:</translation>
    </message>
    <message>
        <source>(n/a)</source>
        <translation>(δ/α)</translation>
    </message>
    <message>
        <source>Transaction status. Hover over this field to show number of confirmations.</source>
        <translation>Κατάσταση συναλλαγής. Πηγαίνετε το ποντίκι πάνω από αυτό το πεδίο για να δείτε τον αριθμό των επικυρώσεων</translation>
    </message>
    <message>
        <source>Date and time that the transaction was received.</source>
        <translation>Ημερομηνία κι ώρα λήψης της συναλλαγής.</translation>
    </message>
    <message>
        <source>Type of transaction.</source>
        <translation>Είδος συναλλαγής.</translation>
    </message>
    <message>
        <source>Amount removed from or added to balance.</source>
        <translation>Ποσό που αφαιρέθηκε ή προστέθηκε στο υπόλοιπο.</translation>
=======
        <source>Copy &amp;Address</source>
        <translation>Αντιγραφή &amp;Διεύθυνσης</translation>
    </message>
    <message>
        <source>&amp;Save Image...</source>
        <translation>&amp;Αποθήκευση εικόνας...</translation>
    </message>
    <message>
        <source>Address</source>
        <translation>Διεύθυνση</translation>
    </message>
    <message>
        <source>Label</source>
        <translation>Ετικέτα</translation>
    </message>
    </context>
<context>
    <name>RecentRequestsTableModel</name>
    <message>
        <source>Date</source>
        <translation>Ημερομήνια</translation>
    </message>
    <message>
        <source>Label</source>
        <translation>Ετικέτα</translation>
    </message>
    <message>
        <source>(no label)</source>
        <translation>(χωρίς ετικέτα)</translation>
    </message>
    </context>
<context>
    <name>SendCoinsDialog</name>
    <message>
        <source>Send Coins</source>
        <translation>Αποστολή νομισμάτων</translation>
    </message>
    <message>
        <source>Coin Control Features</source>
        <translation>Χαρακτηρηστικά επιλογής κερμάτων</translation>
    </message>
    <message>
        <source>Inputs...</source>
        <translation>Εισροές...</translation>
    </message>
    <message>
        <source>automatically selected</source>
        <translation>επιλεγμένο αυτόματα</translation>
    </message>
    <message>
        <source>Insufficient funds!</source>
        <translation>Ανεπαρκές κεφάλαιο!</translation>
    </message>
    <message>
        <source>Quantity:</source>
        <translation>Ποσότητα:</translation>
    </message>
    <message>
        <source>Bytes:</source>
        <translation>Bytes:</translation>
    </message>
    <message>
        <source>Amount:</source>
        <translation>Ποσό:</translation>
    </message>
    <message>
        <source>Fee:</source>
        <translation>Ταρίφα</translation>
    </message>
    <message>
        <source>After Fee:</source>
        <translation>Ταρίφα αλλαγής</translation>
    </message>
    <message>
        <source>Change:</source>
        <translation>Ρέστα:</translation>
    </message>
    <message>
        <source>If this is activated, but the change address is empty or invalid, change will be sent to a newly generated address.</source>
        <translation>Όταν ενεργό, αλλά η διεύθυνση ρέστων είναι κενή ή άκυρη, τα ρέστα θα σταλούν σε μία πρόσφατα δημιουργημένη διεύθυνση.</translation>
    </message>
    <message>
        <source>Custom change address</source>
        <translation>Προσαρμοσμένη διεύθυνση ρέστων</translation>
    </message>
    <message>
        <source>Transaction Fee:</source>
        <translation>Τέλος συναλλαγής:</translation>
>>>>>>> fc073561
    </message>
    <message>
<<<<<<< HEAD
        <source>All</source>
        <translation>Όλα</translation>
    </message>
    <message>
        <source>Today</source>
        <translation>Σήμερα</translation>
    </message>
    <message>
        <source>This week</source>
        <translation>Αυτή την εβδομάδα</translation>
    </message>
    <message>
        <source>This month</source>
        <translation>Αυτόν τον μήνα</translation>
    </message>
    <message>
        <source>Last month</source>
        <translation>Τον προηγούμενο μήνα</translation>
    </message>
    <message>
        <source>This year</source>
        <translation>Αυτό το έτος</translation>
    </message>
    <message>
        <source>Range...</source>
        <translation>Έκταση...</translation>
    </message>
    <message>
        <source>Received with</source>
        <translation>Ελήφθη με</translation>
    </message>
    <message>
        <source>Sent to</source>
        <translation>Απεστάλη προς</translation>
    </message>
    <message>
        <source>To yourself</source>
        <translation>Προς εσάς</translation>
    </message>
    <message>
        <source>Mined</source>
        <translation>Εξόρυξη</translation>
    </message>
    <message>
        <source>Other</source>
        <translation>Άλλο</translation>
    </message>
    <message>
        <source>Enter address or label to search</source>
        <translation>Αναζήτηση με βάση τη διεύθυνση ή την επιγραφή</translation>
    </message>
    <message>
        <source>Min amount</source>
        <translation>Ελάχιστο ποσό</translation>
    </message>
    <message>
        <source>Copy address</source>
        <translation>Αντιγραφή διεύθυνσης</translation>
    </message>
    <message>
        <source>Copy label</source>
        <translation>Αντιγραφή επιγραφής</translation>
=======
        <source>Choose...</source>
        <translation>Επιλογή...</translation>
    </message>
    <message>
        <source>per kilobyte</source>
        <translation>ανά kilobyte</translation>
    </message>
    <message>
        <source>Hide</source>
        <translation>Απόκρυψη</translation>
    </message>
    <message>
        <source>total at least</source>
        <translation>συνολικά τουλάχιστον</translation>
    </message>
    <message>
        <source>Recommended:</source>
        <translation>Προτεινόμενο: </translation>
    </message>
    <message>
        <source>Custom:</source>
        <translation>Προσαρμογή:</translation>
    </message>
    <message>
        <source>normal</source>
        <translation>κανονικό</translation>
    </message>
    <message>
        <source>fast</source>
        <translation>Γρήγορο</translation>
    </message>
    <message>
        <source>Send to multiple recipients at once</source>
        <translation>Αποστολή σε πολλούς αποδέκτες ταυτόχρονα</translation>
    </message>
    <message>
        <source>Add &amp;Recipient</source>
        <translation>&amp;Προσθήκη αποδέκτη</translation>
    </message>
    <message>
        <source>Clear all fields of the form.</source>
        <translation>Καθαρισμός όλων των πεδίων της φόρμας.</translation>
    </message>
    <message>
        <source>Dust:</source>
        <translation>Σκόνη</translation>
    </message>
    <message>
        <source>Clear &amp;All</source>
        <translation>Καθαρισμός &amp;Όλων</translation>
    </message>
    <message>
        <source>Balance:</source>
        <translation>Υπόλοιπο:</translation>
    </message>
    <message>
        <source>Confirm the send action</source>
        <translation>Επιβεβαίωση αποστολής</translation>
    </message>
    <message>
        <source>S&amp;end</source>
        <translation>Αποστολη</translation>
>>>>>>> fc073561
    </message>
    <message>
        <source>Copy amount</source>
        <translation>Αντιγραφή ποσού</translation>
    </message>
    <message>
<<<<<<< HEAD
        <source>Copy transaction ID</source>
        <translation>Αντιγραφη του ID Συναλλαγής</translation>
    </message>
    <message>
        <source>Edit label</source>
        <translation>Επεξεργασία επιγραφής</translation>
    </message>
    <message>
        <source>Show transaction details</source>
        <translation>Εμφάνιση λεπτομερειών συναλλαγής</translation>
    </message>
    <message>
        <source>Export Transaction History</source>
        <translation>Εξαγωγή Ιστορικού Συναλλαγών</translation>
    </message>
    <message>
        <source>Watch-only</source>
        <translation>Επίβλεψη μόνο:</translation>
    </message>
    <message>
        <source>Exporting Failed</source>
        <translation>Η Εξαγωγή Απέτυχε</translation>
    </message>
    <message>
        <source>There was an error trying to save the transaction history to %1.</source>
        <translation>Yπήρξε σφάλμα κατά την προσπάθεια αποθήκευσης του ιστορικού συναλλαγών στο %1.</translation>
    </message>
    <message>
        <source>Exporting Successful</source>
        <translation>Επιτυχής εξαγωγή</translation>
    </message>
    <message>
        <source>The transaction history was successfully saved to %1.</source>
        <translation>Το ιστορικό συναλλαγών αποθηκεύτηκε επιτυχώς στο %1.</translation>
    </message>
    <message>
        <source>Comma separated file (*.csv)</source>
        <translation>Αρχείο οριοθετημένο με κόμματα (*.csv)</translation>
    </message>
    <message>
        <source>Confirmed</source>
        <translation>Επικυρωμένες</translation>
    </message>
    <message>
        <source>Date</source>
        <translation>Ημερομηνία</translation>
    </message>
    <message>
        <source>Type</source>
        <translation>Τύπος</translation>
    </message>
    <message>
        <source>Label</source>
        <translation>Επιγραφή</translation>
    </message>
    <message>
        <source>Address</source>
        <translation>Διεύθυνση</translation>
=======
        <source>(no label)</source>
        <translation>(χωρίς ετικέτα)</translation>
>>>>>>> fc073561
    </message>
</context>
<context>
    <name>SendCoinsEntry</name>
    <message>
<<<<<<< HEAD
        <source>ID</source>
        <translation>ID</translation>
    </message>
    <message>
        <source>Range:</source>
        <translation>Έκταση:</translation>
    </message>
    <message>
        <source>to</source>
        <translation>έως</translation>
    </message>
</context>
<context>
    <name>UnitDisplayStatusBarControl</name>
    <message>
        <source>Unit to show amounts in. Click to select another unit.</source>
        <translation>Μονάδα μέτρησης προβολής ποσών. Κάντε κλικ για επιλογή άλλης μονάδας.</translation>
    </message>
</context>
<context>
    <name>WalletFrame</name>
    <message>
        <source>No wallet has been loaded.</source>
        <translation>Δεν έχει φορτωθεί πορτοφόλι</translation>
    </message>
</context>
<context>
    <name>WalletModel</name>
    <message>
        <source>Send Coins</source>
        <translation>Αποστολή νομισμάτων</translation>
=======
        <source>A&amp;mount:</source>
        <translation>&amp;Ποσό:</translation>
    </message>
    <message>
        <source>Pay &amp;To:</source>
        <translation>Πληρωμή &amp;σε:</translation>
    </message>
    <message>
        <source>&amp;Label:</source>
        <translation>&amp;Επιγραφή</translation>
    </message>
    <message>
        <source>Choose previously used address</source>
        <translation>Επιλογή διεύθυνσης που έχει ήδη χρησιμοποιηθεί</translation>
    </message>
    <message>
        <source>This is a normal payment.</source>
        <translation>Αυτή είναι μια απλή πληρωμή.</translation>
    </message>
    <message>
        <source>The Myriadcoin address to send the payment to</source>
        <translation>Η διεύθυνση Myriadcoin που θα σταλεί η πληρωμή</translation>
    </message>
    <message>
        <source>Alt+A</source>
        <translation>Alt+A</translation>
>>>>>>> fc073561
    </message>
    <message>
<<<<<<< HEAD
        <source>&amp;Export</source>
        <translation>&amp;Εξαγωγή</translation>
    </message>
    <message>
        <source>Export the data in the current tab to a file</source>
        <translation>Εξαγωγή δεδομένων καρτέλας σε αρχείο</translation>
    </message>
    <message>
        <source>Backup Wallet</source>
        <translation>Αντίγραφο ασφαλείας του πορτοφολιού</translation>
    </message>
    <message>
        <source>Wallet Data (*.dat)</source>
        <translation>Αρχεία δεδομένων πορτοφολιού (*.dat)</translation>
    </message>
    <message>
        <source>Backup Failed</source>
        <translation>Αποτυχία κατά τη δημιουργία αντιγράφου</translation>
    </message>
    <message>
        <source>There was an error trying to save the wallet data to %1.</source>
        <translation>Παρουσιάστηκε σφάλμα κατά την αποθήκευση των δεδομένων πορτοφολιού στο %1.</translation>
    </message>
    <message>
        <source>The wallet data was successfully saved to %1.</source>
        <translation>Τα δεδομένα πορτοφολιού αποθηκεύτηκαν με επιτυχία στο %1.</translation>
=======
        <source>Paste address from clipboard</source>
        <translation>Επικόλληση διεύθυνσης από το βιβλίο διευθύνσεων</translation>
    </message>
    <message>
        <source>Alt+P</source>
        <translation>Alt+P</translation>
    </message>
    <message>
        <source>Remove this entry</source>
        <translation>Αφαίρεση αυτής της καταχώρησης</translation>
    </message>
    <message>
        <source>Message:</source>
        <translation>Μήνυμα:</translation>
    </message>
    <message>
        <source>Enter a label for this address to add it to the list of used addresses</source>
        <translation>Εισάγεται μία ετικέτα για αυτή την διεύθυνση για να προστεθεί στη λίστα με τις χρησιμοποιημένες διευθύνσεις</translation>
    </message>
    <message>
        <source>Pay To:</source>
        <translation>Πληρωμή σε:</translation>
    </message>
    <message>
        <source>Memo:</source>
        <translation>Σημείωση:</translation>
>>>>>>> fc073561
    </message>
    </context>
<context>
    <name>SendConfirmationDialog</name>
    </context>
<context>
    <name>ShutdownWindow</name>
    <message>
<<<<<<< HEAD
        <source>Backup Successful</source>
        <translation>Η δημιουργια αντιγραφου ασφαλειας πετυχε</translation>
=======
        <source>Do not shut down the computer until this window disappears.</source>
        <translation>Μην απενεργοποιήσετε τον υπολογιστή μέχρι να κλείσει αυτό το παράθυρο.</translation>
>>>>>>> fc073561
    </message>
</context>
<context>
    <name>SignVerifyMessageDialog</name>
    <message>
<<<<<<< HEAD
        <source>Options:</source>
        <translation>Επιλογές:</translation>
    </message>
    <message>
        <source>Specify data directory</source>
        <translation>Ορισμός φακέλου δεδομένων</translation>
    </message>
    <message>
        <source>Connect to a node to retrieve peer addresses, and disconnect</source>
        <translation>Σύνδεση σε έναν κόμβο για την ανάκτηση διευθύνσεων από ομοτίμους, και αποσυνδέσh</translation>
    </message>
    <message>
        <source>Specify your own public address</source>
        <translation>Διευκρινίστε τη δικιά σας δημόσια διεύθυνση.</translation>
    </message>
    <message>
        <source>Accept command line and JSON-RPC commands</source>
        <translation>Αποδοχή εντολών κονσόλας και JSON-RPC</translation>
=======
        <source>Signatures - Sign / Verify a Message</source>
        <translation>Υπογραφές - Είσοδος / Επαλήθευση μήνυματος </translation>
    </message>
    <message>
        <source>&amp;Sign Message</source>
        <translation>&amp;Υπογραφή Μηνύματος</translation>
    </message>
    <message>
        <source>The Myriadcoin address to sign the message with</source>
        <translation>Διεύθυνση Myriadcoin που θα σταλεί το μήνυμα</translation>
    </message>
    <message>
        <source>Choose previously used address</source>
        <translation>Επιλογή διεύθυνσης που έχει ήδη χρησιμοποιηθεί</translation>
    </message>
    <message>
        <source>Alt+A</source>
        <translation>Alt+A</translation>
    </message>
    <message>
        <source>Paste address from clipboard</source>
        <translation>Επικόλληση διεύθυνσης από το βιβλίο διευθύνσεων</translation>
    </message>
    <message>
        <source>Alt+P</source>
        <translation>Alt+P</translation>
    </message>
    <message>
        <source>Enter the message you want to sign here</source>
        <translation>Εισάγετε εδώ το μήνυμα που θέλετε να υπογράψετε</translation>
    </message>
    <message>
        <source>Signature</source>
        <translation>Υπογραφή</translation>
    </message>
    <message>
        <source>Copy the current signature to the system clipboard</source>
        <translation>Αντέγραφη της επιλεγμενης διεύθυνσης στο πρόχειρο του συστηματος</translation>
    </message>
    <message>
        <source>Sign the message to prove you own this Myriadcoin address</source>
        <translation>Υπογράψτε ένα μήνυμα για ν' αποδείξετε πως σας ανήκει μια συγκεκριμένη διεύθυνση Bitcoin</translation>
    </message>
    <message>
        <source>Sign &amp;Message</source>
        <translation>Υπογραφη μήνυματος</translation>
    </message>
    <message>
        <source>Reset all sign message fields</source>
        <translation>Επαναφορά όλων των πεδίων μήνυματος</translation>
    </message>
    <message>
        <source>Clear &amp;All</source>
        <translation>Καθαρισμός &amp;Όλων</translation>
    </message>
    <message>
        <source>&amp;Verify Message</source>
        <translation>&amp;Επιβεβαίωση μηνύματος</translation>
    </message>
    <message>
        <source>The Myriadcoin address the message was signed with</source>
        <translation>Διεύθυνση Myriadcoin η οποία το μήνυμα έχει υπογραφεί</translation>
    </message>
    <message>
        <source>Verify the message to ensure it was signed with the specified Myriadcoin address</source>
        <translation>Υπογράψτε ένα μήνυμα για ν' αποδείξετε πως υπογραφθηκε απο μια συγκεκριμένη διεύθυνση Bitcoin</translation>
    </message>
    <message>
        <source>Verify &amp;Message</source>
        <translation>Επιβεβαίωση μηνύματος</translation>
    </message>
    <message>
        <source>Reset all verify message fields</source>
        <translation>Επαναφορά όλων επαλήθευμενων πεδίων μήνυματος </translation>
>>>>>>> fc073561
    </message>
    </context>
<context>
    <name>SplashScreen</name>
    <message>
<<<<<<< HEAD
        <source>Run in the background as a daemon and accept commands</source>
        <translation>Εκτέλεση στο παρασκήνιο κι αποδοχή εντολών</translation>
=======
        <source>[testnet]</source>
        <translation>[testnet]</translation>
>>>>>>> fc073561
    </message>
</context>
<context>
    <name>TrafficGraphWidget</name>
    <message>
<<<<<<< HEAD
        <source>Use the test network</source>
        <translation>Χρήση του δοκιμαστικού δικτύου</translation>
=======
        <source>KB/s</source>
        <translation>KB/s</translation>
>>>>>>> fc073561
    </message>
</context>
<context>
    <name>TransactionDesc</name>
    <message>
<<<<<<< HEAD
        <source>Accept connections from outside (default: 1 if no -proxy or -connect)</source>
        <translation>Να δέχεσαι συνδέσεις από έξω(προεπιλογή:1)</translation>
    </message>
    <message>
        <source>Bind to given address and always listen on it. Use [host]:port notation for IPv6</source>
        <translation>Αποθηκευση σε συγκεκριμένη διεύθυνση. Χρησιμοποιήστε τα πλήκτρα [Host] : συμβολισμός θύρα για IPv6</translation>
    </message>
    <message>
        <source>Execute command when a wallet transaction changes (%s in cmd is replaced by TxID)</source>
        <translation>Εκτέλεσε την εντολή όταν το καλύτερο μπλοκ αλλάξει(%s στην εντολή αντικαθίσταται από το hash του μπλοκ)</translation>
    </message>
    <message>
        <source>This is a pre-release test build - use at your own risk - do not use for mining or merchant applications</source>
        <translation>Αυτό είναι ένα προ-τεστ κυκλοφορίας - χρησιμοποιήστε το με δική σας ευθύνη - δεν χρησιμοποιείτε για εξόρυξη ή για αλλες εφαρμογές</translation>
    </message>
    <message>
        <source>Warning: -paytxfee is set very high! This is the transaction fee you will pay if you send a transaction.</source>
        <translation>Προειδοποίηση: Η παράμετρος -paytxfee είναι πολύ υψηλή. Πρόκειται για την αμοιβή που θα πληρώνετε για κάθε συναλλαγή που θα στέλνετε.</translation>
    </message>
    <message>
        <source>Warning: error reading wallet.dat! All keys read correctly, but transaction data or address book entries might be missing or incorrect.</source>
        <translation>Προειδοποίηση : Σφάλμα wallet.dat κατα την ανάγνωση ! Όλα τα κλειδιά αναγνωρισθηκαν σωστά, αλλά τα δεδομένα των συναλλαγών ή καταχωρήσεις στο βιβλίο διευθύνσεων μπορεί να είναι ελλιπείς ή λανθασμένα. </translation>
    </message>
    <message>
        <source>Warning: wallet.dat corrupt, data salvaged! Original wallet.dat saved as wallet.{timestamp}.bak in %s; if your balance or transactions are incorrect you should restore from a backup.</source>
        <translation>Προειδοποίηση : το αρχειο wallet.dat ειναι διεφθαρμένο, τα δεδομένα σώζονται ! Original wallet.dat αποθηκεύονται ως wallet.{timestamp}.bak στο %s . Αν το υπόλοιπο του ή τις συναλλαγές σας, είναι λάθος θα πρέπει να επαναφέρετε από ένα αντίγραφο ασφαλείας</translation>
    </message>
    <message>
        <source>(default: 1)</source>
        <translation>(προεπιλογή: 1)</translation>
=======
        <source>Open until %1</source>
        <translation>Ανοιχτό μέχρι %1</translation>
    </message>
    <message>
        <source>%1/offline</source>
        <translation>%1/αποσυνδεδεμένο</translation>
    </message>
    <message>
        <source>0/unconfirmed, %1</source>
        <translation>0/ανεπιβεβαίωτο, %1</translation>
    </message>
    <message>
        <source>Date</source>
        <translation>Ημερομηνία</translation>
    </message>
    <message>
        <source>Source</source>
        <translation>Πηγή</translation>
    </message>
    <message>
        <source>Generated</source>
        <translation>Παράχθηκε</translation>
    </message>
    <message>
        <source>From</source>
        <translation>Από</translation>
    </message>
    <message>
        <source>unknown</source>
        <translation>Άγνωστο</translation>
    </message>
    <message>
        <source>To</source>
        <translation>Προς</translation>
    </message>
    <message>
        <source>own address</source>
        <translation>δική σας διεύθυνση</translation>
    </message>
    <message>
        <source>watch-only</source>
        <translation>παρακολούθηση-μόνο</translation>
    </message>
    <message>
        <source>label</source>
        <translation>ετικέτα</translation>
    </message>
    <message>
        <source>Credit</source>
        <translation>Πίστωση</translation>
    </message>
    <message>
        <source>not accepted</source>
        <translation>μη έγκυρο</translation>
    </message>
    <message>
        <source>Total credit</source>
        <translation>Συνολική πίστωση</translation>
    </message>
    <message>
        <source>Transaction fee</source>
        <translation>Κόστος συναλλαγής</translation>
>>>>>>> fc073561
    </message>
    </context>
<context>
    <name>TransactionDescDialog</name>
    <message>
<<<<<<< HEAD
        <source>Attempt to recover private keys from a corrupt wallet.dat</source>
        <translation>Προσπάθεια για ανακτησει ιδιωτικων κλειδιων από ενα διεφθαρμένο αρχειο wallet.dat </translation>
=======
        <source>This pane shows a detailed description of the transaction</source>
        <translation>Αυτό το παράθυρο δείχνει μια λεπτομερή περιγραφή της συναλλαγής</translation>
>>>>>>> fc073561
    </message>
    </context>
<context>
    <name>TransactionTableModel</name>
    <message>
<<<<<<< HEAD
        <source>Block creation options:</source>
        <translation>Αποκλεισμός επιλογων δημιουργίας: </translation>
    </message>
    <message>
        <source>Connect only to the specified node(s)</source>
        <translation>Σύνδεση μόνο με ορισμένους κόμβους</translation>
    </message>
    <message>
        <source>Connection options:</source>
        <translation>Επιλογές σύνδεσης:</translation>
    </message>
    <message>
        <source>Corrupted block database detected</source>
        <translation>Εντοπισθηκε διεφθαρμενη βαση δεδομενων των μπλοκ</translation>
    </message>
    <message>
        <source>Do you want to rebuild the block database now?</source>
        <translation>Θελετε να δημιουργηθει τωρα η βαση δεδομενων του μπλοκ? </translation>
=======
        <source>Date</source>
        <translation>Ημερομήνια</translation>
    </message>
    <message>
        <source>Label</source>
        <translation>Ετικέτα</translation>
    </message>
    <message>
        <source>Open until %1</source>
        <translation>Ανοιχτό μέχρι %1</translation>
    </message>
    <message>
        <source>watch-only</source>
        <translation>παρακολούθηση-μόνο</translation>
    </message>
    <message>
        <source>(no label)</source>
        <translation>(χωρίς ετικέτα)</translation>
>>>>>>> fc073561
    </message>
    </context>
<context>
    <name>TransactionView</name>
    <message>
<<<<<<< HEAD
        <source>Error initializing block database</source>
        <translation>Σφάλμα κατά την ενεργοποίηση της βάσης δεδομένων μπλοκ</translation>
    </message>
    <message>
        <source>Error initializing wallet database environment %s!</source>
        <translation>Σφάλμα κατά την ενεργοποίηση της βάσης δεδομένων πορτοφόλιου %s!</translation>
    </message>
    <message>
        <source>Error loading block database</source>
        <translation>Σφάλμα φορτωσης της βασης δεδομενων των μπλοκ</translation>
    </message>
    <message>
        <source>Error opening block database</source>
        <translation>Σφάλμα φορτωσης της βασης δεδομενων των μπλοκ</translation>
    </message>
    <message>
        <source>Error: Disk space is low!</source>
        <translation>Προειδοποίηση: Χαμηλός χώρος στο δίσκο  </translation>
    </message>
    <message>
        <source>Failed to listen on any port. Use -listen=0 if you want this.</source>
        <translation>ταλαιπωρηθειτε για να ακούσετε σε οποιαδήποτε θύρα. Χρήση - ακούστε = 0 , αν θέλετε αυτό.</translation>
    </message>
    <message>
        <source>Importing...</source>
        <translation>ΕΙσαγωγή...</translation>
    </message>
    <message>
        <source>Invalid -onion address: '%s'</source>
        <translation>Άκυρη διεύθυνση -onion : '%s'</translation>
    </message>
    <message>
        <source>Not enough file descriptors available.</source>
        <translation>Δεν ειναι αρκετες περιγραφες αρχείων διαθέσιμες.</translation>
    </message>
    <message>
        <source>Only connect to nodes in network &lt;net&gt; (ipv4, ipv6 or onion)</source>
        <translation>Μόνο σύνδεση σε κόμβους του δικτύου &lt;net&gt; (ipv4, ipv6 ή onion)</translation>
    </message>
    <message>
        <source>Specify wallet file (within data directory)</source>
        <translation>Επιλέξτε αρχείο πορτοφολιού (μέσα απο κατάλογο δεδομένων)</translation>
    </message>
    <message>
        <source>Verifying blocks...</source>
        <translation>Επαλήθευση των μπλοκ... </translation>
    </message>
    <message>
        <source>Verifying wallet...</source>
        <translation>Επαλήθευση πορτοφολιου... </translation>
    </message>
    <message>
        <source>Wallet %s resides outside data directory %s</source>
        <translation>Το πορτοφόλι %s βρίσκεται έξω από το φάκελο δεδομένων %s</translation>
    </message>
    <message>
        <source>Wallet options:</source>
        <translation>Επιλογές πορτοφολιού:</translation>
    </message>
    <message>
        <source>Imports blocks from external blk000??.dat file</source>
        <translation>Εισαγωγή μπλοκ από εξωτερικό αρχείο blk000?.dat</translation>
    </message>
    <message>
        <source>Cannot obtain a lock on data directory %s. Myriad Core is probably already running.</source>
        <translation>Αδυναμία κλειδώματος του φακέλου δεδομένων %s. Πιθανώς το Myriad να είναι ήδη ενεργό.</translation>
    </message>
    <message>
        <source>Warning: Please check that your computer's date and time are correct! If your clock is wrong Myriad Core will not work properly.</source>
        <translation>Προειδοποίηση: Παρακαλώ ελέγξτε ότι η ημερομηνία και ώρα του υπολογιστή σας είναι σωστά ρυθμισμένες! Εάν το ρολόι σας είναι λάθος το Myriad Core δεν θα λειτουργήσει σωστά. </translation>
    </message>
    <message>
        <source>Choose data directory on startup (default: 0)</source>
        <translation>Επιλογή φακέλου δεδομένων στην εκκίνηση (προεπιλεγμένο: 0)</translation>
    </message>
    <message>
        <source>Connect through SOCKS5 proxy</source>
        <translation>Σύνδεση μέσω διαμεσολαβητή SOCKS5</translation>
    </message>
    <message>
        <source>Could not parse -rpcbind value %s as network address</source>
        <translation>Δεν μπόρεσε να αναλυθεί η παράμετρος -rpcbind value %s ως διεύθυνση δικτύου</translation>
    </message>
    <message>
        <source>Error loading wallet.dat: Wallet requires newer version of Myriad Core</source>
        <translation>Σφάλμα φόρτωσης wallet.dat: Το Πορτοφόλι απαιτεί μια νεότερη έκδοση του Myriad</translation>
    </message>
    <message>
        <source>Error reading from database, shutting down.</source>
        <translation>Σφάλμα ανάγνωσης από τη βάση δεδομένων, γίνεται τερματισμός.</translation>
    </message>
    <message>
        <source>Error: Unsupported argument -tor found, use -onion.</source>
        <translation>Σφάλμα: Μη συμβατή παράμετρος -tor. Χρησιμοποιήσε την παράμετρο -onion</translation>
    </message>
    <message>
        <source>Information</source>
        <translation>Πληροφορία</translation>
    </message>
    <message>
        <source>Initialization sanity check failed. Myriad Core is shutting down.</source>
        <translation>Η εκκίνηση ελέγχου ορθότητας απέτυχε.  Γίνεται τερματισμός του Myriad Core.</translation>
    </message>
    <message>
        <source>Invalid amount for -minrelaytxfee=&lt;amount&gt;: '%s'</source>
        <translation>Μη έγκυρο ποσό για την παράμετρο -paytxfee=&lt;amount&gt;: '%s'</translation>
    </message>
    <message>
        <source>Invalid amount for -mintxfee=&lt;amount&gt;: '%s'</source>
        <translation>Μη έγκυρο ποσό για την παράμετρο -paytxfee=&lt;amount&gt;: '%s'</translation>
    </message>
    <message>
        <source>Node relay options:</source>
        <translation>Επιλογές αναμετάδοσης κόμβου: </translation>
    </message>
    <message>
        <source>RPC SSL options: (see the Myriad Wiki for SSL setup instructions)</source>
        <translation>Ρυθμίσεις SSL: (ανατρέξτε στο Myriad Wiki για οδηγίες ρυθμίσεων SSL)</translation>
    </message>
    <message>
        <source>RPC server options:</source>
        <translation>Επιλογές διακομιστή RPC:</translation>
    </message>
    <message>
        <source>Send trace/debug info to console instead of debug.log file</source>
        <translation>Αποστολή πληροφοριών εντοπισμού σφαλμάτων στην κονσόλα αντί του αρχείου debug.log</translation>
    </message>
    <message>
        <source>Set SSL root certificates for payment request (default: -system-)</source>
        <translation>Ορίστε SSL root certificates για αίτηση πληρωμής (default: -system-)</translation>
    </message>
    <message>
        <source>Set language, for example "de_DE" (default: system locale)</source>
        <translation>Όρισε γλώσσα, για παράδειγμα "de_DE"(προεπιλογή:τοπικές ρυθμίσεις)</translation>
    </message>
    <message>
        <source>Show all debugging options (usage: --help -help-debug)</source>
        <translation>Προβολή όλων των επιλογών εντοπισμού σφαλμάτων (χρήση: --help -help-debug)</translation>
    </message>
    <message>
        <source>Show splash screen on startup (default: 1)</source>
        <translation>Εμφάνισε την οθόνη εκκίνησης κατά την εκκίνηση(προεπιλογή:1)</translation>
=======
        <source>Copy address</source>
        <translation>Αντιγραφή διεύθυνσης</translation>
    </message>
    <message>
        <source>Copy label</source>
        <translation>Αντιγραφή ετικέτας</translation>
    </message>
    <message>
        <source>Copy amount</source>
        <translation>Αντιγραφή ποσού</translation>
    </message>
    <message>
        <source>Copy transaction ID</source>
        <translation>Αντιγραφή ταυτότητας συναλλαγής</translation>
    </message>
    <message>
        <source>Copy raw transaction</source>
        <translation>Αντιγραφή ανεπεξέργαστης συναλλαγής</translation>
    </message>
    <message>
        <source>Edit label</source>
        <translation>Επεξεργασία ετικέτας</translation>
    </message>
    <message>
        <source>Date</source>
        <translation>Ημερομήνια</translation>
    </message>
    <message>
        <source>Label</source>
        <translation>Ετικέτα</translation>
    </message>
    <message>
        <source>Address</source>
        <translation>Διεύθυνση</translation>
    </message>
    <message>
        <source>Exporting Failed</source>
        <translation>Αποτυχία Εξαγωγής</translation>
    </message>
    </context>
<context>
    <name>UnitDisplayStatusBarControl</name>
    <message>
        <source>Unit to show amounts in. Click to select another unit.</source>
        <translation>Μονάδα μέτρησης προβολής ποσών. Κάντε κλικ για επιλογή άλλης μονάδας.</translation>
    </message>
</context>
<context>
    <name>WalletFrame</name>
    </context>
<context>
    <name>WalletModel</name>
    </context>
<context>
    <name>WalletView</name>
    </context>
<context>
    <name>bitcoin-core</name>
    <message>
        <source>Options:</source>
        <translation>Επιλογές:</translation>
    </message>
    <message>
        <source>Specify data directory</source>
        <translation>Ορισμός φακέλου δεδομένων</translation>
    </message>
    <message>
        <source>Connect to a node to retrieve peer addresses, and disconnect</source>
        <translation>Σύνδεση σε έναν κόμβο για την ανάκτηση διευθύνσεων από ομοτίμους, και αποσυνδέσh</translation>
    </message>
    <message>
        <source>Specify your own public address</source>
        <translation>Διευκρινίστε τη δικιά σας δημόσια διεύθυνση.</translation>
    </message>
    <message>
        <source>Accept command line and JSON-RPC commands</source>
        <translation>Αποδοχή εντολών κονσόλας και JSON-RPC</translation>
    </message>
    <message>
        <source>Run in the background as a daemon and accept commands</source>
        <translation>Εκτέλεση στο παρασκήνιο κι αποδοχή εντολών</translation>
    </message>
    <message>
        <source>Myriadcoin Core</source>
        <translation>Myriadcoin Core</translation>
    </message>
    <message>
        <source>Bind to given address and always listen on it. Use [host]:port notation for IPv6</source>
        <translation>Αποθηκευση σε συγκεκριμένη διεύθυνση. Χρησιμοποιήστε τα πλήκτρα [Host] : συμβολισμός θύρα για IPv6</translation>
    </message>
    <message>
        <source>Execute command when a wallet transaction changes (%s in cmd is replaced by TxID)</source>
        <translation>Εκτέλεσε την εντολή όταν το καλύτερο μπλοκ αλλάξει(%s στην εντολή αντικαθίσταται από το hash του μπλοκ)</translation>
    </message>
    <message>
        <source>Block creation options:</source>
        <translation>Αποκλεισμός επιλογων δημιουργίας: </translation>
    </message>
    <message>
        <source>Connection options:</source>
        <translation>Επιλογές σύνδεσης:</translation>
    </message>
    <message>
        <source>Corrupted block database detected</source>
        <translation>Εντοπισθηκε διεφθαρμενη βαση δεδομενων των μπλοκ</translation>
    </message>
    <message>
        <source>Do you want to rebuild the block database now?</source>
        <translation>Θελετε να δημιουργηθει τωρα η βαση δεδομενων του μπλοκ? </translation>
    </message>
    <message>
        <source>Error initializing block database</source>
        <translation>Σφάλμα κατά την ενεργοποίηση της βάσης δεδομένων μπλοκ</translation>
    </message>
    <message>
        <source>Error initializing wallet database environment %s!</source>
        <translation>Σφάλμα κατά την ενεργοποίηση της βάσης δεδομένων πορτοφόλιου %s!</translation>
    </message>
    <message>
        <source>Error loading block database</source>
        <translation>Σφάλμα φορτωσης της βασης δεδομενων των μπλοκ</translation>
    </message>
    <message>
        <source>Error opening block database</source>
        <translation>Σφάλμα φορτωσης της βασης δεδομενων των μπλοκ</translation>
    </message>
    <message>
        <source>Error: Disk space is low!</source>
        <translation>Προειδοποίηση: Χαμηλός χώρος στο δίσκο  </translation>
    </message>
    <message>
        <source>Failed to listen on any port. Use -listen=0 if you want this.</source>
        <translation>ταλαιπωρηθειτε για να ακούσετε σε οποιαδήποτε θύρα. Χρήση - ακούστε = 0 , αν θέλετε αυτό.</translation>
    </message>
    <message>
        <source>Importing...</source>
        <translation>ΕΙσαγωγή...</translation>
    </message>
    <message>
        <source>Invalid -onion address: '%s'</source>
        <translation>Άκυρη διεύθυνση -onion : '%s'</translation>
    </message>
    <message>
        <source>Not enough file descriptors available.</source>
        <translation>Δεν ειναι αρκετες περιγραφες αρχείων διαθέσιμες.</translation>
    </message>
    <message>
        <source>Only connect to nodes in network &lt;net&gt; (ipv4, ipv6 or onion)</source>
        <translation>Μόνο σύνδεση σε κόμβους του δικτύου &lt;net&gt; (ipv4, ipv6 ή onion)</translation>
    </message>
    <message>
        <source>Set maximum block size in bytes (default: %d)</source>
        <translation>Ορίστε το μέγιστο μέγεθος block σε bytes (προεπιλογή: %d)</translation>
    </message>
    <message>
        <source>Specify wallet file (within data directory)</source>
        <translation>Επιλέξτε αρχείο πορτοφολιού (μέσα απο κατάλογο δεδομένων)</translation>
    </message>
    <message>
        <source>Verifying blocks...</source>
        <translation>Επαλήθευση των μπλοκ... </translation>
    </message>
    <message>
        <source>Verifying wallet...</source>
        <translation>Επαλήθευση πορτοφολιου... </translation>
    </message>
    <message>
        <source>Wallet %s resides outside data directory %s</source>
        <translation>Το πορτοφόλι %s βρίσκεται έξω από το φάκελο δεδομένων %s</translation>
    </message>
    <message>
        <source>Wallet options:</source>
        <translation>Επιλογές πορτοφολιού:</translation>
    </message>
    <message>
        <source>Connect through SOCKS5 proxy</source>
        <translation>Σύνδεση μέσω διαμεσολαβητή SOCKS5</translation>
    </message>
    <message>
        <source>Error reading from database, shutting down.</source>
        <translation>Σφάλμα ανάγνωσης από τη βάση δεδομένων, γίνεται τερματισμός.</translation>
    </message>
    <message>
        <source>Information</source>
        <translation>Πληροφορία</translation>
    </message>
    <message>
        <source>Node relay options:</source>
        <translation>Επιλογές αναμετάδοσης κόμβου: </translation>
    </message>
    <message>
        <source>RPC server options:</source>
        <translation>Επιλογές διακομιστή RPC:</translation>
    </message>
    <message>
        <source>Send trace/debug info to console instead of debug.log file</source>
        <translation>Αποστολή πληροφοριών εντοπισμού σφαλμάτων στην κονσόλα αντί του αρχείου debug.log</translation>
    </message>
    <message>
        <source>Show all debugging options (usage: --help -help-debug)</source>
        <translation>Προβολή όλων των επιλογών εντοπισμού σφαλμάτων (χρήση: --help -help-debug)</translation>
>>>>>>> fc073561
    </message>
    <message>
        <source>Shrink debug.log file on client startup (default: 1 when no -debug)</source>
        <translation>Συρρίκνωση του αρχείο debug.log κατα την εκκίνηση του πελάτη (προεπιλογή: 1 όταν δεν-debug)</translation>
    </message>
    <message>
        <source>Signing transaction failed</source>
        <translation>Η υπογραφή συναλλαγής απέτυχε </translation>
    </message>
    <message>
<<<<<<< HEAD
        <source>Start minimized</source>
        <translation>Έναρξη ελαχιστοποιημένο</translation>
    </message>
    <message>
        <source>This is experimental software.</source>
        <translation>Η εφαρμογή είναι σε πειραματικό στάδιο.</translation>
    </message>
    <message>
=======
        <source>This is experimental software.</source>
        <translation>Η εφαρμογή είναι σε πειραματικό στάδιο.</translation>
    </message>
    <message>
>>>>>>> fc073561
        <source>Transaction amount too small</source>
        <translation>Το ποσό της συναλλαγής είναι πολύ μικρο </translation>
    </message>
    <message>
<<<<<<< HEAD
        <source>Transaction amounts must be positive</source>
        <translation>Τα ποσά των συναλλαγών πρέπει να είναι θετικα</translation>
    </message>
    <message>
=======
>>>>>>> fc073561
        <source>Transaction too large</source>
        <translation>Η συναλλαγή ειναι πολύ μεγάλη </translation>
    </message>
    <message>
<<<<<<< HEAD
        <source>Use UPnP to map the listening port (default: 1 when listening)</source>
        <translation>Χρησιμοποίηση του  UPnP για την χρήση της πόρτας αναμονής (προεπιλογή:1)</translation>
    </message>
    <message>
=======
>>>>>>> fc073561
        <source>Username for JSON-RPC connections</source>
        <translation>Όνομα χρήστη για τις συνδέσεις JSON-RPC</translation>
    </message>
    <message>
        <source>Warning</source>
        <translation>Προειδοποίηση</translation>
    </message>
    <message>
        <source>Zapping all transactions from wallet...</source>
        <translation>Μεταφορά όλων των συναλλαγών απο το πορτοφόλι</translation>
<<<<<<< HEAD
    </message>
    <message>
        <source>on startup</source>
        <translation>κατά την εκκίνηση</translation>
    </message>
    <message>
        <source>wallet.dat corrupt, salvage failed</source>
        <translation>Το αρχειο wallet.dat ειναι διεφθαρμένο, η διάσωση απέτυχε</translation>
    </message>
    <message>
=======
    </message>
    <message>
>>>>>>> fc073561
        <source>Password for JSON-RPC connections</source>
        <translation>Κωδικός για τις συνδέσεις JSON-RPC</translation>
    </message>
    <message>
        <source>Execute command when the best block changes (%s in cmd is replaced by block hash)</source>
        <translation>Εκτέλεσε την εντολή όταν το καλύτερο μπλοκ αλλάξει(%s στην εντολή αντικαθίσταται από το hash του μπλοκ)</translation>
    </message>
    <message>
<<<<<<< HEAD
        <source>Upgrade wallet to latest format</source>
        <translation>Αναβάθμισε το πορτοφόλι στην τελευταία έκδοση</translation>
    </message>
    <message>
        <source>Rescan the block chain for missing wallet transactions</source>
        <translation>Επανέλεγχος της αλυσίδας μπλοκ για απούσες συναλλαγές</translation>
    </message>
    <message>
        <source>Use OpenSSL (https) for JSON-RPC connections</source>
        <translation>Χρήση του OpenSSL (https) για συνδέσεις JSON-RPC</translation>
    </message>
    <message>
        <source>This help message</source>
        <translation>Αυτό το κείμενο βοήθειας</translation>
    </message>
    <message>
=======
>>>>>>> fc073561
        <source>Allow DNS lookups for -addnode, -seednode and -connect</source>
        <translation>Να επιτρέπονται οι έλεγχοι DNS για προσθήκη και σύνδεση κόμβων</translation>
    </message>
    <message>
        <source>Loading addresses...</source>
        <translation>Φόρτωση διευθύνσεων...</translation>
    </message>
    <message>
<<<<<<< HEAD
        <source>Error loading wallet.dat: Wallet corrupted</source>
        <translation>Σφάλμα φόρτωσης wallet.dat: Κατεστραμμένο Πορτοφόλι</translation>
    </message>
    <message>
        <source>How thorough the block verification of -checkblocks is (0-4, default: %u)</source>
        <translation>Πόσο εξονυχιστική να είναι η επιβεβαίωση του μπλοκ (0-4, προεπιλογή: %u)</translation>
    </message>
    <message>
        <source>Maintain a full transaction index, used by the getrawtransaction rpc call (default: %u)</source>
        <translation>Διατηρήση ένος πλήρες ευρετήριου συναλλαγών (προεπιλογή: %u) </translation>
    </message>
    <message>
        <source>Number of seconds to keep misbehaving peers from reconnecting (default: %u)</source>
        <translation>Δευτερόλεπτα πριν επιτραπεί ξανά η σύνδεση των προβληματικών peers (προεπιλογή: %u)</translation>
    </message>
    <message>
        <source>Error loading wallet.dat</source>
        <translation>Σφάλμα φόρτωσης αρχείου wallet.dat</translation>
    </message>
    <message>
        <source>Generate coins (default: %u)</source>
        <translation>Δημιουργία νομισμάτων (προκαθορισμος: %u)</translation>
    </message>
    <message>
        <source>How many blocks to check at startup (default: %u, 0 = all)</source>
        <translation>Πόσα μπλοκ να ελέγχθουν κατά την εκκίνηση (προεπιλογή: %u, 0 = όλα)</translation>
    </message>
    <message>
        <source>Include IP addresses in debug output (default: %u)</source>
        <translation>Να συμπεριληφθεί η διεύθυνση IP στην αναφορά? (προεπιλογή: %u)</translation>
    </message>
    <message>
        <source>Invalid -proxy address: '%s'</source>
        <translation>Δεν είναι έγκυρη η διεύθυνση διαμεσολαβητή: '%s'</translation>
    </message>
    <message>
        <source>Server certificate file (default: %s)</source>
        <translation>Αρχείο πιστοποιητικού του διακομιστή  (προεπιλογή: %s)</translation>
    </message>
    <message>
        <source>Specify connection timeout in milliseconds (minimum: 1, default: %d)</source>
        <translation>Ορισμός λήξης χρονικού ορίου σε χιλιοστά του δευτερολέπτου(προεπιλογή: %d)</translation>
    </message>
    <message>
        <source>Specify pid file (default: %s)</source>
        <translation>Ορίστε αρχείο pid (προεπιλογή: %s)</translation>
    </message>
    <message>
        <source>Threshold for disconnecting misbehaving peers (default: %u)</source>
        <translation>Όριο αποσύνδεσης προβληματικών peers (προεπιλογή: %u)</translation>
    </message>
    <message>
        <source>Unknown network specified in -onlynet: '%s'</source>
        <translation>Άγνωστo δίκτυο ορίζεται σε onlynet: '%s'</translation>
    </message>
    <message>
        <source>Cannot resolve -bind address: '%s'</source>
        <translation>Δεν μπορώ να γράψω την προεπιλεγμένη διεύθυνση: '%s'</translation>
    </message>
    <message>
        <source>Cannot resolve -externalip address: '%s'</source>
        <translation>Δεν μπορώ να γράψω την προεπιλεγμένη διεύθυνση: '%s'</translation>
    </message>
    <message>
        <source>Invalid amount for -paytxfee=&lt;amount&gt;: '%s'</source>
        <translation>Μη έγκυρο ποσό για την παράμετρο -paytxfee=&lt;amount&gt;: '%s'</translation>
=======
        <source>How thorough the block verification of -checkblocks is (0-4, default: %u)</source>
        <translation>Πόσο εξονυχιστική να είναι η επιβεβαίωση του μπλοκ (0-4, προεπιλογή: %u)</translation>
    </message>
    <message>
        <source>Maintain a full transaction index, used by the getrawtransaction rpc call (default: %u)</source>
        <translation>Διατηρήση ένος πλήρες ευρετήριου συναλλαγών (προεπιλογή: %u) </translation>
    </message>
    <message>
        <source>Number of seconds to keep misbehaving peers from reconnecting (default: %u)</source>
        <translation>Δευτερόλεπτα πριν επιτραπεί ξανά η σύνδεση των προβληματικών peers (προεπιλογή: %u)</translation>
    </message>
    <message>
        <source>How many blocks to check at startup (default: %u, 0 = all)</source>
        <translation>Πόσα μπλοκ να ελέγχθουν κατά την εκκίνηση (προεπιλογή: %u, 0 = όλα)</translation>
    </message>
    <message>
        <source>Include IP addresses in debug output (default: %u)</source>
        <translation>Να συμπεριληφθεί η διεύθυνση IP στην αναφορά? (προεπιλογή: %u)</translation>
    </message>
    <message>
        <source>Invalid -proxy address: '%s'</source>
        <translation>Δεν είναι έγκυρη η διεύθυνση διαμεσολαβητή: '%s'</translation>
    </message>
    <message>
        <source>Maintain at most &lt;n&gt; connections to peers (default: %u)</source>
        <translation>Μέγιστες αριθμός συνδέσεων με τους peers &lt;n&gt; (προεπιλογή: %u)</translation>
    </message>
    <message>
        <source>Specify configuration file (default: %s)</source>
        <translation>Ορίστε αρχείο ρυθμίσεων (προεπιλογή: %s)</translation>
    </message>
    <message>
        <source>Specify connection timeout in milliseconds (minimum: 1, default: %d)</source>
        <translation>Ορισμός λήξης χρονικού ορίου σε χιλιοστά του δευτερολέπτου(προεπιλογή: %d)</translation>
    </message>
    <message>
        <source>Specify pid file (default: %s)</source>
        <translation>Ορίστε αρχείο pid (προεπιλογή: %s)</translation>
    </message>
    <message>
        <source>Threshold for disconnecting misbehaving peers (default: %u)</source>
        <translation>Όριο αποσύνδεσης προβληματικών peers (προεπιλογή: %u)</translation>
    </message>
    <message>
        <source>Unknown network specified in -onlynet: '%s'</source>
        <translation>Άγνωστo δίκτυο ορίζεται σε onlynet: '%s'</translation>
>>>>>>> fc073561
    </message>
    <message>
        <source>Insufficient funds</source>
        <translation>Ανεπαρκές κεφάλαιο</translation>
    </message>
    <message>
        <source>Loading block index...</source>
        <translation>Φόρτωση ευρετηρίου μπλοκ...</translation>
    </message>
    <message>
        <source>Add a node to connect to and attempt to keep the connection open</source>
        <translation>Προσέθεσε ένα κόμβο για σύνδεση και προσπάθησε να κρατήσεις την σύνδεση ανοιχτή</translation>
    </message>
    <message>
        <source>Loading wallet...</source>
        <translation>Φόρτωση πορτοφολιού...</translation>
    </message>
    <message>
        <source>Cannot downgrade wallet</source>
        <translation>Δεν μπορώ να υποβαθμίσω το πορτοφόλι</translation>
    </message>
    <message>
        <source>Cannot write default address</source>
        <translation>Δεν μπορώ να γράψω την προεπιλεγμένη διεύθυνση</translation>
    </message>
    <message>
        <source>Rescanning...</source>
        <translation>Ανίχνευση...</translation>
    </message>
    <message>
        <source>Done loading</source>
        <translation>Η φόρτωση ολοκληρώθηκε</translation>
    </message>
    <message>
        <source>Error</source>
        <translation>Σφάλμα</translation>
    </message>
</context>
</TS><|MERGE_RESOLUTION|>--- conflicted
+++ resolved
@@ -1,8 +1,4 @@
-<<<<<<< HEAD
-<TS language="el_GR" version="2.0">
-=======
 <TS language="el_GR" version="2.1">
->>>>>>> fc073561
 <context>
     <name>AddressBookPage</name>
     <message>
@@ -24,23 +20,12 @@
     <message>
         <source>&amp;Copy</source>
         <translation>&amp;Αντιγραφή</translation>
-<<<<<<< HEAD
     </message>
     <message>
         <source>C&amp;lose</source>
         <translation>Κ&amp;λείσιμο</translation>
     </message>
     <message>
-        <source>&amp;Copy Address</source>
-        <translation>&amp;Αντιγραφή διεύθυνσης</translation>
-=======
-    </message>
-    <message>
-        <source>C&amp;lose</source>
-        <translation>Κ&amp;λείσιμο</translation>
->>>>>>> fc073561
-    </message>
-    <message>
         <source>Delete the currently selected address from the list</source>
         <translation>Αντιγραφη της επιλεγμενης διεύθυνσης στο πρόχειρο του συστηματος</translation>
     </message>
@@ -55,19 +40,14 @@
     <message>
         <source>&amp;Delete</source>
         <translation>&amp;Διαγραφή</translation>
-<<<<<<< HEAD
     </message>
     <message>
         <source>Choose the address to send coins to</source>
-        <translation>Επιλογή διεύθυνσης όπου θα σταλθούν νομίσματα</translation>
+        <translation>Επιλέξτε διεύθυνση αποστολής των νομισμάτων σας</translation>
     </message>
     <message>
         <source>Choose the address to receive coins with</source>
-        <translation>Επιλογή διεύθυνσης απ' όπου θα ληφθούν νομίσματα</translation>
-    </message>
-    <message>
-        <source>C&amp;hoose</source>
-        <translation>Ε&amp;πιλογή</translation>
+        <translation>Επιλέξτε διεύθυνση παραλαβής νομισμάτων</translation>
     </message>
     <message>
         <source>Sending addresses</source>
@@ -78,55 +58,6 @@
         <translation>Διευθύνσεις λήψης</translation>
     </message>
     <message>
-        <source>These are your Myriad addresses for sending payments. Always check the amount and the receiving address before sending coins.</source>
-        <translation>Αυτές είναι οι Myriad διευθύνσεις σας για να λαμβάνετε πληρωμές. Δίνοντας μία ξεχωριστή διεύθυνση σε κάθε αποστολέα, θα μπορείτε να ελέγχετε ποιος σας πληρώνει.</translation>
-    </message>
-    <message>
-        <source>These are your Myriad addresses for receiving payments. It is recommended to use a new receiving address for each transaction.</source>
-        <translation>Αυτές είναι οι Myriad διευθύνσεις σας για να λαμβάνετε πληρωμές. Δίνοντας μία ξεχωριστή διεύθυνση σε κάθε αποστολέα, θα μπορείτε να ελέγχετε ποιος σας πληρώνει.</translation>
-    </message>
-    <message>
-        <source>Copy &amp;Label</source>
-        <translation>Αντιγραφή &amp;επιγραφής</translation>
-    </message>
-    <message>
-        <source>&amp;Edit</source>
-        <translation>&amp;Επεξεργασία</translation>
-    </message>
-    <message>
-        <source>Export Address List</source>
-        <translation>Εξαγωγή της λίστας διευθύνσεων</translation>
-    </message>
-    <message>
-        <source>Comma separated file (*.csv)</source>
-        <translation>Αρχείο οριοθετημένο με κόμματα (*.csv)</translation>
-    </message>
-    <message>
-        <source>Exporting Failed</source>
-        <translation>Η Εξαγωγή Απέτυχε</translation>
-    </message>
-    <message>
-        <source>There was an error trying to save the address list to %1. Please try again.</source>
-        <translation>Παρουσιάστηκε σφάλμα κατά την αποθήκευση της λίστας πορτοφολιών στο %1. Παρακαλώ δοκιμάστε ξανά</translation>
-=======
-    </message>
-    <message>
-        <source>Choose the address to send coins to</source>
-        <translation>Επιλέξτε διεύθυνση αποστολής των νομισμάτων σας</translation>
-    </message>
-    <message>
-        <source>Choose the address to receive coins with</source>
-        <translation>Επιλέξτε διεύθυνση παραλαβής νομισμάτων</translation>
-    </message>
-    <message>
-        <source>Sending addresses</source>
-        <translation>Διευθύνσεις αποστολής</translation>
-    </message>
-    <message>
-        <source>Receiving addresses</source>
-        <translation>Διευθύνσεις λήψης</translation>
-    </message>
-    <message>
         <source>&amp;Copy Address</source>
         <translation>&amp;Αντιγραφή Διεύθυνσης</translation>
     </message>
@@ -145,14 +76,13 @@
     <message>
         <source>Exporting Failed</source>
         <translation>Αποτυχία Εξαγωγής</translation>
->>>>>>> fc073561
     </message>
     </context>
 <context>
     <name>AddressTableModel</name>
     <message>
         <source>Label</source>
-        <translation>Επιγραφή</translation>
+        <translation>Ετικέτα</translation>
     </message>
     <message>
         <source>Address</source>
@@ -182,97 +112,16 @@
         <translation>Επανέλαβε τον νέο κωδικό πρόσβασης</translation>
     </message>
     <message>
-<<<<<<< HEAD
-        <source>Encrypt wallet</source>
-        <translation>&amp;Κρυπτογράφηση πορτοφολιού</translation>
-    </message>
-    <message>
-        <source>This operation needs your wallet passphrase to unlock the wallet.</source>
-        <translation>Αυτη η ενεργεία χρειάζεται τον κωδικό του πορτοφολιού  για να ξεκλειδώσει το πορτοφόλι.</translation>
-    </message>
-    <message>
-=======
->>>>>>> fc073561
         <source>Unlock wallet</source>
         <translation>Ξεκλειδωσε το πορτοφολι</translation>
     </message>
     <message>
-<<<<<<< HEAD
-        <source>This operation needs your wallet passphrase to decrypt the wallet.</source>
-        <translation>Αυτη η ενεργεια χρειάζεται τον κωδικο του πορτοφολιου  για να αποκρυπτογραφησειι το πορτοφολι.</translation>
-    </message>
-    <message>
-        <source>Decrypt wallet</source>
-        <translation>Αποκρυπτογράφησε το πορτοφολι</translation>
-    </message>
-    <message>
-        <source>Change passphrase</source>
-        <translation>Άλλαξε κωδικο πρόσβασης</translation>
-    </message>
-    <message>
-        <source>Confirm wallet encryption</source>
-        <translation>Επιβεβαίωσε την κρυπτογραφηση του πορτοφολιού</translation>
-    </message>
-    <message>
-        <source>Warning: If you encrypt your wallet and lose your passphrase, you will &lt;b&gt;LOSE ALL OF YOUR MYRIADS&lt;/b&gt;!</source>
-        <translation>Προσοχη: Εαν κρυπτογραφησεις το πορτοφολι σου και χάσεις τον κωδικο σου θα χάσεις &lt;b&gt; ΟΛΑ ΣΟΥ ΤΑ MYRIADS&lt;/b&gt;!
-Είσαι σίγουρος ότι θέλεις να κρυπτογραφησεις το πορτοφολι;</translation>
-    </message>
-    <message>
-        <source>Are you sure you wish to encrypt your wallet?</source>
-        <translation>Είστε σίγουροι ότι θέλετε να κρυπτογραφήσετε το πορτοφόλι σας;</translation>
-    </message>
-    <message>
-        <source>IMPORTANT: Any previous backups you have made of your wallet file should be replaced with the newly generated, encrypted wallet file. For security reasons, previous backups of the unencrypted wallet file will become useless as soon as you start using the new, encrypted wallet.</source>
-        <translation>ΣΗΜΑΝΤΙΚΟ: Τα προηγούμενα αντίγραφα ασφαλείας που έχετε κάνει από το αρχείο του πορτοφόλιου σας θα πρέπει να αντικατασταθουν με το νέο που δημιουργείται, κρυπτογραφημένο αρχείο πορτοφόλιου. Για λόγους ασφαλείας, τα προηγούμενα αντίγραφα ασφαλείας του μη κρυπτογραφημένου αρχείου πορτοφόλιου θα καταστουν άχρηστα μόλις αρχίσετε να χρησιμοποιείτε το νέο κρυπτογραφημένο πορτοφόλι. </translation>
-    </message>
-    <message>
-        <source>Warning: The Caps Lock key is on!</source>
-        <translation>Προσοχη: το πλήκτρο Caps Lock είναι ενεργο.</translation>
-    </message>
-    <message>
-        <source>Wallet encrypted</source>
-        <translation>Κρυπτογραφημενο πορτοφολι</translation>
-    </message>
-    <message>
-        <source>Enter the new passphrase to the wallet.&lt;br/&gt;Please use a passphrase of &lt;b&gt;ten or more random characters&lt;/b&gt;, or &lt;b&gt;eight or more words&lt;/b&gt;.</source>
-        <translation>Εισάγετε τον νέο κωδικό πρόσβασης στον πορτοφόλι &lt;br/&gt; Παρακαλώ χρησιμοποιείστε ένα κωδικό με &lt;b&gt; 10 ή περισσότερους τυχαίους χαρακτήρες&lt;/b&gt; ή &lt;b&gt; οχτώ ή παραπάνω λέξεις&lt;/b&gt;.</translation>
-    </message>
-    <message>
-        <source>Wallet encryption failed</source>
-        <translation>Η κρυπτογραφηση του πορτοφολιού απέτυχε</translation>
-    </message>
-    <message>
-        <source>Wallet encryption failed due to an internal error. Your wallet was not encrypted.</source>
-        <translation>Η κρυπτογράφηση του πορτοφολιού απέτυχε λογω εσωτερικού σφάλματος. Το πορτοφολι δεν κρυπτογραφηθηκε.</translation>
-    </message>
-    <message>
-        <source>The supplied passphrases do not match.</source>
-        <translation>Οι εισαχθέντες κωδικοί δεν ταιριάζουν.</translation>
-    </message>
-    <message>
-        <source>Wallet unlock failed</source>
-        <translation>το ξεκλείδωμα του πορτοφολιού απέτυχε</translation>
-    </message>
-    <message>
-        <source>The passphrase entered for the wallet decryption was incorrect.</source>
-        <translation>Ο κωδικος που εισήχθη για την αποκρυπτογραφηση του πορτοφολιού ήταν λαθος.</translation>
-    </message>
-    <message>
-        <source>Wallet decryption failed</source>
-        <translation>Η αποκρυπτογραφηση του πορτοφολιού απέτυχε</translation>
-    </message>
-    <message>
-        <source>Wallet passphrase was successfully changed.</source>
-        <translation>Ο κωδικος του πορτοφολιού άλλαξε με επιτυχία.</translation>
-=======
         <source>Change passphrase</source>
         <translation>Αλλάξτε Φράση Πρόσβασης</translation>
     </message>
     <message>
         <source>Wallet unlock failed</source>
         <translation>Το Ξεκλείδωμα του Πορτοφολιού Απέτυχε</translation>
->>>>>>> fc073561
     </message>
     </context>
 <context>
@@ -317,13 +166,10 @@
         <translation>Εξοδος από την εφαρμογή</translation>
     </message>
     <message>
-<<<<<<< HEAD
-=======
         <source>&amp;About %1</source>
         <translation>&amp;Περί %1</translation>
     </message>
     <message>
->>>>>>> fc073561
         <source>About &amp;Qt</source>
         <translation>Σχετικά με &amp;Qt</translation>
     </message>
@@ -350,7 +196,6 @@
     <message>
         <source>&amp;Sending addresses...</source>
         <translation>Διευθύνσεις αποστολής</translation>
-<<<<<<< HEAD
     </message>
     <message>
         <source>&amp;Receiving addresses...</source>
@@ -361,38 +206,12 @@
         <translation>'Ανοιγμα &amp;URI</translation>
     </message>
     <message>
-        <source>Myriad Core client</source>
-        <translation>Εφαρμογή Myriad Core</translation>
-    </message>
-    <message>
-        <source>Importing blocks from disk...</source>
-        <translation>Εισαγωγή μπλοκ από τον σκληρο δίσκο ... </translation>
-    </message>
-    <message>
         <source>Reindexing blocks on disk...</source>
         <translation>Φόρτωση ευρετηρίου μπλοκ στον σκληρο δισκο...</translation>
     </message>
     <message>
-        <source>Send coins to a Myriad address</source>
-        <translation>Στείλε νομίσματα σε μια διεύθυνση myriad</translation>
-=======
-    </message>
-    <message>
-        <source>&amp;Receiving addresses...</source>
-        <translation>Διευθύνσεις λήψης</translation>
-    </message>
-    <message>
-        <source>Open &amp;URI...</source>
-        <translation>'Ανοιγμα &amp;URI</translation>
-    </message>
-    <message>
-        <source>Reindexing blocks on disk...</source>
-        <translation>Φόρτωση ευρετηρίου μπλοκ στον σκληρο δισκο...</translation>
-    </message>
-    <message>
         <source>Send coins to a Myriadcoin address</source>
         <translation>Στείλε νομίσματα σε μια διεύθυνση bitcoin</translation>
->>>>>>> fc073561
     </message>
     <message>
         <source>Backup wallet to another location</source>
@@ -415,13 +234,8 @@
         <translation>&amp;Επιβεβαίωση μηνύματος</translation>
     </message>
     <message>
-<<<<<<< HEAD
-        <source>Myriad</source>
-        <translation>Myriad</translation>
-=======
         <source>Bitcoin</source>
         <translation>Bitcoin</translation>
->>>>>>> fc073561
     </message>
     <message>
         <source>Wallet</source>
@@ -436,13 +250,6 @@
         <translation>&amp;Παραλαβή </translation>
     </message>
     <message>
-<<<<<<< HEAD
-        <source>Show information about Myriad Core</source>
-        <translation>Σχετικά με το Myriad Core</translation>
-    </message>
-    <message>
-=======
->>>>>>> fc073561
         <source>&amp;Show / Hide</source>
         <translation>&amp;Εμφάνισε/Κρύψε</translation>
     </message>
@@ -455,21 +262,12 @@
         <translation>Κρυπτογραφήστε τα ιδιωτικά κλειδιά που ανήκουν στο πορτοφόλι σας </translation>
     </message>
     <message>
-<<<<<<< HEAD
-        <source>Sign messages with your Myriad addresses to prove you own them</source>
-        <translation>Υπογράψτε ένα μήνυμα για να βεβαιώσετε πως είστε ο κάτοχος αυτής της διεύθυνσης</translation>
-    </message>
-    <message>
-        <source>Verify messages to ensure they were signed with specified Myriad addresses</source>
-        <translation>Υπογράψτε ένα μήνυμα για ν' αποδείξετε πως ανήκει μια συγκεκριμένη διεύθυνση Myriad</translation>
-=======
         <source>Sign messages with your Myriadcoin addresses to prove you own them</source>
         <translation>Υπογράψτε ένα μήνυμα για να βεβαιώσετε πως είστε ο κάτοχος αυτής της διεύθυνσης</translation>
     </message>
     <message>
         <source>Verify messages to ensure they were signed with specified Myriadcoin addresses</source>
         <translation>Υπογράψτε ένα μήνυμα για ν' αποδείξετε πως ανήκει μια συγκεκριμένη διεύθυνση Bitcoin</translation>
->>>>>>> fc073561
     </message>
     <message>
         <source>&amp;File</source>
@@ -488,17 +286,8 @@
         <translation>Εργαλειοθήκη καρτελών</translation>
     </message>
     <message>
-<<<<<<< HEAD
-        <source>Myriad Core</source>
-        <translation>Myriad Core</translation>
-    </message>
-    <message>
-        <source>Request payments (generates QR codes and myriad: URIs)</source>
-        <translation>Αίτηση πληρωμών (δημιουργεί QR codes και διευθύνσεις myriad: )</translation>
-    </message>
-    <message>
-        <source>&amp;About Myriad Core</source>
-        <translation>&amp;Σχετικά με το Myriad Core</translation>
+        <source>Request payments (generates QR codes and myriadcoin: URIs)</source>
+        <translation>Αίτηση πληρωμών (δημιουργεί QR codes και διευθύνσεις myriadcoin: )</translation>
     </message>
     <message>
         <source>Show the list of used sending addresses and labels</source>
@@ -509,44 +298,12 @@
         <translation>Προβολή της λίστας των χρησιμοποιημένων διευθύνσεων και ετικετών λήψεως</translation>
     </message>
     <message>
-        <source>Open a myriad: URI or payment request</source>
-        <translation>Άνοιγμα myriad: URI αίτησης πληρωμής</translation>
+        <source>Open a myriadcoin: URI or payment request</source>
+        <translation>Άνοιγμα myriadcoin: URI αίτησης πληρωμής</translation>
     </message>
     <message>
         <source>&amp;Command-line options</source>
         <translation>&amp;Επιλογές γραμμής εντολών</translation>
-    </message>
-    <message>
-        <source>Show the Myriad Core help message to get a list with possible Myriad command-line options</source>
-        <translation>Εμφανιση του Myriad-Qt μήνυματος βοήθειας για να πάρετε μια λίστα με τις πιθανές επιλογές Myriad γραμμής εντολών.</translation>
-    </message>
-    <message>
-        <source>No block source available...</source>
-        <translation>Η πηγή του μπλοκ δεν ειναι διαθέσιμη... </translation>
-    </message>
-    <message>
-        <source>%1 and %2</source>
-        <translation>%1 και %2</translation>
-=======
-        <source>Request payments (generates QR codes and myriadcoin: URIs)</source>
-        <translation>Αίτηση πληρωμών (δημιουργεί QR codes και διευθύνσεις myriadcoin: )</translation>
-    </message>
-    <message>
-        <source>Show the list of used sending addresses and labels</source>
-        <translation>Προβολή της λίστας των χρησιμοποιημένων διευθύνσεων και ετικετών αποστολής</translation>
-    </message>
-    <message>
-        <source>Show the list of used receiving addresses and labels</source>
-        <translation>Προβολή της λίστας των χρησιμοποιημένων διευθύνσεων και ετικετών λήψεως</translation>
-    </message>
-    <message>
-        <source>Open a myriadcoin: URI or payment request</source>
-        <translation>Άνοιγμα myriadcoin: URI αίτησης πληρωμής</translation>
-    </message>
-    <message>
-        <source>&amp;Command-line options</source>
-        <translation>&amp;Επιλογές γραμμής εντολών</translation>
->>>>>>> fc073561
     </message>
     <message>
         <source>%1 behind</source>
@@ -602,7 +359,6 @@
         <source>Label: %1
 </source>
         <translation>Ετικέτα: %1
-<<<<<<< HEAD
 </translation>
     </message>
     <message>
@@ -612,17 +368,6 @@
 </translation>
     </message>
     <message>
-=======
-</translation>
-    </message>
-    <message>
-        <source>Address: %1
-</source>
-        <translation>Διεύθυνση: %1
-</translation>
-    </message>
-    <message>
->>>>>>> fc073561
         <source>Sent transaction</source>
         <translation>Η συναλλαγή απεστάλη</translation>
     </message>
@@ -638,19 +383,7 @@
         <source>Wallet is &lt;b&gt;encrypted&lt;/b&gt; and currently &lt;b&gt;locked&lt;/b&gt;</source>
         <translation>Το πορτοφόλι είναι &lt;b&gt;κρυπτογραφημένο&lt;/b&gt; και &lt;b&gt;κλειδωμένο&lt;/b&gt;</translation>
     </message>
-<<<<<<< HEAD
-</context>
-=======
-    </context>
->>>>>>> fc073561
-<context>
-    <name>CoinControlDialog</name>
-    <message>
-<<<<<<< HEAD
-        <source>Network Alert</source>
-        <translation>Ειδοποίηση Δικτύου</translation>
-    </message>
-</context>
+    </context>
 <context>
     <name>CoinControlDialog</name>
     <message>
@@ -670,10 +403,6 @@
         <translation>Ποσό:</translation>
     </message>
     <message>
-        <source>Priority:</source>
-        <translation>Προτεραιότητα:</translation>
-    </message>
-    <message>
         <source>Fee:</source>
         <translation>Ταρίφα</translation>
     </message>
@@ -726,16 +455,12 @@
         <translation>Επικυρωμένες</translation>
     </message>
     <message>
-        <source>Priority</source>
-        <translation>Προτεραιότητα</translation>
-    </message>
-    <message>
         <source>Copy address</source>
         <translation>Αντιγραφή διεύθυνσης</translation>
     </message>
     <message>
         <source>Copy label</source>
-        <translation>Αντιγραφή επιγραφής</translation>
+        <translation>Αντιγραφή ετικέτας</translation>
     </message>
     <message>
         <source>Copy amount</source>
@@ -743,105 +468,6 @@
     </message>
     <message>
         <source>Copy transaction ID</source>
-        <translation>Αντιγραφη του ID Συναλλαγής</translation>
-    </message>
-    <message>
-        <source>Lock unspent</source>
-        <translation>Κλείδωμα αξόδευτων</translation>
-    </message>
-    <message>
-        <source>Unlock unspent</source>
-        <translation>Ξεκλείδωμα αξόδευτων</translation>
-    </message>
-    <message>
-        <source>Copy quantity</source>
-        <translation>Αντιγραφή ποσότητας</translation>
-    </message>
-    <message>
-        <source>Copy fee</source>
-        <translation>Αντιγραφή ταρίφας</translation>
-=======
-        <source>Coin Selection</source>
-        <translation>Επιλογή κερμάτων</translation>
-    </message>
-    <message>
-        <source>Quantity:</source>
-        <translation>Ποσότητα:</translation>
-    </message>
-    <message>
-        <source>Bytes:</source>
-        <translation>Bytes:</translation>
-    </message>
-    <message>
-        <source>Amount:</source>
-        <translation>Ποσό:</translation>
-    </message>
-    <message>
-        <source>Fee:</source>
-        <translation>Ταρίφα</translation>
-    </message>
-    <message>
-        <source>Dust:</source>
-        <translation>Σκόνη</translation>
-    </message>
-    <message>
-        <source>After Fee:</source>
-        <translation>Ταρίφα αλλαγής</translation>
-    </message>
-    <message>
-        <source>Change:</source>
-        <translation>Ρέστα:</translation>
-    </message>
-    <message>
-        <source>(un)select all</source>
-        <translation>(από)επιλογή όλων</translation>
-    </message>
-    <message>
-        <source>Tree mode</source>
-        <translation>Εμφάνιση τύπου δέντρο</translation>
-    </message>
-    <message>
-        <source>List mode</source>
-        <translation>Λίστα εντολών</translation>
-    </message>
-    <message>
-        <source>Amount</source>
-        <translation>Ποσό</translation>
-    </message>
-    <message>
-        <source>Received with label</source>
-        <translation>Παραλήφθηκε με επιγραφή</translation>
-    </message>
-    <message>
-        <source>Received with address</source>
-        <translation>Παραλείφθηκε με την εξής διεύθυνση</translation>
-    </message>
-    <message>
-        <source>Date</source>
-        <translation>Ημερομηνία</translation>
-    </message>
-    <message>
-        <source>Confirmations</source>
-        <translation>Επικυρώσεις</translation>
-    </message>
-    <message>
-        <source>Confirmed</source>
-        <translation>Επικυρωμένες</translation>
-    </message>
-    <message>
-        <source>Copy address</source>
-        <translation>Αντιγραφή διεύθυνσης</translation>
-    </message>
-    <message>
-        <source>Copy label</source>
-        <translation>Αντιγραφή ετικέτας</translation>
-    </message>
-    <message>
-        <source>Copy amount</source>
-        <translation>Αντιγραφή ποσού</translation>
-    </message>
-    <message>
-        <source>Copy transaction ID</source>
         <translation>Αντιγραφή ταυτότητας συναλλαγής</translation>
     </message>
     <message>
@@ -882,32 +508,11 @@
     <message>
         <source>Edit receiving address</source>
         <translation>Διόρθωση Διεύθυνσης Λήψης</translation>
->>>>>>> fc073561
     </message>
     </context>
 <context>
     <name>FreespaceChecker</name>
     <message>
-<<<<<<< HEAD
-        <source>Copy after fee</source>
-        <translation>Αντιγραφή μετα-ταρίφας</translation>
-    </message>
-    <message>
-        <source>Copy bytes</source>
-        <translation>Αντιγραφή των byte</translation>
-    </message>
-    <message>
-        <source>Copy priority</source>
-        <translation>Αντιγραφή προτεραιότητας</translation>
-    </message>
-    <message>
-        <source>Copy dust</source>
-        <translation>Αντιγραφή 'σκόνης'</translation>
-    </message>
-    <message>
-        <source>Copy change</source>
-        <translation>Αντιγραφή των ρέστων</translation>
-=======
         <source>A new data directory will be created.</source>
         <translation>Θα δημιουργηθεί ένας νέος φάκελος δεδομένων.</translation>
     </message>
@@ -926,32 +531,11 @@
     <message>
         <source>Cannot create data directory here.</source>
         <translation>Δεν μπορεί να δημιουργηθεί φάκελος δεδομένων εδώ.</translation>
->>>>>>> fc073561
     </message>
 </context>
 <context>
     <name>HelpMessageDialog</name>
     <message>
-<<<<<<< HEAD
-        <source>highest</source>
-        <translation>ύψιστη</translation>
-    </message>
-    <message>
-        <source>higher</source>
-        <translation>υψηλότερη</translation>
-    </message>
-    <message>
-        <source>high</source>
-        <translation>ψηλή</translation>
-    </message>
-    <message>
-        <source>medium-high</source>
-        <translation>μεσαία-ψηλή</translation>
-    </message>
-    <message>
-        <source>medium</source>
-        <translation>μεσαία</translation>
-=======
         <source>version</source>
         <translation>έκδοση</translation>
     </message>
@@ -970,32 +554,11 @@
     <message>
         <source>command-line options</source>
         <translation>επιλογής γραμμής εντολών</translation>
->>>>>>> fc073561
     </message>
     </context>
 <context>
     <name>Intro</name>
     <message>
-<<<<<<< HEAD
-        <source>low-medium</source>
-        <translation>μεσαία-χαμηλή</translation>
-    </message>
-    <message>
-        <source>low</source>
-        <translation>χαμηλή</translation>
-    </message>
-    <message>
-        <source>lower</source>
-        <translation>χαμηλότερη</translation>
-    </message>
-    <message>
-        <source>lowest</source>
-        <translation>χαμηλότατη</translation>
-    </message>
-    <message>
-        <source>(%1 locked)</source>
-        <translation>(%1 κλειδωμένο)</translation>
-=======
         <source>Welcome</source>
         <translation>Καλώς ήρθατε</translation>
     </message>
@@ -1022,24 +585,11 @@
     <message numerus="yes">
         <source>(of %n GB needed)</source>
         <translation><numerusform>(από το %n GB που απαιτείται)</numerusform><numerusform>(από τα %n GB που απαιτούνται)</numerusform></translation>
->>>>>>> fc073561
     </message>
 </context>
 <context>
     <name>ModalOverlay</name>
     <message>
-<<<<<<< HEAD
-        <source>none</source>
-        <translation>κανένα</translation>
-    </message>
-    <message>
-        <source>This label turns red if the transaction size is greater than 1000 bytes.</source>
-        <translation>Αυτή η ετικέτα γίνεται κόκκινη αν το μέγεθος της συναλλαγής είναι μεγαλύτερο από 1000 bytes.</translation>
-    </message>
-    <message>
-        <source>This label turns red if the priority is smaller than "medium".</source>
-        <translation>Αυτή η ετικέτα γίνεται κόκκινη αν η προτεραιότητα είναι μικρότερη από "μεσαία".</translation>
-=======
         <source>Form</source>
         <translation>Φόρμα</translation>
     </message>
@@ -1050,28 +600,11 @@
     <message>
         <source>Hide</source>
         <translation>Απόκρυψη</translation>
->>>>>>> fc073561
     </message>
     </context>
 <context>
     <name>OpenURIDialog</name>
     <message>
-<<<<<<< HEAD
-        <source>This label turns red if any recipient receives an amount smaller than %1.</source>
-        <translation>Αυτή η ετικέτα γίνεται κόκκινη αν οποιοσδήποτε παραλήπτης λάβει ποσό μικρότερο από %1.</translation>
-    </message>
-    <message>
-        <source>yes</source>
-        <translation>ναι</translation>
-    </message>
-    <message>
-        <source>no</source>
-        <translation>όχι</translation>
-    </message>
-    <message>
-        <source>This means a fee of at least %1 per kB is required.</source>
-        <translation>Ελάχιστο χρεώσιμο ποσό τουλάχιστο %1 ανα kB</translation>
-=======
         <source>Open URI</source>
         <translation>'Ανοιγμα &amp;URI</translation>
     </message>
@@ -1086,29 +619,11 @@
     <message>
         <source>Select payment request file</source>
         <translation>Επιλέξτε πληρωμή αρχείου αίτησης</translation>
->>>>>>> fc073561
     </message>
     </context>
 <context>
     <name>OptionsDialog</name>
     <message>
-<<<<<<< HEAD
-        <source>Transactions with higher priority are more likely to get included into a block.</source>
-        <translation>Συναλλαγές με υψηλότερη προτεραιότητα είναι πιο πιθανό να περιλαμβάνονται σε ένα μπλοκ.</translation>
-    </message>
-    <message>
-        <source>(no label)</source>
-        <translation>(χωρίς ετικέτα)</translation>
-    </message>
-    <message>
-        <source>change from %1 (%2)</source>
-        <translation>ρέστα από %1 (%2) </translation>
-    </message>
-    <message>
-        <source>(change)</source>
-        <translation>(ρέστα)
-</translation>
-=======
         <source>Options</source>
         <translation>Ρυθμίσεις</translation>
     </message>
@@ -1123,206 +638,6 @@
     <message>
         <source>MB</source>
         <translation>MB</translation>
->>>>>>> fc073561
-    </message>
-</context>
-<context>
-    <name>EditAddressDialog</name>
-    <message>
-<<<<<<< HEAD
-        <source>Edit Address</source>
-        <translation>Επεξεργασία Διεύθυνσης</translation>
-    </message>
-    <message>
-        <source>&amp;Label</source>
-        <translation>&amp;Επιγραφή</translation>
-    </message>
-    <message>
-        <source>The label associated with this address list entry</source>
-        <translation>Η ετικέτα που συνδέεται με αυτήν την καταχώρηση στο βιβλίο διευθύνσεων</translation>
-    </message>
-    <message>
-        <source>The address associated with this address list entry. This can only be modified for sending addresses.</source>
-        <translation>Η διεύθυνση σχετίζεται με αυτή την καταχώρηση του βιβλίου διευθύνσεων. Μπορεί να τροποποιηθεί μόνο για τις διευθύνσεις αποστολής.</translation>
-    </message>
-    <message>
-        <source>&amp;Address</source>
-        <translation>&amp;Διεύθυνση</translation>
-    </message>
-    <message>
-        <source>New receiving address</source>
-        <translation>Νέα διεύθυνση λήψης</translation>
-    </message>
-    <message>
-        <source>New sending address</source>
-        <translation>Νέα διεύθυνση αποστολής</translation>
-    </message>
-    <message>
-        <source>Edit receiving address</source>
-        <translation>Επεξεργασία διεύθυνσης λήψης</translation>
-    </message>
-    <message>
-        <source>Edit sending address</source>
-        <translation>Επεξεργασία διεύθυνσης αποστολής</translation>
-    </message>
-    <message>
-        <source>The entered address "%1" is already in the address book.</source>
-        <translation>Η διεύθυνση "%1" βρίσκεται ήδη στο βιβλίο διευθύνσεων.</translation>
-    </message>
-    <message>
-        <source>The entered address "%1" is not a valid Myriad address.</source>
-        <translation>Η διεύθυνση "%1" δεν είναι έγκυρη Myriad διεύθυνση.</translation>
-    </message>
-    <message>
-        <source>Could not unlock wallet.</source>
-        <translation>Δεν είναι δυνατό το ξεκλείδωμα του πορτοφολιού.</translation>
-    </message>
-    <message>
-        <source>New key generation failed.</source>
-        <translation>Η δημιουργία νέου κλειδιού απέτυχε.</translation>
-    </message>
-</context>
-<context>
-    <name>FreespaceChecker</name>
-    <message>
-        <source>A new data directory will be created.</source>
-        <translation>Θα δημιουργηθεί ένας νέος φάκελος δεδομένων.</translation>
-    </message>
-    <message>
-        <source>name</source>
-        <translation>όνομα</translation>
-    </message>
-    <message>
-        <source>Directory already exists. Add %1 if you intend to create a new directory here.</source>
-        <translation>Κατάλογος ήδη υπάρχει. Προσθήκη %1, αν σκοπεύετε να δημιουργήσετε έναν νέο κατάλογο εδώ.</translation>
-    </message>
-    <message>
-        <source>Path already exists, and is not a directory.</source>
-        <translation>Η διαδρομή υπάρχει ήδη αλλά δεν είναι φάκελος</translation>
-    </message>
-    <message>
-        <source>Cannot create data directory here.</source>
-        <translation>Δεν μπορεί να δημιουργηθεί φάκελος δεδομένων εδώ.</translation>
-    </message>
-</context>
-<context>
-    <name>HelpMessageDialog</name>
-    <message>
-        <source>Myriad Core</source>
-        <translation>Myriad Core</translation>
-    </message>
-    <message>
-        <source>version</source>
-        <translation>έκδοση</translation>
-    </message>
-    <message>
-        <source>(%1-bit)</source>
-        <translation>(%1-bit)</translation>
-    </message>
-    <message>
-        <source>About Myriad Core</source>
-        <translation>Σχετικά με το Myriad Core</translation>
-    </message>
-    <message>
-        <source>Command-line options</source>
-        <translation>επιλογής γραμμής εντολών</translation>
-    </message>
-    <message>
-        <source>Usage:</source>
-        <translation>Χρήση:</translation>
-    </message>
-    <message>
-        <source>command-line options</source>
-        <translation>επιλογής γραμμής εντολών</translation>
-    </message>
-</context>
-<context>
-    <name>Intro</name>
-    <message>
-        <source>Welcome</source>
-        <translation>Καλώς ήρθατε</translation>
-    </message>
-    <message>
-        <source>Welcome to Myriad Core.</source>
-        <translation>Καλώς ήρθατε στο Myriad Core.</translation>
-    </message>
-    <message>
-        <source>As this is the first time the program is launched, you can choose where Myriad Core will store its data.</source>
-        <translation>Καθώς αυτή είναι η πρώτη φορά που εκκινείται το πρόγραμμα, μπορείτε να διαλέξετε πού θα αποθηκεύει το Myriad Core τα δεδομένα του.</translation>
-    </message>
-    <message>
-        <source>Myriad Core will download and store a copy of the Myriad block chain. At least %1GB of data will be stored in this directory, and it will grow over time. The wallet will also be stored in this directory.</source>
-        <translation>O πυρήνας Myriad θα κατεβάσει και να αποθηκεύσει ένα αντίγραφο της αλυσίδας μπλοκ Myriad. Τουλάχιστον %1GB δεδομένων θα αποθηκευτούν σε αυτόν τον κατάλογο, και θα αυξηθεί με την πάροδο του χρόνου. Το πορτοφόλι θα αποθηκευτεί σε αυτόν τον κατάλογο.</translation>
-    </message>
-    <message>
-        <source>Use the default data directory</source>
-        <translation>Χρήση του προεπιλεγμένου φακέλου δεδομένων</translation>
-    </message>
-    <message>
-        <source>Use a custom data directory:</source>
-        <translation>Προσαρμογή του φακέλου δεδομένων: </translation>
-    </message>
-    <message>
-        <source>Myriad Core</source>
-        <translation>Myriad Core</translation>
-    </message>
-    <message>
-        <source>Error: Specified data directory "%1" cannot be created.</source>
-        <translation>Σφάλμα: Ο καθορισμένος φάκελος δεδομένων "%1" δεν μπορεί να δημιουργηθεί.</translation>
-    </message>
-    <message>
-        <source>Error</source>
-        <translation>Σφάλμα</translation>
-    </message>
-    <message numerus="yes">
-        <source>%n GB of free space available</source>
-        <translation><numerusform>%n GB ελεύθερου χώρου διαθέσιμα</numerusform><numerusform>%n GB ελεύθερου χώρου διαθέσιμα</numerusform></translation>
-    </message>
-    <message numerus="yes">
-        <source>(of %n GB needed)</source>
-        <translation><numerusform>(από το %n GB που απαιτείται)</numerusform><numerusform>(από τα %n GB που απαιτούνται)</numerusform></translation>
-    </message>
-</context>
-<context>
-    <name>OpenURIDialog</name>
-    <message>
-        <source>Open URI</source>
-        <translation>'Ανοιγμα &amp;URI</translation>
-    </message>
-    <message>
-        <source>Open payment request from URI or file</source>
-        <translation>Ανοιχτό αίτημα πληρωμής από URI ή απο αρχείο</translation>
-    </message>
-    <message>
-        <source>URI:</source>
-        <translation>URI:</translation>
-    </message>
-    <message>
-        <source>Select payment request file</source>
-        <translation>Επιλέξτε πληρωμή αρχείου αίτησης</translation>
-    </message>
-    <message>
-        <source>Select payment request file to open</source>
-        <translation>Επιλέξτε αρχείο πληρωμής για άνοιγμα.</translation>
-    </message>
-</context>
-<context>
-    <name>OptionsDialog</name>
-    <message>
-        <source>Options</source>
-        <translation>Ρυθμίσεις</translation>
-    </message>
-    <message>
-        <source>&amp;Main</source>
-        <translation>&amp;Κύριο</translation>
-    </message>
-    <message>
-        <source>Size of &amp;database cache</source>
-        <translation>Μέγεθος κρυφής μνήμης βάσης δεδομένων.</translation>
-    </message>
-    <message>
-        <source>MB</source>
-        <translation>MB</translation>
     </message>
     <message>
         <source>Number of script &amp;verification threads</source>
@@ -1393,16 +708,16 @@
         <translation>&amp;Ξόδεμα μη επικυρωμένων ρέστων</translation>
     </message>
     <message>
-        <source>Automatically open the Myriad client port on the router. This only works when your router supports UPnP and it is enabled.</source>
-        <translation>Αυτόματο άνοιγμα των θυρών Myriad στον δρομολογητή. Λειτουργεί μόνο αν ο δρομολογητής σας υποστηρίζει τη λειτουργία UPnP.</translation>
+        <source>Automatically open the Myriadcoin client port on the router. This only works when your router supports UPnP and it is enabled.</source>
+        <translation>Αυτόματο άνοιγμα των θυρών Myriadcoin στον δρομολογητή. Λειτουργεί μόνο αν ο δρομολογητής σας υποστηρίζει τη λειτουργία UPnP.</translation>
     </message>
     <message>
         <source>Map port using &amp;UPnP</source>
         <translation>Απόδοση θυρών με χρήστη &amp;UPnP</translation>
     </message>
     <message>
-        <source>Connect to the Myriad network through a SOCKS5 proxy.</source>
-        <translation>Σύνδεση στο Myriad δίκτυο μέσω διαμεσολαβητή SOCKS5 (π.χ. για σύνδεση μέσω Tor)</translation>
+        <source>Connect to the Myriadcoin network through a SOCKS5 proxy.</source>
+        <translation>Σύνδεση στο Myriadcoin δίκτυο μέσω διαμεσολαβητή SOCKS5 (π.χ. για σύνδεση μέσω Tor)</translation>
     </message>
     <message>
         <source>&amp;Connect through SOCKS5 proxy (default proxy):</source>
@@ -1497,8 +812,8 @@
         <translation>Φόρμα</translation>
     </message>
     <message>
-        <source>The displayed information may be out of date. Your wallet automatically synchronizes with the Myriad network after a connection is established, but this process has not completed yet.</source>
-        <translation>Οι πληροφορίες που εμφανίζονται μπορεί να είναι ξεπερασμένες. Το πορτοφόλι σας συγχρονίζεται αυτόματα με το δίκτυο Myriad μετά από μια σύνδεση, αλλά αυτή η διαδικασία δεν έχει ακόμη ολοκληρωθεί. </translation>
+        <source>The displayed information may be out of date. Your wallet automatically synchronizes with the Myriadcoin network after a connection is established, but this process has not completed yet.</source>
+        <translation>Οι πληροφορίες που εμφανίζονται μπορεί να είναι ξεπερασμένες. Το πορτοφόλι σας συγχρονίζεται αυτόματα με το δίκτυο Myriadcoin μετά από μια σύνδεση, αλλά αυτή η διαδικασία δεν έχει ακόμη ολοκληρωθεί. </translation>
     </message>
     <message>
         <source>Watch-only:</source>
@@ -1567,1995 +882,764 @@
 </context>
 <context>
     <name>PaymentServer</name>
-    <message>
-        <source>URI handling</source>
-        <translation>Χειρισμός URI</translation>
-    </message>
-    <message>
-        <source>Invalid payment address %1</source>
-        <translation>Μη έγκυρη διεύθυνση πληρωμής %1</translation>
-    </message>
-    <message>
-        <source>Payment request rejected</source>
-        <translation>Η αίτηση πληρωμής έχει αρνηθεί.</translation>
-    </message>
-    <message>
-        <source>Payment request is not initialized.</source>
-        <translation>Η αίτηση πληρωμής δεν έχει αρχίζει ακόμα.</translation>
-    </message>
-    <message>
-        <source>Requested payment amount of %1 is too small (considered dust).</source>
-        <translation>Το ζητούμενο ποσό πληρωμής του %1 είναι πολύ μικρό (θεωρείται σκόνη)</translation>
-    </message>
-    <message>
-        <source>Payment request error</source>
-        <translation>Σφάλμα αιτήματος πληρωμής</translation>
-    </message>
-    <message>
-        <source>Cannot start myriad: click-to-pay handler</source>
-        <translation>Δεν είναι δυνατή η εκκίνηση του Myriad: click-to-pay handler</translation>
-    </message>
-    <message>
-        <source>Payment request fetch URL is invalid: %1</source>
-        <translation>Η διεύθυνση πληρωμής (URL) δεν είναι έγκυρη: %1</translation>
-    </message>
-    <message>
-        <source>Payment request file handling</source>
-        <translation>Επιλέξτε αρχείο πληρωμής για άνοιγμα.</translation>
-    </message>
-    <message>
-        <source>Refund from %1</source>
-        <translation>Επιστροφή ποσού από %1</translation>
-    </message>
-    <message>
-        <source>Error communicating with %1: %2</source>
-        <translation>Σφάλμα επικοινωνίας με %1: %2</translation>
-    </message>
-    <message>
-        <source>Payment request cannot be parsed!</source>
-        <translation>Η αίτηση πληρωμής δεν μπορεί να αναλυθεί!</translation>
-    </message>
-    <message>
-        <source>Bad response from server %1</source>
-        <translation>Κακή απάντηση από διακομιστή %1</translation>
-    </message>
-    <message>
-        <source>Payment acknowledged</source>
-        <translation>Πληρωμή αναγνωρίστηκε</translation>
-    </message>
-    <message>
-        <source>Network request error</source>
-        <translation>Σφάλμα αιτήματος δικτύου</translation>
-    </message>
-</context>
+    </context>
 <context>
     <name>PeerTableModel</name>
+    </context>
+<context>
+    <name>QObject</name>
+    <message>
+        <source>Amount</source>
+        <translation>Ποσό</translation>
+    </message>
+    <message>
+        <source>Enter a Myriadcoin address (e.g. %1)</source>
+        <translation>Εισάγετε μια διεύθυνση Myriadcoin (π.χ. %1)</translation>
+    </message>
+    <message>
+        <source>%1 d</source>
+        <translation>%1 d</translation>
+    </message>
+    <message>
+        <source>%1 h</source>
+        <translation>%1 ώ</translation>
+    </message>
+    <message>
+        <source>%1 m</source>
+        <translation>%1 λ</translation>
+    </message>
+    <message>
+        <source>%1 s</source>
+        <translation>%1 s</translation>
+    </message>
+    <message>
+        <source>None</source>
+        <translation>Κανένα</translation>
+    </message>
+    <message>
+        <source>N/A</source>
+        <translation>Μη διαθέσιμο</translation>
+    </message>
+    <message>
+        <source>%1 ms</source>
+        <translation>%1 ms</translation>
+    </message>
+    <message>
+        <source>%1 and %2</source>
+        <translation>%1 και %2</translation>
+    </message>
+    </context>
+<context>
+    <name>QObject::QObject</name>
+    </context>
+<context>
+    <name>QRImageWidget</name>
+    </context>
+<context>
+    <name>RPCConsole</name>
+    <message>
+        <source>N/A</source>
+        <translation>Μη διαθέσιμο</translation>
+    </message>
+    <message>
+        <source>Client version</source>
+        <translation>Έκδοση Πελάτη</translation>
+    </message>
+    <message>
+        <source>&amp;Information</source>
+        <translation>&amp;Πληροφορία</translation>
+    </message>
+    <message>
+        <source>Debug window</source>
+        <translation>Παράθυρο αποσφαλμάτωσης</translation>
+    </message>
+    <message>
+        <source>General</source>
+        <translation>Γενικά</translation>
+    </message>
+    <message>
+        <source>Using BerkeleyDB version</source>
+        <translation>Χρήση BerkeleyDB έκδοσης</translation>
+    </message>
+    <message>
+        <source>Startup time</source>
+        <translation>Χρόνος εκκίνησης</translation>
+    </message>
+    <message>
+        <source>Network</source>
+        <translation>Δίκτυο</translation>
+    </message>
+    <message>
+        <source>Name</source>
+        <translation>Όνομα</translation>
+    </message>
+    <message>
+        <source>Number of connections</source>
+        <translation>Αριθμός συνδέσεων</translation>
+    </message>
+    <message>
+        <source>Block chain</source>
+        <translation>Αλυσίδα μπλοκ</translation>
+    </message>
+    <message>
+        <source>Current number of blocks</source>
+        <translation>Τρέχον αριθμός μπλοκ</translation>
+    </message>
+    <message>
+        <source>Received</source>
+        <translation>Παραλήφθησαν</translation>
+    </message>
+    <message>
+        <source>Sent</source>
+        <translation>Αποστολή</translation>
+    </message>
+    <message>
+        <source>&amp;Peers</source>
+        <translation>&amp;Χρήστες</translation>
+    </message>
+    <message>
+        <source>Select a peer to view detailed information.</source>
+        <translation>Επιλέξτε ένα χρήστη για να δείτε αναλυτικές πληροφορίες.</translation>
+    </message>
+    <message>
+        <source>Version</source>
+        <translation>Έκδοση</translation>
+    </message>
+    <message>
+        <source>Services</source>
+        <translation>Υπηρεσίες</translation>
+    </message>
+    <message>
+        <source>Ban Score</source>
+        <translation>Σκορ αποκλησμού</translation>
+    </message>
+    <message>
+        <source>Connection Time</source>
+        <translation>Χρόνος σύνδεσης</translation>
+    </message>
+    <message>
+        <source>Last Send</source>
+        <translation>Τελευταία αποστολή</translation>
+    </message>
+    <message>
+        <source>Last Receive</source>
+        <translation>Τελευταία λήψη</translation>
+    </message>
     <message>
         <source>Ping Time</source>
         <translation>Χρόνος καθυστέρησης</translation>
     </message>
+    <message>
+        <source>Last block time</source>
+        <translation>Χρόνος τελευταίου μπλοκ</translation>
+    </message>
+    <message>
+        <source>&amp;Open</source>
+        <translation>&amp;Άνοιγμα</translation>
+    </message>
+    <message>
+        <source>&amp;Console</source>
+        <translation>&amp;Κονσόλα</translation>
+    </message>
+    <message>
+        <source>&amp;Network Traffic</source>
+        <translation>&amp;Κίνηση δικτύου</translation>
+    </message>
+    <message>
+        <source>&amp;Clear</source>
+        <translation>&amp;Εκκαθάριση</translation>
+    </message>
+    <message>
+        <source>Totals</source>
+        <translation>Σύνολα</translation>
+    </message>
+    <message>
+        <source>In:</source>
+        <translation>Εισερχόμενα:</translation>
+    </message>
+    <message>
+        <source>Out:</source>
+        <translation>Εξερχόμενα:</translation>
+    </message>
+    <message>
+        <source>Debug log file</source>
+        <translation>Αρχείο καταγραφής εντοπισμού σφαλμάτων </translation>
+    </message>
+    <message>
+        <source>Clear console</source>
+        <translation>Καθαρισμός κονσόλας</translation>
+    </message>
+    <message>
+        <source>Use up and down arrows to navigate history, and &lt;b&gt;Ctrl-L&lt;/b&gt; to clear screen.</source>
+        <translation>Χρησιμοποιήστε το πάνω και κάτω βέλος για να περιηγηθείτε στο ιστορικο, και &lt;b&gt;Ctrl-L&lt;/b&gt; για εκκαθαριση οθονης.</translation>
+    </message>
+    <message>
+        <source>Type &lt;b&gt;help&lt;/b&gt; for an overview of available commands.</source>
+        <translation>Γράψτε &lt;b&gt;help&lt;/b&gt; για μια επισκόπηση των διαθέσιμων εντολών</translation>
+    </message>
+    <message>
+        <source>%1 B</source>
+        <translation>%1 B</translation>
+    </message>
+    <message>
+        <source>%1 KB</source>
+        <translation>%1 KB</translation>
+    </message>
+    <message>
+        <source>%1 MB</source>
+        <translation>%1 MB</translation>
+    </message>
+    <message>
+        <source>%1 GB</source>
+        <translation>%1 GB</translation>
+    </message>
+    <message>
+        <source>via %1</source>
+        <translation>μέσω %1</translation>
+    </message>
+    <message>
+        <source>never</source>
+        <translation>ποτέ</translation>
+    </message>
+    <message>
+        <source>Inbound</source>
+        <translation>Εισερχόμενα</translation>
+    </message>
+    <message>
+        <source>Outbound</source>
+        <translation>Εξερχόμενα</translation>
+    </message>
+    <message>
+        <source>Unknown</source>
+        <translation>Άγνωστο(α)</translation>
+    </message>
 </context>
 <context>
-    <name>QObject</name>
-    <message>
-        <source>Amount</source>
-        <translation>Ποσό</translation>
-    </message>
-    <message>
-        <source>Enter a Myriad address (e.g. %1)</source>
-        <translation>Εισάγετε μια διεύθυνση Myriad (π.χ. %1)</translation>
-    </message>
-    <message>
-        <source>%1 d</source>
-        <translation>%1 d</translation>
-    </message>
-    <message>
-        <source>%1 h</source>
-        <translation>%1 ώ</translation>
-    </message>
-    <message>
-        <source>%1 m</source>
-        <translation>%1 λ</translation>
-    </message>
-    <message>
-        <source>%1 s</source>
-        <translation>%1 s</translation>
-    </message>
-    <message>
-        <source>None</source>
-        <translation>Κανένα</translation>
-    </message>
-    <message>
-        <source>N/A</source>
-        <translation>Μη διαθέσιμο</translation>
-    </message>
-    <message>
-        <source>%1 ms</source>
-        <translation>%1 ms</translation>
+    <name>ReceiveCoinsDialog</name>
+    <message>
+        <source>&amp;Amount:</source>
+        <translation>&amp;Ποσό:</translation>
+    </message>
+    <message>
+        <source>&amp;Label:</source>
+        <translation>&amp;Επιγραφή</translation>
+    </message>
+    <message>
+        <source>&amp;Message:</source>
+        <translation>&amp;Μήνυμα:</translation>
+    </message>
+    <message>
+        <source>R&amp;euse an existing receiving address (not recommended)</source>
+        <translation>Ε&amp;παναχρησιμοποίηση υπάρχουσας διεύθυνσης λήψης (δεν συνιστάται)</translation>
+    </message>
+    <message>
+        <source>Clear all fields of the form.</source>
+        <translation>Καθαρισμός όλων των πεδίων της φόρμας.</translation>
+    </message>
+    <message>
+        <source>Clear</source>
+        <translation>Καθαρισμός</translation>
+    </message>
+    <message>
+        <source>&amp;Request payment</source>
+        <translation>&amp;Αίτηση πληρωμής</translation>
+    </message>
+    <message>
+        <source>Show</source>
+        <translation>Εμφάνιση</translation>
+    </message>
+    <message>
+        <source>Remove the selected entries from the list</source>
+        <translation>Αφαίρεση επιλεγμένων καταχωρίσεων από τη λίστα</translation>
+    </message>
+    <message>
+        <source>Remove</source>
+        <translation>Αφαίρεση</translation>
+    </message>
+    <message>
+        <source>Copy label</source>
+        <translation>Αντιγραφή ετικέτας</translation>
+    </message>
+    <message>
+        <source>Copy amount</source>
+        <translation>Αντιγραφή ποσού</translation>
     </message>
 </context>
 <context>
-    <name>QRImageWidget</name>
+    <name>ReceiveRequestDialog</name>
+    <message>
+        <source>QR Code</source>
+        <translation>Κώδικας QR</translation>
+    </message>
+    <message>
+        <source>Copy &amp;URI</source>
+        <translation>Αντιγραφη της επιλεγμενης διεύθυνσης στο πρόχειρο του συστηματος</translation>
+    </message>
+    <message>
+        <source>Copy &amp;Address</source>
+        <translation>Αντιγραφή &amp;Διεύθυνσης</translation>
+    </message>
     <message>
         <source>&amp;Save Image...</source>
         <translation>&amp;Αποθήκευση εικόνας...</translation>
     </message>
     <message>
-        <source>&amp;Copy Image</source>
-        <translation>&amp;Αντιγραφή εικόνας</translation>
-    </message>
-    <message>
-        <source>Save QR Code</source>
-        <translation>Αποθήκευση κώδικα QR</translation>
-    </message>
-    <message>
-        <source>PNG Image (*.png)</source>
-        <translation>Εικόνες PNG (*.png)</translation>
+        <source>Address</source>
+        <translation>Διεύθυνση</translation>
+    </message>
+    <message>
+        <source>Label</source>
+        <translation>Ετικέτα</translation>
+    </message>
+    </context>
+<context>
+    <name>RecentRequestsTableModel</name>
+    <message>
+        <source>Date</source>
+        <translation>Ημερομήνια</translation>
+    </message>
+    <message>
+        <source>Label</source>
+        <translation>Ετικέτα</translation>
+    </message>
+    <message>
+        <source>(no label)</source>
+        <translation>(χωρίς ετικέτα)</translation>
+    </message>
+    </context>
+<context>
+    <name>SendCoinsDialog</name>
+    <message>
+        <source>Send Coins</source>
+        <translation>Αποστολή νομισμάτων</translation>
+    </message>
+    <message>
+        <source>Coin Control Features</source>
+        <translation>Χαρακτηρηστικά επιλογής κερμάτων</translation>
+    </message>
+    <message>
+        <source>Inputs...</source>
+        <translation>Εισροές...</translation>
+    </message>
+    <message>
+        <source>automatically selected</source>
+        <translation>επιλεγμένο αυτόματα</translation>
+    </message>
+    <message>
+        <source>Insufficient funds!</source>
+        <translation>Ανεπαρκές κεφάλαιο!</translation>
+    </message>
+    <message>
+        <source>Quantity:</source>
+        <translation>Ποσότητα:</translation>
+    </message>
+    <message>
+        <source>Bytes:</source>
+        <translation>Bytes:</translation>
+    </message>
+    <message>
+        <source>Amount:</source>
+        <translation>Ποσό:</translation>
+    </message>
+    <message>
+        <source>Fee:</source>
+        <translation>Ταρίφα</translation>
+    </message>
+    <message>
+        <source>After Fee:</source>
+        <translation>Ταρίφα αλλαγής</translation>
+    </message>
+    <message>
+        <source>Change:</source>
+        <translation>Ρέστα:</translation>
+    </message>
+    <message>
+        <source>If this is activated, but the change address is empty or invalid, change will be sent to a newly generated address.</source>
+        <translation>Όταν ενεργό, αλλά η διεύθυνση ρέστων είναι κενή ή άκυρη, τα ρέστα θα σταλούν σε μία πρόσφατα δημιουργημένη διεύθυνση.</translation>
+    </message>
+    <message>
+        <source>Custom change address</source>
+        <translation>Προσαρμοσμένη διεύθυνση ρέστων</translation>
+    </message>
+    <message>
+        <source>Transaction Fee:</source>
+        <translation>Τέλος συναλλαγής:</translation>
+    </message>
+    <message>
+        <source>Choose...</source>
+        <translation>Επιλογή...</translation>
+    </message>
+    <message>
+        <source>per kilobyte</source>
+        <translation>ανά kilobyte</translation>
+    </message>
+    <message>
+        <source>Hide</source>
+        <translation>Απόκρυψη</translation>
+    </message>
+    <message>
+        <source>total at least</source>
+        <translation>συνολικά τουλάχιστον</translation>
+    </message>
+    <message>
+        <source>Recommended:</source>
+        <translation>Προτεινόμενο: </translation>
+    </message>
+    <message>
+        <source>Custom:</source>
+        <translation>Προσαρμογή:</translation>
+    </message>
+    <message>
+        <source>normal</source>
+        <translation>κανονικό</translation>
+    </message>
+    <message>
+        <source>fast</source>
+        <translation>Γρήγορο</translation>
+    </message>
+    <message>
+        <source>Send to multiple recipients at once</source>
+        <translation>Αποστολή σε πολλούς αποδέκτες ταυτόχρονα</translation>
+    </message>
+    <message>
+        <source>Add &amp;Recipient</source>
+        <translation>&amp;Προσθήκη αποδέκτη</translation>
+    </message>
+    <message>
+        <source>Clear all fields of the form.</source>
+        <translation>Καθαρισμός όλων των πεδίων της φόρμας.</translation>
+    </message>
+    <message>
+        <source>Dust:</source>
+        <translation>Σκόνη</translation>
+    </message>
+    <message>
+        <source>Clear &amp;All</source>
+        <translation>Καθαρισμός &amp;Όλων</translation>
+    </message>
+    <message>
+        <source>Balance:</source>
+        <translation>Υπόλοιπο:</translation>
+    </message>
+    <message>
+        <source>Confirm the send action</source>
+        <translation>Επιβεβαίωση αποστολής</translation>
+    </message>
+    <message>
+        <source>S&amp;end</source>
+        <translation>Αποστολη</translation>
+    </message>
+    <message>
+        <source>Copy amount</source>
+        <translation>Αντιγραφή ποσού</translation>
+    </message>
+    <message>
+        <source>(no label)</source>
+        <translation>(χωρίς ετικέτα)</translation>
     </message>
 </context>
 <context>
-    <name>RPCConsole</name>
-    <message>
-        <source>Client name</source>
-        <translation>Όνομα Πελάτη</translation>
-    </message>
-    <message>
-        <source>N/A</source>
-        <translation>Μη διαθέσιμο</translation>
-    </message>
-    <message>
-        <source>Client version</source>
-        <translation>Έκδοση Πελάτη</translation>
-    </message>
-    <message>
-        <source>&amp;Information</source>
-        <translation>&amp;Πληροφορία</translation>
-    </message>
-    <message>
-        <source>Debug window</source>
-        <translation>Παράθυρο αποσφαλμάτωσης</translation>
-    </message>
-    <message>
-        <source>General</source>
-        <translation>Γενικά</translation>
-    </message>
-    <message>
-        <source>Using OpenSSL version</source>
-        <translation>Χρησιμοποιηση της OpenSSL εκδοσης</translation>
-    </message>
-    <message>
-        <source>Using BerkeleyDB version</source>
-        <translation>Χρήση BerkeleyDB έκδοσης</translation>
-    </message>
-    <message>
-        <source>Startup time</source>
-        <translation>Χρόνος εκκίνησης</translation>
-    </message>
-    <message>
-        <source>Network</source>
-        <translation>Δίκτυο</translation>
-    </message>
-    <message>
-        <source>Name</source>
-        <translation>Όνομα</translation>
-    </message>
-    <message>
-        <source>Number of connections</source>
-        <translation>Αριθμός συνδέσεων</translation>
-    </message>
-    <message>
-        <source>Block chain</source>
-        <translation>Αλυσίδα μπλοκ</translation>
-    </message>
-    <message>
-        <source>Current number of blocks</source>
-        <translation>Τρέχον αριθμός μπλοκ</translation>
-    </message>
-    <message>
-        <source>Received</source>
-        <translation>Παραλήφθησαν</translation>
-    </message>
-    <message>
-        <source>Sent</source>
-        <translation>Αποστολή</translation>
-    </message>
-    <message>
-        <source>&amp;Peers</source>
-        <translation>&amp;Χρήστες</translation>
-    </message>
-    <message>
-        <source>Select a peer to view detailed information.</source>
-        <translation>Επιλέξτε ένα χρήστη για να δείτε αναλυτικές πληροφορίες.</translation>
-    </message>
-    <message>
-        <source>Version</source>
-        <translation>Έκδοση</translation>
-    </message>
-    <message>
-        <source>Services</source>
-        <translation>Υπηρεσίες</translation>
-    </message>
-    <message>
-        <source>Starting Height</source>
-        <translation>Αρχικό ύψος</translation>
-    </message>
-    <message>
-        <source>Sync Height</source>
-        <translation>Ύψος συγχονισμού</translation>
-    </message>
-    <message>
-        <source>Ban Score</source>
-        <translation>Σκορ αποκλησμού</translation>
-    </message>
-    <message>
-        <source>Connection Time</source>
-        <translation>Χρόνος σύνδεσης</translation>
-    </message>
-    <message>
-        <source>Last Send</source>
-        <translation>Τελευταία αποστολή</translation>
-    </message>
-    <message>
-        <source>Last Receive</source>
-        <translation>Τελευταία λήψη</translation>
-    </message>
-    <message>
-        <source>Bytes Sent</source>
-        <translation>Σταλθέντα bytes</translation>
-    </message>
-    <message>
-        <source>Bytes Received</source>
-        <translation>Ληφθέντα bytes</translation>
-    </message>
-    <message>
-        <source>Ping Time</source>
-        <translation>Χρόνος καθυστέρησης</translation>
-    </message>
-    <message>
-        <source>Last block time</source>
-        <translation>Χρόνος τελευταίου μπλοκ</translation>
-    </message>
-    <message>
-        <source>&amp;Open</source>
-        <translation>&amp;Άνοιγμα</translation>
-    </message>
-    <message>
-        <source>&amp;Console</source>
-        <translation>&amp;Κονσόλα</translation>
-    </message>
-    <message>
-        <source>&amp;Network Traffic</source>
-        <translation>&amp;Κίνηση δικτύου</translation>
-    </message>
-    <message>
-        <source>&amp;Clear</source>
-        <translation>&amp;Εκκαθάριση</translation>
-    </message>
-    <message>
-        <source>Totals</source>
-        <translation>Σύνολα</translation>
-    </message>
-    <message>
-        <source>In:</source>
-        <translation>Εισερχόμενα:</translation>
-    </message>
-    <message>
-        <source>Out:</source>
-        <translation>Εξερχόμενα:</translation>
-    </message>
-    <message>
-        <source>Build date</source>
-        <translation>Ημερομηνία κατασκευής</translation>
-    </message>
-    <message>
-        <source>Debug log file</source>
-        <translation>Αρχείο καταγραφής εντοπισμού σφαλμάτων </translation>
-    </message>
-    <message>
-        <source>Clear console</source>
-        <translation>Καθαρισμός κονσόλας</translation>
-    </message>
-    <message>
-        <source>Use up and down arrows to navigate history, and &lt;b&gt;Ctrl-L&lt;/b&gt; to clear screen.</source>
-        <translation>Χρησιμοποιήστε το πάνω και κάτω βέλος για να περιηγηθείτε στο ιστορικο, και &lt;b&gt;Ctrl-L&lt;/b&gt; για εκκαθαριση οθονης.</translation>
-    </message>
-    <message>
-        <source>Type &lt;b&gt;help&lt;/b&gt; for an overview of available commands.</source>
-        <translation>Γράψτε &lt;b&gt;help&lt;/b&gt; για μια επισκόπηση των διαθέσιμων εντολών</translation>
-    </message>
-    <message>
-        <source>%1 B</source>
-        <translation>%1 B</translation>
-    </message>
-    <message>
-        <source>%1 KB</source>
-        <translation>%1 KB</translation>
-    </message>
-    <message>
-        <source>%1 MB</source>
-        <translation>%1 MB</translation>
-    </message>
-    <message>
-        <source>%1 GB</source>
-        <translation>%1 GB</translation>
-    </message>
-    <message>
-        <source>via %1</source>
-        <translation>μέσω %1</translation>
-    </message>
-    <message>
-        <source>never</source>
-        <translation>ποτέ</translation>
-    </message>
-    <message>
-        <source>Inbound</source>
-        <translation>Εισερχόμενα</translation>
-    </message>
-    <message>
-        <source>Outbound</source>
-        <translation>Εξερχόμενα</translation>
-    </message>
-    <message>
-        <source>Unknown</source>
-        <translation>Άγνωστο(α)</translation>
-    </message>
-    <message>
-        <source>Fetching...</source>
-        <translation>Ανάκτηση...</translation>
-    </message>
-</context>
-<context>
-    <name>ReceiveCoinsDialog</name>
-    <message>
-        <source>&amp;Amount:</source>
+    <name>SendCoinsEntry</name>
+    <message>
+        <source>A&amp;mount:</source>
         <translation>&amp;Ποσό:</translation>
+    </message>
+    <message>
+        <source>Pay &amp;To:</source>
+        <translation>Πληρωμή &amp;σε:</translation>
     </message>
     <message>
         <source>&amp;Label:</source>
         <translation>&amp;Επιγραφή</translation>
     </message>
     <message>
-        <source>&amp;Message:</source>
-        <translation>&amp;Μήνυμα:</translation>
-    </message>
-    <message>
-        <source>R&amp;euse an existing receiving address (not recommended)</source>
-        <translation>Ε&amp;παναχρησιμοποίηση υπάρχουσας διεύθυνσης λήψης (δεν συνιστάται)</translation>
-    </message>
-    <message>
-        <source>Clear all fields of the form.</source>
-        <translation>Καθαρισμός όλων των πεδίων της φόρμας.</translation>
-    </message>
-    <message>
-        <source>Clear</source>
-        <translation>Καθαρισμός</translation>
-    </message>
-    <message>
-        <source>&amp;Request payment</source>
-        <translation>&amp;Αίτηση πληρωμής</translation>
-    </message>
-    <message>
-        <source>Show</source>
-        <translation>Εμφάνιση</translation>
-    </message>
-    <message>
-        <source>Remove the selected entries from the list</source>
-        <translation>Αφαίρεση επιλεγμένων καταχωρίσεων από τη λίστα</translation>
-    </message>
-    <message>
-        <source>Remove</source>
-        <translation>Αφαίρεση</translation>
+        <source>Choose previously used address</source>
+        <translation>Επιλογή διεύθυνσης που έχει ήδη χρησιμοποιηθεί</translation>
+    </message>
+    <message>
+        <source>This is a normal payment.</source>
+        <translation>Αυτή είναι μια απλή πληρωμή.</translation>
+    </message>
+    <message>
+        <source>The Myriadcoin address to send the payment to</source>
+        <translation>Η διεύθυνση Myriadcoin που θα σταλεί η πληρωμή</translation>
+    </message>
+    <message>
+        <source>Alt+A</source>
+        <translation>Alt+A</translation>
+    </message>
+    <message>
+        <source>Paste address from clipboard</source>
+        <translation>Επικόλληση διεύθυνσης από το βιβλίο διευθύνσεων</translation>
+    </message>
+    <message>
+        <source>Alt+P</source>
+        <translation>Alt+P</translation>
+    </message>
+    <message>
+        <source>Remove this entry</source>
+        <translation>Αφαίρεση αυτής της καταχώρησης</translation>
+    </message>
+    <message>
+        <source>Message:</source>
+        <translation>Μήνυμα:</translation>
+    </message>
+    <message>
+        <source>Enter a label for this address to add it to the list of used addresses</source>
+        <translation>Εισάγεται μία ετικέτα για αυτή την διεύθυνση για να προστεθεί στη λίστα με τις χρησιμοποιημένες διευθύνσεις</translation>
+    </message>
+    <message>
+        <source>Pay To:</source>
+        <translation>Πληρωμή σε:</translation>
+    </message>
+    <message>
+        <source>Memo:</source>
+        <translation>Σημείωση:</translation>
+    </message>
+    </context>
+<context>
+    <name>SendConfirmationDialog</name>
+    </context>
+<context>
+    <name>ShutdownWindow</name>
+    <message>
+        <source>Do not shut down the computer until this window disappears.</source>
+        <translation>Μην απενεργοποιήσετε τον υπολογιστή μέχρι να κλείσει αυτό το παράθυρο.</translation>
+    </message>
+</context>
+<context>
+    <name>SignVerifyMessageDialog</name>
+    <message>
+        <source>Signatures - Sign / Verify a Message</source>
+        <translation>Υπογραφές - Είσοδος / Επαλήθευση μήνυματος </translation>
+    </message>
+    <message>
+        <source>&amp;Sign Message</source>
+        <translation>&amp;Υπογραφή Μηνύματος</translation>
+    </message>
+    <message>
+        <source>The Myriadcoin address to sign the message with</source>
+        <translation>Διεύθυνση Myriadcoin που θα σταλεί το μήνυμα</translation>
+    </message>
+    <message>
+        <source>Choose previously used address</source>
+        <translation>Επιλογή διεύθυνσης που έχει ήδη χρησιμοποιηθεί</translation>
+    </message>
+    <message>
+        <source>Alt+A</source>
+        <translation>Alt+A</translation>
+    </message>
+    <message>
+        <source>Paste address from clipboard</source>
+        <translation>Επικόλληση διεύθυνσης από το βιβλίο διευθύνσεων</translation>
+    </message>
+    <message>
+        <source>Alt+P</source>
+        <translation>Alt+P</translation>
+    </message>
+    <message>
+        <source>Enter the message you want to sign here</source>
+        <translation>Εισάγετε εδώ το μήνυμα που θέλετε να υπογράψετε</translation>
+    </message>
+    <message>
+        <source>Signature</source>
+        <translation>Υπογραφή</translation>
+    </message>
+    <message>
+        <source>Copy the current signature to the system clipboard</source>
+        <translation>Αντέγραφη της επιλεγμενης διεύθυνσης στο πρόχειρο του συστηματος</translation>
+    </message>
+    <message>
+        <source>Sign the message to prove you own this Myriadcoin address</source>
+        <translation>Υπογράψτε ένα μήνυμα για ν' αποδείξετε πως σας ανήκει μια συγκεκριμένη διεύθυνση Bitcoin</translation>
+    </message>
+    <message>
+        <source>Sign &amp;Message</source>
+        <translation>Υπογραφη μήνυματος</translation>
+    </message>
+    <message>
+        <source>Reset all sign message fields</source>
+        <translation>Επαναφορά όλων των πεδίων μήνυματος</translation>
+    </message>
+    <message>
+        <source>Clear &amp;All</source>
+        <translation>Καθαρισμός &amp;Όλων</translation>
+    </message>
+    <message>
+        <source>&amp;Verify Message</source>
+        <translation>&amp;Επιβεβαίωση μηνύματος</translation>
+    </message>
+    <message>
+        <source>The Myriadcoin address the message was signed with</source>
+        <translation>Διεύθυνση Myriadcoin η οποία το μήνυμα έχει υπογραφεί</translation>
+    </message>
+    <message>
+        <source>Verify the message to ensure it was signed with the specified Myriadcoin address</source>
+        <translation>Υπογράψτε ένα μήνυμα για ν' αποδείξετε πως υπογραφθηκε απο μια συγκεκριμένη διεύθυνση Bitcoin</translation>
+    </message>
+    <message>
+        <source>Verify &amp;Message</source>
+        <translation>Επιβεβαίωση μηνύματος</translation>
+    </message>
+    <message>
+        <source>Reset all verify message fields</source>
+        <translation>Επαναφορά όλων επαλήθευμενων πεδίων μήνυματος </translation>
+    </message>
+    </context>
+<context>
+    <name>SplashScreen</name>
+    <message>
+        <source>[testnet]</source>
+        <translation>[testnet]</translation>
+    </message>
+</context>
+<context>
+    <name>TrafficGraphWidget</name>
+    <message>
+        <source>KB/s</source>
+        <translation>KB/s</translation>
+    </message>
+</context>
+<context>
+    <name>TransactionDesc</name>
+    <message>
+        <source>Open until %1</source>
+        <translation>Ανοιχτό μέχρι %1</translation>
+    </message>
+    <message>
+        <source>%1/offline</source>
+        <translation>%1/αποσυνδεδεμένο</translation>
+    </message>
+    <message>
+        <source>0/unconfirmed, %1</source>
+        <translation>0/ανεπιβεβαίωτο, %1</translation>
+    </message>
+    <message>
+        <source>Date</source>
+        <translation>Ημερομηνία</translation>
+    </message>
+    <message>
+        <source>Source</source>
+        <translation>Πηγή</translation>
+    </message>
+    <message>
+        <source>Generated</source>
+        <translation>Παράχθηκε</translation>
+    </message>
+    <message>
+        <source>From</source>
+        <translation>Από</translation>
+    </message>
+    <message>
+        <source>unknown</source>
+        <translation>Άγνωστο</translation>
+    </message>
+    <message>
+        <source>To</source>
+        <translation>Προς</translation>
+    </message>
+    <message>
+        <source>own address</source>
+        <translation>δική σας διεύθυνση</translation>
+    </message>
+    <message>
+        <source>watch-only</source>
+        <translation>παρακολούθηση-μόνο</translation>
+    </message>
+    <message>
+        <source>label</source>
+        <translation>ετικέτα</translation>
+    </message>
+    <message>
+        <source>Credit</source>
+        <translation>Πίστωση</translation>
+    </message>
+    <message>
+        <source>not accepted</source>
+        <translation>μη έγκυρο</translation>
+    </message>
+    <message>
+        <source>Total credit</source>
+        <translation>Συνολική πίστωση</translation>
+    </message>
+    <message>
+        <source>Transaction fee</source>
+        <translation>Κόστος συναλλαγής</translation>
+    </message>
+    </context>
+<context>
+    <name>TransactionDescDialog</name>
+    <message>
+        <source>This pane shows a detailed description of the transaction</source>
+        <translation>Αυτό το παράθυρο δείχνει μια λεπτομερή περιγραφή της συναλλαγής</translation>
+    </message>
+    </context>
+<context>
+    <name>TransactionTableModel</name>
+    <message>
+        <source>Date</source>
+        <translation>Ημερομήνια</translation>
+    </message>
+    <message>
+        <source>Label</source>
+        <translation>Ετικέτα</translation>
+    </message>
+    <message>
+        <source>Open until %1</source>
+        <translation>Ανοιχτό μέχρι %1</translation>
+    </message>
+    <message>
+        <source>watch-only</source>
+        <translation>παρακολούθηση-μόνο</translation>
+    </message>
+    <message>
+        <source>(no label)</source>
+        <translation>(χωρίς ετικέτα)</translation>
+    </message>
+    </context>
+<context>
+    <name>TransactionView</name>
+    <message>
+        <source>Copy address</source>
+        <translation>Αντιγραφή διεύθυνσης</translation>
     </message>
     <message>
         <source>Copy label</source>
-        <translation>Αντιγραφή επιγραφής</translation>
-    </message>
-    <message>
-        <source>Copy message</source>
-        <translation>Αντιγραφή μηνύματος</translation>
+        <translation>Αντιγραφή ετικέτας</translation>
     </message>
     <message>
         <source>Copy amount</source>
         <translation>Αντιγραφή ποσού</translation>
     </message>
-</context>
-<context>
-    <name>ReceiveRequestDialog</name>
-    <message>
-        <source>QR Code</source>
-        <translation>Κώδικας QR</translation>
-    </message>
-    <message>
-        <source>Copy &amp;URI</source>
-        <translation>Αντιγραφη της επιλεγμενης διεύθυνσης στο πρόχειρο του συστηματος</translation>
-    </message>
-    <message>
-        <source>Copy &amp;Address</source>
-        <translation>Αντιγραφή &amp;Διεύθυνσης</translation>
-    </message>
-    <message>
-        <source>&amp;Save Image...</source>
-        <translation>&amp;Αποθήκευση εικόνας...</translation>
-    </message>
-    <message>
-        <source>Request payment to %1</source>
-        <translation>Αίτηση πληρωμής για %1</translation>
-    </message>
-    <message>
-        <source>Payment information</source>
-        <translation>Πληροφορίες πληρωμής</translation>
-    </message>
-    <message>
-        <source>URI</source>
-        <translation>URI:</translation>
+    <message>
+        <source>Copy transaction ID</source>
+        <translation>Αντιγραφή ταυτότητας συναλλαγής</translation>
+    </message>
+    <message>
+        <source>Copy raw transaction</source>
+        <translation>Αντιγραφή ανεπεξέργαστης συναλλαγής</translation>
+    </message>
+    <message>
+        <source>Edit label</source>
+        <translation>Επεξεργασία ετικέτας</translation>
+    </message>
+    <message>
+        <source>Date</source>
+        <translation>Ημερομήνια</translation>
+    </message>
+    <message>
+        <source>Label</source>
+        <translation>Ετικέτα</translation>
     </message>
     <message>
         <source>Address</source>
         <translation>Διεύθυνση</translation>
     </message>
     <message>
-        <source>Amount</source>
-        <translation>Ποσό</translation>
-    </message>
-    <message>
-        <source>Label</source>
-        <translation>Επιγραφή</translation>
-    </message>
-    <message>
-        <source>Message</source>
-        <translation>Μήνυμα</translation>
-    </message>
-    <message>
-        <source>Resulting URI too long, try to reduce the text for label / message.</source>
-        <translation>Το αποτέλεσμα της διεύθυνσης είναι πολύ μεγάλο. Μειώστε το μέγεθος για το κείμενο της ετικέτας/ μηνύματος.</translation>
-    </message>
-    <message>
-        <source>Error encoding URI into QR Code.</source>
-        <translation>Σφάλμα κατά την κωδικοποίηση του URI σε κώδικα QR</translation>
-    </message>
-</context>
-<context>
-    <name>RecentRequestsTableModel</name>
-    <message>
-        <source>Date</source>
-        <translation>Ημερομηνία</translation>
-    </message>
-    <message>
-        <source>Label</source>
-        <translation>Επιγραφή</translation>
-    </message>
-    <message>
-        <source>Message</source>
-        <translation>Μήνυμα</translation>
-    </message>
-    <message>
-        <source>Amount</source>
-        <translation>Ποσό</translation>
-    </message>
-    <message>
-        <source>(no label)</source>
-        <translation>(χωρίς ετικέτα)</translation>
-    </message>
-    <message>
-        <source>(no message)</source>
-        <translation>(κανένα μήνυμα)</translation>
-    </message>
-    <message>
-        <source>(no amount)</source>
-        <translation>(κανένα ποσό)</translation>
-    </message>
-</context>
-<context>
-    <name>SendCoinsDialog</name>
-    <message>
-        <source>Send Coins</source>
-        <translation>Αποστολή νομισμάτων</translation>
-    </message>
-    <message>
-        <source>Coin Control Features</source>
-        <translation>Χαρακτηρηστικά επιλογής κερμάτων</translation>
-    </message>
-    <message>
-        <source>Inputs...</source>
-        <translation>Εισροές...</translation>
-    </message>
-    <message>
-        <source>automatically selected</source>
-        <translation>επιλεγμένο αυτόματα</translation>
-    </message>
-    <message>
-        <source>Insufficient funds!</source>
-        <translation>Ανεπαρκές κεφάλαιο!</translation>
-    </message>
-    <message>
-        <source>Quantity:</source>
-        <translation>Ποσότητα:</translation>
-    </message>
-    <message>
-        <source>Bytes:</source>
-        <translation>Bytes:</translation>
-    </message>
-    <message>
-        <source>Amount:</source>
-        <translation>Ποσό:</translation>
-    </message>
-    <message>
-        <source>Priority:</source>
-        <translation>Προτεραιότητα:</translation>
-    </message>
-    <message>
-        <source>Fee:</source>
-        <translation>Ταρίφα</translation>
-    </message>
-    <message>
-        <source>After Fee:</source>
-        <translation>Ταρίφα αλλαγής</translation>
-    </message>
-    <message>
-        <source>Change:</source>
-        <translation>Ρέστα:</translation>
-    </message>
-    <message>
-        <source>If this is activated, but the change address is empty or invalid, change will be sent to a newly generated address.</source>
-        <translation>Όταν ενεργό, αλλά η διεύθυνση ρέστων είναι κενή ή άκυρη, τα ρέστα θα σταλούν σε μία πρόσφατα δημιουργημένη διεύθυνση.</translation>
-    </message>
-    <message>
-        <source>Custom change address</source>
-        <translation>Προσαρμοσμένη διεύθυνση ρέστων</translation>
-    </message>
-    <message>
-        <source>Transaction Fee:</source>
-        <translation>Τέλος συναλλαγής:</translation>
-    </message>
-    <message>
-        <source>Choose...</source>
-        <translation>Επιλογή...</translation>
-    </message>
-    <message>
-        <source>per kilobyte</source>
-        <translation>ανά kilobyte</translation>
-    </message>
-    <message>
-        <source>Hide</source>
-        <translation>Απόκρυψη</translation>
-    </message>
-    <message>
-        <source>total at least</source>
-        <translation>συνολικά τουλάχιστον</translation>
-    </message>
-    <message>
-        <source>Recommended:</source>
-        <translation>Προτεινόμενο: </translation>
-    </message>
-    <message>
-        <source>Custom:</source>
-        <translation>Προσαρμογή:</translation>
-    </message>
-    <message>
-        <source>Confirmation time:</source>
-        <translation>Χρόνος επικύρωσης:</translation>
-    </message>
-    <message>
-        <source>normal</source>
-        <translation>κανονικό</translation>
-    </message>
-    <message>
-        <source>fast</source>
-        <translation>Γρήγορο</translation>
-    </message>
-    <message>
-        <source>(confirmation may take longer)</source>
-        <translation>(η επικύρωση ίσως χρειαστεί περισσότερο χρόνο)</translation>
-    </message>
-    <message>
-        <source>Send to multiple recipients at once</source>
-        <translation>Αποστολή σε πολλούς αποδέκτες ταυτόχρονα</translation>
-    </message>
-    <message>
-        <source>Add &amp;Recipient</source>
-        <translation>&amp;Προσθήκη αποδέκτη</translation>
-    </message>
-    <message>
-        <source>Clear all fields of the form.</source>
-        <translation>Καθαρισμός όλων των πεδίων της φόρμας.</translation>
-    </message>
-    <message>
-        <source>Dust:</source>
-        <translation>Σκόνη</translation>
-    </message>
-    <message>
-        <source>Clear &amp;All</source>
-        <translation>Καθαρισμός &amp;Όλων</translation>
-    </message>
-    <message>
-        <source>Balance:</source>
-        <translation>Υπόλοιπο:</translation>
-    </message>
-    <message>
-        <source>Confirm the send action</source>
-        <translation>Επιβεβαίωση αποστολής</translation>
-    </message>
-    <message>
-        <source>S&amp;end</source>
-        <translation>Αποστολη</translation>
-    </message>
-    <message>
-        <source>Confirm send coins</source>
-        <translation>Επιβεβαίωση αποστολής νομισμάτων</translation>
-    </message>
-    <message>
-        <source>%1 to %2</source>
-        <translation>%1 σε %2</translation>
-    </message>
-    <message>
-        <source>Copy quantity</source>
-        <translation>Αντιγραφή ποσότητας</translation>
-    </message>
-    <message>
-        <source>Copy amount</source>
-        <translation>Αντιγραφή ποσού</translation>
-    </message>
-    <message>
-        <source>Copy fee</source>
-        <translation>Αντιγραφή ταρίφας</translation>
-    </message>
-    <message>
-        <source>Copy after fee</source>
-        <translation>Αντιγραφή μετα-ταρίφας</translation>
-    </message>
-    <message>
-        <source>Copy bytes</source>
-        <translation>Αντιγραφή των byte</translation>
-    </message>
-    <message>
-        <source>Copy priority</source>
-        <translation>Αντιγραφή προτεραιότητας</translation>
-    </message>
-    <message>
-        <source>Copy change</source>
-        <translation>Αντιγραφή των ρέστων</translation>
-    </message>
-    <message>
-        <source>or</source>
-        <translation>ή</translation>
-    </message>
-    <message>
-        <source>The amount to pay must be larger than 0.</source>
-        <translation>Το ποσό πληρωμής πρέπει να είναι μεγαλύτερο από 0.</translation>
-    </message>
-    <message>
-        <source>The amount exceeds your balance.</source>
-        <translation>Το ποσό ξεπερνάει το διαθέσιμο υπόλοιπο</translation>
-    </message>
-    <message>
-        <source>The total exceeds your balance when the %1 transaction fee is included.</source>
-        <translation>Το σύνολο υπερβαίνει το υπόλοιπό σας όταν συμπεριληφθεί και η αμοιβή %1</translation>
-    </message>
-    <message>
-        <source>Transaction creation failed!</source>
-        <translation>Η δημιουργία της συναλλαγής απέτυχε!</translation>
-    </message>
-    <message>
-        <source>Warning: Invalid Myriad address</source>
-        <translation>Προειδοποίηση: Μη έγκυρη διεύθυνση Myriad</translation>
-    </message>
-    <message>
-        <source>(no label)</source>
-        <translation>(χωρίς ετικέτα)</translation>
-    </message>
-    <message>
-        <source>Copy dust</source>
-        <translation>Αντιγραφή 'σκόνης'</translation>
-    </message>
-    <message>
-        <source>Are you sure you want to send?</source>
-        <translation>Είστε βέβαιοι για την αποστολή;</translation>
-    </message>
-    <message>
-        <source>added as transaction fee</source>
-        <translation>προστέθηκαν ως αμοιβή συναλλαγής</translation>
-    </message>
-</context>
-<context>
-    <name>SendCoinsEntry</name>
-    <message>
-        <source>A&amp;mount:</source>
-        <translation>&amp;Ποσό:</translation>
-    </message>
-    <message>
-        <source>Pay &amp;To:</source>
-        <translation>Πληρωμή &amp;σε:</translation>
-    </message>
-    <message>
-        <source>Enter a label for this address to add it to your address book</source>
-        <translation>Εισάγετε μια επιγραφή για αυτή τη διεύθυνση ώστε να καταχωρηθεί στο βιβλίο διευθύνσεων</translation>
-    </message>
-    <message>
-        <source>&amp;Label:</source>
-        <translation>&amp;Επιγραφή</translation>
-    </message>
-    <message>
-        <source>Choose previously used address</source>
-        <translation>Επιλογή διεύθυνσης που έχει ήδη χρησιμοποιηθεί</translation>
-    </message>
-    <message>
-        <source>This is a normal payment.</source>
-        <translation>Αυτή είναι μια απλή πληρωμή.</translation>
-    </message>
-    <message>
-        <source>The Myriad address to send the payment to</source>
-        <translation>Η διεύθυνση Myriad που θα σταλεί η πληρωμή</translation>
-    </message>
-    <message>
-        <source>Alt+A</source>
-        <translation>Alt+A</translation>
-    </message>
-    <message>
-        <source>Paste address from clipboard</source>
-        <translation>Επικόλληση διεύθυνσης από το βιβλίο διευθύνσεων</translation>
-    </message>
-    <message>
-        <source>Alt+P</source>
-        <translation>Alt+P</translation>
-    </message>
-    <message>
-        <source>Remove this entry</source>
-        <translation>Αφαίρεση αυτής της καταχώρησης</translation>
-    </message>
-    <message>
-        <source>Message:</source>
-        <translation>Μήνυμα:</translation>
-    </message>
-    <message>
-        <source>Enter a label for this address to add it to the list of used addresses</source>
-        <translation>Εισάγεται μία ετικέτα για αυτή την διεύθυνση για να προστεθεί στη λίστα με τις χρησιμοποιημένες διευθύνσεις</translation>
-    </message>
-    <message>
-        <source>Pay To:</source>
-        <translation>Πληρωμή σε:</translation>
-    </message>
-    <message>
-        <source>Memo:</source>
-        <translation>Σημείωση:</translation>
-    </message>
-</context>
-<context>
-    <name>ShutdownWindow</name>
-    <message>
-        <source>Myriad Core is shutting down...</source>
-        <translation>Το Myriad Core τερματίζεται...</translation>
-    </message>
-    <message>
-        <source>Do not shut down the computer until this window disappears.</source>
-        <translation>Μην απενεργοποιήσετε τον υπολογιστή μέχρι να κλείσει αυτό το παράθυρο.</translation>
-    </message>
-</context>
-<context>
-    <name>SignVerifyMessageDialog</name>
-    <message>
-        <source>Signatures - Sign / Verify a Message</source>
-        <translation>Υπογραφές - Είσοδος / Επαλήθευση μήνυματος </translation>
-    </message>
-    <message>
-        <source>&amp;Sign Message</source>
-        <translation>&amp;Υπογραφή Μηνύματος</translation>
-    </message>
-    <message>
-        <source>The Myriad address to sign the message with</source>
-        <translation>Διεύθυνση Myriad που θα σταλεί το μήνυμα</translation>
-    </message>
-    <message>
-        <source>Choose previously used address</source>
-        <translation>Επιλογή διεύθυνσης που έχει ήδη χρησιμοποιηθεί</translation>
-    </message>
-    <message>
-        <source>Alt+A</source>
-        <translation>Alt+A</translation>
-    </message>
-    <message>
-        <source>Paste address from clipboard</source>
-        <translation>Επικόλληση διεύθυνσης από το βιβλίο διευθύνσεων</translation>
-    </message>
-    <message>
-        <source>Alt+P</source>
-        <translation>Alt+P</translation>
-    </message>
-    <message>
-        <source>Enter the message you want to sign here</source>
-        <translation>Εισάγετε εδώ το μήνυμα που θέλετε να υπογράψετε</translation>
-    </message>
-    <message>
-        <source>Signature</source>
-        <translation>Υπογραφή</translation>
-    </message>
-    <message>
-        <source>Copy the current signature to the system clipboard</source>
-        <translation>Αντέγραφη της επιλεγμενης διεύθυνσης στο πρόχειρο του συστηματος</translation>
-=======
-        <source>Number of script &amp;verification threads</source>
-        <translation>Αριθμός script και γραμμές επαλήθευσης </translation>
-    </message>
-    <message>
-        <source>Accept connections from outside</source>
-        <translation>Αποδοχή συνδέσεων απο έξω</translation>
-    </message>
-    <message>
-        <source>Allow incoming connections</source>
-        <translation>Αποδοχή εισερχόμενων συναλλαγών</translation>
-    </message>
-    <message>
-        <source>IP address of the proxy (e.g. IPv4: 127.0.0.1 / IPv6: ::1)</source>
-        <translation>Διεύθυνση IP του διαμεσολαβητή (π.χ. 127.0.0.1  / IPv6: ::1)</translation>
-    </message>
-    <message>
-        <source>Minimize instead of exit the application when the window is closed. When this option is enabled, the application will be closed only after selecting Exit in the menu.</source>
-        <translation>Ελαχιστοποίηση αντί για έξοδο κατά το κλείσιμο του παραθύρου. Όταν αυτή η επιλογή είναι ενεργοποιημένη, η εφαρμογή θα κλείνει μόνο αν επιλεχθεί η Έξοδος στο μενού.</translation>
-    </message>
-    <message>
-        <source>Third party URLs (e.g. a block explorer) that appear in the transactions tab as context menu items. %s in the URL is replaced by transaction hash. Multiple URLs are separated by vertical bar |.</source>
-        <translation>URLs από τρίτους (π.χ. ένας εξερευνητής μπλοκ) τα οποία εμφανίζονται στην καρτέλα συναλλαγών ως στοιχεία μενού. Το %s στα URL αντικαθιστάται από την τιμή της κατατεμαχισμένης συναλλαγής.</translation>
-    </message>
-    <message>
-        <source>Third party transaction URLs</source>
-        <translation>Διευθύνσεις τρίτων συναλλαγών.</translation>
-    </message>
-    <message>
-        <source>Active command-line options that override above options:</source>
-        <translation>Ενεργές επιλογές γραμμής-εντολών που παρακάμπτουν τις παραπάνω επιλογές:</translation>
-    </message>
-    <message>
-        <source>Reset all client options to default.</source>
-        <translation>Επαναφορα όλων των επιλογων του πελάτη σε default.</translation>
-    </message>
-    <message>
-        <source>&amp;Reset Options</source>
-        <translation>Επαναφορα ρυθμίσεων</translation>
-    </message>
-    <message>
-        <source>&amp;Network</source>
-        <translation>&amp;Δίκτυο</translation>
-    </message>
-    <message>
-        <source>(0 = auto, &lt;0 = leave that many cores free)</source>
-        <translation>(0 = αυτόματο, &lt;0 = ελεύθεροι πυρήνες)</translation>
-    </message>
-    <message>
-        <source>W&amp;allet</source>
-        <translation>Π&amp;ορτοφόλι</translation>
-    </message>
-    <message>
-        <source>Expert</source>
-        <translation>Έμπειρος</translation>
-    </message>
-    <message>
-        <source>Enable coin &amp;control features</source>
-        <translation>Επιλογή κατα πόσο να αναδείχνονται οι δυνατότητες ελέγχου κερμάτων.</translation>
-    </message>
-    <message>
-        <source>If you disable the spending of unconfirmed change, the change from a transaction cannot be used until that transaction has at least one confirmation. This also affects how your balance is computed.</source>
-        <translation>Εάν απενεργοποιήσετε το ξόδεμα μη επικυρωμένων ρέστων, τα ρέστα από μια συναλλαγή δεν μπορούν να χρησιμοποιηθούν έως ότου αυτή η συναλλαγή έχει έστω μια επικύρωση. Αυτό επίσης επηρεάζει το πως υπολογίζεται το υπόλοιπό σας.</translation>
-    </message>
-    <message>
-        <source>&amp;Spend unconfirmed change</source>
-        <translation>&amp;Ξόδεμα μη επικυρωμένων ρέστων</translation>
-    </message>
-    <message>
-        <source>Automatically open the Myriadcoin client port on the router. This only works when your router supports UPnP and it is enabled.</source>
-        <translation>Αυτόματο άνοιγμα των θυρών Myriadcoin στον δρομολογητή. Λειτουργεί μόνο αν ο δρομολογητής σας υποστηρίζει τη λειτουργία UPnP.</translation>
-    </message>
-    <message>
-        <source>Map port using &amp;UPnP</source>
-        <translation>Απόδοση θυρών με χρήστη &amp;UPnP</translation>
-    </message>
-    <message>
-        <source>Connect to the Myriadcoin network through a SOCKS5 proxy.</source>
-        <translation>Σύνδεση στο Myriadcoin δίκτυο μέσω διαμεσολαβητή SOCKS5 (π.χ. για σύνδεση μέσω Tor)</translation>
-    </message>
-    <message>
-        <source>&amp;Connect through SOCKS5 proxy (default proxy):</source>
-        <translation>&amp;Σύνδεση μέσω διαμεσολαβητή SOCKS5 (προεπιλεγμένος)</translation>
-    </message>
-    <message>
-        <source>Proxy &amp;IP:</source>
-        <translation>&amp;IP διαμεσολαβητή:</translation>
-    </message>
-    <message>
-        <source>&amp;Port:</source>
-        <translation>&amp;Θύρα:</translation>
-    </message>
-    <message>
-        <source>Port of the proxy (e.g. 9050)</source>
-        <translation>Θύρα διαμεσολαβητή</translation>
-    </message>
-    <message>
-        <source>&amp;Window</source>
-        <translation>&amp;Παράθυρο</translation>
-    </message>
-    <message>
-        <source>Show only a tray icon after minimizing the window.</source>
-        <translation>Εμφάνιση  μόνο εικονιδίου στην περιοχή ειδοποιήσεων κατά την ελαχιστοποίηση</translation>
-    </message>
-    <message>
-        <source>&amp;Minimize to the tray instead of the taskbar</source>
-        <translation>&amp;Ελαχιστοποίηση στην περιοχή ειδοποιήσεων αντί της γραμμής εργασιών</translation>
-    </message>
-    <message>
-        <source>M&amp;inimize on close</source>
-        <translation>Ε&amp;λαχιστοποίηση κατά το κλείσιμο</translation>
-    </message>
-    <message>
-        <source>&amp;Display</source>
-        <translation>&amp;Απεικόνιση</translation>
-    </message>
-    <message>
-        <source>User Interface &amp;language:</source>
-        <translation>Γλώσσα περιβάλλοντος εργασίας: </translation>
-    </message>
-    <message>
-        <source>&amp;Unit to show amounts in:</source>
-        <translation>&amp;Μονάδα μέτρησης:</translation>
-    </message>
-    <message>
-        <source>Choose the default subdivision unit to show in the interface and when sending coins.</source>
-        <translation>Διαλέξτε την προεπιλεγμένη υποδιαίρεση που θα εμφανίζεται όταν στέλνετε νομίσματα.</translation>
-    </message>
-    <message>
-        <source>Whether to show coin control features or not.</source>
-        <translation>Επιλογή κατα πόσο να αναδείχνονται οι δυνατότητες ελέγχου κερμάτων.
-</translation>
-    </message>
-    <message>
-        <source>&amp;OK</source>
-        <translation>&amp;ΟΚ</translation>
-    </message>
-    <message>
-        <source>&amp;Cancel</source>
-        <translation>&amp;Ακύρωση</translation>
-    </message>
-    <message>
-        <source>default</source>
-        <translation>προεπιλογή</translation>
-    </message>
-    <message>
-        <source>none</source>
-        <translation>κανένα</translation>
-    </message>
-    <message>
-        <source>Confirm options reset</source>
-        <translation>Επιβεβαιώση των επιλογων επαναφοράς </translation>
-    </message>
-    <message>
-        <source>Client restart required to activate changes.</source>
-        <translation>Χρειάζεται επανεκκίνηση του προγράμματος για να ενεργοποιηθούν οι αλλαγές.</translation>
-    </message>
-    <message>
-        <source>This change would require a client restart.</source>
-        <translation>Η αλλαγή αυτή θα χρειαστεί επανεκκίνηση του προγράμματος</translation>
-    </message>
-    <message>
-        <source>The supplied proxy address is invalid.</source>
-        <translation>Δεν είναι έγκυρη η διεύθυνση διαμεσολαβητή</translation>
-    </message>
-</context>
-<context>
-    <name>OverviewPage</name>
-    <message>
-        <source>Form</source>
-        <translation>Φόρμα</translation>
-    </message>
-    <message>
-        <source>The displayed information may be out of date. Your wallet automatically synchronizes with the Myriadcoin network after a connection is established, but this process has not completed yet.</source>
-        <translation>Οι πληροφορίες που εμφανίζονται μπορεί να είναι ξεπερασμένες. Το πορτοφόλι σας συγχρονίζεται αυτόματα με το δίκτυο Myriadcoin μετά από μια σύνδεση, αλλά αυτή η διαδικασία δεν έχει ακόμη ολοκληρωθεί. </translation>
-    </message>
-    <message>
-        <source>Watch-only:</source>
-        <translation>Επίβλεψη μόνο:</translation>
-    </message>
-    <message>
-        <source>Available:</source>
-        <translation>Διαθέσιμο:</translation>
-    </message>
-    <message>
-        <source>Your current spendable balance</source>
-        <translation>Το τρέχον διαθέσιμο υπόλοιπο</translation>
-    </message>
-    <message>
-        <source>Pending:</source>
-        <translation>Εκκρεμούν:</translation>
-    </message>
-    <message>
-        <source>Total of transactions that have yet to be confirmed, and do not yet count toward the spendable balance</source>
-        <translation>Το άθροισμα των συναλλαγών που δεν έχουν ακόμα επιβεβαιωθεί και δεν προσμετρώνται στο τρέχον διαθέσιμο υπόλοιπό σας</translation>
-    </message>
-    <message>
-        <source>Immature:</source>
-        <translation>Ανώριμος</translation>
-    </message>
-    <message>
-        <source>Mined balance that has not yet matured</source>
-        <translation>Εξορυγμενο υπόλοιπο που δεν έχει ακόμα ωριμάσει </translation>
-    </message>
-    <message>
-        <source>Balances</source>
-        <translation>Υπόλοιπο:</translation>
-    </message>
-    <message>
-        <source>Total:</source>
-        <translation>Σύνολο:</translation>
-    </message>
-    <message>
-        <source>Your current total balance</source>
-        <translation>Το τρέχον συνολικό υπόλοιπο</translation>
-    </message>
-    <message>
-        <source>Your current balance in watch-only addresses</source>
-        <translation>Το τρέχον υπόλοιπο σας σε διευθύνσεις παρακολούθησης μόνο</translation>
-    </message>
-    <message>
-        <source>Spendable:</source>
-        <translation>Ξοδεμένα:</translation>
-    </message>
-    <message>
-        <source>Recent transactions</source>
-        <translation>Πρόσφατες συναλλαγές</translation>
-    </message>
-    <message>
-        <source>Unconfirmed transactions to watch-only addresses</source>
-        <translation>Μη επικυρωμένες συναλλαγές σε διευθύνσεις παρακολούθησης μόνο</translation>
-    </message>
-    <message>
-        <source>Mined balance in watch-only addresses that has not yet matured</source>
-        <translation>Εξορυγμένο υπόλοιπο σε διευθύνσεις παρακολούθησης μόνο που δεν έχει ωριμάσει ακόμα</translation>
-    </message>
-    <message>
-        <source>Current total balance in watch-only addresses</source>
-        <translation>Το τρέχον συνολικό υπόλοιπο σε διευθύνσεις παρακολούθησης μόνο</translation>
-    </message>
-</context>
-<context>
-    <name>PaymentServer</name>
-    </context>
-<context>
-    <name>PeerTableModel</name>
-    </context>
-<context>
-    <name>QObject</name>
-    <message>
-        <source>Amount</source>
-        <translation>Ποσό</translation>
-    </message>
-    <message>
-        <source>Enter a Myriadcoin address (e.g. %1)</source>
-        <translation>Εισάγετε μια διεύθυνση Myriadcoin (π.χ. %1)</translation>
-    </message>
-    <message>
-        <source>%1 d</source>
-        <translation>%1 d</translation>
-    </message>
-    <message>
-        <source>%1 h</source>
-        <translation>%1 ώ</translation>
-    </message>
-    <message>
-        <source>%1 m</source>
-        <translation>%1 λ</translation>
-    </message>
-    <message>
-        <source>%1 s</source>
-        <translation>%1 s</translation>
-    </message>
-    <message>
-        <source>None</source>
-        <translation>Κανένα</translation>
-    </message>
-    <message>
-        <source>N/A</source>
-        <translation>Μη διαθέσιμο</translation>
-    </message>
-    <message>
-        <source>%1 ms</source>
-        <translation>%1 ms</translation>
-    </message>
-    <message>
-        <source>%1 and %2</source>
-        <translation>%1 και %2</translation>
->>>>>>> fc073561
-    </message>
-    </context>
-<context>
-    <name>QObject::QObject</name>
-    </context>
-<context>
-    <name>QRImageWidget</name>
-    </context>
-<context>
-    <name>RPCConsole</name>
-    <message>
-<<<<<<< HEAD
-        <source>Sign the message to prove you own this Myriad address</source>
-        <translation>Υπογράψτε ένα μήνυμα για ν' αποδείξετε πως σας ανήκει μια συγκεκριμένη διεύθυνση Myriad</translation>
-    </message>
-    <message>
-        <source>Sign &amp;Message</source>
-        <translation>Υπογραφη μήνυματος</translation>
-    </message>
-    <message>
-        <source>Reset all sign message fields</source>
-        <translation>Επαναφορά όλων των πεδίων μήνυματος</translation>
-    </message>
-    <message>
-        <source>Clear &amp;All</source>
-        <translation>Καθαρισμός &amp;Όλων</translation>
-    </message>
-    <message>
-        <source>&amp;Verify Message</source>
-        <translation>&amp;Επιβεβαίωση μηνύματος</translation>
-    </message>
-    <message>
-        <source>The Myriad address the message was signed with</source>
-        <translation>Διεύθυνση Myriad η οποία το μήνυμα έχει υπογραφεί</translation>
-    </message>
-    <message>
-        <source>Verify the message to ensure it was signed with the specified Myriad address</source>
-        <translation>Υπογράψτε ένα μήνυμα για ν' αποδείξετε πως υπογραφθηκε απο μια συγκεκριμένη διεύθυνση Myriad</translation>
-    </message>
-    <message>
-        <source>Verify &amp;Message</source>
-        <translation>Επιβεβαίωση μηνύματος</translation>
-    </message>
-    <message>
-        <source>Reset all verify message fields</source>
-        <translation>Επαναφορά όλων επαλήθευμενων πεδίων μήνυματος </translation>
-    </message>
-    <message>
-        <source>Click "Sign Message" to generate signature</source>
-        <translation>Κάντε κλικ στο "Υπογραφή Μηνύματος" για να λάβετε την υπογραφή</translation>
-    </message>
-    <message>
-        <source>The entered address is invalid.</source>
-        <translation>Η διεύθυνση που εισήχθη είναι λάθος.</translation>
-    </message>
-    <message>
-        <source>Please check the address and try again.</source>
-        <translation>Παρακαλούμε ελέγξτε την διεύθυνση και δοκιμάστε ξανά.</translation>
-    </message>
-    <message>
-        <source>The entered address does not refer to a key.</source>
-        <translation>Η διεύθυνση που έχει εισαχθεί δεν αναφέρεται σε ένα πλήκτρο.</translation>
-    </message>
-    <message>
-        <source>Wallet unlock was cancelled.</source>
-        <translation>το ξεκλείδωμα του πορτοφολιού απέτυχε</translation>
-    </message>
-    <message>
-        <source>Private key for the entered address is not available.</source>
-        <translation>Το προσωπικό κλειδί εισαγμενης διευθυνσης δεν είναι διαθέσιμο.</translation>
-    </message>
-    <message>
-        <source>Message signing failed.</source>
-        <translation>Η υπογραφή του μηνύματος απέτυχε.</translation>
-    </message>
-    <message>
-        <source>Message signed.</source>
-        <translation>Μήνυμα υπεγράφη.</translation>
-    </message>
-    <message>
-        <source>The signature could not be decoded.</source>
-        <translation>Η υπογραφή δεν μπόρεσε να αποκρυπτογραφηθεί.</translation>
-    </message>
-    <message>
-        <source>Please check the signature and try again.</source>
-        <translation>Παρακαλούμε ελέγξτε την υπογραφή και δοκιμάστε ξανά.</translation>
-    </message>
-    <message>
-        <source>The signature did not match the message digest.</source>
-        <translation>Η υπογραφή δεν ταιριάζει με το μήνυμα. </translation>
-    </message>
-    <message>
-        <source>Message verification failed.</source>
-        <translation>Η επιβεβαίωση του μηνύματος απέτυχε</translation>
-    </message>
-    <message>
-        <source>Message verified.</source>
-        <translation>Μήνυμα επιβεβαιώθηκε.</translation>
-=======
-        <source>N/A</source>
-        <translation>Μη διαθέσιμο</translation>
-    </message>
-    <message>
-        <source>Client version</source>
-        <translation>Έκδοση Πελάτη</translation>
-    </message>
-    <message>
-        <source>&amp;Information</source>
-        <translation>&amp;Πληροφορία</translation>
-    </message>
-    <message>
-        <source>Debug window</source>
-        <translation>Παράθυρο αποσφαλμάτωσης</translation>
-    </message>
-    <message>
-        <source>General</source>
-        <translation>Γενικά</translation>
-    </message>
-    <message>
-        <source>Using BerkeleyDB version</source>
-        <translation>Χρήση BerkeleyDB έκδοσης</translation>
-    </message>
-    <message>
-        <source>Startup time</source>
-        <translation>Χρόνος εκκίνησης</translation>
-    </message>
-    <message>
-        <source>Network</source>
-        <translation>Δίκτυο</translation>
-    </message>
-    <message>
-        <source>Name</source>
-        <translation>Όνομα</translation>
-    </message>
-    <message>
-        <source>Number of connections</source>
-        <translation>Αριθμός συνδέσεων</translation>
-    </message>
-    <message>
-        <source>Block chain</source>
-        <translation>Αλυσίδα μπλοκ</translation>
-    </message>
-    <message>
-        <source>Current number of blocks</source>
-        <translation>Τρέχον αριθμός μπλοκ</translation>
-    </message>
-    <message>
-        <source>Received</source>
-        <translation>Παραλήφθησαν</translation>
-    </message>
-    <message>
-        <source>Sent</source>
-        <translation>Αποστολή</translation>
-    </message>
-    <message>
-        <source>&amp;Peers</source>
-        <translation>&amp;Χρήστες</translation>
-    </message>
-    <message>
-        <source>Select a peer to view detailed information.</source>
-        <translation>Επιλέξτε ένα χρήστη για να δείτε αναλυτικές πληροφορίες.</translation>
-    </message>
-    <message>
-        <source>Version</source>
-        <translation>Έκδοση</translation>
-    </message>
-    <message>
-        <source>Services</source>
-        <translation>Υπηρεσίες</translation>
-    </message>
-    <message>
-        <source>Ban Score</source>
-        <translation>Σκορ αποκλησμού</translation>
-    </message>
-    <message>
-        <source>Connection Time</source>
-        <translation>Χρόνος σύνδεσης</translation>
-    </message>
-    <message>
-        <source>Last Send</source>
-        <translation>Τελευταία αποστολή</translation>
-    </message>
-    <message>
-        <source>Last Receive</source>
-        <translation>Τελευταία λήψη</translation>
-    </message>
-    <message>
-        <source>Ping Time</source>
-        <translation>Χρόνος καθυστέρησης</translation>
-    </message>
-    <message>
-        <source>Last block time</source>
-        <translation>Χρόνος τελευταίου μπλοκ</translation>
-    </message>
-    <message>
-        <source>&amp;Open</source>
-        <translation>&amp;Άνοιγμα</translation>
->>>>>>> fc073561
-    </message>
-    <message>
-<<<<<<< HEAD
-        <source>Myriad Core</source>
-        <translation>Myriad Core</translation>
-    </message>
-    <message>
-        <source>The Myriad Core developers</source>
-        <translation>Οι προγραμματιστές του Myriad Core</translation>
-    </message>
-    <message>
-        <source>[testnet]</source>
-        <translation>[testnet]</translation>
-    </message>
-</context>
-<context>
-    <name>TrafficGraphWidget</name>
-    <message>
-        <source>KB/s</source>
-        <translation>KB/s</translation>
-    </message>
-</context>
-<context>
-    <name>TransactionDesc</name>
-    <message>
-        <source>Open until %1</source>
-        <translation>Ανοιχτό μέχρι %1</translation>
-    </message>
-    <message>
-        <source>conflicted</source>
-        <translation>σύγκρουση</translation>
-    </message>
-    <message>
-        <source>%1/offline</source>
-        <translation>%1/χωρίς σύνδεση;</translation>
-    </message>
-    <message>
-        <source>%1/unconfirmed</source>
-        <translation>%1/χωρίς επιβεβαίωση</translation>
-    </message>
-    <message>
-        <source>%1 confirmations</source>
-        <translation>%1 επιβεβαιώσεις</translation>
-    </message>
-    <message>
-        <source>Status</source>
-        <translation>Κατάσταση</translation>
-    </message>
-    <message>
-        <source>Date</source>
-        <translation>Ημερομηνία</translation>
-    </message>
-    <message>
-        <source>Source</source>
-        <translation>Πηγή</translation>
-    </message>
-    <message>
-        <source>Generated</source>
-        <translation>Δημιουργία </translation>
-    </message>
-    <message>
-        <source>From</source>
-        <translation>Από</translation>
-    </message>
-    <message>
-        <source>To</source>
-        <translation>Προς</translation>
-    </message>
-    <message>
-        <source>own address</source>
-        <translation> δική σας διεύθυνση </translation>
-    </message>
-    <message>
-        <source>watch-only</source>
-        <translation>Επίβλεψη μόνο:</translation>
-    </message>
-    <message>
-        <source>label</source>
-        <translation>eπιγραφή</translation>
-    </message>
-    <message>
-        <source>Credit</source>
-        <translation>Πίστωση </translation>
-    </message>
-    <message>
-        <source>not accepted</source>
-        <translation>μη αποδεκτό</translation>
-    </message>
-    <message>
-        <source>Debit</source>
-        <translation>Debit</translation>
-    </message>
-    <message>
-        <source>Total debit</source>
-        <translation>Σύνολο χρέωσης</translation>
-    </message>
-    <message>
-        <source>Total credit</source>
-        <translation>Συνολική πίστωση</translation>
-    </message>
-    <message>
-        <source>Transaction fee</source>
-        <translation>Τέλος συναλλαγής </translation>
-    </message>
-    <message>
-        <source>Net amount</source>
-        <translation>Καθαρό ποσό</translation>
-=======
-        <source>&amp;Console</source>
-        <translation>&amp;Κονσόλα</translation>
-    </message>
-    <message>
-        <source>&amp;Network Traffic</source>
-        <translation>&amp;Κίνηση δικτύου</translation>
-    </message>
-    <message>
-        <source>&amp;Clear</source>
-        <translation>&amp;Εκκαθάριση</translation>
-    </message>
-    <message>
-        <source>Totals</source>
-        <translation>Σύνολα</translation>
-    </message>
-    <message>
-        <source>In:</source>
-        <translation>Εισερχόμενα:</translation>
-    </message>
-    <message>
-        <source>Out:</source>
-        <translation>Εξερχόμενα:</translation>
-    </message>
-    <message>
-        <source>Debug log file</source>
-        <translation>Αρχείο καταγραφής εντοπισμού σφαλμάτων </translation>
-    </message>
-    <message>
-        <source>Clear console</source>
-        <translation>Καθαρισμός κονσόλας</translation>
-    </message>
-    <message>
-        <source>Use up and down arrows to navigate history, and &lt;b&gt;Ctrl-L&lt;/b&gt; to clear screen.</source>
-        <translation>Χρησιμοποιήστε το πάνω και κάτω βέλος για να περιηγηθείτε στο ιστορικο, και &lt;b&gt;Ctrl-L&lt;/b&gt; για εκκαθαριση οθονης.</translation>
-    </message>
-    <message>
-        <source>Type &lt;b&gt;help&lt;/b&gt; for an overview of available commands.</source>
-        <translation>Γράψτε &lt;b&gt;help&lt;/b&gt; για μια επισκόπηση των διαθέσιμων εντολών</translation>
-    </message>
-    <message>
-        <source>%1 B</source>
-        <translation>%1 B</translation>
-    </message>
-    <message>
-        <source>%1 KB</source>
-        <translation>%1 KB</translation>
-    </message>
-    <message>
-        <source>%1 MB</source>
-        <translation>%1 MB</translation>
-    </message>
-    <message>
-        <source>%1 GB</source>
-        <translation>%1 GB</translation>
-    </message>
-    <message>
-        <source>via %1</source>
-        <translation>μέσω %1</translation>
-    </message>
-    <message>
-        <source>never</source>
-        <translation>ποτέ</translation>
-    </message>
-    <message>
-        <source>Inbound</source>
-        <translation>Εισερχόμενα</translation>
-    </message>
-    <message>
-        <source>Outbound</source>
-        <translation>Εξερχόμενα</translation>
-    </message>
-    <message>
-        <source>Unknown</source>
-        <translation>Άγνωστο(α)</translation>
->>>>>>> fc073561
-    </message>
-</context>
-<context>
-    <name>ReceiveCoinsDialog</name>
-    <message>
-<<<<<<< HEAD
-        <source>Message</source>
-        <translation>Μήνυμα</translation>
-    </message>
-    <message>
-        <source>Comment</source>
-        <translation>Σχόλιο:</translation>
-    </message>
-    <message>
-        <source>Transaction ID</source>
-        <translation>ID Συναλλαγής:</translation>
-    </message>
-    <message>
-        <source>Merchant</source>
-        <translation>Έμπορος</translation>
-    </message>
-    <message>
-        <source>Generated coins must mature %1 blocks before they can be spent. When you generated this block, it was broadcast to the network to be added to the block chain. If it fails to get into the chain, its state will change to "not accepted" and it won't be spendable. This may occasionally happen if another node generates a block within a few seconds of yours.</source>
-        <translation>Πρέπει να περιμένετε %1 μπλοκ πριν μπορέσετε να χρησιμοποιήσετε τα νομίσματα που έχετε δημιουργήσει. Το μπλοκ που δημιουργήσατε μεταδόθηκε στο δίκτυο για να συμπεριληφθεί στην αλυσίδα των μπλοκ. Αν δεν μπει σε αυτή θα μετατραπεί σε "μη αποδεκτό" και δε θα μπορεί να καταναλωθεί. Αυτό συμβαίνει σπάνια όταν κάποιος άλλος κόμβος δημιουργήσει ένα μπλοκ λίγα δευτερόλεπτα πριν από εσάς.</translation>
-    </message>
-    <message>
-        <source>Debug information</source>
-        <translation>Πληροφορίες αποσφαλμάτωσης</translation>
-    </message>
-    <message>
-        <source>Transaction</source>
-        <translation>Συναλλαγή</translation>
-    </message>
-    <message>
-        <source>Inputs</source>
-        <translation>εισροές </translation>
-    </message>
-    <message>
-        <source>Amount</source>
-        <translation>Ποσό</translation>
-    </message>
-    <message>
-        <source>true</source>
-        <translation>αληθής</translation>
-    </message>
-    <message>
-        <source>false</source>
-        <translation>αναληθής </translation>
-    </message>
-    <message>
-        <source>, has not been successfully broadcast yet</source>
-        <translation>, δεν έχει ακόμα μεταδοθεί μ' επιτυχία</translation>
-    </message>
-    <message>
-        <source>unknown</source>
-        <translation>άγνωστο</translation>
-=======
-        <source>&amp;Amount:</source>
-        <translation>&amp;Ποσό:</translation>
-    </message>
-    <message>
-        <source>&amp;Label:</source>
-        <translation>&amp;Επιγραφή</translation>
-    </message>
-    <message>
-        <source>&amp;Message:</source>
-        <translation>&amp;Μήνυμα:</translation>
-    </message>
-    <message>
-        <source>R&amp;euse an existing receiving address (not recommended)</source>
-        <translation>Ε&amp;παναχρησιμοποίηση υπάρχουσας διεύθυνσης λήψης (δεν συνιστάται)</translation>
-    </message>
-    <message>
-        <source>Clear all fields of the form.</source>
-        <translation>Καθαρισμός όλων των πεδίων της φόρμας.</translation>
-    </message>
-    <message>
-        <source>Clear</source>
-        <translation>Καθαρισμός</translation>
-    </message>
-    <message>
-        <source>&amp;Request payment</source>
-        <translation>&amp;Αίτηση πληρωμής</translation>
-    </message>
-    <message>
-        <source>Show</source>
-        <translation>Εμφάνιση</translation>
-    </message>
-    <message>
-        <source>Remove the selected entries from the list</source>
-        <translation>Αφαίρεση επιλεγμένων καταχωρίσεων από τη λίστα</translation>
-    </message>
-    <message>
-        <source>Remove</source>
-        <translation>Αφαίρεση</translation>
-    </message>
-    <message>
-        <source>Copy label</source>
-        <translation>Αντιγραφή ετικέτας</translation>
-    </message>
-    <message>
-        <source>Copy amount</source>
-        <translation>Αντιγραφή ποσού</translation>
->>>>>>> fc073561
-    </message>
-</context>
-<context>
-    <name>ReceiveRequestDialog</name>
-    <message>
-<<<<<<< HEAD
-        <source>Transaction details</source>
-        <translation>Λεπτομέρειες συναλλαγής</translation>
-    </message>
-    <message>
-        <source>This pane shows a detailed description of the transaction</source>
-        <translation>Αυτό το παράθυρο δείχνει μια λεπτομερή περιγραφή της συναλλαγής</translation>
-=======
-        <source>QR Code</source>
-        <translation>Κώδικας QR</translation>
-    </message>
-    <message>
-        <source>Copy &amp;URI</source>
-        <translation>Αντιγραφη της επιλεγμενης διεύθυνσης στο πρόχειρο του συστηματος</translation>
->>>>>>> fc073561
-    </message>
-    <message>
-<<<<<<< HEAD
-        <source>Date</source>
-        <translation>Ημερομηνία</translation>
-    </message>
-    <message>
-        <source>Type</source>
-        <translation>Τύπος</translation>
-    </message>
-    <message>
-        <source>Open until %1</source>
-        <translation>Ανοιχτό μέχρι %1</translation>
-    </message>
-    <message>
-        <source>Confirmed (%1 confirmations)</source>
-        <translation>Επικυρωμένη (%1 επικυρώσεις)</translation>
-    </message>
-    <message>
-        <source>This block was not received by any other nodes and will probably not be accepted!</source>
-        <translation>Αυτό το μπλοκ δεν έχει παραληφθεί από κανέναν άλλο κόμβο και κατά πάσα πιθανότητα θα απορριφθεί!</translation>
-    </message>
-    <message>
-        <source>Generated but not accepted</source>
-        <translation>Δημιουργήθηκε αλλά απορρίφθηκε</translation>
-    </message>
-    <message>
-        <source>Offline</source>
-        <translation>Offline</translation>
-    </message>
-    <message>
-        <source>Label</source>
-        <translation>Επιγραφή</translation>
-    </message>
-    <message>
-        <source>Unconfirmed</source>
-        <translation>Ανεπιβεβαίωτες</translation>
-    </message>
-    <message>
-        <source>Conflicted</source>
-        <translation>Σύγκρουση</translation>
-    </message>
-    <message>
-        <source>Received with</source>
-        <translation>Ελήφθη με</translation>
-    </message>
-    <message>
-        <source>Received from</source>
-        <translation>Ελήφθη από</translation>
-    </message>
-    <message>
-        <source>Sent to</source>
-        <translation>Απεστάλη προς</translation>
-    </message>
-    <message>
-        <source>Payment to yourself</source>
-        <translation>Πληρωμή προς εσάς</translation>
-    </message>
-    <message>
-        <source>Mined</source>
-        <translation>Εξόρυξη</translation>
-    </message>
-    <message>
-        <source>watch-only</source>
-        <translation>Επίβλεψη μόνο:</translation>
-    </message>
-    <message>
-        <source>(n/a)</source>
-        <translation>(δ/α)</translation>
-    </message>
-    <message>
-        <source>Transaction status. Hover over this field to show number of confirmations.</source>
-        <translation>Κατάσταση συναλλαγής. Πηγαίνετε το ποντίκι πάνω από αυτό το πεδίο για να δείτε τον αριθμό των επικυρώσεων</translation>
-    </message>
-    <message>
-        <source>Date and time that the transaction was received.</source>
-        <translation>Ημερομηνία κι ώρα λήψης της συναλλαγής.</translation>
-    </message>
-    <message>
-        <source>Type of transaction.</source>
-        <translation>Είδος συναλλαγής.</translation>
-    </message>
-    <message>
-        <source>Amount removed from or added to balance.</source>
-        <translation>Ποσό που αφαιρέθηκε ή προστέθηκε στο υπόλοιπο.</translation>
-=======
-        <source>Copy &amp;Address</source>
-        <translation>Αντιγραφή &amp;Διεύθυνσης</translation>
-    </message>
-    <message>
-        <source>&amp;Save Image...</source>
-        <translation>&amp;Αποθήκευση εικόνας...</translation>
-    </message>
-    <message>
-        <source>Address</source>
-        <translation>Διεύθυνση</translation>
-    </message>
-    <message>
-        <source>Label</source>
-        <translation>Ετικέτα</translation>
-    </message>
-    </context>
-<context>
-    <name>RecentRequestsTableModel</name>
-    <message>
-        <source>Date</source>
-        <translation>Ημερομήνια</translation>
-    </message>
-    <message>
-        <source>Label</source>
-        <translation>Ετικέτα</translation>
-    </message>
-    <message>
-        <source>(no label)</source>
-        <translation>(χωρίς ετικέτα)</translation>
-    </message>
-    </context>
-<context>
-    <name>SendCoinsDialog</name>
-    <message>
-        <source>Send Coins</source>
-        <translation>Αποστολή νομισμάτων</translation>
-    </message>
-    <message>
-        <source>Coin Control Features</source>
-        <translation>Χαρακτηρηστικά επιλογής κερμάτων</translation>
-    </message>
-    <message>
-        <source>Inputs...</source>
-        <translation>Εισροές...</translation>
-    </message>
-    <message>
-        <source>automatically selected</source>
-        <translation>επιλεγμένο αυτόματα</translation>
-    </message>
-    <message>
-        <source>Insufficient funds!</source>
-        <translation>Ανεπαρκές κεφάλαιο!</translation>
-    </message>
-    <message>
-        <source>Quantity:</source>
-        <translation>Ποσότητα:</translation>
-    </message>
-    <message>
-        <source>Bytes:</source>
-        <translation>Bytes:</translation>
-    </message>
-    <message>
-        <source>Amount:</source>
-        <translation>Ποσό:</translation>
-    </message>
-    <message>
-        <source>Fee:</source>
-        <translation>Ταρίφα</translation>
-    </message>
-    <message>
-        <source>After Fee:</source>
-        <translation>Ταρίφα αλλαγής</translation>
-    </message>
-    <message>
-        <source>Change:</source>
-        <translation>Ρέστα:</translation>
-    </message>
-    <message>
-        <source>If this is activated, but the change address is empty or invalid, change will be sent to a newly generated address.</source>
-        <translation>Όταν ενεργό, αλλά η διεύθυνση ρέστων είναι κενή ή άκυρη, τα ρέστα θα σταλούν σε μία πρόσφατα δημιουργημένη διεύθυνση.</translation>
-    </message>
-    <message>
-        <source>Custom change address</source>
-        <translation>Προσαρμοσμένη διεύθυνση ρέστων</translation>
-    </message>
-    <message>
-        <source>Transaction Fee:</source>
-        <translation>Τέλος συναλλαγής:</translation>
->>>>>>> fc073561
-    </message>
-    <message>
-<<<<<<< HEAD
-        <source>All</source>
-        <translation>Όλα</translation>
-    </message>
-    <message>
-        <source>Today</source>
-        <translation>Σήμερα</translation>
-    </message>
-    <message>
-        <source>This week</source>
-        <translation>Αυτή την εβδομάδα</translation>
-    </message>
-    <message>
-        <source>This month</source>
-        <translation>Αυτόν τον μήνα</translation>
-    </message>
-    <message>
-        <source>Last month</source>
-        <translation>Τον προηγούμενο μήνα</translation>
-    </message>
-    <message>
-        <source>This year</source>
-        <translation>Αυτό το έτος</translation>
-    </message>
-    <message>
-        <source>Range...</source>
-        <translation>Έκταση...</translation>
-    </message>
-    <message>
-        <source>Received with</source>
-        <translation>Ελήφθη με</translation>
-    </message>
-    <message>
-        <source>Sent to</source>
-        <translation>Απεστάλη προς</translation>
-    </message>
-    <message>
-        <source>To yourself</source>
-        <translation>Προς εσάς</translation>
-    </message>
-    <message>
-        <source>Mined</source>
-        <translation>Εξόρυξη</translation>
-    </message>
-    <message>
-        <source>Other</source>
-        <translation>Άλλο</translation>
-    </message>
-    <message>
-        <source>Enter address or label to search</source>
-        <translation>Αναζήτηση με βάση τη διεύθυνση ή την επιγραφή</translation>
-    </message>
-    <message>
-        <source>Min amount</source>
-        <translation>Ελάχιστο ποσό</translation>
-    </message>
-    <message>
-        <source>Copy address</source>
-        <translation>Αντιγραφή διεύθυνσης</translation>
-    </message>
-    <message>
-        <source>Copy label</source>
-        <translation>Αντιγραφή επιγραφής</translation>
-=======
-        <source>Choose...</source>
-        <translation>Επιλογή...</translation>
-    </message>
-    <message>
-        <source>per kilobyte</source>
-        <translation>ανά kilobyte</translation>
-    </message>
-    <message>
-        <source>Hide</source>
-        <translation>Απόκρυψη</translation>
-    </message>
-    <message>
-        <source>total at least</source>
-        <translation>συνολικά τουλάχιστον</translation>
-    </message>
-    <message>
-        <source>Recommended:</source>
-        <translation>Προτεινόμενο: </translation>
-    </message>
-    <message>
-        <source>Custom:</source>
-        <translation>Προσαρμογή:</translation>
-    </message>
-    <message>
-        <source>normal</source>
-        <translation>κανονικό</translation>
-    </message>
-    <message>
-        <source>fast</source>
-        <translation>Γρήγορο</translation>
-    </message>
-    <message>
-        <source>Send to multiple recipients at once</source>
-        <translation>Αποστολή σε πολλούς αποδέκτες ταυτόχρονα</translation>
-    </message>
-    <message>
-        <source>Add &amp;Recipient</source>
-        <translation>&amp;Προσθήκη αποδέκτη</translation>
-    </message>
-    <message>
-        <source>Clear all fields of the form.</source>
-        <translation>Καθαρισμός όλων των πεδίων της φόρμας.</translation>
-    </message>
-    <message>
-        <source>Dust:</source>
-        <translation>Σκόνη</translation>
-    </message>
-    <message>
-        <source>Clear &amp;All</source>
-        <translation>Καθαρισμός &amp;Όλων</translation>
-    </message>
-    <message>
-        <source>Balance:</source>
-        <translation>Υπόλοιπο:</translation>
-    </message>
-    <message>
-        <source>Confirm the send action</source>
-        <translation>Επιβεβαίωση αποστολής</translation>
-    </message>
-    <message>
-        <source>S&amp;end</source>
-        <translation>Αποστολη</translation>
->>>>>>> fc073561
-    </message>
-    <message>
-        <source>Copy amount</source>
-        <translation>Αντιγραφή ποσού</translation>
-    </message>
-    <message>
-<<<<<<< HEAD
-        <source>Copy transaction ID</source>
-        <translation>Αντιγραφη του ID Συναλλαγής</translation>
-    </message>
-    <message>
-        <source>Edit label</source>
-        <translation>Επεξεργασία επιγραφής</translation>
-    </message>
-    <message>
-        <source>Show transaction details</source>
-        <translation>Εμφάνιση λεπτομερειών συναλλαγής</translation>
-    </message>
-    <message>
-        <source>Export Transaction History</source>
-        <translation>Εξαγωγή Ιστορικού Συναλλαγών</translation>
-    </message>
-    <message>
-        <source>Watch-only</source>
-        <translation>Επίβλεψη μόνο:</translation>
-    </message>
-    <message>
         <source>Exporting Failed</source>
-        <translation>Η Εξαγωγή Απέτυχε</translation>
-    </message>
-    <message>
-        <source>There was an error trying to save the transaction history to %1.</source>
-        <translation>Yπήρξε σφάλμα κατά την προσπάθεια αποθήκευσης του ιστορικού συναλλαγών στο %1.</translation>
-    </message>
-    <message>
-        <source>Exporting Successful</source>
-        <translation>Επιτυχής εξαγωγή</translation>
-    </message>
-    <message>
-        <source>The transaction history was successfully saved to %1.</source>
-        <translation>Το ιστορικό συναλλαγών αποθηκεύτηκε επιτυχώς στο %1.</translation>
-    </message>
-    <message>
-        <source>Comma separated file (*.csv)</source>
-        <translation>Αρχείο οριοθετημένο με κόμματα (*.csv)</translation>
-    </message>
-    <message>
-        <source>Confirmed</source>
-        <translation>Επικυρωμένες</translation>
-    </message>
-    <message>
-        <source>Date</source>
-        <translation>Ημερομηνία</translation>
-    </message>
-    <message>
-        <source>Type</source>
-        <translation>Τύπος</translation>
-    </message>
-    <message>
-        <source>Label</source>
-        <translation>Επιγραφή</translation>
-    </message>
-    <message>
-        <source>Address</source>
-        <translation>Διεύθυνση</translation>
-=======
-        <source>(no label)</source>
-        <translation>(χωρίς ετικέτα)</translation>
->>>>>>> fc073561
-    </message>
-</context>
-<context>
-    <name>SendCoinsEntry</name>
-    <message>
-<<<<<<< HEAD
-        <source>ID</source>
-        <translation>ID</translation>
-    </message>
-    <message>
-        <source>Range:</source>
-        <translation>Έκταση:</translation>
-    </message>
-    <message>
-        <source>to</source>
-        <translation>έως</translation>
-    </message>
-</context>
+        <translation>Αποτυχία Εξαγωγής</translation>
+    </message>
+    </context>
 <context>
     <name>UnitDisplayStatusBarControl</name>
     <message>
@@ -3565,122 +1649,16 @@
 </context>
 <context>
     <name>WalletFrame</name>
-    <message>
-        <source>No wallet has been loaded.</source>
-        <translation>Δεν έχει φορτωθεί πορτοφόλι</translation>
-    </message>
-</context>
+    </context>
 <context>
     <name>WalletModel</name>
-    <message>
-        <source>Send Coins</source>
-        <translation>Αποστολή νομισμάτων</translation>
-=======
-        <source>A&amp;mount:</source>
-        <translation>&amp;Ποσό:</translation>
-    </message>
-    <message>
-        <source>Pay &amp;To:</source>
-        <translation>Πληρωμή &amp;σε:</translation>
-    </message>
-    <message>
-        <source>&amp;Label:</source>
-        <translation>&amp;Επιγραφή</translation>
-    </message>
-    <message>
-        <source>Choose previously used address</source>
-        <translation>Επιλογή διεύθυνσης που έχει ήδη χρησιμοποιηθεί</translation>
-    </message>
-    <message>
-        <source>This is a normal payment.</source>
-        <translation>Αυτή είναι μια απλή πληρωμή.</translation>
-    </message>
-    <message>
-        <source>The Myriadcoin address to send the payment to</source>
-        <translation>Η διεύθυνση Myriadcoin που θα σταλεί η πληρωμή</translation>
-    </message>
-    <message>
-        <source>Alt+A</source>
-        <translation>Alt+A</translation>
->>>>>>> fc073561
-    </message>
-    <message>
-<<<<<<< HEAD
-        <source>&amp;Export</source>
-        <translation>&amp;Εξαγωγή</translation>
-    </message>
-    <message>
-        <source>Export the data in the current tab to a file</source>
-        <translation>Εξαγωγή δεδομένων καρτέλας σε αρχείο</translation>
-    </message>
-    <message>
-        <source>Backup Wallet</source>
-        <translation>Αντίγραφο ασφαλείας του πορτοφολιού</translation>
-    </message>
-    <message>
-        <source>Wallet Data (*.dat)</source>
-        <translation>Αρχεία δεδομένων πορτοφολιού (*.dat)</translation>
-    </message>
-    <message>
-        <source>Backup Failed</source>
-        <translation>Αποτυχία κατά τη δημιουργία αντιγράφου</translation>
-    </message>
-    <message>
-        <source>There was an error trying to save the wallet data to %1.</source>
-        <translation>Παρουσιάστηκε σφάλμα κατά την αποθήκευση των δεδομένων πορτοφολιού στο %1.</translation>
-    </message>
-    <message>
-        <source>The wallet data was successfully saved to %1.</source>
-        <translation>Τα δεδομένα πορτοφολιού αποθηκεύτηκαν με επιτυχία στο %1.</translation>
-=======
-        <source>Paste address from clipboard</source>
-        <translation>Επικόλληση διεύθυνσης από το βιβλίο διευθύνσεων</translation>
-    </message>
-    <message>
-        <source>Alt+P</source>
-        <translation>Alt+P</translation>
-    </message>
-    <message>
-        <source>Remove this entry</source>
-        <translation>Αφαίρεση αυτής της καταχώρησης</translation>
-    </message>
-    <message>
-        <source>Message:</source>
-        <translation>Μήνυμα:</translation>
-    </message>
-    <message>
-        <source>Enter a label for this address to add it to the list of used addresses</source>
-        <translation>Εισάγεται μία ετικέτα για αυτή την διεύθυνση για να προστεθεί στη λίστα με τις χρησιμοποιημένες διευθύνσεις</translation>
-    </message>
-    <message>
-        <source>Pay To:</source>
-        <translation>Πληρωμή σε:</translation>
-    </message>
-    <message>
-        <source>Memo:</source>
-        <translation>Σημείωση:</translation>
->>>>>>> fc073561
-    </message>
-    </context>
-<context>
-    <name>SendConfirmationDialog</name>
-    </context>
-<context>
-    <name>ShutdownWindow</name>
-    <message>
-<<<<<<< HEAD
-        <source>Backup Successful</source>
-        <translation>Η δημιουργια αντιγραφου ασφαλειας πετυχε</translation>
-=======
-        <source>Do not shut down the computer until this window disappears.</source>
-        <translation>Μην απενεργοποιήσετε τον υπολογιστή μέχρι να κλείσει αυτό το παράθυρο.</translation>
->>>>>>> fc073561
-    </message>
-</context>
-<context>
-    <name>SignVerifyMessageDialog</name>
-    <message>
-<<<<<<< HEAD
+    </context>
+<context>
+    <name>WalletView</name>
+    </context>
+<context>
+    <name>bitcoin-core</name>
+    <message>
         <source>Options:</source>
         <translation>Επιλογές:</translation>
     </message>
@@ -3699,114 +1677,14 @@
     <message>
         <source>Accept command line and JSON-RPC commands</source>
         <translation>Αποδοχή εντολών κονσόλας και JSON-RPC</translation>
-=======
-        <source>Signatures - Sign / Verify a Message</source>
-        <translation>Υπογραφές - Είσοδος / Επαλήθευση μήνυματος </translation>
-    </message>
-    <message>
-        <source>&amp;Sign Message</source>
-        <translation>&amp;Υπογραφή Μηνύματος</translation>
-    </message>
-    <message>
-        <source>The Myriadcoin address to sign the message with</source>
-        <translation>Διεύθυνση Myriadcoin που θα σταλεί το μήνυμα</translation>
-    </message>
-    <message>
-        <source>Choose previously used address</source>
-        <translation>Επιλογή διεύθυνσης που έχει ήδη χρησιμοποιηθεί</translation>
-    </message>
-    <message>
-        <source>Alt+A</source>
-        <translation>Alt+A</translation>
-    </message>
-    <message>
-        <source>Paste address from clipboard</source>
-        <translation>Επικόλληση διεύθυνσης από το βιβλίο διευθύνσεων</translation>
-    </message>
-    <message>
-        <source>Alt+P</source>
-        <translation>Alt+P</translation>
-    </message>
-    <message>
-        <source>Enter the message you want to sign here</source>
-        <translation>Εισάγετε εδώ το μήνυμα που θέλετε να υπογράψετε</translation>
-    </message>
-    <message>
-        <source>Signature</source>
-        <translation>Υπογραφή</translation>
-    </message>
-    <message>
-        <source>Copy the current signature to the system clipboard</source>
-        <translation>Αντέγραφη της επιλεγμενης διεύθυνσης στο πρόχειρο του συστηματος</translation>
-    </message>
-    <message>
-        <source>Sign the message to prove you own this Myriadcoin address</source>
-        <translation>Υπογράψτε ένα μήνυμα για ν' αποδείξετε πως σας ανήκει μια συγκεκριμένη διεύθυνση Bitcoin</translation>
-    </message>
-    <message>
-        <source>Sign &amp;Message</source>
-        <translation>Υπογραφη μήνυματος</translation>
-    </message>
-    <message>
-        <source>Reset all sign message fields</source>
-        <translation>Επαναφορά όλων των πεδίων μήνυματος</translation>
-    </message>
-    <message>
-        <source>Clear &amp;All</source>
-        <translation>Καθαρισμός &amp;Όλων</translation>
-    </message>
-    <message>
-        <source>&amp;Verify Message</source>
-        <translation>&amp;Επιβεβαίωση μηνύματος</translation>
-    </message>
-    <message>
-        <source>The Myriadcoin address the message was signed with</source>
-        <translation>Διεύθυνση Myriadcoin η οποία το μήνυμα έχει υπογραφεί</translation>
-    </message>
-    <message>
-        <source>Verify the message to ensure it was signed with the specified Myriadcoin address</source>
-        <translation>Υπογράψτε ένα μήνυμα για ν' αποδείξετε πως υπογραφθηκε απο μια συγκεκριμένη διεύθυνση Bitcoin</translation>
-    </message>
-    <message>
-        <source>Verify &amp;Message</source>
-        <translation>Επιβεβαίωση μηνύματος</translation>
-    </message>
-    <message>
-        <source>Reset all verify message fields</source>
-        <translation>Επαναφορά όλων επαλήθευμενων πεδίων μήνυματος </translation>
->>>>>>> fc073561
-    </message>
-    </context>
-<context>
-    <name>SplashScreen</name>
-    <message>
-<<<<<<< HEAD
+    </message>
+    <message>
         <source>Run in the background as a daemon and accept commands</source>
         <translation>Εκτέλεση στο παρασκήνιο κι αποδοχή εντολών</translation>
-=======
-        <source>[testnet]</source>
-        <translation>[testnet]</translation>
->>>>>>> fc073561
-    </message>
-</context>
-<context>
-    <name>TrafficGraphWidget</name>
-    <message>
-<<<<<<< HEAD
-        <source>Use the test network</source>
-        <translation>Χρήση του δοκιμαστικού δικτύου</translation>
-=======
-        <source>KB/s</source>
-        <translation>KB/s</translation>
->>>>>>> fc073561
-    </message>
-</context>
-<context>
-    <name>TransactionDesc</name>
-    <message>
-<<<<<<< HEAD
-        <source>Accept connections from outside (default: 1 if no -proxy or -connect)</source>
-        <translation>Να δέχεσαι συνδέσεις από έξω(προεπιλογή:1)</translation>
+    </message>
+    <message>
+        <source>Myriadcoin Core</source>
+        <translation>Myriadcoin Core</translation>
     </message>
     <message>
         <source>Bind to given address and always listen on it. Use [host]:port notation for IPv6</source>
@@ -3817,114 +1695,10 @@
         <translation>Εκτέλεσε την εντολή όταν το καλύτερο μπλοκ αλλάξει(%s στην εντολή αντικαθίσταται από το hash του μπλοκ)</translation>
     </message>
     <message>
-        <source>This is a pre-release test build - use at your own risk - do not use for mining or merchant applications</source>
-        <translation>Αυτό είναι ένα προ-τεστ κυκλοφορίας - χρησιμοποιήστε το με δική σας ευθύνη - δεν χρησιμοποιείτε για εξόρυξη ή για αλλες εφαρμογές</translation>
-    </message>
-    <message>
-        <source>Warning: -paytxfee is set very high! This is the transaction fee you will pay if you send a transaction.</source>
-        <translation>Προειδοποίηση: Η παράμετρος -paytxfee είναι πολύ υψηλή. Πρόκειται για την αμοιβή που θα πληρώνετε για κάθε συναλλαγή που θα στέλνετε.</translation>
-    </message>
-    <message>
-        <source>Warning: error reading wallet.dat! All keys read correctly, but transaction data or address book entries might be missing or incorrect.</source>
-        <translation>Προειδοποίηση : Σφάλμα wallet.dat κατα την ανάγνωση ! Όλα τα κλειδιά αναγνωρισθηκαν σωστά, αλλά τα δεδομένα των συναλλαγών ή καταχωρήσεις στο βιβλίο διευθύνσεων μπορεί να είναι ελλιπείς ή λανθασμένα. </translation>
-    </message>
-    <message>
-        <source>Warning: wallet.dat corrupt, data salvaged! Original wallet.dat saved as wallet.{timestamp}.bak in %s; if your balance or transactions are incorrect you should restore from a backup.</source>
-        <translation>Προειδοποίηση : το αρχειο wallet.dat ειναι διεφθαρμένο, τα δεδομένα σώζονται ! Original wallet.dat αποθηκεύονται ως wallet.{timestamp}.bak στο %s . Αν το υπόλοιπο του ή τις συναλλαγές σας, είναι λάθος θα πρέπει να επαναφέρετε από ένα αντίγραφο ασφαλείας</translation>
-    </message>
-    <message>
-        <source>(default: 1)</source>
-        <translation>(προεπιλογή: 1)</translation>
-=======
-        <source>Open until %1</source>
-        <translation>Ανοιχτό μέχρι %1</translation>
-    </message>
-    <message>
-        <source>%1/offline</source>
-        <translation>%1/αποσυνδεδεμένο</translation>
-    </message>
-    <message>
-        <source>0/unconfirmed, %1</source>
-        <translation>0/ανεπιβεβαίωτο, %1</translation>
-    </message>
-    <message>
-        <source>Date</source>
-        <translation>Ημερομηνία</translation>
-    </message>
-    <message>
-        <source>Source</source>
-        <translation>Πηγή</translation>
-    </message>
-    <message>
-        <source>Generated</source>
-        <translation>Παράχθηκε</translation>
-    </message>
-    <message>
-        <source>From</source>
-        <translation>Από</translation>
-    </message>
-    <message>
-        <source>unknown</source>
-        <translation>Άγνωστο</translation>
-    </message>
-    <message>
-        <source>To</source>
-        <translation>Προς</translation>
-    </message>
-    <message>
-        <source>own address</source>
-        <translation>δική σας διεύθυνση</translation>
-    </message>
-    <message>
-        <source>watch-only</source>
-        <translation>παρακολούθηση-μόνο</translation>
-    </message>
-    <message>
-        <source>label</source>
-        <translation>ετικέτα</translation>
-    </message>
-    <message>
-        <source>Credit</source>
-        <translation>Πίστωση</translation>
-    </message>
-    <message>
-        <source>not accepted</source>
-        <translation>μη έγκυρο</translation>
-    </message>
-    <message>
-        <source>Total credit</source>
-        <translation>Συνολική πίστωση</translation>
-    </message>
-    <message>
-        <source>Transaction fee</source>
-        <translation>Κόστος συναλλαγής</translation>
->>>>>>> fc073561
-    </message>
-    </context>
-<context>
-    <name>TransactionDescDialog</name>
-    <message>
-<<<<<<< HEAD
-        <source>Attempt to recover private keys from a corrupt wallet.dat</source>
-        <translation>Προσπάθεια για ανακτησει ιδιωτικων κλειδιων από ενα διεφθαρμένο αρχειο wallet.dat </translation>
-=======
-        <source>This pane shows a detailed description of the transaction</source>
-        <translation>Αυτό το παράθυρο δείχνει μια λεπτομερή περιγραφή της συναλλαγής</translation>
->>>>>>> fc073561
-    </message>
-    </context>
-<context>
-    <name>TransactionTableModel</name>
-    <message>
-<<<<<<< HEAD
         <source>Block creation options:</source>
         <translation>Αποκλεισμός επιλογων δημιουργίας: </translation>
     </message>
     <message>
-        <source>Connect only to the specified node(s)</source>
-        <translation>Σύνδεση μόνο με ορισμένους κόμβους</translation>
-    </message>
-    <message>
         <source>Connection options:</source>
         <translation>Επιλογές σύνδεσης:</translation>
     </message>
@@ -3935,32 +1709,8 @@
     <message>
         <source>Do you want to rebuild the block database now?</source>
         <translation>Θελετε να δημιουργηθει τωρα η βαση δεδομενων του μπλοκ? </translation>
-=======
-        <source>Date</source>
-        <translation>Ημερομήνια</translation>
-    </message>
-    <message>
-        <source>Label</source>
-        <translation>Ετικέτα</translation>
-    </message>
-    <message>
-        <source>Open until %1</source>
-        <translation>Ανοιχτό μέχρι %1</translation>
-    </message>
-    <message>
-        <source>watch-only</source>
-        <translation>παρακολούθηση-μόνο</translation>
-    </message>
-    <message>
-        <source>(no label)</source>
-        <translation>(χωρίς ετικέτα)</translation>
->>>>>>> fc073561
-    </message>
-    </context>
-<context>
-    <name>TransactionView</name>
-    <message>
-<<<<<<< HEAD
+    </message>
+    <message>
         <source>Error initializing block database</source>
         <translation>Σφάλμα κατά την ενεργοποίηση της βάσης δεδομένων μπλοκ</translation>
     </message>
@@ -4001,6 +1751,10 @@
         <translation>Μόνο σύνδεση σε κόμβους του δικτύου &lt;net&gt; (ipv4, ipv6 ή onion)</translation>
     </message>
     <message>
+        <source>Set maximum block size in bytes (default: %d)</source>
+        <translation>Ορίστε το μέγιστο μέγεθος block σε bytes (προεπιλογή: %d)</translation>
+    </message>
+    <message>
         <source>Specify wallet file (within data directory)</source>
         <translation>Επιλέξτε αρχείο πορτοφολιού (μέσα απο κατάλογο δεδομένων)</translation>
     </message>
@@ -4021,66 +1775,22 @@
         <translation>Επιλογές πορτοφολιού:</translation>
     </message>
     <message>
-        <source>Imports blocks from external blk000??.dat file</source>
-        <translation>Εισαγωγή μπλοκ από εξωτερικό αρχείο blk000?.dat</translation>
-    </message>
-    <message>
-        <source>Cannot obtain a lock on data directory %s. Myriad Core is probably already running.</source>
-        <translation>Αδυναμία κλειδώματος του φακέλου δεδομένων %s. Πιθανώς το Myriad να είναι ήδη ενεργό.</translation>
-    </message>
-    <message>
-        <source>Warning: Please check that your computer's date and time are correct! If your clock is wrong Myriad Core will not work properly.</source>
-        <translation>Προειδοποίηση: Παρακαλώ ελέγξτε ότι η ημερομηνία και ώρα του υπολογιστή σας είναι σωστά ρυθμισμένες! Εάν το ρολόι σας είναι λάθος το Myriad Core δεν θα λειτουργήσει σωστά. </translation>
-    </message>
-    <message>
-        <source>Choose data directory on startup (default: 0)</source>
-        <translation>Επιλογή φακέλου δεδομένων στην εκκίνηση (προεπιλεγμένο: 0)</translation>
-    </message>
-    <message>
         <source>Connect through SOCKS5 proxy</source>
         <translation>Σύνδεση μέσω διαμεσολαβητή SOCKS5</translation>
     </message>
     <message>
-        <source>Could not parse -rpcbind value %s as network address</source>
-        <translation>Δεν μπόρεσε να αναλυθεί η παράμετρος -rpcbind value %s ως διεύθυνση δικτύου</translation>
-    </message>
-    <message>
-        <source>Error loading wallet.dat: Wallet requires newer version of Myriad Core</source>
-        <translation>Σφάλμα φόρτωσης wallet.dat: Το Πορτοφόλι απαιτεί μια νεότερη έκδοση του Myriad</translation>
-    </message>
-    <message>
         <source>Error reading from database, shutting down.</source>
         <translation>Σφάλμα ανάγνωσης από τη βάση δεδομένων, γίνεται τερματισμός.</translation>
     </message>
     <message>
-        <source>Error: Unsupported argument -tor found, use -onion.</source>
-        <translation>Σφάλμα: Μη συμβατή παράμετρος -tor. Χρησιμοποιήσε την παράμετρο -onion</translation>
-    </message>
-    <message>
         <source>Information</source>
         <translation>Πληροφορία</translation>
     </message>
     <message>
-        <source>Initialization sanity check failed. Myriad Core is shutting down.</source>
-        <translation>Η εκκίνηση ελέγχου ορθότητας απέτυχε.  Γίνεται τερματισμός του Myriad Core.</translation>
-    </message>
-    <message>
-        <source>Invalid amount for -minrelaytxfee=&lt;amount&gt;: '%s'</source>
-        <translation>Μη έγκυρο ποσό για την παράμετρο -paytxfee=&lt;amount&gt;: '%s'</translation>
-    </message>
-    <message>
-        <source>Invalid amount for -mintxfee=&lt;amount&gt;: '%s'</source>
-        <translation>Μη έγκυρο ποσό για την παράμετρο -paytxfee=&lt;amount&gt;: '%s'</translation>
-    </message>
-    <message>
         <source>Node relay options:</source>
         <translation>Επιλογές αναμετάδοσης κόμβου: </translation>
     </message>
     <message>
-        <source>RPC SSL options: (see the Myriad Wiki for SSL setup instructions)</source>
-        <translation>Ρυθμίσεις SSL: (ανατρέξτε στο Myriad Wiki για οδηγίες ρυθμίσεων SSL)</translation>
-    </message>
-    <message>
         <source>RPC server options:</source>
         <translation>Επιλογές διακομιστή RPC:</translation>
     </message>
@@ -4089,225 +1799,10 @@
         <translation>Αποστολή πληροφοριών εντοπισμού σφαλμάτων στην κονσόλα αντί του αρχείου debug.log</translation>
     </message>
     <message>
-        <source>Set SSL root certificates for payment request (default: -system-)</source>
-        <translation>Ορίστε SSL root certificates για αίτηση πληρωμής (default: -system-)</translation>
-    </message>
-    <message>
-        <source>Set language, for example "de_DE" (default: system locale)</source>
-        <translation>Όρισε γλώσσα, για παράδειγμα "de_DE"(προεπιλογή:τοπικές ρυθμίσεις)</translation>
-    </message>
-    <message>
         <source>Show all debugging options (usage: --help -help-debug)</source>
         <translation>Προβολή όλων των επιλογών εντοπισμού σφαλμάτων (χρήση: --help -help-debug)</translation>
     </message>
     <message>
-        <source>Show splash screen on startup (default: 1)</source>
-        <translation>Εμφάνισε την οθόνη εκκίνησης κατά την εκκίνηση(προεπιλογή:1)</translation>
-=======
-        <source>Copy address</source>
-        <translation>Αντιγραφή διεύθυνσης</translation>
-    </message>
-    <message>
-        <source>Copy label</source>
-        <translation>Αντιγραφή ετικέτας</translation>
-    </message>
-    <message>
-        <source>Copy amount</source>
-        <translation>Αντιγραφή ποσού</translation>
-    </message>
-    <message>
-        <source>Copy transaction ID</source>
-        <translation>Αντιγραφή ταυτότητας συναλλαγής</translation>
-    </message>
-    <message>
-        <source>Copy raw transaction</source>
-        <translation>Αντιγραφή ανεπεξέργαστης συναλλαγής</translation>
-    </message>
-    <message>
-        <source>Edit label</source>
-        <translation>Επεξεργασία ετικέτας</translation>
-    </message>
-    <message>
-        <source>Date</source>
-        <translation>Ημερομήνια</translation>
-    </message>
-    <message>
-        <source>Label</source>
-        <translation>Ετικέτα</translation>
-    </message>
-    <message>
-        <source>Address</source>
-        <translation>Διεύθυνση</translation>
-    </message>
-    <message>
-        <source>Exporting Failed</source>
-        <translation>Αποτυχία Εξαγωγής</translation>
-    </message>
-    </context>
-<context>
-    <name>UnitDisplayStatusBarControl</name>
-    <message>
-        <source>Unit to show amounts in. Click to select another unit.</source>
-        <translation>Μονάδα μέτρησης προβολής ποσών. Κάντε κλικ για επιλογή άλλης μονάδας.</translation>
-    </message>
-</context>
-<context>
-    <name>WalletFrame</name>
-    </context>
-<context>
-    <name>WalletModel</name>
-    </context>
-<context>
-    <name>WalletView</name>
-    </context>
-<context>
-    <name>bitcoin-core</name>
-    <message>
-        <source>Options:</source>
-        <translation>Επιλογές:</translation>
-    </message>
-    <message>
-        <source>Specify data directory</source>
-        <translation>Ορισμός φακέλου δεδομένων</translation>
-    </message>
-    <message>
-        <source>Connect to a node to retrieve peer addresses, and disconnect</source>
-        <translation>Σύνδεση σε έναν κόμβο για την ανάκτηση διευθύνσεων από ομοτίμους, και αποσυνδέσh</translation>
-    </message>
-    <message>
-        <source>Specify your own public address</source>
-        <translation>Διευκρινίστε τη δικιά σας δημόσια διεύθυνση.</translation>
-    </message>
-    <message>
-        <source>Accept command line and JSON-RPC commands</source>
-        <translation>Αποδοχή εντολών κονσόλας και JSON-RPC</translation>
-    </message>
-    <message>
-        <source>Run in the background as a daemon and accept commands</source>
-        <translation>Εκτέλεση στο παρασκήνιο κι αποδοχή εντολών</translation>
-    </message>
-    <message>
-        <source>Myriadcoin Core</source>
-        <translation>Myriadcoin Core</translation>
-    </message>
-    <message>
-        <source>Bind to given address and always listen on it. Use [host]:port notation for IPv6</source>
-        <translation>Αποθηκευση σε συγκεκριμένη διεύθυνση. Χρησιμοποιήστε τα πλήκτρα [Host] : συμβολισμός θύρα για IPv6</translation>
-    </message>
-    <message>
-        <source>Execute command when a wallet transaction changes (%s in cmd is replaced by TxID)</source>
-        <translation>Εκτέλεσε την εντολή όταν το καλύτερο μπλοκ αλλάξει(%s στην εντολή αντικαθίσταται από το hash του μπλοκ)</translation>
-    </message>
-    <message>
-        <source>Block creation options:</source>
-        <translation>Αποκλεισμός επιλογων δημιουργίας: </translation>
-    </message>
-    <message>
-        <source>Connection options:</source>
-        <translation>Επιλογές σύνδεσης:</translation>
-    </message>
-    <message>
-        <source>Corrupted block database detected</source>
-        <translation>Εντοπισθηκε διεφθαρμενη βαση δεδομενων των μπλοκ</translation>
-    </message>
-    <message>
-        <source>Do you want to rebuild the block database now?</source>
-        <translation>Θελετε να δημιουργηθει τωρα η βαση δεδομενων του μπλοκ? </translation>
-    </message>
-    <message>
-        <source>Error initializing block database</source>
-        <translation>Σφάλμα κατά την ενεργοποίηση της βάσης δεδομένων μπλοκ</translation>
-    </message>
-    <message>
-        <source>Error initializing wallet database environment %s!</source>
-        <translation>Σφάλμα κατά την ενεργοποίηση της βάσης δεδομένων πορτοφόλιου %s!</translation>
-    </message>
-    <message>
-        <source>Error loading block database</source>
-        <translation>Σφάλμα φορτωσης της βασης δεδομενων των μπλοκ</translation>
-    </message>
-    <message>
-        <source>Error opening block database</source>
-        <translation>Σφάλμα φορτωσης της βασης δεδομενων των μπλοκ</translation>
-    </message>
-    <message>
-        <source>Error: Disk space is low!</source>
-        <translation>Προειδοποίηση: Χαμηλός χώρος στο δίσκο  </translation>
-    </message>
-    <message>
-        <source>Failed to listen on any port. Use -listen=0 if you want this.</source>
-        <translation>ταλαιπωρηθειτε για να ακούσετε σε οποιαδήποτε θύρα. Χρήση - ακούστε = 0 , αν θέλετε αυτό.</translation>
-    </message>
-    <message>
-        <source>Importing...</source>
-        <translation>ΕΙσαγωγή...</translation>
-    </message>
-    <message>
-        <source>Invalid -onion address: '%s'</source>
-        <translation>Άκυρη διεύθυνση -onion : '%s'</translation>
-    </message>
-    <message>
-        <source>Not enough file descriptors available.</source>
-        <translation>Δεν ειναι αρκετες περιγραφες αρχείων διαθέσιμες.</translation>
-    </message>
-    <message>
-        <source>Only connect to nodes in network &lt;net&gt; (ipv4, ipv6 or onion)</source>
-        <translation>Μόνο σύνδεση σε κόμβους του δικτύου &lt;net&gt; (ipv4, ipv6 ή onion)</translation>
-    </message>
-    <message>
-        <source>Set maximum block size in bytes (default: %d)</source>
-        <translation>Ορίστε το μέγιστο μέγεθος block σε bytes (προεπιλογή: %d)</translation>
-    </message>
-    <message>
-        <source>Specify wallet file (within data directory)</source>
-        <translation>Επιλέξτε αρχείο πορτοφολιού (μέσα απο κατάλογο δεδομένων)</translation>
-    </message>
-    <message>
-        <source>Verifying blocks...</source>
-        <translation>Επαλήθευση των μπλοκ... </translation>
-    </message>
-    <message>
-        <source>Verifying wallet...</source>
-        <translation>Επαλήθευση πορτοφολιου... </translation>
-    </message>
-    <message>
-        <source>Wallet %s resides outside data directory %s</source>
-        <translation>Το πορτοφόλι %s βρίσκεται έξω από το φάκελο δεδομένων %s</translation>
-    </message>
-    <message>
-        <source>Wallet options:</source>
-        <translation>Επιλογές πορτοφολιού:</translation>
-    </message>
-    <message>
-        <source>Connect through SOCKS5 proxy</source>
-        <translation>Σύνδεση μέσω διαμεσολαβητή SOCKS5</translation>
-    </message>
-    <message>
-        <source>Error reading from database, shutting down.</source>
-        <translation>Σφάλμα ανάγνωσης από τη βάση δεδομένων, γίνεται τερματισμός.</translation>
-    </message>
-    <message>
-        <source>Information</source>
-        <translation>Πληροφορία</translation>
-    </message>
-    <message>
-        <source>Node relay options:</source>
-        <translation>Επιλογές αναμετάδοσης κόμβου: </translation>
-    </message>
-    <message>
-        <source>RPC server options:</source>
-        <translation>Επιλογές διακομιστή RPC:</translation>
-    </message>
-    <message>
-        <source>Send trace/debug info to console instead of debug.log file</source>
-        <translation>Αποστολή πληροφοριών εντοπισμού σφαλμάτων στην κονσόλα αντί του αρχείου debug.log</translation>
-    </message>
-    <message>
-        <source>Show all debugging options (usage: --help -help-debug)</source>
-        <translation>Προβολή όλων των επιλογών εντοπισμού σφαλμάτων (χρήση: --help -help-debug)</translation>
->>>>>>> fc073561
-    </message>
-    <message>
         <source>Shrink debug.log file on client startup (default: 1 when no -debug)</source>
         <translation>Συρρίκνωση του αρχείο debug.log κατα την εκκίνηση του πελάτη (προεπιλογή: 1 όταν δεν-debug)</translation>
     </message>
@@ -4316,43 +1811,18 @@
         <translation>Η υπογραφή συναλλαγής απέτυχε </translation>
     </message>
     <message>
-<<<<<<< HEAD
-        <source>Start minimized</source>
-        <translation>Έναρξη ελαχιστοποιημένο</translation>
-    </message>
-    <message>
         <source>This is experimental software.</source>
         <translation>Η εφαρμογή είναι σε πειραματικό στάδιο.</translation>
     </message>
     <message>
-=======
-        <source>This is experimental software.</source>
-        <translation>Η εφαρμογή είναι σε πειραματικό στάδιο.</translation>
-    </message>
-    <message>
->>>>>>> fc073561
         <source>Transaction amount too small</source>
         <translation>Το ποσό της συναλλαγής είναι πολύ μικρο </translation>
     </message>
     <message>
-<<<<<<< HEAD
-        <source>Transaction amounts must be positive</source>
-        <translation>Τα ποσά των συναλλαγών πρέπει να είναι θετικα</translation>
-    </message>
-    <message>
-=======
->>>>>>> fc073561
         <source>Transaction too large</source>
         <translation>Η συναλλαγή ειναι πολύ μεγάλη </translation>
     </message>
     <message>
-<<<<<<< HEAD
-        <source>Use UPnP to map the listening port (default: 1 when listening)</source>
-        <translation>Χρησιμοποίηση του  UPnP για την χρήση της πόρτας αναμονής (προεπιλογή:1)</translation>
-    </message>
-    <message>
-=======
->>>>>>> fc073561
         <source>Username for JSON-RPC connections</source>
         <translation>Όνομα χρήστη για τις συνδέσεις JSON-RPC</translation>
     </message>
@@ -4363,21 +1833,8 @@
     <message>
         <source>Zapping all transactions from wallet...</source>
         <translation>Μεταφορά όλων των συναλλαγών απο το πορτοφόλι</translation>
-<<<<<<< HEAD
-    </message>
-    <message>
-        <source>on startup</source>
-        <translation>κατά την εκκίνηση</translation>
-    </message>
-    <message>
-        <source>wallet.dat corrupt, salvage failed</source>
-        <translation>Το αρχειο wallet.dat ειναι διεφθαρμένο, η διάσωση απέτυχε</translation>
-    </message>
-    <message>
-=======
-    </message>
-    <message>
->>>>>>> fc073561
+    </message>
+    <message>
         <source>Password for JSON-RPC connections</source>
         <translation>Κωδικός για τις συνδέσεις JSON-RPC</translation>
     </message>
@@ -4386,25 +1843,6 @@
         <translation>Εκτέλεσε την εντολή όταν το καλύτερο μπλοκ αλλάξει(%s στην εντολή αντικαθίσταται από το hash του μπλοκ)</translation>
     </message>
     <message>
-<<<<<<< HEAD
-        <source>Upgrade wallet to latest format</source>
-        <translation>Αναβάθμισε το πορτοφόλι στην τελευταία έκδοση</translation>
-    </message>
-    <message>
-        <source>Rescan the block chain for missing wallet transactions</source>
-        <translation>Επανέλεγχος της αλυσίδας μπλοκ για απούσες συναλλαγές</translation>
-    </message>
-    <message>
-        <source>Use OpenSSL (https) for JSON-RPC connections</source>
-        <translation>Χρήση του OpenSSL (https) για συνδέσεις JSON-RPC</translation>
-    </message>
-    <message>
-        <source>This help message</source>
-        <translation>Αυτό το κείμενο βοήθειας</translation>
-    </message>
-    <message>
-=======
->>>>>>> fc073561
         <source>Allow DNS lookups for -addnode, -seednode and -connect</source>
         <translation>Να επιτρέπονται οι έλεγχοι DNS για προσθήκη και σύνδεση κόμβων</translation>
     </message>
@@ -4413,11 +1851,6 @@
         <translation>Φόρτωση διευθύνσεων...</translation>
     </message>
     <message>
-<<<<<<< HEAD
-        <source>Error loading wallet.dat: Wallet corrupted</source>
-        <translation>Σφάλμα φόρτωσης wallet.dat: Κατεστραμμένο Πορτοφόλι</translation>
-    </message>
-    <message>
         <source>How thorough the block verification of -checkblocks is (0-4, default: %u)</source>
         <translation>Πόσο εξονυχιστική να είναι η επιβεβαίωση του μπλοκ (0-4, προεπιλογή: %u)</translation>
     </message>
@@ -4430,14 +1863,6 @@
         <translation>Δευτερόλεπτα πριν επιτραπεί ξανά η σύνδεση των προβληματικών peers (προεπιλογή: %u)</translation>
     </message>
     <message>
-        <source>Error loading wallet.dat</source>
-        <translation>Σφάλμα φόρτωσης αρχείου wallet.dat</translation>
-    </message>
-    <message>
-        <source>Generate coins (default: %u)</source>
-        <translation>Δημιουργία νομισμάτων (προκαθορισμος: %u)</translation>
-    </message>
-    <message>
         <source>How many blocks to check at startup (default: %u, 0 = all)</source>
         <translation>Πόσα μπλοκ να ελέγχθουν κατά την εκκίνηση (προεπιλογή: %u, 0 = όλα)</translation>
     </message>
@@ -4450,8 +1875,12 @@
         <translation>Δεν είναι έγκυρη η διεύθυνση διαμεσολαβητή: '%s'</translation>
     </message>
     <message>
-        <source>Server certificate file (default: %s)</source>
-        <translation>Αρχείο πιστοποιητικού του διακομιστή  (προεπιλογή: %s)</translation>
+        <source>Maintain at most &lt;n&gt; connections to peers (default: %u)</source>
+        <translation>Μέγιστες αριθμός συνδέσεων με τους peers &lt;n&gt; (προεπιλογή: %u)</translation>
+    </message>
+    <message>
+        <source>Specify configuration file (default: %s)</source>
+        <translation>Ορίστε αρχείο ρυθμίσεων (προεπιλογή: %s)</translation>
     </message>
     <message>
         <source>Specify connection timeout in milliseconds (minimum: 1, default: %d)</source>
@@ -4470,66 +1899,6 @@
         <translation>Άγνωστo δίκτυο ορίζεται σε onlynet: '%s'</translation>
     </message>
     <message>
-        <source>Cannot resolve -bind address: '%s'</source>
-        <translation>Δεν μπορώ να γράψω την προεπιλεγμένη διεύθυνση: '%s'</translation>
-    </message>
-    <message>
-        <source>Cannot resolve -externalip address: '%s'</source>
-        <translation>Δεν μπορώ να γράψω την προεπιλεγμένη διεύθυνση: '%s'</translation>
-    </message>
-    <message>
-        <source>Invalid amount for -paytxfee=&lt;amount&gt;: '%s'</source>
-        <translation>Μη έγκυρο ποσό για την παράμετρο -paytxfee=&lt;amount&gt;: '%s'</translation>
-=======
-        <source>How thorough the block verification of -checkblocks is (0-4, default: %u)</source>
-        <translation>Πόσο εξονυχιστική να είναι η επιβεβαίωση του μπλοκ (0-4, προεπιλογή: %u)</translation>
-    </message>
-    <message>
-        <source>Maintain a full transaction index, used by the getrawtransaction rpc call (default: %u)</source>
-        <translation>Διατηρήση ένος πλήρες ευρετήριου συναλλαγών (προεπιλογή: %u) </translation>
-    </message>
-    <message>
-        <source>Number of seconds to keep misbehaving peers from reconnecting (default: %u)</source>
-        <translation>Δευτερόλεπτα πριν επιτραπεί ξανά η σύνδεση των προβληματικών peers (προεπιλογή: %u)</translation>
-    </message>
-    <message>
-        <source>How many blocks to check at startup (default: %u, 0 = all)</source>
-        <translation>Πόσα μπλοκ να ελέγχθουν κατά την εκκίνηση (προεπιλογή: %u, 0 = όλα)</translation>
-    </message>
-    <message>
-        <source>Include IP addresses in debug output (default: %u)</source>
-        <translation>Να συμπεριληφθεί η διεύθυνση IP στην αναφορά? (προεπιλογή: %u)</translation>
-    </message>
-    <message>
-        <source>Invalid -proxy address: '%s'</source>
-        <translation>Δεν είναι έγκυρη η διεύθυνση διαμεσολαβητή: '%s'</translation>
-    </message>
-    <message>
-        <source>Maintain at most &lt;n&gt; connections to peers (default: %u)</source>
-        <translation>Μέγιστες αριθμός συνδέσεων με τους peers &lt;n&gt; (προεπιλογή: %u)</translation>
-    </message>
-    <message>
-        <source>Specify configuration file (default: %s)</source>
-        <translation>Ορίστε αρχείο ρυθμίσεων (προεπιλογή: %s)</translation>
-    </message>
-    <message>
-        <source>Specify connection timeout in milliseconds (minimum: 1, default: %d)</source>
-        <translation>Ορισμός λήξης χρονικού ορίου σε χιλιοστά του δευτερολέπτου(προεπιλογή: %d)</translation>
-    </message>
-    <message>
-        <source>Specify pid file (default: %s)</source>
-        <translation>Ορίστε αρχείο pid (προεπιλογή: %s)</translation>
-    </message>
-    <message>
-        <source>Threshold for disconnecting misbehaving peers (default: %u)</source>
-        <translation>Όριο αποσύνδεσης προβληματικών peers (προεπιλογή: %u)</translation>
-    </message>
-    <message>
-        <source>Unknown network specified in -onlynet: '%s'</source>
-        <translation>Άγνωστo δίκτυο ορίζεται σε onlynet: '%s'</translation>
->>>>>>> fc073561
-    </message>
-    <message>
         <source>Insufficient funds</source>
         <translation>Ανεπαρκές κεφάλαιο</translation>
     </message>
