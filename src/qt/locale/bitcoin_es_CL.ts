--- conflicted
+++ resolved
@@ -140,8 +140,8 @@
         <translation>Confirma la codificación de cartera</translation>
     </message>
     <message>
-        <source>Warning: If you encrypt your wallet and lose your passphrase, you will &lt;b&gt;LOSE ALL OF YOUR MYRIADS&lt;/b&gt;!</source>
-        <translation>Atención: ¡Si codificas tu billetera y pierdes la contraseña perderás &lt;b&gt;TODOS TUS MYRIADS&lt;/b&gt;!</translation>
+        <source>Warning: If you encrypt your wallet and lose your passphrase, you will &lt;b&gt;LOSE ALL OF YOUR BITCOINS&lt;/b&gt;!</source>
+        <translation>Atención: ¡Si codificas tu billetera y pierdes la contraseña perderás &lt;b&gt;TODOS TUS BITCOINS&lt;/b&gt;!</translation>
     </message>
     <message>
         <source>Are you sure you wish to encrypt your wallet?</source>
@@ -250,46 +250,30 @@
         <translation>&amp;Cambiar la contraseña...</translation>
     </message>
     <message>
-<<<<<<< HEAD
+        <source>&amp;Sending addresses...</source>
+        <translation>Mandando direcciones</translation>
+    </message>
+    <message>
+        <source>&amp;Receiving addresses...</source>
+        <translation>Recibiendo direcciones</translation>
+    </message>
+    <message>
         <source>Open &amp;URI...</source>
         <translation>Abrir y url...</translation>
-=======
-        <source>&amp;Sending addresses...</source>
-        <translation>Mandando direcciones</translation>
-    </message>
-    <message>
-        <source>&amp;Receiving addresses...</source>
-        <translation>Recibiendo direcciones</translation>
-    </message>
-    <message>
-        <source>Open &amp;URI...</source>
-        <translation>Abrir y url...</translation>
-    </message>
-    <message>
-        <source>Bitcoin Core client</source>
+    </message>
+    <message>
+        <source>Myriad Core client</source>
         <translation>cliente bitcoin core</translation>
     </message>
     <message>
         <source>Reindexing blocks on disk...</source>
         <translation>Cargando el index de bloques...</translation>
->>>>>>> c1b74217
-    </message>
-    <message>
-        <source>Myriad Core client</source>
-        <translation>cliente myriad core</translation>
-    </message>
-    <message>
-        <source>Reindexing blocks on disk...</source>
-        <translation>Cargando el index de bloques...</translation>
-    </message>
-    <message>
-<<<<<<< HEAD
+    </message>
+    <message>
         <source>Send coins to a Myriad address</source>
-        <translation>Enviar monedas a una dirección myriad</translation>
-    </message>
-    <message>
-=======
->>>>>>> c1b74217
+        <translation>Enviar monedas a una dirección bitcoin</translation>
+    </message>
+    <message>
         <source>Backup wallet to another location</source>
         <translation>Respaldar billetera en otra ubicación</translation>
     </message>
@@ -306,17 +290,12 @@
         <translation>Abre consola de depuración y diagnóstico</translation>
     </message>
     <message>
-<<<<<<< HEAD
-        <source>Myriad</source>
-        <translation>Myriad</translation>
-=======
         <source>&amp;Verify message...</source>
         <translation>Verificar mensaje....</translation>
     </message>
     <message>
         <source>Bitcoin</source>
         <translation>Bitcoin</translation>
->>>>>>> c1b74217
     </message>
     <message>
         <source>Wallet</source>
@@ -331,13 +310,10 @@
         <translation>y recibir</translation>
     </message>
     <message>
-<<<<<<< HEAD
-=======
-        <source>Show information about Bitcoin Core</source>
-        <translation>Mostrar informacion sobre Bitcoin Core</translation>
-    </message>
-    <message>
->>>>>>> c1b74217
+        <source>Show information about Myriad Core</source>
+        <translation>Mostrar informacion sobre Myriad Core</translation>
+    </message>
+    <message>
         <source>&amp;Show / Hide</source>
         <translation>&amp;Mostrar/Ocultar</translation>
     </message>
@@ -362,29 +338,24 @@
         <translation>Barra de pestañas</translation>
     </message>
     <message>
-<<<<<<< HEAD
         <source>Myriad Core</source>
         <translation>bitcoin core</translation>
-=======
-        <source>Bitcoin Core</source>
-        <translation>bitcoin core</translation>
     </message>
     <message>
         <source>Request payments (generates QR codes and bitcoin: URIs)</source>
         <translation>Pide pagos (genera codigos QR and bitcoin: URls)</translation>
     </message>
     <message>
-        <source>&amp;About Bitcoin Core</source>
-        <translation>&amp;Sobre Bitcoin Core</translation>
-    </message>
-    <message>
-        <source>Modify configuration options for Bitcoin Core</source>
+        <source>&amp;About Myriad Core</source>
+        <translation>&amp;Sobre Myriad Core</translation>
+    </message>
+    <message>
+        <source>Modify configuration options for Myriad Core</source>
         <translation>Modifica las opciones para BitCoin Core</translation>
     </message>
     <message>
         <source>%1 and %2</source>
         <translation>%1 y %2</translation>
->>>>>>> c1b74217
     </message>
     <message>
         <source>Error</source>
@@ -478,8 +449,6 @@
         <translation>Copiar Cantidad</translation>
     </message>
     <message>
-<<<<<<< HEAD
-=======
         <source>Copy quantity</source>
         <translation>copiar cantidad</translation>
     </message>
@@ -492,18 +461,14 @@
         <translation>copiar bytes</translation>
     </message>
     <message>
->>>>>>> c1b74217
         <source>medium</source>
         <translation>medio</translation>
     </message>
     <message>
-<<<<<<< HEAD
-=======
         <source>low</source>
         <translation>bajo</translation>
     </message>
     <message>
->>>>>>> c1b74217
         <source>yes</source>
         <translation>si</translation>
     </message>
@@ -573,11 +538,7 @@
 <context>
     <name>HelpMessageDialog</name>
     <message>
-<<<<<<< HEAD
         <source>Myriad Core</source>
-=======
-        <source>Bitcoin Core</source>
->>>>>>> c1b74217
         <translation>bitcoin core</translation>
     </message>
     <message>
@@ -600,11 +561,7 @@
         <translation>bienvenido</translation>
     </message>
     <message>
-<<<<<<< HEAD
         <source>Myriad Core</source>
-=======
-        <source>Bitcoin Core</source>
->>>>>>> c1b74217
         <translation>bitcoin core</translation>
     </message>
     <message>
@@ -638,24 +595,16 @@
         <translation>&amp;Red</translation>
     </message>
     <message>
-<<<<<<< HEAD
-=======
         <source>W&amp;allet</source>
         <translation>Cartera</translation>
     </message>
     <message>
->>>>>>> c1b74217
         <source>Expert</source>
         <translation>experto</translation>
     </message>
     <message>
-<<<<<<< HEAD
         <source>Automatically open the Myriad client port on the router. This only works when your router supports UPnP and it is enabled.</source>
         <translation>Abre automáticamente el puerto del cliente Myriad en el router. Esto funciona solo cuando tu router es compatible con UPnP y está habilitado.</translation>
-=======
-        <source>Automatically open the Bitcoin client port on the router. This only works when your router supports UPnP and it is enabled.</source>
-        <translation>Abre automáticamente el puerto del cliente Bitcoin en el router. Esto funciona solo cuando tu router es compatible con UPnP y está habilitado.</translation>
->>>>>>> c1b74217
     </message>
     <message>
         <source>Map port using &amp;UPnP</source>
@@ -781,13 +730,10 @@
         <translation>&amp;Información</translation>
     </message>
     <message>
-<<<<<<< HEAD
-=======
         <source>Debug window</source>
         <translation>Ventana Debug</translation>
     </message>
     <message>
->>>>>>> c1b74217
         <source>General</source>
         <translation>General</translation>
     </message>
@@ -982,8 +928,6 @@
         <translation>Copiar Cantidad</translation>
     </message>
     <message>
-<<<<<<< HEAD
-=======
         <source>Copy fee</source>
         <translation>copiar comision</translation>
     </message>
@@ -992,7 +936,6 @@
         <translation>copiar bytes</translation>
     </message>
     <message>
->>>>>>> c1b74217
         <source>The amount to pay must be larger than 0.</source>
         <translation>La cantidad por pagar tiene que ser mayor 0.</translation>
     </message>
@@ -1129,11 +1072,7 @@
 <context>
     <name>SplashScreen</name>
     <message>
-<<<<<<< HEAD
         <source>Myriad Core</source>
-=======
-        <source>Bitcoin Core</source>
->>>>>>> c1b74217
         <translation>bitcoin core</translation>
     </message>
     <message>
@@ -1281,24 +1220,18 @@
         <translation>Generado pero no acceptado</translation>
     </message>
     <message>
-<<<<<<< HEAD
-=======
         <source>Offline</source>
         <translation>fuera de linea</translation>
     </message>
     <message>
->>>>>>> c1b74217
         <source>Label</source>
         <translation>Etiqueta</translation>
     </message>
     <message>
-<<<<<<< HEAD
-=======
         <source>Unconfirmed</source>
         <translation>no confirmado</translation>
     </message>
     <message>
->>>>>>> c1b74217
         <source>Received with</source>
         <translation>Recibido con</translation>
     </message>
@@ -1542,22 +1475,12 @@
         <translation>Cantidad inválida para -minrelaytxfee=&lt;amount&gt;: '%s'</translation>
     </message>
     <message>
-<<<<<<< HEAD
-        <source>Start minimized</source>
-        <translation>Arranca minimizado
-</translation>
-    </message>
-    <message>
-        <source>Use UPnP to map the listening port (default: 1 when listening)</source>
-        <translation>Intenta usar UPnP para mapear el puerto de escucha (default: 1 when listening)</translation>
-=======
         <source>Invalid amount for -mintxfee=&lt;amount&gt;: '%s'</source>
         <translation>Cantidad inválida para -mintxfee=&lt;amount&gt;: '%s'</translation>
     </message>
     <message>
         <source>Send trace/debug info to console instead of debug.log file</source>
         <translation>Enviar informacion de seguimiento a la consola en vez del archivo debug.log</translation>
->>>>>>> c1b74217
     </message>
     <message>
         <source>Username for JSON-RPC connections</source>
@@ -1612,13 +1535,10 @@
         <translation>No se pudo resolver la dirección ip: '%s'</translation>
     </message>
     <message>
-<<<<<<< HEAD
-=======
         <source>Invalid amount for -paytxfee=&lt;amount&gt;: '%s'</source>
         <translation>Cantidad inválida para -paytxfee=&lt;amount&gt;: '%s'</translation>
     </message>
     <message>
->>>>>>> c1b74217
         <source>Insufficient funds</source>
         <translation>Fondos insuficientes</translation>
     </message>
