--- conflicted
+++ resolved
@@ -62,21 +62,12 @@
         <translation>Adresses de réception</translation>
     </message>
     <message>
-<<<<<<< HEAD
-        <source>These are your Myriadcoin addresses for sending payments. Always check the amount and the receiving address before sending coins.</source>
-        <translation>Voici vos adresses Myriadcoin pour envoyer des paiements. Vérifiez toujours le montant et l'adresse du destinataire avant d'envoyer des pièces.</translation>
-    </message>
-    <message>
-        <source>These are your Myriadcoin addresses for receiving payments. It is recommended to use a new receiving address for each transaction.</source>
-        <translation>Voici vos adresses Myriadcoin pour recevoir des paiements. Il est recommandé d'utiliser une nouvelle adresse de réception pour chaque transaction.</translation>
-=======
         <source>These are your Bitcoin addresses for sending payments. Always check the amount and the receiving address before sending coins.</source>
         <translation>Voici vos adresses Bitcoin pour envoyer des paiements. Vérifiez toujours le montant et l’adresse du destinataire avant d’envoyer des pièces.</translation>
     </message>
     <message>
         <source>These are your Bitcoin addresses for receiving payments. It is recommended to use a new receiving address for each transaction.</source>
         <translation>Voici vos adresses Bitcoin pour recevoir des paiements. Il est recommandé d’utiliser une nouvelle adresse de réception pour chaque transaction.</translation>
->>>>>>> 9e116a6f
     </message>
     <message>
         <source>&amp;Copy Address</source>
@@ -193,8 +184,8 @@
         <translation>Le porte-monnaie est chiffré</translation>
     </message>
     <message>
-        <source>%1 will close now to finish the encryption process. Remember that encrypting your wallet cannot fully protect your myriadcoins from being stolen by malware infecting your computer.</source>
-        <translation>%1 va maintenant se fermer pour terminer le processus de chiffrement. Souvenez-vous que le chiffrement de votre porte-monnaie ne peut pas protéger entièrement vos myriadcoins contre le vol par des logiciels malveillants qui infecteraient votre ordinateur.</translation>
+        <source>%1 will close now to finish the encryption process. Remember that encrypting your wallet cannot fully protect your bitcoins from being stolen by malware infecting your computer.</source>
+        <translation>%1 va maintenant se fermer pour terminer le processus de chiffrement. Souvenez-vous que le chiffrement de votre porte-monnaie ne peut pas protéger entièrement vos bitcoins contre le vol par des logiciels malveillants qui infecteraient votre ordinateur.</translation>
     </message>
     <message>
         <source>IMPORTANT: Any previous backups you have made of your wallet file should be replaced with the newly generated, encrypted wallet file. For security reasons, previous backups of the unencrypted wallet file will become useless as soon as you start using the new, encrypted wallet.</source>
@@ -351,7 +342,7 @@
         <translation>Réindexation des blocs sur le disque...</translation>
     </message>
     <message>
-        <source>Send coins to a Myriadcoin address</source>
+        <source>Send coins to a Bitcoin address</source>
         <translation>Envoyer des pièces à une adresse Bitcoin</translation>
     </message>
     <message>
@@ -403,17 +394,12 @@
         <translation>Chiffrer les clés privées qui appartiennent à votre porte-monnaie</translation>
     </message>
     <message>
-        <source>Sign messages with your Myriadcoin addresses to prove you own them</source>
-        <translation>Signer les messages avec vos adresses Myriadcoin pour prouver que vous les détenez</translation>
-    </message>
-    <message>
-<<<<<<< HEAD
-        <source>Verify messages to ensure they were signed with specified Myriadcoin addresses</source>
-        <translation>Vérifier les messages pour s'assurer qu'ils ont été signés avec les adresses Myriadcoin spécifiées</translation>
-=======
+        <source>Sign messages with your Bitcoin addresses to prove you own them</source>
+        <translation>Signer les messages avec vos adresses Bitcoin pour prouver que vous les détenez</translation>
+    </message>
+    <message>
         <source>Verify messages to ensure they were signed with specified Bitcoin addresses</source>
         <translation>Vérifier les messages pour s’assurer qu’ils ont été signés avec les adresses Bitcoin indiquées</translation>
->>>>>>> 9e116a6f
     </message>
     <message>
         <source>&amp;File</source>
@@ -432,8 +418,8 @@
         <translation>Barre d’outils des onglets</translation>
     </message>
     <message>
-        <source>Request payments (generates QR codes and myriadcoin: URIs)</source>
-        <translation>Demander des paiements (génère des codes QR et des URI myriadcoin:)</translation>
+        <source>Request payments (generates QR codes and bitcoin: URIs)</source>
+        <translation>Demander des paiements (génère des codes QR et des URI bitcoin:)</translation>
     </message>
     <message>
         <source>Show the list of used sending addresses and labels</source>
@@ -444,15 +430,15 @@
         <translation>Afficher la liste d’adresses de réception et d’étiquettes utilisées</translation>
     </message>
     <message>
-        <source>Open a myriadcoin: URI or payment request</source>
-        <translation>Ouvrir une URI myriadcoin: ou une demande de paiement</translation>
+        <source>Open a bitcoin: URI or payment request</source>
+        <translation>Ouvrir une URI bitcoin: ou une demande de paiement</translation>
     </message>
     <message>
         <source>&amp;Command-line options</source>
         <translation>Options de ligne de &amp;commande</translation>
     </message>
     <message numerus="yes">
-        <source>%n active connection(s) to Myriadcoin network</source>
+        <source>%n active connection(s) to Bitcoin network</source>
         <translation><numerusform>%n connexion active avec le réseau Bitcoin</numerusform><numerusform>%n connexions actives avec le réseau Bitcoin</numerusform></translation>
     </message>
     <message>
@@ -496,13 +482,8 @@
         <translation>À jour</translation>
     </message>
     <message>
-<<<<<<< HEAD
-        <source>Show the %1 help message to get a list with possible Myriadcoin command-line options</source>
-        <translation>Afficher le message d'aide de %1 pour obtenir la liste des options de ligne de commande Myriadcoin possibles.</translation>
-=======
         <source>Show the %1 help message to get a list with possible Bitcoin command-line options</source>
         <translation>Afficher le message d’aide de %1 pour obtenir la liste des options de ligne de commande Bitcoin possibles.</translation>
->>>>>>> 9e116a6f
     </message>
     <message>
         <source>%1 client</source>
@@ -571,13 +552,8 @@
         <translation>Le porte-monnaie est &lt;b&gt;chiffré&lt;/b&gt; et actuellement &lt;b&gt;verrouillé&lt;/b&gt;</translation>
     </message>
     <message>
-<<<<<<< HEAD
-        <source>A fatal error occurred. Myriadcoin can no longer continue safely and will quit.</source>
-        <translation>Une erreur fatale est survenue. Myriadcoin ne peut plus continuer en toute sécurité et va s'arrêter.</translation>
-=======
         <source>A fatal error occurred. Bitcoin can no longer continue safely and will quit.</source>
         <translation>Une erreur fatale est survenue. Bitcoin ne peut plus continuer en toute sécurité et va s’arrêter.</translation>
->>>>>>> 9e116a6f
     </message>
 </context>
 <context>
@@ -770,13 +746,8 @@
         <translation>Modifier l’adresse d’envoi</translation>
     </message>
     <message>
-<<<<<<< HEAD
-        <source>The entered address "%1" is not a valid Myriadcoin address.</source>
-        <translation>L'adresse saisie « %1 » n'est pas une adresse Myriadcoin valide.</translation>
-=======
         <source>The entered address "%1" is not a valid Bitcoin address.</source>
         <translation>L’adresse saisie « %1 » n’est pas une adresse Bitcoin valide.</translation>
->>>>>>> 9e116a6f
     </message>
     <message>
         <source>The entered address "%1" is already in the address book.</source>
@@ -884,10 +855,6 @@
         <translation>Puisque c’est la première fois que le logiciel est lancé, vous pouvez choisir où %1 stockera ses données.</translation>
     </message>
     <message>
-<<<<<<< HEAD
-        <source>%1 will download and store a copy of the Myriadcoin block chain. At least %2GB of data will be stored in this directory, and it will grow over time. The wallet will also be stored in this directory.</source>
-        <translation>%1 téléchargera et stockera une copie de la chaîne de blocs de Bitcoin. Au moins %2 Go de données seront stockés dans ce répertoire et sa taille augmentera avec le temps. Le porte-monnaie sera également stocké dans ce répertoire.</translation>
-=======
         <source>When you click OK, %1 will begin to download and process the full %4 block chain (%2GB) starting with the earliest transactions in %3 when %4 initially launched.</source>
         <translation>Lorsque vous cliquez sur OK, %1 commence à télécharger et à traiter l’intégralité de la chaîne de blocs %4 (%2 Go) en débutant avec les transactions les plus anciennes de %3, quand %4 a été lancé initialement.</translation>
     </message>
@@ -898,7 +865,6 @@
     <message>
         <source>If you have chosen to limit block chain storage (pruning), the historical data must still be downloaded and processed, but will be deleted afterward to keep your disk usage low.</source>
         <translation>Si vous avez choisi de limiter le stockage de la chaîne de blocs (élagage), les données historiques doivent quand même être téléchargées et traitées, mais seront supprimées par la suite pour minimiser l’utilisation de votre espace disque.</translation>
->>>>>>> 9e116a6f
     </message>
     <message>
         <source>Use the default data directory</source>
@@ -953,15 +919,11 @@
     </message>
     <message>
         <source>Recent transactions may not yet be visible, and therefore your wallet's balance might be incorrect. This information will be correct once your wallet has finished synchronizing with the bitcoin network, as detailed below.</source>
-<<<<<<< HEAD
-        <translation>Les transactions récentes ne sont peut-être pas encore visibles, et par conséquent, le solde de votre porte-monnaie est peut-être erroné. Cette information sera juste une fois que votre porte-monnaie aura fini de se synchroniser avec le réseau Bitcoin, comme décrit ci-dessous. </translation>
-=======
         <translation>Les transactions récentes ne sont peut-être pas encore visibles et par conséquent le solde de votre porte-monnaie est peut-être erroné. Cette information sera juste quand votre porte-monnaie aura fini de se synchroniser avec le réseau Bitcoin, comme décrit ci-dessous.</translation>
->>>>>>> 9e116a6f
-    </message>
-    <message>
-        <source>Attempting to spend myriadcoins that are affected by not-yet-displayed transactions will not be accepted by the network.</source>
-        <translation>Toute tentative de dépense de myriadcoins affectés par des transactions qui ne sont pas encore affichées ne sera pas acceptée par le réseau.</translation>
+    </message>
+    <message>
+        <source>Attempting to spend bitcoins that are affected by not-yet-displayed transactions will not be accepted by the network.</source>
+        <translation>Toute tentative de dépense de bitcoins affectés par des transactions qui ne sont pas encore affichées ne sera pas acceptée par le réseau.</translation>
     </message>
     <message>
         <source>Number of blocks left</source>
@@ -1130,13 +1092,8 @@
         <translation>&amp;Dépenser la monnaie non confirmée</translation>
     </message>
     <message>
-<<<<<<< HEAD
-        <source>Automatically open the Myriadcoin client port on the router. This only works when your router supports UPnP and it is enabled.</source>
-        <translation>Ouvrir automatiquement le port du client Myriadcoin sur le routeur. Cela ne fonctionne que si votre routeur prend en charge l'UPnP et si la fonction est activée.</translation>
-=======
         <source>Automatically open the Bitcoin client port on the router. This only works when your router supports UPnP and it is enabled.</source>
         <translation>Ouvrir automatiquement le port du client Bitcoin sur le routeur. Cela ne fonctionne que si votre routeur prend en charge l’UPnP et si la fonction est activée.</translation>
->>>>>>> 9e116a6f
     </message>
     <message>
         <source>Map port using &amp;UPnP</source>
@@ -1151,8 +1108,8 @@
         <translation>Permettre les connexions e&amp;ntrantes</translation>
     </message>
     <message>
-        <source>Connect to the Myriadcoin network through a SOCKS5 proxy.</source>
-        <translation>Se connecter au réseau Myriadcoin par un mandataire SOCKS5.</translation>
+        <source>Connect to the Bitcoin network through a SOCKS5 proxy.</source>
+        <translation>Se connecter au réseau Bitcoin par un mandataire SOCKS5.</translation>
     </message>
     <message>
         <source>&amp;Connect through SOCKS5 proxy (default proxy):</source>
@@ -1187,17 +1144,8 @@
         <translation>Tor</translation>
     </message>
     <message>
-<<<<<<< HEAD
-        <source>Connect to the Myriadcoin network through a separate SOCKS5 proxy for Tor hidden services.</source>
-        <translation>Se connecter au réseau Myriadcoin au travers d'un mandataire SOCKS5 séparé pour les services cachés de Tor.</translation>
-    </message>
-    <message>
-        <source>Use separate SOCKS5 proxy to reach peers via Tor hidden services:</source>
-        <translation>Utiliser un mandataire SOCKS5 séparé pour atteindre les pairs grâce aux services cachés de Tor :</translation>
-=======
         <source>Connect to the Bitcoin network through a separate SOCKS5 proxy for Tor hidden services.</source>
         <translation>Se connecter au réseau Bitcoin au travers d’un mandataire SOCKS5 séparé pour les services cachés de Tor.</translation>
->>>>>>> 9e116a6f
     </message>
     <message>
         <source>&amp;Window</source>
@@ -1303,13 +1251,8 @@
         <translation>Formulaire</translation>
     </message>
     <message>
-<<<<<<< HEAD
-        <source>The displayed information may be out of date. Your wallet automatically synchronizes with the Myriadcoin network after a connection is established, but this process has not completed yet.</source>
-        <translation>Les informations affichées peuvent être obsolètes. Votre porte-monnaie est automatiquement synchronisé avec le réseau Myriadcoin lorsque la connexion s'établit, or ce processus n'est pas encore terminé.</translation>
-=======
         <source>The displayed information may be out of date. Your wallet automatically synchronizes with the Bitcoin network after a connection is established, but this process has not completed yet.</source>
         <translation>Les informations affichées peuvent être obsolètes. Votre porte-monnaie est automatiquement synchronisé avec le réseau Bitcoin lorsque la connexion s’établit, or ce processus n’est pas encore terminé.</translation>
->>>>>>> 9e116a6f
     </message>
     <message>
         <source>Watch-only:</source>
@@ -1383,8 +1326,8 @@
         <translation>Erreur de demande de paiement</translation>
     </message>
     <message>
-        <source>Cannot start myriadcoin: click-to-pay handler</source>
-        <translation>Impossible de démarrer le gestionnaire de cliquer-pour-payer myriadcoin:</translation>
+        <source>Cannot start bitcoin: click-to-pay handler</source>
+        <translation>Impossible de démarrer le gestionnaire de cliquer-pour-payer bitcoin:</translation>
     </message>
     <message>
         <source>URI handling</source>
@@ -1399,13 +1342,8 @@
         <translation>Adresse de paiement invalide %1</translation>
     </message>
     <message>
-<<<<<<< HEAD
-        <source>URI cannot be parsed! This can be caused by an invalid Myriadcoin address or malformed URI parameters.</source>
-        <translation>L'URI ne peut pas être analysée ! Cela peut être causé par une adresse Myriadcoin invalide ou par des paramètres d'URI mal formés.</translation>
-=======
         <source>URI cannot be parsed! This can be caused by an invalid Bitcoin address or malformed URI parameters.</source>
         <translation>L’URI ne peut pas être analysée ! Cela peut être causé par une adresse Bitcoin invalide ou par des paramètres d’URI mal formés.</translation>
->>>>>>> 9e116a6f
     </message>
     <message>
         <source>Payment request file handling</source>
@@ -1506,8 +1444,8 @@
         <translation>Montant</translation>
     </message>
     <message>
-        <source>Enter a Myriadcoin address (e.g. %1)</source>
-        <translation>Saisir une adresse Myriadcoin (p. ex. %1)</translation>
+        <source>Enter a Bitcoin address (e.g. %1)</source>
+        <translation>Saisir une adresse Bitcoin (p. ex. %1)</translation>
     </message>
     <message>
         <source>%1 d</source>
@@ -1930,21 +1868,8 @@
         <translation>M&amp;essage :</translation>
     </message>
     <message>
-<<<<<<< HEAD
-        <source>Reuse one of the previously used receiving addresses. Reusing addresses has security and privacy issues. Do not use this unless re-generating a payment request made before.</source>
-        <translation>Réutiliser une adresse de réception utilisée précédemment. Réutiliser une adresse comporte des problèmes de sécurité et de confidentialité. À ne pas utiliser, sauf pour générer une demande de paiement faite au préalable.</translation>
-    </message>
-    <message>
-        <source>R&amp;euse an existing receiving address (not recommended)</source>
-        <translation>Ré&amp;utiliser une adresse de réception existante (non recommandé)</translation>
-    </message>
-    <message>
-        <source>An optional message to attach to the payment request, which will be displayed when the request is opened. Note: The message will not be sent with the payment over the Myriadcoin network.</source>
-        <translation>Un message facultatif à joindre à la demande de paiement et qui sera affiché à l'ouverture de celle-ci. Note : le message ne sera pas envoyé avec le paiement par le réseau Bitcoin.</translation>
-=======
         <source>An optional message to attach to the payment request, which will be displayed when the request is opened. Note: The message will not be sent with the payment over the Bitcoin network.</source>
         <translation>Un message facultatif à joindre à la demande de paiement et qui sera affiché à l’ouverture de celle-ci. Note : le message ne sera pas envoyé avec le paiement par le réseau Bitcoin.</translation>
->>>>>>> 9e116a6f
     </message>
     <message>
         <source>An optional label to associate with the new receiving address.</source>
@@ -2360,8 +2285,8 @@
         <translation><numerusform>Il est estimé que la confirmation commencera dans %n bloc.</numerusform><numerusform>Il est estimé que la confirmation commencera dans %n blocs.</numerusform></translation>
     </message>
     <message>
-        <source>Warning: Invalid Myriadcoin address</source>
-        <translation>Avertissement : adresse Myriadcoin invalide</translation>
+        <source>Warning: Invalid Bitcoin address</source>
+        <translation>Avertissement : adresse Bitcoin invalide</translation>
     </message>
     <message>
         <source>Warning: Unknown change address</source>
@@ -2403,13 +2328,8 @@
         <translation>Ceci est un paiement normal.</translation>
     </message>
     <message>
-<<<<<<< HEAD
-        <source>The Myriadcoin address to send the payment to</source>
-        <translation>L'adresse Myriadcoin à laquelle envoyer le paiement</translation>
-=======
         <source>The Bitcoin address to send the payment to</source>
         <translation>L’adresse Bitcoin à laquelle envoyer le paiement</translation>
->>>>>>> 9e116a6f
     </message>
     <message>
         <source>Alt+A</source>
@@ -2428,8 +2348,8 @@
         <translation>Retirer cette entrée</translation>
     </message>
     <message>
-        <source>The fee will be deducted from the amount being sent. The recipient will receive less myriadcoins than you enter in the amount field. If multiple recipients are selected, the fee is split equally.</source>
-        <translation>Les frais seront déduits du montant envoyé. Le destinataire recevra moins de myriadcoins que le montant saisi dans le champ de montant. Si plusieurs destinataires sont sélectionnés, les frais seront partagés également..</translation>
+        <source>The fee will be deducted from the amount being sent. The recipient will receive less bitcoins than you enter in the amount field. If multiple recipients are selected, the fee is split equally.</source>
+        <translation>Les frais seront déduits du montant envoyé. Le destinataire recevra moins de bitcoins que le montant saisi dans le champ de montant. Si plusieurs destinataires sont sélectionnés, les frais seront partagés également..</translation>
     </message>
     <message>
         <source>S&amp;ubtract fee from amount</source>
@@ -2456,13 +2376,8 @@
         <translation>Saisir une étiquette pour cette adresse afin de l’ajouter à la liste d’adresses utilisées</translation>
     </message>
     <message>
-<<<<<<< HEAD
-        <source>A message that was attached to the myriadcoin: URI which will be stored with the transaction for your reference. Note: This message will not be sent over the Myriadcoin network.</source>
-        <translation>Un message qui était joint à l'URI myriadcoin: et qui sera stocké avec la transaction pour référence. Note : ce message ne sera pas envoyé par le réseau Bitcoin.</translation>
-=======
         <source>A message that was attached to the bitcoin: URI which will be stored with the transaction for your reference. Note: This message will not be sent over the Bitcoin network.</source>
         <translation>Un message qui était joint à l’URI bitcoin: et qui sera stocké avec la transaction pour référence. Note : ce message ne sera pas envoyé par le réseau Bitcoin.</translation>
->>>>>>> 9e116a6f
     </message>
     <message>
         <source>Pay To:</source>
@@ -2506,21 +2421,12 @@
         <translation>&amp;Signer un message</translation>
     </message>
     <message>
-<<<<<<< HEAD
-        <source>You can sign messages/agreements with your addresses to prove you can receive myriadcoins sent to them. Be careful not to sign anything vague or random, as phishing attacks may try to trick you into signing your identity over to them. Only sign fully-detailed statements you agree to.</source>
-        <translation>Vous pouvez signer des messages ou des accords avec vos adresses pour prouver que vous pouvez recevoir des myriadcoins à ces dernières. Faites attention de ne rien signer de vague ou au hasard, car des attaques d'hameçonnage pourraient essayer de vous faire signer avec votre identité afin de l'usurper. Ne signez que des déclarations entièrement détaillées et avec lesquelles vous êtes d'accord.</translation>
-    </message>
-    <message>
-        <source>The Myriadcoin address to sign the message with</source>
-        <translation>L'adresse Myriadcoin avec laquelle signer le message</translation>
-=======
         <source>You can sign messages/agreements with your addresses to prove you can receive bitcoins sent to them. Be careful not to sign anything vague or random, as phishing attacks may try to trick you into signing your identity over to them. Only sign fully-detailed statements you agree to.</source>
         <translation>Vous pouvez signer des messages ou des accords avec vos adresses pour prouver que vous pouvez recevoir des bitcoins à ces dernières. Faites attention de ne rien signer de vague ou au hasard, car des attaques d’hameçonnage pourraient essayer de vous faire signer avec votre identité afin de l’usurper. Ne signez que des déclarations entièrement détaillées et avec lesquelles vous êtes d’accord.</translation>
     </message>
     <message>
         <source>The Bitcoin address to sign the message with</source>
         <translation>L’adresse Bitcoin avec laquelle signer le message</translation>
->>>>>>> 9e116a6f
     </message>
     <message>
         <source>Choose previously used address</source>
@@ -2551,7 +2457,7 @@
         <translation>Copier la signature actuelle dans le presse-papiers</translation>
     </message>
     <message>
-        <source>Sign the message to prove you own this Myriadcoin address</source>
+        <source>Sign the message to prove you own this Bitcoin address</source>
         <translation>Signer le message afin de prouver que vous détenez cette adresse Bitcoin</translation>
     </message>
     <message>
@@ -2575,21 +2481,12 @@
         <translation>Saisir ci-dessous l’adresse du destinataire, le message (s’assurer de copier fidèlement les retours à la ligne, les espaces, les tabulations, etc.) et la signature pour vérifier le message. Faire attention à ne pas déduire davantage de la signature que ce qui est contenu dans le message signé même, pour éviter d’être trompé par une attaque d’homme du milieu. Prendre en compte que cela ne fait que prouver que le signataire reçoit l’adresse et ne peut pas prouver la provenance d’une transaction !</translation>
     </message>
     <message>
-<<<<<<< HEAD
-        <source>The Myriadcoin address the message was signed with</source>
-        <translation>L'adresse Myriadcoin avec laquelle le message a été signé</translation>
-    </message>
-    <message>
-        <source>Verify the message to ensure it was signed with the specified Myriadcoin address</source>
-        <translation>Vérifier le message pour s'assurer qu'il a été signé avec l'adresse Myriadcoin spécifiée</translation>
-=======
         <source>The Bitcoin address the message was signed with</source>
         <translation>L’adresse Bitcoin avec laquelle le message a été signé</translation>
     </message>
     <message>
         <source>Verify the message to ensure it was signed with the specified Bitcoin address</source>
         <translation>Vérifier le message pour s’assurer qu’il a été signé avec l’adresse Bitcoin indiquée</translation>
->>>>>>> 9e116a6f
     </message>
     <message>
         <source>Verify &amp;Message</source>
@@ -3281,8 +3178,8 @@
         <translation>Impossible de démarrer le serveur HTTP. Voir le journal de débogage pour plus de détails.</translation>
     </message>
     <message>
-        <source>Myriadcoin Core</source>
-        <translation>Myriadcoin Core</translation>
+        <source>Bitcoin Core</source>
+        <translation>Bitcoin Core</translation>
     </message>
     <message>
         <source>The %s developers</source>
@@ -4106,11 +4003,7 @@
     </message>
     <message>
         <source>Prepend debug output with timestamp (default: %u)</source>
-<<<<<<< HEAD
-        <translation>Ajouter l'estampille temporelle au début de la sortie de débogage (par défaut : %u)</translation>
-=======
         <translation>Ajouter l’estampille temporelle au début de la sortie de débogage (par défaut : %u)</translation>
->>>>>>> 9e116a6f
     </message>
     <message>
         <source>Relay and mine data carrier transactions (default: %u)</source>
