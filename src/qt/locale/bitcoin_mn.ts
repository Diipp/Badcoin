<TS language="mn" version="2.1">
<context>
    <name>AddressBookPage</name>
    <message>
        <source>Create a new address</source>
        <translation>Шинэ хаяг нээх</translation>
    </message>
    <message>
        <source>&amp;New</source>
        <translation>&amp;Шинэ</translation>
    </message>
    <message>
        <source>Copy the currently selected address to the system clipboard</source>
        <translation>Одоогоор сонгогдсон байгаа хаягуудыг сануулах</translation>
    </message>
    <message>
        <source>&amp;Copy</source>
        <translation>&amp;Хуулах</translation>
    </message>
    <message>
        <source>C&amp;lose</source>
        <translation>&amp;Хаах</translation>
    </message>
    <message>
        <source>&amp;Copy Address</source>
        <translation>Хаягийг &amp;Хуулбарлах</translation>
    </message>
    <message>
        <source>Delete the currently selected address from the list</source>
        <translation>Одоо сонгогдсон байгаа хаягуудыг жагсаалтаас устгах</translation>
    </message>
    <message>
        <source>Export the data in the current tab to a file</source>
        <translation>Сонгогдсон таб дээрхи дата-г экспортлох</translation>
    </message>
    <message>
        <source>&amp;Export</source>
        <translation>&amp;Экспортдлох</translation>
    </message>
    <message>
        <source>&amp;Delete</source>
        <translation>&amp;Устгах</translation>
    </message>
    <message>
        <source>Choose the address to send coins to</source>
        <translation>Зооснуудыг илгээх хаягийг сонгоно уу</translation>
    </message>
    <message>
        <source>Choose the address to receive coins with</source>
        <translation>Зооснуудыг хүлээн авах хаягийг сонгоно уу</translation>
    </message>
    <message>
<<<<<<< HEAD
=======
        <source>C&amp;hoose</source>
        <translation>С&amp;онго</translation>
    </message>
    <message>
>>>>>>> c1b74217
        <source>Sending addresses</source>
        <translation>Илгээх хаягууд</translation>
    </message>
    <message>
        <source>Receiving addresses</source>
        <translation>Хүлээн авах хаяг</translation>
    </message>
    <message>
<<<<<<< HEAD
        <source>These are your Myriad addresses for sending payments. Always check the amount and the receiving address before sending coins.</source>
        <translation>Эдгээр Биткойн хаягууд нь илгээх хаягууд. Хүлээн авах хаяг болон тоо хэмжээг илгээхээсээ өмнө сайн нягталж үзэж байна уу</translation>
    </message>
    <message>
        <source>These are your Myriad addresses for receiving payments. It is recommended to use a new receiving address for each transaction.</source>
=======
        <source>These are your Bitcoin addresses for sending payments. Always check the amount and the receiving address before sending coins.</source>
        <translation>Эдгээр Биткойн хаягууд нь илгээх хаягууд. Хүлээн авах хаяг болон тоо хэмжээг илгээхээсээ өмнө сайн нягталж үзэж байна уу</translation>
    </message>
    <message>
        <source>These are your Bitcoin addresses for receiving payments. It is recommended to use a new receiving address for each transaction.</source>
>>>>>>> c1b74217
        <translation>Эдгээр Биткойн хаягууд нь хүлээн авах хаягууд. Гүйлгээ болгонд шинээр хаяг үүсгэхийг бид санал болгож байна.</translation>
    </message>
    <message>
        <source>Copy &amp;Label</source>
        <translation>&amp;Шошгыг хуулбарлах</translation>
    </message>
    <message>
        <source>&amp;Edit</source>
        <translation>&amp;Ѳѳрчлѳх</translation>
    </message>
    <message>
        <source>Export Address List</source>
        <translation>Экспорт хийх хаягуудын жагсаалт</translation>
    </message>
    <message>
        <source>Comma separated file (*.csv)</source>
        <translation>Таслалаар тусгаарлагдсан хүснэгтэн файл (.csv)</translation>
    </message>
    </context>
<context>
    <name>AddressTableModel</name>
    <message>
        <source>Label</source>
        <translation>Шошго</translation>
    </message>
    <message>
        <source>Address</source>
        <translation>Хаяг</translation>
    </message>
    <message>
        <source>(no label)</source>
        <translation>(шошгогүй)</translation>
    </message>
</context>
<context>
    <name>AskPassphraseDialog</name>
    <message>
        <source>Enter passphrase</source>
        <translation>Нууц үгийг оруул</translation>
    </message>
    <message>
        <source>New passphrase</source>
        <translation>Шинэ нууц үг</translation>
    </message>
    <message>
        <source>Repeat new passphrase</source>
        <translation>Шинэ нууц үгийг давтана уу</translation>
    </message>
    <message>
        <source>Encrypt wallet</source>
        <translation>Түрүйвчийг цоожлох</translation>
    </message>
    <message>
        <source>This operation needs your wallet passphrase to unlock the wallet.</source>
        <translation>Энэ үйлдэлийг гүйцэтгэхийн тулд та нууц үгээрээ түрүйвчийн цоожийг тайлах хэрэгтэй</translation>
    </message>
    <message>
        <source>Unlock wallet</source>
        <translation>Түрүйвчийн цоожийг тайлах</translation>
    </message>
    <message>
        <source>This operation needs your wallet passphrase to decrypt the wallet.</source>
        <translation>Энэ үйлдэлийг гүйцэтгэхийн тулд та эхлээд түрүйвчийн нууц үгийг оруулж цоожийг тайлах шаардлагтай.</translation>
    </message>
    <message>
        <source>Decrypt wallet</source>
        <translation>Түрүйвчийн цоожийг устгах</translation>
    </message>
    <message>
        <source>Change passphrase</source>
        <translation>Нууц үгийг солих</translation>
    </message>
    <message>
        <source>Confirm wallet encryption</source>
        <translation>Түрүйвчийн цоожийг баталгаажуулах</translation>
    </message>
    <message>
        <source>Wallet encrypted</source>
        <translation>Түрүйвч цоожлогдлоо</translation>
    </message>
    <message>
        <source>Wallet encryption failed</source>
        <translation>Түрүйвчийн цоожлол амжилттай болсонгүй</translation>
    </message>
    <message>
        <source>Wallet encryption failed due to an internal error. Your wallet was not encrypted.</source>
        <translation>Түрүйвчийн цоожлол дотоод алдаанаас үүдэн амжилттай болсонгүй. Түрүйвч цоожлогдоогүй байна.</translation>
    </message>
    <message>
        <source>The supplied passphrases do not match.</source>
        <translation>Таны оруулсан нууц үг таарсангүй</translation>
    </message>
    <message>
        <source>Wallet unlock failed</source>
        <translation>Түрүйвчийн цоож тайлагдсангүй</translation>
    </message>
    <message>
        <source>The passphrase entered for the wallet decryption was incorrect.</source>
        <translation>Таны оруулсан түрүйвчийн цоожийг тайлах нууц үг буруу байна</translation>
    </message>
    <message>
        <source>Wallet decryption failed</source>
        <translation>Түрүйвчийн цоож амжилттай устгагдсангүй</translation>
    </message>
    <message>
        <source>Wallet passphrase was successfully changed.</source>
        <translation>Түрүйвчийн нууц үг амжилттай ѳѳр</translation>
    </message>
</context>
<context>
    <name>BanTableModel</name>
    </context>
<context>
    <name>BitcoinGUI</name>
    <message>
        <source>Sign &amp;message...</source>
        <translation>&amp;Зурвас хавсаргах...</translation>
    </message>
    <message>
        <source>Synchronizing with network...</source>
        <translation>Сүлжээтэй тааруулж байна...</translation>
    </message>
    <message>
        <source>Node</source>
        <translation>Нод</translation>
    </message>
    <message>
        <source>&amp;Transactions</source>
        <translation>Гүйлгээнүүд</translation>
    </message>
    <message>
        <source>Browse transaction history</source>
        <translation>Гүйлгээнүүдийн түүхийг харах</translation>
    </message>
    <message>
        <source>E&amp;xit</source>
        <translation>Гарах</translation>
    </message>
    <message>
        <source>Quit application</source>
        <translation>Програмаас Гарах</translation>
    </message>
    <message>
        <source>About &amp;Qt</source>
        <translation>&amp;Клиентийн тухай</translation>
    </message>
    <message>
        <source>Show information about Qt</source>
        <translation>Клиентийн тухай мэдээллийг харуул</translation>
    </message>
    <message>
        <source>&amp;Options...</source>
        <translation>&amp;Сонголтууд...</translation>
    </message>
    <message>
        <source>&amp;Encrypt Wallet...</source>
        <translation>&amp;Түрүйвчийг цоожлох...</translation>
    </message>
    <message>
        <source>&amp;Backup Wallet...</source>
        <translation>&amp;Түрүйвчийг Жоорлох...</translation>
    </message>
    <message>
        <source>&amp;Change Passphrase...</source>
        <translation>&amp;Нууц Үгийг Солих...</translation>
    </message>
    <message>
        <source>&amp;Receiving addresses...</source>
        <translation>Хүлээн авах хаяг</translation>
    </message>
    <message>
        <source>Change the passphrase used for wallet encryption</source>
        <translation>Түрүйвчийг цоожлох нууц үгийг солих</translation>
    </message>
    <message>
        <source>Open debugging and diagnostic console</source>
        <translation>Оношилгоо ба засварын консолыг онгойлго</translation>
    </message>
    <message>
        <source>Myriad</source>
        <translation>Биткойн</translation>
    </message>
    <message>
        <source>Wallet</source>
        <translation>Түрүйвч</translation>
    </message>
    <message>
        <source>&amp;Show / Hide</source>
        <translation>&amp;Харуул / Нуу</translation>
    </message>
    <message>
        <source>&amp;File</source>
        <translation>&amp;Файл</translation>
    </message>
    <message>
        <source>&amp;Settings</source>
        <translation>&amp;Тохиргоо</translation>
    </message>
    <message>
        <source>&amp;Help</source>
        <translation>&amp;Тусламж</translation>
    </message>
    <message>
        <source>Error</source>
        <translation>Алдаа</translation>
    </message>
    <message>
        <source>Information</source>
        <translation>Мэдээллэл</translation>
    </message>
    <message>
        <source>Up to date</source>
        <translation>Шинэчлэгдсэн</translation>
    </message>
    <message>
        <source>Sent transaction</source>
        <translation>Гадагшаа гүйлгээ</translation>
    </message>
    <message>
        <source>Incoming transaction</source>
        <translation>Дотогшоо гүйлгээ</translation>
    </message>
    <message>
        <source>Wallet is &lt;b&gt;encrypted&lt;/b&gt; and currently &lt;b&gt;unlocked&lt;/b&gt;</source>
        <translation>Түрүйвч &lt;b&gt;цоожтой&lt;/b&gt; ба одоогоор цоож &lt;b&gt;онгорхой&lt;/b&gt; байна</translation>
    </message>
    <message>
        <source>Wallet is &lt;b&gt;encrypted&lt;/b&gt; and currently &lt;b&gt;locked&lt;/b&gt;</source>
        <translation>Түрүйвч &lt;b&gt;цоожтой&lt;/b&gt; ба одоогоор цоож &lt;b&gt;хаалттай&lt;/b&gt; байна</translation>
    </message>
</context>
<context>
    <name>ClientModel</name>
    </context>
<context>
    <name>CoinControlDialog</name>
    <message>
        <source>Amount:</source>
        <translation>Хэмжээ:</translation>
    </message>
    <message>
        <source>Fee:</source>
        <translation>Тѳлбѳр:</translation>
    </message>
    <message>
        <source>Amount</source>
        <translation>Хэмжээ</translation>
    </message>
    <message>
        <source>Date</source>
        <translation>Огноо</translation>
    </message>
    <message>
        <source>Confirmed</source>
        <translation>Баталгаажлаа</translation>
    </message>
    <message>
        <source>Copy address</source>
        <translation>Хаягийг санах</translation>
    </message>
    <message>
        <source>Copy label</source>
        <translation>Шошгыг санах</translation>
    </message>
    <message>
        <source>Copy amount</source>
        <translation>Хэмжээг санах</translation>
    </message>
    <message>
        <source>Copy change</source>
        <translation>Ѳѳрчлѳлтийг санах</translation>
    </message>
    <message>
        <source>(no label)</source>
        <translation>(шошгогүй)</translation>
    </message>
    <message>
        <source>(change)</source>
        <translation>(ѳѳрчлѳх)</translation>
    </message>
</context>
<context>
    <name>EditAddressDialog</name>
    <message>
        <source>Edit Address</source>
        <translation>Хаягийг ѳѳрчлѳх</translation>
    </message>
    <message>
        <source>&amp;Label</source>
        <translation>&amp;Шошго</translation>
    </message>
    <message>
        <source>&amp;Address</source>
        <translation>&amp;Хаяг</translation>
    </message>
    <message>
        <source>New receiving address</source>
        <translation>Шинэ хүлээн авах хаяг</translation>
    </message>
    <message>
        <source>New sending address</source>
        <translation>Шинэ явуулах хаяг</translation>
    </message>
    <message>
        <source>Edit receiving address</source>
        <translation>Хүлээн авах хаягийг ѳѳрчлѳх</translation>
    </message>
    <message>
        <source>Edit sending address</source>
        <translation>Явуулах хаягийг ѳѳрчлѳх</translation>
    </message>
    <message>
        <source>The entered address "%1" is already in the address book.</source>
        <translation>Таны оруулсан хаяг "%1" нь хаягийн бүртгэлд ѳмнѳ нь орсон байна</translation>
    </message>
    <message>
        <source>Could not unlock wallet.</source>
        <translation>Түрүйвчийн цоожийг тайлж чадсангүй</translation>
    </message>
    <message>
        <source>New key generation failed.</source>
        <translation>Шинэ түлхүүр амжилттай гарсангүй</translation>
    </message>
</context>
<context>
    <name>FreespaceChecker</name>
    </context>
<context>
    <name>HelpMessageDialog</name>
    <message>
        <source>version</source>
        <translation>хувилбар</translation>
    </message>
    <message>
        <source>Usage:</source>
        <translation>Хэрэглээ:</translation>
    </message>
    </context>
<context>
    <name>Intro</name>
    <message>
        <source>Error</source>
        <translation>Алдаа</translation>
    </message>
    </context>
<context>
    <name>OpenURIDialog</name>
    </context>
<context>
    <name>OptionsDialog</name>
    <message>
        <source>Options</source>
        <translation>Сонголтууд</translation>
    </message>
    <message>
        <source>MB</source>
        <translation>МБ</translation>
    </message>
    <message>
        <source>IP address of the proxy (e.g. IPv4: 127.0.0.1 / IPv6: ::1)</source>
        <translation>проксигийн IP хаяг (жишээ нь: IPv4: 127.0.0.1 / IPv6: ::1)</translation>
    </message>
    <message>
        <source>&amp;Network</source>
        <translation>Сүлжээ</translation>
    </message>
    <message>
<<<<<<< HEAD
=======
        <source>W&amp;allet</source>
        <translation>Түрүйвч</translation>
    </message>
    <message>
        <source>Client restart required to activate changes.</source>
        <translation>Ѳѳрчлѳлтүүдийг идэвхижүүлхийн тулд клиентийг ахин эхлүүлэх шаардлагтай</translation>
    </message>
    <message>
>>>>>>> c1b74217
        <source>This change would require a client restart.</source>
        <translation>Энэ ѳѳрчлѳлтийг оруулахын тулд кли1нт програмыг ахин эхлүүлэх шаардлагтай</translation>
    </message>
    </context>
<context>
    <name>OverviewPage</name>
    <message>
        <source>Available:</source>
        <translation>Хэрэглэж болох хэмжээ:</translation>
    </message>
    </context>
<context>
    <name>PaymentServer</name>
    </context>
<context>
    <name>PeerTableModel</name>
    </context>
<context>
    <name>QObject</name>
    <message>
        <source>Amount</source>
        <translation>Хэмжээ</translation>
    </message>
    <message>
        <source>N/A</source>
        <translation>Алга Байна</translation>
    </message>
    </context>
<context>
    <name>QRImageWidget</name>
    <message>
        <source>PNG Image (*.png)</source>
        <translation>PNG форматын зураг (*.png)</translation>
    </message>
</context>
<context>
    <name>RPCConsole</name>
    <message>
        <source>Client name</source>
        <translation>Клиентийн нэр</translation>
    </message>
    <message>
        <source>N/A</source>
        <translation>Алга Байна</translation>
    </message>
    <message>
        <source>Client version</source>
        <translation>Клиентийн хувилбар</translation>
    </message>
    <message>
        <source>&amp;Information</source>
        <translation>&amp;Мэдээллэл</translation>
    </message>
    <message>
        <source>General</source>
        <translation>Ерѳнхий</translation>
    </message>
    <message>
        <source>Network</source>
        <translation>Сүлжээ</translation>
    </message>
    <message>
        <source>Name</source>
        <translation>Нэр</translation>
    </message>
    <message>
        <source>Number of connections</source>
        <translation>Холболтын тоо</translation>
    </message>
    <message>
        <source>Block chain</source>
        <translation>Блокийн цуваа</translation>
    </message>
    <message>
        <source>Current number of blocks</source>
        <translation>Одоогийн блокийн тоо</translation>
    </message>
    <message>
        <source>Last block time</source>
        <translation>Сүүлийн блокийн хугацаа</translation>
    </message>
    <message>
        <source>&amp;Open</source>
        <translation>&amp;Нээх</translation>
    </message>
    <message>
        <source>&amp;Console</source>
        <translation>&amp;Консол</translation>
    </message>
    <message>
        <source>Clear console</source>
        <translation>Консолыг цэвэрлэх</translation>
    </message>
    </context>
<context>
    <name>ReceiveCoinsDialog</name>
    <message>
        <source>&amp;Amount:</source>
        <translation>Хэмжээ:</translation>
    </message>
    <message>
        <source>&amp;Label:</source>
        <translation>&amp;Шошго:</translation>
    </message>
    <message>
        <source>&amp;Message:</source>
        <translation>Зурвас:</translation>
    </message>
    <message>
        <source>Show</source>
        <translation>Харуул</translation>
    </message>
    <message>
        <source>Remove the selected entries from the list</source>
        <translation>Сонгогдсон ѳгѳгдлүүдийг устгах</translation>
    </message>
    <message>
        <source>Remove</source>
        <translation>Устгах</translation>
    </message>
    <message>
        <source>Copy label</source>
        <translation>Шошгыг санах</translation>
    </message>
    <message>
        <source>Copy message</source>
        <translation>Зурвасыг санах</translation>
    </message>
    <message>
        <source>Copy amount</source>
        <translation>Хэмжээг санах</translation>
    </message>
</context>
<context>
    <name>ReceiveRequestDialog</name>
    <message>
        <source>Copy &amp;Address</source>
        <translation>Хаягийг &amp;Хуулбарлах</translation>
    </message>
    <message>
        <source>Address</source>
        <translation>Хаяг</translation>
    </message>
    <message>
        <source>Amount</source>
        <translation>Хэмжээ</translation>
    </message>
    <message>
        <source>Label</source>
        <translation>Шошго</translation>
    </message>
    <message>
        <source>Message</source>
        <translation>Зурвас</translation>
    </message>
    </context>
<context>
    <name>RecentRequestsTableModel</name>
    <message>
        <source>Date</source>
        <translation>Огноо</translation>
    </message>
    <message>
        <source>Label</source>
        <translation>Шошго</translation>
    </message>
    <message>
        <source>Message</source>
        <translation>Зурвас</translation>
    </message>
    <message>
        <source>Amount</source>
        <translation>Хэмжээ</translation>
    </message>
    <message>
        <source>(no label)</source>
        <translation>(шошгогүй)</translation>
    </message>
    <message>
        <source>(no message)</source>
        <translation>(зурвас алга)</translation>
    </message>
    </context>
<context>
    <name>SendCoinsDialog</name>
    <message>
        <source>Send Coins</source>
        <translation>Зоос явуулах</translation>
    </message>
    <message>
        <source>automatically selected</source>
        <translation>автоматаар сонгогдсон</translation>
    </message>
    <message>
        <source>Insufficient funds!</source>
        <translation>Таны дансны үлдэгдэл хүрэлцэхгүй байна!</translation>
    </message>
    <message>
        <source>Amount:</source>
        <translation>Хэмжээ:</translation>
    </message>
    <message>
        <source>Fee:</source>
        <translation>Тѳлбѳр:</translation>
    </message>
    <message>
        <source>Send to multiple recipients at once</source>
        <translation>Нэгэн зэрэг олон хүлээн авагчруу явуулах</translation>
    </message>
    <message>
        <source>Add &amp;Recipient</source>
        <translation>&amp;Хүлээн авагчийг Нэмэх</translation>
    </message>
    <message>
        <source>Clear &amp;All</source>
        <translation>&amp;Бүгдийг Цэвэрлэ</translation>
    </message>
    <message>
        <source>Balance:</source>
        <translation>Баланс:</translation>
    </message>
    <message>
        <source>Confirm the send action</source>
        <translation>Явуулах үйлдлийг баталгаажуулна уу</translation>
    </message>
    <message>
        <source>S&amp;end</source>
        <translation>Яв&amp;уул</translation>
    </message>
    <message>
        <source>Confirm send coins</source>
        <translation>Зоос явуулахыг баталгаажуулна уу</translation>
    </message>
    <message>
        <source>Copy amount</source>
        <translation>Хэмжээг санах</translation>
    </message>
    <message>
        <source>Copy change</source>
        <translation>Ѳѳрчлѳлтийг санах</translation>
    </message>
    <message>
        <source>or</source>
        <translation>эсвэл</translation>
    </message>
    <message>
        <source>The amount to pay must be larger than 0.</source>
        <translation>Тѳлѳх хэмжээ 0.-оос их байх ёстой</translation>
    </message>
    <message>
        <source>The amount exceeds your balance.</source>
        <translation>Энэ хэмжээ таны балансаас хэтэрсэн байна.</translation>
    </message>
    <message>
        <source>The total exceeds your balance when the %1 transaction fee is included.</source>
        <translation>Гүйлгээний тѳлбѳр %1-ийг тооцхоор нийт дүн нь таны балансаас хэтрээд байна.</translation>
    </message>
    <message>
        <source>Warning: Invalid Myriad address</source>
        <translation>Анхаар:Буруу Биткойны хаяг байна</translation>
    </message>
    <message>
        <source>(no label)</source>
        <translation>(шошгогүй)</translation>
    </message>
    </context>
<context>
    <name>SendCoinsEntry</name>
    <message>
        <source>A&amp;mount:</source>
        <translation>Дүн:</translation>
    </message>
    <message>
        <source>Pay &amp;To:</source>
        <translation>Тѳлѳх &amp;хаяг:</translation>
    </message>
    <message>
        <source>Enter a label for this address to add it to your address book</source>
        <translation>Энэ хаягийг ѳѳрийн бүртгэлдээ авахын тулд шошго оруул</translation>
    </message>
    <message>
        <source>&amp;Label:</source>
        <translation>&amp;Шошго:</translation>
    </message>
    <message>
        <source>Alt+A</source>
        <translation>Alt+A</translation>
    </message>
    <message>
        <source>Paste address from clipboard</source>
        <translation>Копидсон хаягийг буулгах</translation>
    </message>
    <message>
        <source>Alt+P</source>
        <translation>Alt+P</translation>
    </message>
    <message>
        <source>Message:</source>
        <translation>Зурвас:</translation>
    </message>
    <message>
        <source>Pay To:</source>
        <translation>Тѳлѳх хаяг:</translation>
    </message>
    </context>
<context>
    <name>ShutdownWindow</name>
    <message>
        <source>Myriad Core is shutting down...</source>
        <translation>Биткойны цѳм хаагдаж байна...</translation>
    </message>
    <message>
        <source>Do not shut down the computer until this window disappears.</source>
        <translation>Энэ цонхыг хаагдтал компьютерээ бүү унтраагаарай</translation>
    </message>
</context>
<context>
    <name>SignVerifyMessageDialog</name>
    <message>
        <source>Alt+A</source>
        <translation>Alt+A</translation>
    </message>
    <message>
        <source>Paste address from clipboard</source>
        <translation>Копидсон хаягийг буулгах</translation>
    </message>
    <message>
        <source>Alt+P</source>
        <translation>Alt+P</translation>
    </message>
    <message>
        <source>Clear &amp;All</source>
        <translation>&amp;Бүгдийг Цэвэрлэ</translation>
    </message>
    </context>
<context>
    <name>SplashScreen</name>
    </context>
<context>
    <name>TrafficGraphWidget</name>
    </context>
<context>
    <name>TransactionDesc</name>
    <message>
        <source>Open until %1</source>
        <translation>%1 хүртэл нээлттэй</translation>
    </message>
    <message>
        <source>conflicted</source>
        <translation>зѳрчилдлѳѳ</translation>
    </message>
    <message>
        <source>%1/unconfirmed</source>
        <translation>%1/баталгаажаагүй</translation>
    </message>
    <message>
        <source>%1 confirmations</source>
        <translation>%1 баталгаажилтууд</translation>
    </message>
    <message>
        <source>Date</source>
        <translation>Огноо</translation>
    </message>
    <message>
        <source>Message</source>
        <translation>Зурвас</translation>
    </message>
    <message>
        <source>Transaction ID</source>
        <translation>Тодорхойлолт</translation>
    </message>
    <message>
        <source>Amount</source>
        <translation>Хэмжээ</translation>
    </message>
    <message>
        <source>, has not been successfully broadcast yet</source>
        <translation>, хараахан амжилттай цацагдаагүй байна</translation>
    </message>
    <message>
        <source>unknown</source>
        <translation>үл мэдэгдэх</translation>
    </message>
</context>
<context>
    <name>TransactionDescDialog</name>
    <message>
        <source>Transaction details</source>
        <translation>Гүйлгээний мэдээллэл</translation>
    </message>
    <message>
        <source>This pane shows a detailed description of the transaction</source>
        <translation>Гүйлгээний дэлгэрэнгүйг энэ бичил цонх харуулж байна</translation>
    </message>
</context>
<context>
    <name>TransactionTableModel</name>
    <message>
        <source>Date</source>
        <translation>Огноо</translation>
    </message>
    <message>
        <source>Type</source>
        <translation>Тѳрѳл</translation>
    </message>
    <message>
        <source>Open until %1</source>
        <translation>%1 хүртэл нээлттэй</translation>
    </message>
    <message>
        <source>Confirmed (%1 confirmations)</source>
        <translation>Баталгаажлаа (%1 баталгаажилт)</translation>
    </message>
    <message>
        <source>This block was not received by any other nodes and will probably not be accepted!</source>
        <translation>Энэ блокийг аль ч нод хүлээн авсангүй ба ер нь зѳвшѳѳрѳгдѳхгүй байж мэднэ!</translation>
    </message>
    <message>
        <source>Generated but not accepted</source>
        <translation>Үүсгэгдсэн гэхдээ хүлээн авагдаагүй</translation>
    </message>
    <message>
        <source>Label</source>
        <translation>Шошго</translation>
    </message>
    <message>
        <source>Unconfirmed</source>
        <translation>Баталгаажаагүй</translation>
    </message>
    <message>
        <source>Conflicted</source>
        <translation>Зѳрчилдлѳѳ</translation>
    </message>
    <message>
        <source>Received with</source>
        <translation>Хүлээн авсан хаяг</translation>
    </message>
    <message>
        <source>Received from</source>
        <translation>Хүлээн авагдсан хаяг</translation>
    </message>
    <message>
        <source>Sent to</source>
        <translation>Явуулсан хаяг</translation>
    </message>
    <message>
        <source>Payment to yourself</source>
        <translation>Ѳѳрлүүгээ хийсэн тѳлбѳр</translation>
    </message>
    <message>
        <source>Mined</source>
        <translation>Олборлогдсон</translation>
    </message>
    <message>
        <source>(n/a)</source>
        <translation>(алга байна)</translation>
    </message>
    <message>
        <source>Transaction status. Hover over this field to show number of confirmations.</source>
        <translation>Гүйлгээний байдал. Энд хулганыг авчирч баталгаажуулалтын тоог харна уу.</translation>
    </message>
    <message>
        <source>Date and time that the transaction was received.</source>
        <translation>Гүйлгээг хүлээн авсан огноо ба цаг.</translation>
    </message>
    <message>
        <source>Type of transaction.</source>
        <translation>Гүйлгээний тѳрѳл</translation>
    </message>
    <message>
        <source>Amount removed from or added to balance.</source>
        <translation>Балансаас авагдсан болон нэмэгдсэн хэмжээ.</translation>
    </message>
</context>
<context>
    <name>TransactionView</name>
    <message>
        <source>All</source>
        <translation>Бүгд</translation>
    </message>
    <message>
        <source>Today</source>
        <translation>Ѳнѳѳдѳр</translation>
    </message>
    <message>
        <source>This week</source>
        <translation>Энэ долоо хоног</translation>
    </message>
    <message>
        <source>This month</source>
        <translation>Энэ сар</translation>
    </message>
    <message>
        <source>Last month</source>
        <translation>Ѳнгѳрсѳн сар</translation>
    </message>
    <message>
        <source>This year</source>
        <translation>Энэ жил</translation>
    </message>
    <message>
        <source>Received with</source>
        <translation>Хүлээн авсан хаяг</translation>
    </message>
    <message>
        <source>Sent to</source>
        <translation>Явуулсан хаяг</translation>
    </message>
    <message>
        <source>To yourself</source>
        <translation>Ѳѳрлүүгээ</translation>
    </message>
    <message>
        <source>Mined</source>
        <translation>Олборлогдсон</translation>
    </message>
    <message>
        <source>Other</source>
        <translation>Бусад</translation>
    </message>
    <message>
        <source>Enter address or label to search</source>
        <translation>Хайлт хийхийн тулд хаяг эсвэл шошгыг оруул</translation>
    </message>
    <message>
        <source>Min amount</source>
        <translation>Хамгийн бага хэмжээ</translation>
    </message>
    <message>
        <source>Copy address</source>
        <translation>Хаягийг санах</translation>
    </message>
    <message>
        <source>Copy label</source>
        <translation>Шошгыг санах</translation>
    </message>
    <message>
        <source>Copy amount</source>
        <translation>Хэмжээг санах</translation>
    </message>
    <message>
        <source>Edit label</source>
        <translation>Шошгыг ѳѳрчлѳх</translation>
    </message>
    <message>
        <source>Show transaction details</source>
        <translation>Гүйлгээний дэлгэрэнгүйг харуул</translation>
    </message>
    <message>
        <source>The transaction history was successfully saved to %1.</source>
        <translation>Гүйлгээнүй түүхийг %1-д амжилттай хадгаллаа.</translation>
    </message>
    <message>
        <source>Comma separated file (*.csv)</source>
        <translation>Таслалаар тусгаарлагдсан хүснэгтэн файл (.csv)</translation>
    </message>
    <message>
        <source>Confirmed</source>
        <translation>Баталгаажлаа</translation>
    </message>
    <message>
        <source>Date</source>
        <translation>Огноо</translation>
    </message>
    <message>
        <source>Type</source>
        <translation>Тѳрѳл</translation>
    </message>
    <message>
        <source>Label</source>
        <translation>Шошго</translation>
    </message>
    <message>
        <source>Address</source>
        <translation>Хаяг</translation>
    </message>
    <message>
        <source>ID</source>
        <translation>Тодорхойлолт</translation>
    </message>
    <message>
        <source>to</source>
        <translation>-рүү/руу</translation>
    </message>
</context>
<context>
    <name>UnitDisplayStatusBarControl</name>
    </context>
<context>
    <name>WalletFrame</name>
    <message>
        <source>No wallet has been loaded.</source>
        <translation>Ямар ч түрүйвч ачааллагдсангүй.</translation>
    </message>
</context>
<context>
    <name>WalletModel</name>
    <message>
        <source>Send Coins</source>
        <translation>Зоос явуулах</translation>
    </message>
</context>
<context>
    <name>WalletView</name>
    <message>
        <source>&amp;Export</source>
        <translation>&amp;Экспортдлох</translation>
    </message>
    <message>
        <source>Export the data in the current tab to a file</source>
        <translation>Сонгогдсон таб дээрхи дата-г экспортлох</translation>
    </message>
    </context>
<context>
    <name>bitcoin-core</name>
    <message>
        <source>Options:</source>
        <translation>Сонголтууд:</translation>
    </message>
    <message>
        <source>Wallet options:</source>
        <translation>Түрүйвчийн сонголтууд:</translation>
    </message>
    <message>
        <source>Information</source>
        <translation>Мэдээллэл</translation>
    </message>
    <message>
        <source>Loading addresses...</source>
        <translation>Хаягуудыг ачааллаж байна...</translation>
    </message>
    <message>
        <source>Error loading wallet.dat: Wallet corrupted</source>
        <translation>wallet.dat-ыг ачааллахад алдаа гарлаа: Түрүйвч эвдэрсэн байна</translation>
    </message>
    <message>
        <source>Error loading wallet.dat</source>
        <translation>wallet.dat-ыг ачааллахад алдаа гарлаа</translation>
    </message>
    <message>
        <source>Invalid -proxy address: '%s'</source>
        <translation>Эдгээр прокси хаягнууд буруу байна: '%s'</translation>
    </message>
    <message>
        <source>Insufficient funds</source>
        <translation>Таны дансны үлдэгдэл хүрэлцэхгүй байна</translation>
    </message>
    <message>
        <source>Loading block index...</source>
        <translation>Блокийн индексүүдийг ачааллаж байна...</translation>
    </message>
    <message>
        <source>Add a node to connect to and attempt to keep the connection open</source>
        <translation>Холболт хийхийн тулд мѳн холболтой онгорхой хадгалхын тулд шинэ нод нэм</translation>
    </message>
    <message>
        <source>Loading wallet...</source>
        <translation>Түрүйвчийг ачааллаж байна...</translation>
    </message>
    <message>
        <source>Rescanning...</source>
        <translation>Ахин уншиж байна...</translation>
    </message>
    <message>
        <source>Done loading</source>
        <translation>Ачааллаж дууслаа</translation>
    </message>
    <message>
        <source>Error</source>
        <translation>Алдаа</translation>
    </message>
</context>
</TS><|MERGE_RESOLUTION|>--- conflicted
+++ resolved
@@ -50,13 +50,10 @@
         <translation>Зооснуудыг хүлээн авах хаягийг сонгоно уу</translation>
     </message>
     <message>
-<<<<<<< HEAD
-=======
         <source>C&amp;hoose</source>
         <translation>С&amp;онго</translation>
     </message>
     <message>
->>>>>>> c1b74217
         <source>Sending addresses</source>
         <translation>Илгээх хаягууд</translation>
     </message>
@@ -65,19 +62,11 @@
         <translation>Хүлээн авах хаяг</translation>
     </message>
     <message>
-<<<<<<< HEAD
         <source>These are your Myriad addresses for sending payments. Always check the amount and the receiving address before sending coins.</source>
         <translation>Эдгээр Биткойн хаягууд нь илгээх хаягууд. Хүлээн авах хаяг болон тоо хэмжээг илгээхээсээ өмнө сайн нягталж үзэж байна уу</translation>
     </message>
     <message>
         <source>These are your Myriad addresses for receiving payments. It is recommended to use a new receiving address for each transaction.</source>
-=======
-        <source>These are your Bitcoin addresses for sending payments. Always check the amount and the receiving address before sending coins.</source>
-        <translation>Эдгээр Биткойн хаягууд нь илгээх хаягууд. Хүлээн авах хаяг болон тоо хэмжээг илгээхээсээ өмнө сайн нягталж үзэж байна уу</translation>
-    </message>
-    <message>
-        <source>These are your Bitcoin addresses for receiving payments. It is recommended to use a new receiving address for each transaction.</source>
->>>>>>> c1b74217
         <translation>Эдгээр Биткойн хаягууд нь хүлээн авах хаягууд. Гүйлгээ болгонд шинээр хаяг үүсгэхийг бид санал болгож байна.</translation>
     </message>
     <message>
@@ -257,7 +246,7 @@
         <translation>Оношилгоо ба засварын консолыг онгойлго</translation>
     </message>
     <message>
-        <source>Myriad</source>
+        <source>Bitcoin</source>
         <translation>Биткойн</translation>
     </message>
     <message>
@@ -445,8 +434,6 @@
         <translation>Сүлжээ</translation>
     </message>
     <message>
-<<<<<<< HEAD
-=======
         <source>W&amp;allet</source>
         <translation>Түрүйвч</translation>
     </message>
@@ -455,7 +442,6 @@
         <translation>Ѳѳрчлѳлтүүдийг идэвхижүүлхийн тулд клиентийг ахин эхлүүлэх шаардлагтай</translation>
     </message>
     <message>
->>>>>>> c1b74217
         <source>This change would require a client restart.</source>
         <translation>Энэ ѳѳрчлѳлтийг оруулахын тулд кли1нт програмыг ахин эхлүүлэх шаардлагтай</translation>
     </message>
