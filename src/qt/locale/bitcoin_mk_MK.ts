<TS language="mk_MK" version="2.1">
<context>
    <name>AddressBookPage</name>
    <message>
        <source>Right-click to edit address or label</source>
        <translation>Десен клик за уредување на адреса или етикета</translation>
    </message>
    <message>
        <source>Create a new address</source>
        <translation>Креирај нова адреса</translation>
    </message>
    <message>
        <source>&amp;New</source>
        <translation>&amp;Нова</translation>
    </message>
    <message>
        <source>Copy the currently selected address to the system clipboard</source>
        <translation>Копирај ја избраната адреса на системскиот клипборд</translation>
    </message>
    <message>
        <source>&amp;Copy</source>
        <translation>&amp;Копирај</translation>
    </message>
    <message>
        <source>C&amp;lose</source>
        <translation>З&amp;атвори</translation>
    </message>
    <message>
        <source>Delete the currently selected address from the list</source>
        <translation>Избриши ја избраната адреса од листата</translation>
    </message>
    <message>
        <source>Export the data in the current tab to a file</source>
        <translation>Експортирај ги податоците од активното јазиче во датотека</translation>
    </message>
    <message>
        <source>&amp;Export</source>
        <translation>&amp;Експорт</translation>
    </message>
    <message>
        <source>&amp;Delete</source>
        <translation>&amp;Избриши</translation>
    </message>
    </context>
<context>
    <name>AddressTableModel</name>
    </context>
<context>
    <name>AskPassphraseDialog</name>
    <message>
        <source>Enter passphrase</source>
        <translation>Внеси тајна фраза</translation>
    </message>
    <message>
        <source>New passphrase</source>
        <translation>Нова тајна фраза</translation>
    </message>
    <message>
        <source>Repeat new passphrase</source>
        <translation>Повторете ја новата тајна фраза</translation>
    </message>
    </context>
<context>
    <name>BanTableModel</name>
    </context>
<context>
    <name>BitcoinGUI</name>
    <message>
        <source>Sign &amp;message...</source>
        <translation>Потпиши &amp;порака...</translation>
    </message>
    <message>
        <source>Synchronizing with network...</source>
        <translation>Синхронизација со мрежата...</translation>
    </message>
    <message>
        <source>&amp;Overview</source>
        <translation>&amp;Преглед</translation>
    </message>
    <message>
        <source>Node</source>
        <translation>Јазол</translation>
    </message>
    <message>
        <source>&amp;Transactions</source>
        <translation>&amp;Трансакции</translation>
    </message>
    <message>
        <source>Browse transaction history</source>
        <translation>Преглед на историјата на трансакции</translation>
    </message>
    <message>
        <source>E&amp;xit</source>
        <translation>И&amp;злез</translation>
    </message>
    <message>
        <source>Quit application</source>
        <translation>Напушти ја апликацијата</translation>
    </message>
    <message>
        <source>About &amp;Qt</source>
        <translation>За &amp;Qt</translation>
    </message>
    <message>
        <source>Show information about Qt</source>
        <translation>Прикажи информации за Qt</translation>
    </message>
    <message>
        <source>&amp;Options...</source>
        <translation>&amp;Опции...</translation>
    </message>
    <message>
        <source>&amp;Encrypt Wallet...</source>
        <translation>&amp;Криптирање на Паричник...</translation>
    </message>
    <message>
        <source>&amp;Backup Wallet...</source>
        <translation>&amp;Бекап на Паричник...</translation>
    </message>
    <message>
        <source>&amp;Change Passphrase...</source>
        <translation>&amp;Измени Тајна Фраза...</translation>
    </message>
    <message>
        <source>&amp;Sending addresses...</source>
        <translation>&amp;Адреси за Испраќање...</translation>
    </message>
    <message>
        <source>&amp;Receiving addresses...</source>
        <translation>&amp;Адреси за Примање...</translation>
    </message>
    <message>
        <source>Open &amp;URI...</source>
        <translation>Отвори &amp;URI...</translation>
    </message>
    <message>
<<<<<<< HEAD
        <source>Myriad Core client</source>
        <translation>Биткоин Core софтверот</translation>
    </message>
    <message>
        <source>Importing blocks from disk...</source>
        <translation>Внесување на блокови од дискот...</translation>
    </message>
    <message>
=======
>>>>>>> f2a96e7d
        <source>Reindexing blocks on disk...</source>
        <translation>Повторно индексирање на блокови од дискот...</translation>
    </message>
    <message>
        <source>Send coins to a Myriad address</source>
        <translation>Испрати биткоини на Биткоин адреса</translation>
    </message>
    <message>
        <source>&amp;Verify message...</source>
        <translation>&amp;Потврди порака...</translation>
    </message>
    <message>
        <source>Bitcoin</source>
        <translation>Биткоин</translation>
    </message>
    <message>
        <source>Wallet</source>
        <translation>Паричник</translation>
    </message>
    <message>
        <source>&amp;Send</source>
        <translation>&amp;Испрати</translation>
    </message>
    <message>
        <source>&amp;Receive</source>
        <translation>&amp;Прими</translation>
    </message>
    <message>
<<<<<<< HEAD
        <source>Show information about Myriad Core</source>
        <translation>Прикажи информации за Биткоин Core</translation>
    </message>
    <message>
=======
>>>>>>> f2a96e7d
        <source>&amp;Show / Hide</source>
        <translation>&amp;Прикажи / Сокриј</translation>
    </message>
    <message>
        <source>Encrypt the private keys that belong to your wallet</source>
        <translation>Криптирај ги приватните клучеви кои припаѓаат на твојот паричник</translation>
    </message>
    <message>
        <source>&amp;Settings</source>
        <translation>&amp;Подесувања</translation>
    </message>
    <message>
        <source>&amp;Help</source>
        <translation>&amp;Помош</translation>
    </message>
<<<<<<< HEAD
    <message>
        <source>Myriad Core</source>
        <translation>Биткоин Core</translation>
    </message>
    <message>
        <source>&amp;About Myriad Core</source>
        <translation>&amp;За Биткоин Core</translation>
    </message>
=======
>>>>>>> f2a96e7d
    <message numerus="yes">
        <source>Processed %n block(s) of transaction history.</source>
        <translation><numerusform>Обработен %n блок од историјата на трансакции.</numerusform><numerusform>Обработени %n блокови од историјата на трансакции.</numerusform></translation>
    </message>
    <message>
        <source>%1 behind</source>
        <translation>%1 позади</translation>
    </message>
    <message>
        <source>Error</source>
        <translation>Грешка</translation>
    </message>
    <message>
        <source>Warning</source>
        <translation>Предупредување</translation>
    </message>
    <message>
        <source>Up to date</source>
        <translation>Во тек</translation>
    </message>
    <message>
        <source>Date: %1
</source>
        <translation>Дата: %1
</translation>
    </message>
    <message>
        <source>Amount: %1
</source>
        <translation>Сума: %1
</translation>
    </message>
    <message>
        <source>Type: %1
</source>
        <translation>Тип: %1
</translation>
    </message>
    <message>
        <source>Label: %1
</source>
        <translation>Етикета: %1
</translation>
    </message>
    <message>
        <source>Address: %1
</source>
        <translation>Адреса: %1
</translation>
    </message>
    </context>
<context>
    <name>CoinControlDialog</name>
    <message>
        <source>Bytes:</source>
        <translation>Бајти:</translation>
    </message>
    <message>
        <source>Amount:</source>
        <translation>Сума:</translation>
    </message>
    <message>
        <source>Fee:</source>
        <translation>Провизија:</translation>
    </message>
    <message>
        <source>Dust:</source>
        <translation>Прашина:</translation>
    </message>
    <message>
        <source>After Fee:</source>
        <translation>После Провизија:</translation>
    </message>
    <message>
        <source>Change:</source>
        <translation>Кусур:</translation>
    </message>
    <message>
        <source>Amount</source>
        <translation>Сума</translation>
    </message>
    <message>
        <source>Date</source>
        <translation>Дата</translation>
    </message>
    </context>
<context>
    <name>EditAddressDialog</name>
    <message>
        <source>Edit Address</source>
        <translation>Измени Адреса</translation>
    </message>
    <message>
        <source>&amp;Label</source>
        <translation>&amp;Етикета</translation>
    </message>
    <message>
        <source>&amp;Address</source>
        <translation>&amp;Адреса</translation>
    </message>
    </context>
<context>
    <name>FreespaceChecker</name>
    <message>
        <source>name</source>
        <translation>име</translation>
    </message>
    </context>
<context>
    <name>HelpMessageDialog</name>
    <message>
<<<<<<< HEAD
        <source>Myriad Core</source>
        <translation>Биткоин Core</translation>
    </message>
    <message>
=======
>>>>>>> f2a96e7d
        <source>version</source>
        <translation>верзија</translation>
    </message>
    <message>
        <source>(%1-bit)</source>
        <translation>(%1-бит)</translation>
    </message>
<<<<<<< HEAD
    <message>
        <source>About Myriad Core</source>
        <translation>За Биткоин Core</translation>
    </message>
=======
>>>>>>> f2a96e7d
    </context>
<context>
    <name>Intro</name>
    <message>
<<<<<<< HEAD
        <source>Myriad Core</source>
        <translation>Биткоин Core</translation>
    </message>
    <message>
=======
>>>>>>> f2a96e7d
        <source>Error</source>
        <translation>Грешка</translation>
    </message>
    </context>
<context>
    <name>ModalOverlay</name>
    </context>
<context>
    <name>OpenURIDialog</name>
    <message>
        <source>Open URI</source>
        <translation>Отвори URI</translation>
    </message>
    <message>
        <source>URI:</source>
        <translation>URI:</translation>
    </message>
    </context>
<context>
    <name>OptionsDialog</name>
    <message>
        <source>Options</source>
        <translation>Опции</translation>
    </message>
    <message>
        <source>MB</source>
        <translation>МБ</translation>
    </message>
    <message>
        <source>&amp;Network</source>
        <translation>&amp;Мрежа</translation>
    </message>
    <message>
        <source>W&amp;allet</source>
        <translation>П&amp;аричник</translation>
    </message>
    <message>
        <source>&amp;Window</source>
        <translation>&amp;Прозорец</translation>
    </message>
    <message>
        <source>&amp;OK</source>
        <translation>&amp;ОК</translation>
    </message>
    <message>
        <source>&amp;Cancel</source>
        <translation>&amp;Откажи</translation>
    </message>
    <message>
        <source>none</source>
        <translation>нема</translation>
    </message>
    </context>
<context>
    <name>OverviewPage</name>
    <message>
        <source>Total:</source>
        <translation>Вкупно:</translation>
    </message>
    </context>
<context>
    <name>PaymentServer</name>
    </context>
<context>
    <name>PeerTableModel</name>
    </context>
<context>
    <name>QObject</name>
    <message>
        <source>Amount</source>
        <translation>Сума</translation>
    </message>
    <message>
        <source>%1 d</source>
        <translation>%1 д</translation>
    </message>
    <message>
        <source>%1 h</source>
        <translation>%1 ч</translation>
    </message>
    <message>
        <source>%1 m</source>
        <translation>%1 м</translation>
    </message>
    <message>
        <source>%1 s</source>
        <translation>%1 с</translation>
    </message>
    <message>
        <source>%1 ms</source>
        <translation>%1 мс</translation>
    </message>
    <message>
        <source>%1 and %2</source>
        <translation>%1 и %2</translation>
    </message>
    </context>
<context>
    <name>QObject::QObject</name>
    </context>
<context>
    <name>QRImageWidget</name>
    </context>
<context>
    <name>RPCConsole</name>
    <message>
        <source>Network</source>
        <translation>Мрежа</translation>
    </message>
    <message>
        <source>Name</source>
        <translation>Име</translation>
    </message>
    <message>
        <source>Number of connections</source>
        <translation>Број на конекции</translation>
    </message>
    <message>
        <source>Block chain</source>
        <translation>Block chain</translation>
    </message>
    <message>
        <source>Sent</source>
        <translation>Испратени</translation>
    </message>
    <message>
        <source>Version</source>
        <translation>Верзија</translation>
    </message>
    <message>
        <source>&amp;Console</source>
        <translation>&amp;Конзола</translation>
    </message>
    <message>
        <source>%1 B</source>
        <translation>%1 Б</translation>
    </message>
    <message>
        <source>%1 KB</source>
        <translation>%1 КБ</translation>
    </message>
    <message>
        <source>%1 MB</source>
        <translation>%1 МБ</translation>
    </message>
    <message>
        <source>%1 GB</source>
        <translation>%1 ГБ</translation>
    </message>
    </context>
<context>
    <name>ReceiveCoinsDialog</name>
    <message>
        <source>&amp;Amount:</source>
        <translation>&amp;Сума:</translation>
    </message>
    <message>
        <source>&amp;Label:</source>
        <translation>&amp;Етикета:</translation>
    </message>
    <message>
        <source>&amp;Message:</source>
        <translation>&amp;Порака:</translation>
    </message>
    <message>
        <source>Show</source>
        <translation>Прикажи</translation>
    </message>
    </context>
<context>
    <name>ReceiveRequestDialog</name>
    <message>
        <source>QR Code</source>
        <translation>QR Код</translation>
    </message>
    <message>
        <source>Copy &amp;URI</source>
        <translation>Копирај &amp;URI</translation>
    </message>
    <message>
        <source>Copy &amp;Address</source>
        <translation>Копирај &amp;Адреса</translation>
    </message>
    <message>
        <source>&amp;Save Image...</source>
        <translation>&amp;Сними Слика...</translation>
    </message>
    </context>
<context>
    <name>RecentRequestsTableModel</name>
    </context>
<context>
    <name>SendCoinsDialog</name>
    <message>
        <source>Bytes:</source>
        <translation>Бајти:</translation>
    </message>
    <message>
        <source>Amount:</source>
        <translation>Сума:</translation>
    </message>
    <message>
        <source>Fee:</source>
        <translation>Провизија:</translation>
    </message>
    <message>
        <source>After Fee:</source>
        <translation>После Провизија:</translation>
    </message>
    <message>
        <source>Change:</source>
        <translation>Кусур:</translation>
    </message>
    <message>
        <source>Dust:</source>
        <translation>Прашина:</translation>
    </message>
    </context>
<context>
    <name>SendCoinsEntry</name>
    <message>
        <source>A&amp;mount:</source>
        <translation>Сума:</translation>
    </message>
    <message>
        <source>&amp;Label:</source>
        <translation>&amp;Етикета:</translation>
    </message>
    <message>
        <source>Message:</source>
        <translation>Порака:</translation>
    </message>
    </context>
<context>
<<<<<<< HEAD
    <name>SendCoinsEntry</name>
    <message>
        <source>A&amp;mount:</source>
        <translation>Сума:</translation>
    </message>
    <message>
        <source>&amp;Label:</source>
        <translation>&amp;Етикета:</translation>
    </message>
    <message>
        <source>Message:</source>
        <translation>Порака:</translation>
    </message>
=======
    <name>SendConfirmationDialog</name>
>>>>>>> f2a96e7d
    </context>
<context>
    <name>ShutdownWindow</name>
    </context>
<context>
    <name>SignVerifyMessageDialog</name>
    </context>
<context>
    <name>SplashScreen</name>
<<<<<<< HEAD
    <message>
        <source>Myriad Core</source>
        <translation>Биткоин Core</translation>
    </message>
=======
>>>>>>> f2a96e7d
    </context>
<context>
    <name>TrafficGraphWidget</name>
    </context>
<context>
    <name>TransactionDesc</name>
    </context>
<context>
    <name>TransactionDescDialog</name>
    </context>
<context>
    <name>TransactionTableModel</name>
    </context>
<context>
    <name>TransactionView</name>
    </context>
<context>
    <name>UnitDisplayStatusBarControl</name>
    </context>
<context>
    <name>WalletFrame</name>
    </context>
<context>
    <name>WalletModel</name>
    </context>
<context>
    <name>WalletView</name>
    </context>
<context>
    <name>bitcoin-core</name>
    <message>
        <source>Options:</source>
        <translation>Опции:</translation>
    </message>
    <message>
        <source>Bitcoin Core</source>
        <translation>Биткоин Core</translation>
    </message>
    <message>
        <source>Options:</source>
        <translation>Опции:</translation>
    </message>
    <message>
        <source>Warning</source>
        <translation>Предупредување</translation>
    </message>
    <message>
        <source>Error</source>
        <translation>Грешка</translation>
    </message>
</context>
</TS><|MERGE_RESOLUTION|>--- conflicted
+++ resolved
@@ -134,22 +134,11 @@
         <translation>Отвори &amp;URI...</translation>
     </message>
     <message>
-<<<<<<< HEAD
-        <source>Myriad Core client</source>
-        <translation>Биткоин Core софтверот</translation>
-    </message>
-    <message>
-        <source>Importing blocks from disk...</source>
-        <translation>Внесување на блокови од дискот...</translation>
-    </message>
-    <message>
-=======
->>>>>>> f2a96e7d
         <source>Reindexing blocks on disk...</source>
         <translation>Повторно индексирање на блокови од дискот...</translation>
     </message>
     <message>
-        <source>Send coins to a Myriad address</source>
+        <source>Send coins to a Myriadcoin address</source>
         <translation>Испрати биткоини на Биткоин адреса</translation>
     </message>
     <message>
@@ -173,13 +162,6 @@
         <translation>&amp;Прими</translation>
     </message>
     <message>
-<<<<<<< HEAD
-        <source>Show information about Myriad Core</source>
-        <translation>Прикажи информации за Биткоин Core</translation>
-    </message>
-    <message>
-=======
->>>>>>> f2a96e7d
         <source>&amp;Show / Hide</source>
         <translation>&amp;Прикажи / Сокриј</translation>
     </message>
@@ -195,17 +177,6 @@
         <source>&amp;Help</source>
         <translation>&amp;Помош</translation>
     </message>
-<<<<<<< HEAD
-    <message>
-        <source>Myriad Core</source>
-        <translation>Биткоин Core</translation>
-    </message>
-    <message>
-        <source>&amp;About Myriad Core</source>
-        <translation>&amp;За Биткоин Core</translation>
-    </message>
-=======
->>>>>>> f2a96e7d
     <message numerus="yes">
         <source>Processed %n block(s) of transaction history.</source>
         <translation><numerusform>Обработен %n блок од историјата на трансакции.</numerusform><numerusform>Обработени %n блокови од историјата на трансакции.</numerusform></translation>
@@ -317,13 +288,6 @@
 <context>
     <name>HelpMessageDialog</name>
     <message>
-<<<<<<< HEAD
-        <source>Myriad Core</source>
-        <translation>Биткоин Core</translation>
-    </message>
-    <message>
-=======
->>>>>>> f2a96e7d
         <source>version</source>
         <translation>верзија</translation>
     </message>
@@ -331,24 +295,10 @@
         <source>(%1-bit)</source>
         <translation>(%1-бит)</translation>
     </message>
-<<<<<<< HEAD
-    <message>
-        <source>About Myriad Core</source>
-        <translation>За Биткоин Core</translation>
-    </message>
-=======
->>>>>>> f2a96e7d
     </context>
 <context>
     <name>Intro</name>
     <message>
-<<<<<<< HEAD
-        <source>Myriad Core</source>
-        <translation>Биткоин Core</translation>
-    </message>
-    <message>
-=======
->>>>>>> f2a96e7d
         <source>Error</source>
         <translation>Грешка</translation>
     </message>
@@ -583,23 +533,7 @@
     </message>
     </context>
 <context>
-<<<<<<< HEAD
-    <name>SendCoinsEntry</name>
-    <message>
-        <source>A&amp;mount:</source>
-        <translation>Сума:</translation>
-    </message>
-    <message>
-        <source>&amp;Label:</source>
-        <translation>&amp;Етикета:</translation>
-    </message>
-    <message>
-        <source>Message:</source>
-        <translation>Порака:</translation>
-    </message>
-=======
     <name>SendConfirmationDialog</name>
->>>>>>> f2a96e7d
     </context>
 <context>
     <name>ShutdownWindow</name>
@@ -609,13 +543,6 @@
     </context>
 <context>
     <name>SplashScreen</name>
-<<<<<<< HEAD
-    <message>
-        <source>Myriad Core</source>
-        <translation>Биткоин Core</translation>
-    </message>
-=======
->>>>>>> f2a96e7d
     </context>
 <context>
     <name>TrafficGraphWidget</name>
@@ -651,12 +578,8 @@
         <translation>Опции:</translation>
     </message>
     <message>
-        <source>Bitcoin Core</source>
+        <source>Myriadcoin Core</source>
         <translation>Биткоин Core</translation>
-    </message>
-    <message>
-        <source>Options:</source>
-        <translation>Опции:</translation>
     </message>
     <message>
         <source>Warning</source>
