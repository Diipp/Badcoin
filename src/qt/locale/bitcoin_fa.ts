<TS language="fa" version="2.1">
<context>
    <name>AddressBookPage</name>
    <message>
        <source>Right-click to edit address or label</source>
        <translation>برای تغییر آدرس و یا برچسب کلیک راست کنید</translation>
    </message>
    <message>
        <source>Create a new address</source>
        <translation>ایجاد آدرس جدید</translation>
    </message>
    <message>
        <source>&amp;New</source>
        <translation>&amp;جدید</translation>
    </message>
    <message>
        <source>Copy the currently selected address to the system clipboard</source>
        <translation>کپی‌برداری از آدرس منتخب به حافظهٔ سیستم</translation>
    </message>
    <message>
        <source>&amp;Copy</source>
        <translation>&amp;کپی</translation>
    </message>
    <message>
        <source>C&amp;lose</source>
        <translation>&amp;بستن</translation>
    </message>
    <message>
        <source>Delete the currently selected address from the list</source>
        <translation>حذف آدرس منتخب از لیست</translation>
    </message>
    <message>
        <source>Export the data in the current tab to a file</source>
        <translation>صدور داده‌های برگهٔ فعلی به یک پرونده</translation>
    </message>
    <message>
        <source>&amp;Export</source>
        <translation>&amp;صدور</translation>
    </message>
    <message>
        <source>&amp;Delete</source>
        <translation>&amp;حذف</translation>
    </message>
    <message>
        <source>Choose the address to send coins to</source>
        <translation>آدرس مورد نظر برای ارسال سکه‌ها را انتخاب کنید</translation>
    </message>
    <message>
        <source>Choose the address to receive coins with</source>
        <translation>آدرس موردنظر برای دریافت سکه‌ها را انتخاب کنید</translation>
    </message>
    <message>
        <source>C&amp;hoose</source>
        <translation>ان&amp;تخاب</translation>
    </message>
    <message>
        <source>Sending addresses</source>
        <translation>آدرس‌های ارسالی</translation>
    </message>
    <message>
        <source>Receiving addresses</source>
        <translation>آدرس‌های دریافتی</translation>
    </message>
    <message>
        <source>These are your Bitcoin addresses for sending payments. Always check the amount and the receiving address before sending coins.</source>
        <translation>این‌ها آدرس‌های بیتکوین برای پرداخت‌ها هستند. همیشه قبل از فرستادن سکه‌ها مقدار و آدرس دریافت‌کننده را بررسی نمایید.</translation>
    </message>
    <message>
        <source>These are your Bitcoin addresses for receiving payments. It is recommended to use a new receiving address for each transaction.</source>
        <translation>این‌ها آدرس‌های بیتکوین شما برای دریافت مبالغ می‌باشد. توصیه می‌شود برای هر تراکنش از یک آدرس جدید استفاده کنید.</translation>
    </message>
    <message>
        <source>&amp;Copy Address</source>
        <translation>کپ&amp;ی کردن آدرس</translation>
    </message>
    <message>
        <source>These are your Bitcoin addresses for sending payments. Always check the amount and the receiving address before sending coins.</source>
        <translation>اینها آدرس های شما برای فرستادن پرداخت هاست. همیشه قبل از فرستادن سکه ها مقدار و آدرس دریافت کننده را چک کنید.</translation>
    </message>
    <message>
        <source>&amp;Copy Address</source>
        <translation>کپی کردن آدرس</translation>
    </message>
    <message>
        <source>Copy &amp;Label</source>
        <translation>کپی و برچسب‌&amp;گذاری</translation>
    </message>
    <message>
        <source>&amp;Edit</source>
        <translation>&amp;ویرایش</translation>
    </message>
    <message>
        <source>Export Address List</source>
        <translation>صدور لیست آدرس ها</translation>
    </message>
    <message>
<<<<<<< HEAD
        <source>Exporting Failed</source>
        <translation>صدور موفق نبود</translation>
    </message>
    </context>
=======
        <source>Comma separated file (*.csv)</source>
        <translation>فایل جدا شده با ویرگول(*.csv)</translation>
    </message>
    <message>
        <source>Exporting Failed</source>
        <translation>صدور موفق نبود</translation>
    </message>
    <message>
        <source>There was an error trying to save the address list to %1. Please try again.</source>
        <translation>خطا در ذخیره‌سازی لیست آدرس‌ها در %1.</translation>
    </message>
</context>
>>>>>>> 9e116a6f
<context>
    <name>AddressTableModel</name>
    <message>
        <source>Label</source>
        <translation>برچسب</translation>
    </message>
    <message>
        <source>Address</source>
        <translation>آدرس</translation>
    </message>
    <message>
        <source>(no label)</source>
        <translation>(بدون برچسب)</translation>
    </message>
</context>
<context>
    <name>AskPassphraseDialog</name>
    <message>
        <source>Passphrase Dialog</source>
        <translation>پنجرهٔ گذرواژه</translation>
    </message>
    <message>
        <source>Enter passphrase</source>
        <translation>گذرواژه را وارد کنید</translation>
    </message>
    <message>
        <source>New passphrase</source>
        <translation>گذرواژهٔ جدید</translation>
    </message>
    <message>
        <source>Repeat new passphrase</source>
        <translation>تکرار گذرواژهٔ جدید</translation>
    </message>
    <message>
        <source>Show password</source>
        <translation>نمایش گذرواژه</translation>
    </message>
    <message>
        <source>Encrypt wallet</source>
        <translation>رمزنگاری کیف پول</translation>
    </message>
    <message>
        <source>This operation needs your wallet passphrase to unlock the wallet.</source>
<<<<<<< HEAD
        <translation>این عملیات نیاز به عبارت کیف پول شما برای بازگشایی کیف پول دارد</translation>
=======
        <translation>این عملیات نیاز به عبارت کیف پول شما برای بازگشایی کیف پول دارد.</translation>
>>>>>>> 9e116a6f
    </message>
    <message>
        <source>Unlock wallet</source>
        <translation>باز کردن قفل کیف پول</translation>
    </message>
    <message>
        <source>This operation needs your wallet passphrase to decrypt the wallet.</source>
        <translation>این عملیات نیاز به عبارت کیف پول شما برای رمزگشایی کیف پول دارد.</translation>
    </message>
    <message>
        <source>Decrypt wallet</source>
        <translation>رمزگشایی کیف پول</translation>
    </message>
    <message>
        <source>Change passphrase</source>
        <translation>تغییر گذرواژه</translation>
    </message>
    <message>
        <source>Enter the old passphrase and new passphrase to the wallet.</source>
        <translation>عبارت کهنه و جدید کیف پول را وارد کنید.</translation>
    </message>
    <message>
        <source>Confirm wallet encryption</source>
        <translation>تأیید رمزنگاری کیف پول</translation>
    </message>
    <message>
        <source>Are you sure you wish to encrypt your wallet?</source>
        <translation>آیا مطمئن هستید که می‌خواهید کیف پول خود را رمزنگاری کنید؟</translation>
    </message>
    <message>
        <source>Wallet encrypted</source>
        <translation>کیف پول رمزنگاری شد</translation>
    </message>
    <message>
        <source>Wallet encryption failed</source>
        <translation>رمزنگاری کیف پول با شکست مواجه شد</translation>
    </message>
    <message>
        <source>Wallet encryption failed due to an internal error. Your wallet was not encrypted.</source>
        <translation>رمزنگاری کیف پول بنا به یک خطای داخلی با شکست مواجه شد. کیف پول شما رمزنگاری نشد.</translation>
    </message>
    <message>
        <source>Wallet unlock failed</source>
        <translation>بازگشایی قفل کیف‌پول با شکست مواجه شد</translation>
    </message>
    <message>
        <source>Wallet decryption failed</source>
        <translation>رمزگشایی کیف پول با شکست مواجه شد</translation>
    </message>
    <message>
        <source>Wallet passphrase was successfully changed.</source>
        <translation>گذرواژهٔ کیف پول با موفقیت عوض شد.</translation>
    </message>
    <message>
        <source>Warning: The Caps Lock key is on!</source>
        <translation>هشدار: کلید Caps Lock روشن است!</translation>
    </message>
</context>
<context>
    <name>BanTableModel</name>
    <message>
        <source>IP/Netmask</source>
        <translation>آی‌پی/نت‌ماسک</translation>
    </message>
    <message>
        <source>Banned Until</source>
        <translation>مسدود شده تا</translation>
    </message>
</context>
<context>
    <name>BitcoinGUI</name>
    <message>
        <source>Sign &amp;message...</source>
        <translation>&amp;امضای پیام...</translation>
    </message>
    <message>
        <source>Synchronizing with network...</source>
        <translation>همگام‌سازی با شبکه...</translation>
    </message>
    <message>
        <source>&amp;Overview</source>
        <translation>&amp;بررسی اجمالی</translation>
    </message>
    <message>
        <source>Node</source>
        <translation>گره</translation>
    </message>
    <message>
        <source>Show general overview of wallet</source>
        <translation>نمایش بررسی اجمالی کیف پول</translation>
    </message>
    <message>
        <source>&amp;Transactions</source>
        <translation>&amp;تراکنش‌ها</translation>
    </message>
    <message>
        <source>Browse transaction history</source>
        <translation>مرور تاریخچهٔ تراکنش‌ها</translation>
    </message>
    <message>
        <source>E&amp;xit</source>
        <translation>&amp;خروج</translation>
    </message>
    <message>
        <source>Quit application</source>
        <translation>خروج از برنامه</translation>
    </message>
    <message>
        <source>&amp;About %1</source>
        <translation>&amp;حدود%1</translation>
    </message>
    <message>
        <source>Show information about %1</source>
        <translation>نمایش اطلاعات دربارهٔ %1</translation>
    </message>
    <message>
        <source>About &amp;Qt</source>
        <translation>دربارهٔ &amp;کیوت</translation>
    </message>
    <message>
        <source>Show information about Qt</source>
        <translation>نمایش اطلاعات دربارهٔ کیوت</translation>
    </message>
    <message>
        <source>&amp;Options...</source>
        <translation>&amp;تنظیمات...</translation>
    </message>
    <message>
        <source>Modify configuration options for %1</source>
        <translation>تغییر تنظیمات %1</translation>
    </message>
    <message>
        <source>&amp;Encrypt Wallet...</source>
        <translation>&amp;رمزنگاری کیف پول...</translation>
    </message>
    <message>
        <source>&amp;Backup Wallet...</source>
        <translation>&amp;پیشتیبان‌گیری از کیف پول...</translation>
    </message>
    <message>
        <source>&amp;Change Passphrase...</source>
        <translation>&amp;تغییر گذرواژه...</translation>
    </message>
    <message>
        <source>&amp;Sending addresses...</source>
        <translation>&amp;در حال ارسال آدرس ها...</translation>
    </message>
    <message>
        <source>&amp;Receiving addresses...</source>
        <translation>&amp;در حال دریافت آدرس ها...</translation>
    </message>
    <message>
        <source>Open &amp;URI...</source>
        <translation>باز کردن &amp;آدرس</translation>
    </message>
    <message>
        <source>Click to disable network activity.</source>
        <translation>برای غیر فعال کردن فعالیت شبکه کلیک کنید.</translation>
    </message>
    <message>
        <source>Network activity disabled.</source>
        <translation>فعالیت شبکه غیر فعال شد.</translation>
    </message>
    <message>
        <source>Click to enable network activity again.</source>
        <translation>برای فعال کردن دوباره فعالیت شبکه کلیک کنید.</translation>
    </message>
    <message>
        <source>Reindexing blocks on disk...</source>
        <translation>بازنشانی بلوک‌ها روی دیسک...</translation>
    </message>
    <message>
        <source>Send coins to a Myriadcoin address</source>
        <translation>ارسال وجه به نشانی بیت‌کوین</translation>
    </message>
    <message>
        <source>Backup wallet to another location</source>
        <translation>تهیهٔ پشتیبان از کیف پول در یک مکان دیگر</translation>
    </message>
    <message>
        <source>Change the passphrase used for wallet encryption</source>
        <translation>تغییر گذرواژهٔ مورد استفاده در رمزنگاری کیف پول</translation>
    </message>
    <message>
        <source>&amp;Debug window</source>
        <translation>پنجرهٔ ا&amp;شکال‌زدایی</translation>
    </message>
    <message>
        <source>Open debugging and diagnostic console</source>
        <translation>باز کردن کنسول خطایابی و اشکال‌زدایی</translation>
    </message>
    <message>
        <source>&amp;Verify message...</source>
        <translation>با&amp;زبینی پیام...</translation>
    </message>
    <message>
        <source>Bitcoin</source>
        <translation>بیت‌کوین</translation>
    </message>
    <message>
        <source>Wallet</source>
        <translation>کیف پول</translation>
    </message>
    <message>
        <source>&amp;Send</source>
        <translation>&amp;ارسال</translation>
    </message>
    <message>
        <source>&amp;Receive</source>
        <translation>&amp;دریافت</translation>
    </message>
    <message>
        <source>&amp;Show / Hide</source>
        <translation>&amp;نمایش/ عدم نمایش</translation>
    </message>
    <message>
        <source>Show or hide the main Window</source>
        <translation>نمایش یا مخفی‌کردن پنجرهٔ اصلی</translation>
    </message>
    <message>
        <source>Encrypt the private keys that belong to your wallet</source>
        <translation>رمزنگاری کلیدهای خصوصی متعلق به کیف پول شما</translation>
    </message>
    <message>
        <source>Sign messages with your Myriadcoin addresses to prove you own them</source>
        <translation>برای اثبات اینکه پیام‌ها به شما تعلق دارند، آن‌ها را با نشانی بیت‌کوین خود امضا کنید</translation>
    </message>
    <message>
        <source>Verify messages to ensure they were signed with specified Myriadcoin addresses</source>
        <translation>برای حصول اطمینان از اینکه پیام با نشانی بیت‌کوین مشخص شده امضا است یا خیر، پیام را شناسایی کنید</translation>
    </message>
    <message>
        <source>&amp;File</source>
        <translation>&amp;فایل</translation>
    </message>
    <message>
        <source>&amp;Settings</source>
        <translation>&amp;تنظیمات</translation>
    </message>
    <message>
        <source>&amp;Help</source>
        <translation>&amp;کمک‌رسانی</translation>
    </message>
    <message>
        <source>Tabs toolbar</source>
        <translation>نوارابزار برگه‌ها</translation>
    </message>
    <message>
        <source>Request payments (generates QR codes and myriadcoin: URIs)</source>
        <translation>درخواست پرداخت ( تولید کد کیوار و ادرس بیت کوین)</translation>
    </message>
    <message>
        <source>Show the list of used sending addresses and labels</source>
        <translation>نمایش لیست آدرس های ارسال و لیبل ها</translation>
    </message>
    <message>
        <source>Show the list of used receiving addresses and labels</source>
        <translation>نمایش لیست آدرس های دریافت و لیبل ها</translation>
    </message>
    <message>
        <source>Open a myriadcoin: URI or payment request</source>
        <translation>بازکردن یک بیت کوین: آدرس یا درخواست پرداخت</translation>
    </message>
    <message>
        <source>&amp;Command-line options</source>
        <translation>گزینه‌های خط‌فرمان</translation>
    </message>
    <message numerus="yes">
<<<<<<< HEAD
        <source>%n active connection(s) to Myriadcoin network</source>
        <translation><numerusform>%n ارتباط فعال با شبکهٔ بیت‌کوین</numerusform></translation>
=======
        <source>%n active connection(s) to Bitcoin network</source>
        <translation><numerusform>%n ارتباط فعال با شبکهٔ بیت‌کوین</numerusform><numerusform>%n ارتباط فعال با شبکهٔ بیت‌کوین</numerusform></translation>
>>>>>>> 9e116a6f
    </message>
    <message>
        <source>Processing blocks on disk...</source>
        <translation>پردازش بلوک‌ها روی دیسک...</translation>
    </message>
    <message numerus="yes">
        <source>Processed %n block(s) of transaction history.</source>
        <translation><numerusform>پردازش %n  بلاک از تاریخچه ی تراکنش ها </numerusform><numerusform>پردازش %n  بلاک از تاریخچه ی تراکنش ها </numerusform></translation>
    </message>
    <message>
        <source>%1 behind</source>
        <translation>%1 عقب‌تر</translation>
    </message>
    <message>
        <source>Last received block was generated %1 ago.</source>
        <translation>آخرین بلاک دریافتی %1 پیش ایجاد شده است.</translation>
    </message>
    <message>
        <source>Transactions after this will not yet be visible.</source>
        <translation>تراکنش‌های بعد از این هنوز قابل مشاهده نیستند.</translation>
    </message>
    <message>
        <source>Error</source>
        <translation>خطا</translation>
    </message>
    <message>
        <source>Warning</source>
        <translation>هشدار</translation>
    </message>
    <message>
        <source>Information</source>
        <translation>اطلاعات</translation>
    </message>
    <message>
        <source>Up to date</source>
        <translation>وضعیت به‌روز</translation>
    </message>
    <message>
        <source>Catching up...</source>
        <translation>به‌روز رسانی...</translation>
    </message>
    <message>
        <source>Date: %1
</source>
        <translation>تاریخ: %1
</translation>
    </message>
    <message>
        <source>Amount: %1
</source>
        <translation>مقدار: %1
</translation>
    </message>
    <message>
        <source>Type: %1
</source>
        <translation>نوع: %1
</translation>
    </message>
    <message>
        <source>Label: %1
</source>
        <translation>برچسب: %1
</translation>
    </message>
    <message>
        <source>Address: %1
</source>
        <translation>نشانی: %1
</translation>
    </message>
    <message>
        <source>Sent transaction</source>
        <translation>تراکنش ارسال شد</translation>
    </message>
    <message>
        <source>Incoming transaction</source>
        <translation>تراکنش دریافت شد</translation>
    </message>
    <message>
        <source>Wallet is &lt;b&gt;encrypted&lt;/b&gt; and currently &lt;b&gt;unlocked&lt;/b&gt;</source>
        <translation>کیف پول &lt;b&gt;رمزنگاری شده&lt;/b&gt; است و هم‌اکنون &lt;b&gt;باز&lt;/b&gt; است</translation>
    </message>
    <message>
        <source>Wallet is &lt;b&gt;encrypted&lt;/b&gt; and currently &lt;b&gt;locked&lt;/b&gt;</source>
        <translation>کیف پول &lt;b&gt;رمزنگاری شده&lt;/b&gt; است و هم‌اکنون &lt;b&gt;قفل&lt;/b&gt; است</translation>
    </message>
    </context>
<context>
    <name>CoinControlDialog</name>
    <message>
        <source>Coin Selection</source>
        <translation>انتخاب سکه</translation>
    </message>
    <message>
        <source>Quantity:</source>
        <translation>تعداد:</translation>
    </message>
    <message>
        <source>Bytes:</source>
        <translation>بایت ها:</translation>
    </message>
    <message>
        <source>Amount:</source>
        <translation>مبلغ:</translation>
    </message>
    <message>
        <source>Fee:</source>
        <translation>هزینه:</translation>
    </message>
    <message>
        <source>After Fee:</source>
        <translation>هزینه ی پسین:</translation>
    </message>
    <message>
        <source>Change:</source>
        <translation>پول خورد:</translation>
    </message>
    <message>
        <source>(un)select all</source>
        <translation>(لغو)انتخاب همه</translation>
    </message>
    <message>
        <source>Tree mode</source>
        <translation>مدل درختی</translation>
    </message>
    <message>
        <source>List mode</source>
        <translation>مدل لیست</translation>
    </message>
    <message>
        <source>Amount</source>
        <translation>مبلغ</translation>
    </message>
    <message>
        <source>Received with label</source>
        <translation>دریافت شده با برچسب</translation>
    </message>
    <message>
        <source>Received with address</source>
        <translation>دریافت شده با نشانی</translation>
    </message>
    <message>
        <source>Date</source>
        <translation>تاریخ</translation>
    </message>
    <message>
        <source>Confirmations</source>
        <translation>تاییدیه ها</translation>
    </message>
    <message>
        <source>Confirmed</source>
        <translation>تأیید شده</translation>
    </message>
    <message>
        <source>Copy address</source>
        <translation>کپی ادرس</translation>
    </message>
    <message>
        <source>Copy label</source>
        <translation>کپی برچسب</translation>
    </message>
    <message>
        <source>Copy amount</source>
        <translation>کپی مقدار</translation>
    </message>
    <message>
        <source>Copy transaction ID</source>
        <translation>کپی شناسهٔ تراکنش</translation>
    </message>
    <message>
        <source>Lock unspent</source>
        <translation>قفل کردن خرج نشده ها</translation>
    </message>
    <message>
        <source>Unlock unspent</source>
        <translation>بازکردن قفل خرج نشده ها</translation>
    </message>
    <message>
        <source>Copy quantity</source>
        <translation>کپی تعداد</translation>
    </message>
    <message>
        <source>Copy fee</source>
        <translation>رونوشت کارمزد</translation>
    </message>
    <message>
        <source>Copy bytes</source>
        <translation>کپی کردن بایت ها</translation>
    </message>
    <message>
        <source>Copy change</source>
        <translation>کپی کردن تغییر</translation>
    </message>
    <message>
        <source>(%1 locked)</source>
        <translation>(%1 قفل شده)</translation>
    </message>
    <message>
        <source>yes</source>
        <translation>بله</translation>
    </message>
    <message>
        <source>no</source>
        <translation>خیر</translation>
    </message>
    <message>
        <source>(no label)</source>
        <translation>(بدون برچسب)</translation>
    </message>
    <message>
        <source>(change)</source>
        <translation>(تغییر)</translation>
    </message>
</context>
<context>
    <name>EditAddressDialog</name>
    <message>
        <source>Edit Address</source>
        <translation>ویرایش نشانی</translation>
    </message>
    <message>
        <source>&amp;Label</source>
        <translation>&amp;برچسب</translation>
    </message>
    <message>
        <source>&amp;Address</source>
        <translation>&amp;نشانی</translation>
    </message>
    <message>
        <source>New receiving address</source>
        <translation>نشانی گیرنده جدید</translation>
    </message>
    <message>
        <source>New sending address</source>
        <translation>نشانی فرستنده جدید</translation>
    </message>
    <message>
        <source>Edit receiving address</source>
        <translation>ویرایش آدرس گیرنده</translation>
    </message>
    <message>
        <source>Edit sending address</source>
        <translation>ویرایش آدرس قرستنده</translation>
    </message>
    <message>
        <source>The entered address "%1" is not a valid Myriadcoin address.</source>
        <translation>نشانی وارد شده "%1" یک نشانی معتبر بیت‌کوین نیست.</translation>
    </message>
    <message>
        <source>The entered address "%1" is already in the address book.</source>
        <translation>نشانی وارد شده «%1» در حال حاضر در دفترچه وجود دارد.</translation>
    </message>
    <message>
        <source>Could not unlock wallet.</source>
        <translation>نمی‌توان کیف پول را رمزگشایی کرد.</translation>
    </message>
    </context>
<context>
    <name>FreespaceChecker</name>
    <message>
        <source>A new data directory will be created.</source>
        <translation>یک مسیر دادهٔ جدید ایجاد خواهد شد.</translation>
    </message>
    <message>
        <source>name</source>
        <translation>نام</translation>
    </message>
    <message>
        <source>Directory already exists. Add %1 if you intend to create a new directory here.</source>
        <translation>این پوشه در حال حاضر وجود دارد. اگر می‌خواهید یک دایرکتوری جدید در این‌جا ایجاد کنید، %1 را اضافه کنید.</translation>
    </message>
    <message>
        <source>Path already exists, and is not a directory.</source>
        <translation>مسیر داده شده موجود است و به یک پوشه اشاره نمی‌کند.</translation>
    </message>
    <message>
        <source>Cannot create data directory here.</source>
        <translation>نمی‌توان پوشهٔ داده در این‌جا ایجاد کرد.</translation>
    </message>
</context>
<context>
    <name>HelpMessageDialog</name>
    <message>
        <source>version</source>
        <translation>نسخه</translation>
    </message>
    <message>
        <source>(%1-bit)</source>
        <translation>(%1-بیت)</translation>
    </message>
    <message>
        <source>About %1</source>
        <translation>درباره %1</translation>
    </message>
    <message>
        <source>Command-line options</source>
        <translation>گزینه‌های خط‌فرمان</translation>
    </message>
    <message>
        <source>Usage:</source>
        <translation>استفاده:</translation>
    </message>
    <message>
        <source>command-line options</source>
        <translation>گزینه‌های خط فرمان</translation>
    </message>
    <message>
        <source>UI Options:</source>
        <translation>گزینه‌های رابط کاربری:</translation>
    </message>
    <message>
        <source>Set language, for example "de_DE" (default: system locale)</source>
        <translation>زبان را تنظیم کنید؛ برای مثال «de_DE» (پیشفرض: زبان سیستم)</translation>
    </message>
    <message>
        <source>Start minimized</source>
        <translation>شروع برنامه به صورت کوچک‌شده</translation>
    </message>
    <message>
        <source>Set SSL root certificates for payment request (default: -system-)</source>
        <translation>تنظیم گواهی ریشه SSl برای درخواست پرداخت (پیشفرض: -system-)</translation>
    </message>
    <message>
        <source>Show splash screen on startup (default: %u)</source>
        <translation>نمایش پنجرهٔ خوشامدگویی در ابتدای اجرای برنامه (پیش‌فرض: %u)</translation>
    </message>
    </context>
<context>
    <name>Intro</name>
    <message>
        <source>Welcome</source>
        <translation>خوش‌آمدید</translation>
    </message>
    <message>
        <source>Welcome to %1.</source>
        <translation>به %1 خوش‌آمدید.</translation>
    </message>
    <message>
        <source>Use the default data directory</source>
        <translation>استفاده از مسیر پیش‌فرض</translation>
    </message>
    <message>
        <source>Use a custom data directory:</source>
        <translation>استفاده از یک مسیر سفارشی:</translation>
    </message>
    <message>
        <source>Bitcoin</source>
        <translation>بیت‌کوین</translation>
    </message>
    <message>
        <source>Error</source>
        <translation>خطا</translation>
    </message>
    <message numerus="yes">
        <source>%n GB of free space available</source>
        <translation><numerusform>%n گیگابایت فضا موجود است</numerusform><numerusform>%n گیگابایت فضا موجود است</numerusform></translation>
    </message>
    </context>
<context>
    <name>ModalOverlay</name>
    <message>
        <source>Form</source>
        <translation>فرم</translation>
    </message>
    <message>
        <source>Unknown...</source>
        <translation>مشخص نیست</translation>
    </message>
    <message>
        <source>Last block time</source>
        <translation>زمان آخرین بلوک</translation>
    </message>
    <message>
        <source>Progress</source>
        <translation>پیشروی</translation>
    </message>
    <message>
        <source>Progress increase per hour</source>
        <translation>پیشروی در هر ساعت بیشتر میشود</translation>
    </message>
    <message>
        <source>calculating...</source>
        <translation>در حال محاسبه...</translation>
    </message>
    <message>
        <source>Estimated time left until synced</source>
        <translation>زمان تخمینی تا سینک شدن</translation>
    </message>
    <message>
        <source>Hide</source>
        <translation>پنهان کردن</translation>
    </message>
    </context>
<context>
    <name>OpenURIDialog</name>
    <message>
        <source>Open URI</source>
        <translation>بازکردن آدرس</translation>
    </message>
    <message>
        <source>Open payment request from URI or file</source>
        <translation>بازکردن درخواست پرداخت از آدرس یا فایل</translation>
    </message>
    <message>
        <source>URI:</source>
        <translation>آدرس اینترنتی:</translation>
    </message>
    <message>
        <source>Select payment request file</source>
        <translation>انتخاب فایل درخواست پرداخت</translation>
    </message>
    </context>
<context>
    <name>OptionsDialog</name>
    <message>
        <source>Options</source>
        <translation>گزینه‌ها</translation>
    </message>
    <message>
        <source>&amp;Main</source>
        <translation>&amp;عمومی</translation>
    </message>
    <message>
        <source>Automatically start %1 after logging in to the system.</source>
        <translation>اجرای خودکار %1 بعد زمان ورود به سیستم.</translation>
    </message>
    <message>
        <source>MB</source>
        <translation>مگابایت</translation>
    </message>
    <message>
        <source>Reset all client options to default.</source>
        <translation>بازنشانی تمام تنظیمات به پیش‌فرض.</translation>
    </message>
    <message>
        <source>&amp;Reset Options</source>
        <translation>&amp;بازنشانی تنظیمات</translation>
    </message>
    <message>
        <source>&amp;Network</source>
        <translation>&amp;شبکه</translation>
    </message>
    <message>
        <source>W&amp;allet</source>
        <translation>کیف پول</translation>
    </message>
    <message>
        <source>Expert</source>
        <translation>استخراج</translation>
    </message>
    <message>
        <source>Automatically open the Myriadcoin client port on the router. This only works when your router supports UPnP and it is enabled.</source>
        <translation>باز کردن خودکار درگاه شبکهٔ بیت‌کوین روی روترها. تنها زمانی کار می‌کند که روتر از پروتکل UPnP پشتیبانی کند و این پروتکل فعال باشد.</translation>
    </message>
    <message>
        <source>Map port using &amp;UPnP</source>
        <translation>نگاشت درگاه شبکه با استفاده از پروتکل &amp;UPnP</translation>
    </message>
    <message>
        <source>Proxy &amp;IP:</source>
        <translation>آ&amp;ی‌پی پراکسی:</translation>
    </message>
    <message>
        <source>&amp;Port:</source>
        <translation>&amp;درگاه:</translation>
    </message>
    <message>
        <source>Port of the proxy (e.g. 9050)</source>
        <translation>درگاه پراکسی (مثال 9050)</translation>
    </message>
    <message>
        <source>IPv4</source>
        <translation>آی‌پی نسخه 4</translation>
    </message>
    <message>
        <source>IPv6</source>
        <translation>آی‌پی نسخه 6</translation>
    </message>
    <message>
        <source>Tor</source>
        <translation>تور</translation>
    </message>
    <message>
        <source>&amp;Window</source>
        <translation>&amp;پنجره</translation>
    </message>
    <message>
        <source>Show only a tray icon after minimizing the window.</source>
        <translation>تنها بعد از کوچک کردن پنجره، tray icon را نشان بده.</translation>
    </message>
    <message>
        <source>&amp;Minimize to the tray instead of the taskbar</source>
        <translation>&amp;کوچک کردن به سینی به‌جای نوار وظیفه</translation>
    </message>
    <message>
        <source>M&amp;inimize on close</source>
        <translation>کوچک کردن &amp;در زمان بسته شدن</translation>
    </message>
    <message>
        <source>&amp;Display</source>
        <translation>&amp;نمایش</translation>
    </message>
    <message>
        <source>User Interface &amp;language:</source>
        <translation>زبان &amp;رابط کاربری:</translation>
    </message>
    <message>
        <source>&amp;Unit to show amounts in:</source>
        <translation>&amp;واحد نمایش مبالغ:</translation>
    </message>
    <message>
        <source>Choose the default subdivision unit to show in the interface and when sending coins.</source>
        <translation>انتخاب واحد پول مورد استفاده برای نمایش در پنجره‌ها و برای ارسال سکه.</translation>
    </message>
    <message>
        <source>&amp;OK</source>
        <translation>&amp;تأیید</translation>
    </message>
    <message>
        <source>&amp;Cancel</source>
        <translation>&amp;لغو</translation>
    </message>
    <message>
        <source>default</source>
        <translation>پیش‌فرض</translation>
    </message>
    <message>
        <source>none</source>
        <translation>هیچکدام</translation>
    </message>
    <message>
        <source>Confirm options reset</source>
        <translation>تأییدِ بازنشانی گزینه‌ها</translation>
    </message>
    <message>
        <source>Error</source>
        <translation>خطا</translation>
    </message>
    <message>
        <source>This change would require a client restart.</source>
        <translation>برای این تغییرات بازنشانی مشتری ضروری است</translation>
    </message>
    <message>
        <source>The supplied proxy address is invalid.</source>
        <translation>آدرس پراکسی داده شده صحیح نیست.</translation>
    </message>
</context>
<context>
    <name>OverviewPage</name>
    <message>
        <source>Form</source>
        <translation>فرم</translation>
    </message>
    <message>
        <source>The displayed information may be out of date. Your wallet automatically synchronizes with the Myriadcoin network after a connection is established, but this process has not completed yet.</source>
        <translation>اطلاعات نمایش‌داده شده ممکن است قدیمی باشند. بعد از این که یک اتصال با شبکه برقرار شد، کیف پول شما به‌صورت خودکار با شبکهٔ بیت‌کوین همگام‌سازی می‌شود. اما این روند هنوز کامل نشده است.</translation>
    </message>
    <message>
        <source>Available:</source>
        <translation>در دسترس:</translation>
    </message>
    <message>
        <source>Your current spendable balance</source>
        <translation>تراز علی‌الحساب شما</translation>
    </message>
    <message>
        <source>Pending:</source>
        <translation>در انتظار:</translation>
    </message>
    <message>
        <source>Total of transactions that have yet to be confirmed, and do not yet count toward the spendable balance</source>
        <translation>مجموع تراکنش‌هایی که هنوز تأیید نشده‌اند؛ و هنوز روی تراز علی‌الحساب اعمال نشده‌اند</translation>
    </message>
    <message>
        <source>Immature:</source>
        <translation>نارسیده:</translation>
    </message>
    <message>
        <source>Mined balance that has not yet matured</source>
        <translation>تراز استخراج شده از معدن که هنوز بالغ نشده است</translation>
    </message>
    <message>
        <source>Balances</source>
        <translation>تراز ها</translation>
    </message>
    <message>
        <source>Total:</source>
        <translation>جمع کل:</translation>
    </message>
    <message>
        <source>Your current total balance</source>
        <translation>تراز کل فعلی شما</translation>
    </message>
    <message>
        <source>Spendable:</source>
        <translation>:قابل خرج کردن</translation>
    </message>
    <message>
        <source>Recent transactions</source>
        <translation>تراکنش های اخیر</translation>
    </message>
    </context>
<context>
    <name>PaymentServer</name>
    <message>
        <source>Invalid payment request.</source>
        <translation>درخواست پرداخت نامعتبر.</translation>
    </message>
    </context>
<context>
    <name>PeerTableModel</name>
    <message>
        <source>Sent</source>
        <translation>ارسال شده</translation>
    </message>
    <message>
        <source>Received</source>
        <translation>دریافتی</translation>
    </message>
</context>
<context>
    <name>QObject</name>
    <message>
        <source>Amount</source>
        <translation>مبلغ</translation>
    </message>
    <message>
        <source>Enter a Myriadcoin address (e.g. %1)</source>
        <translation>یک آدرس بیت‌کوین وارد کنید (مثلاً %1)</translation>
    </message>
    <message>
        <source>%1 d</source>
        <translation>%1 روز</translation>
    </message>
    <message>
        <source>%1 h</source>
        <translation>%1 ساعت</translation>
    </message>
    <message>
        <source>%1 m</source>
        <translation>%1 دقیقه</translation>
    </message>
    <message>
        <source>%1 s</source>
        <translation>%1 ثانیه</translation>
    </message>
    <message>
        <source>None</source>
        <translation>هیچکدام</translation>
    </message>
    <message>
        <source>N/A</source>
        <translation>ناموجود</translation>
    </message>
    <message>
        <source>%1 ms</source>
        <translation>%1 میلیونم ثانیه</translation>
    </message>
    <message>
        <source>%1 and %2</source>
        <translation>%1 و %2</translation>
    </message>
    <message>
        <source>%1 B</source>
        <translation>%1 بایت</translation>
    </message>
    <message>
        <source>%1 KB</source>
        <translation>%1 کیلوبایت</translation>
    </message>
    <message>
        <source>%1 MB</source>
        <translation>%1 مگابایت</translation>
    </message>
    <message>
        <source>%1 GB</source>
        <translation>%1 گیگابایت</translation>
    </message>
    <message>
        <source>unknown</source>
        <translation>ناشناس</translation>
    </message>
</context>
<context>
    <name>QObject::QObject</name>
    </context>
<context>
    <name>QRImageWidget</name>
    </context>
<context>
    <name>RPCConsole</name>
    <message>
        <source>N/A</source>
        <translation>ناموجود</translation>
    </message>
    <message>
        <source>Client version</source>
        <translation>نسخهٔ کلاینت</translation>
    </message>
    <message>
        <source>&amp;Information</source>
        <translation>&amp;اطلاعات</translation>
    </message>
    <message>
        <source>Debug window</source>
        <translation>پنجرهٔ اشکالزدایی</translation>
    </message>
    <message>
        <source>General</source>
        <translation>عمومی</translation>
    </message>
    <message>
        <source>Startup time</source>
        <translation>زمان آغاز به کار</translation>
    </message>
    <message>
        <source>Network</source>
        <translation>شبکه</translation>
    </message>
    <message>
        <source>Name</source>
        <translation>اسم</translation>
    </message>
    <message>
        <source>Number of connections</source>
        <translation>تعداد ارتباطات</translation>
    </message>
    <message>
        <source>Block chain</source>
        <translation>زنجیرهٔ بلوک‌ها</translation>
    </message>
    <message>
        <source>Current number of blocks</source>
        <translation>تعداد فعلی بلوک‌ها</translation>
    </message>
    <message>
        <source>Memory Pool</source>
        <translation>استخر حافظه</translation>
    </message>
    <message>
        <source>Memory usage</source>
        <translation>مصرف حافظه</translation>
    </message>
    <message>
        <source>Received</source>
        <translation>دریافتی</translation>
    </message>
    <message>
        <source>Sent</source>
        <translation>ارسال شده</translation>
    </message>
    <message>
        <source>Version</source>
        <translation>نسخه</translation>
    </message>
    <message>
        <source>Services</source>
        <translation>سرویس ها</translation>
    </message>
    <message>
        <source>Connection Time</source>
        <translation>مدت اتصال</translation>
    </message>
    <message>
        <source>Last Send</source>
        <translation>ارسال شده آخرین بار</translation>
    </message>
    <message>
        <source>Last Receive</source>
        <translation>آخرین دریافتی</translation>
    </message>
    <message>
        <source>Ping Time</source>
        <translation>زمان پینگ</translation>
    </message>
    <message>
        <source>Ping Wait</source>
        <translation>انتظار پینگ</translation>
    </message>
    <message>
        <source>Last block time</source>
        <translation>زمان آخرین بلوک</translation>
    </message>
    <message>
        <source>&amp;Open</source>
        <translation>با&amp;ز کردن</translation>
    </message>
    <message>
        <source>&amp;Console</source>
        <translation>&amp;کنسول</translation>
    </message>
    <message>
        <source>Totals</source>
        <translation>جمع کل:</translation>
    </message>
    <message>
        <source>In:</source>
        <translation>در:</translation>
    </message>
    <message>
        <source>Out:</source>
        <translation>خروجی:</translation>
    </message>
    <message>
        <source>Debug log file</source>
        <translation>فایلِ لاگِ اشکال زدایی</translation>
    </message>
    <message>
        <source>Clear console</source>
        <translation>پاکسازی کنسول</translation>
    </message>
    <message>
        <source>1 &amp;hour</source>
        <translation>1 ساعت</translation>
<<<<<<< HEAD
    </message>
    <message>
        <source>1 &amp;day</source>
        <translation>1 روز</translation>
    </message>
    <message>
        <source>1 &amp;week</source>
        <translation>1 هفته</translation>
    </message>
    <message>
        <source>1 &amp;year</source>
        <translation>1 سال</translation>
    </message>
    <message>
        <source>Ban for</source>
        <translation>محدود شده برای</translation>
    </message>
    <message>
        <source>Use up and down arrows to navigate history, and &lt;b&gt;Ctrl-L&lt;/b&gt; to clear screen.</source>
        <translation>دکمه‌های بالا و پایین برای پیمایش تاریخچه و &lt;b&gt;Ctrl-L&lt;/b&gt; برای پاک کردن صفحه.</translation>
=======
>>>>>>> 9e116a6f
    </message>
    <message>
        <source>1 &amp;day</source>
        <translation>1 روز</translation>
    </message>
    <message>
        <source>1 &amp;week</source>
        <translation>1 هفته</translation>
    </message>
    <message>
        <source>1 &amp;year</source>
        <translation>1 سال</translation>
    </message>
    <message>
        <source>Ban for</source>
        <translation>محدود شده برای</translation>
    </message>
    <message>
        <source>never</source>
        <translation>هرگز</translation>
    </message>
    <message>
        <source>Yes</source>
        <translation>بله</translation>
    </message>
    <message>
        <source>No</source>
        <translation>خیر</translation>
    </message>
    <message>
        <source>Unknown</source>
        <translation>ناشناخته</translation>
    </message>
</context>
<context>
    <name>ReceiveCoinsDialog</name>
    <message>
        <source>&amp;Amount:</source>
        <translation>مبلغ:</translation>
    </message>
    <message>
        <source>&amp;Label:</source>
        <translation>&amp;برچسب:</translation>
    </message>
    <message>
        <source>&amp;Message:</source>
        <translation>پیام:</translation>
    </message>
    <message>
        <source>Use this form to request payments. All fields are &lt;b&gt;optional&lt;/b&gt;.</source>
        <translation>برای درخواست پرداخت از این فرم استفاده کنید.تمام قسمت ها &lt;b&gt;اختیاری&lt;b&gt; هستند.</translation>
    </message>
    <message>
        <source>Clear all fields of the form.</source>
        <translation>تمام قسمت های فرم را خالی کن.</translation>
    </message>
    <message>
        <source>Clear</source>
        <translation>پاک‌کردن</translation>
    </message>
    <message>
        <source>Show</source>
        <translation>نمایش</translation>
    </message>
    <message>
        <source>Remove the selected entries from the list</source>
        <translation>حذف ورودی های انتخاب‌شده از لیست</translation>
    </message>
    <message>
        <source>Remove</source>
        <translation>حذف کردن</translation>
    </message>
    <message>
        <source>Copy label</source>
        <translation>کپی برچسب</translation>
    </message>
    <message>
        <source>Copy amount</source>
        <translation>کپی مقدار</translation>
    </message>
</context>
<context>
    <name>ReceiveRequestDialog</name>
    <message>
        <source>QR Code</source>
        <translation>کد QR</translation>
    </message>
    <message>
        <source>Copy &amp;Address</source>
        <translation>&amp;کپی نشانی</translation>
    </message>
    <message>
        <source>&amp;Save Image...</source>
        <translation>&amp;ذخیره عکس...</translation>
    </message>
    <message>
        <source>Address</source>
        <translation>آدرس</translation>
    </message>
    <message>
        <source>Label</source>
        <translation>برچسب</translation>
    </message>
    </context>
<context>
    <name>RecentRequestsTableModel</name>
    <message>
        <source>Label</source>
        <translation>برچسب</translation>
    </message>
    <message>
        <source>(no label)</source>
        <translation>(بدون برچسب)</translation>
    </message>
    </context>
<context>
    <name>SendCoinsDialog</name>
    <message>
        <source>Send Coins</source>
        <translation>ارسال سکه</translation>
    </message>
    <message>
        <source>Inputs...</source>
        <translation>ورودی‌ها...</translation>
    </message>
    <message>
        <source>automatically selected</source>
        <translation>به طور خودکار انتخاب شدند</translation>
    </message>
    <message>
        <source>Insufficient funds!</source>
        <translation>بود جه نا کافی </translation>
    </message>
    <message>
        <source>Quantity:</source>
        <translation>تعداد:</translation>
    </message>
    <message>
        <source>Bytes:</source>
        <translation>بایت ها:</translation>
    </message>
    <message>
        <source>Amount:</source>
        <translation>مبلغ:</translation>
    </message>
    <message>
        <source>Fee:</source>
        <translation>هزینه:</translation>
    </message>
    <message>
        <source>After Fee:</source>
        <translation>هزینه ی پسین:</translation>
    </message>
    <message>
        <source>Change:</source>
        <translation>پول خورد:</translation>
    </message>
    <message>
        <source>Transaction Fee:</source>
        <translation>هزینهٔ تراکنش:</translation>
    </message>
    <message>
        <source>Choose...</source>
        <translation>انتخاب...</translation>
    </message>
    <message>
        <source>per kilobyte</source>
        <translation>در هر کیلوبایت</translation>
    </message>
    <message>
        <source>Hide</source>
        <translation>پنهان کردن</translation>
    </message>
    <message>
        <source>Recommended:</source>
        <translation>توصیه شده:</translation>
    </message>
    <message>
        <source>Custom:</source>
        <translation>سفارشی:</translation>
    </message>
    <message>
        <source>Send to multiple recipients at once</source>
        <translation>ارسال به چند دریافت‌کنندهٔ به‌طور همزمان</translation>
    </message>
    <message>
        <source>Add &amp;Recipient</source>
        <translation>&amp;دریافت‌کنندهٔ جدید</translation>
    </message>
    <message>
        <source>Clear all fields of the form.</source>
        <translation>تمام قسمت های فرم را خالی کن.</translation>
    </message>
    <message>
        <source>Clear &amp;All</source>
        <translation>پاکسازی &amp;همه</translation>
    </message>
    <message>
        <source>Balance:</source>
        <translation>تزار:</translation>
    </message>
    <message>
        <source>Confirm the send action</source>
        <translation>عملیات ارسال را تأیید کنید</translation>
    </message>
    <message>
        <source>S&amp;end</source>
        <translation>&amp;ارسال</translation>
    </message>
    <message>
        <source>Copy quantity</source>
        <translation>کپی تعداد</translation>
    </message>
    <message>
        <source>Copy amount</source>
        <translation>کپی مقدار</translation>
    </message>
    <message>
        <source>Copy fee</source>
        <translation>رونوشت کارمزد</translation>
    </message>
    <message>
        <source>Copy bytes</source>
        <translation>کپی کردن بایت ها</translation>
    </message>
    <message>
        <source>Copy change</source>
        <translation>کپی کردن تغییر</translation>
    </message>
    <message>
        <source>(no label)</source>
        <translation>(بدون برچسب)</translation>
    </message>
</context>
<context>
    <name>SendCoinsEntry</name>
    <message>
        <source>A&amp;mount:</source>
        <translation>A&amp;مبلغ :</translation>
    </message>
    <message>
        <source>Pay &amp;To:</source>
        <translation>پرداخ&amp;ت به:</translation>
    </message>
    <message>
        <source>&amp;Label:</source>
        <translation>&amp;برچسب:</translation>
    </message>
    <message>
        <source>Choose previously used address</source>
        <translation>انتخاب نشانی پیش‌تر استفاده شده</translation>
    </message>
    <message>
        <source>This is a normal payment.</source>
        <translation>این یک پرداخت عادی است</translation>
    </message>
    <message>
        <source>The Myriadcoin address to send the payment to</source>
        <translation>نشانی بیت‌کوین برای ارسال پرداخت به آن</translation>
    </message>
    <message>
        <source>Alt+A</source>
        <translation>Alt+A</translation>
    </message>
    <message>
        <source>Paste address from clipboard</source>
        <translation>چسباندن نشانی از حافظهٔ سیستم</translation>
    </message>
    <message>
        <source>Alt+P</source>
        <translation>Alt+P</translation>
    </message>
    <message>
        <source>Remove this entry</source>
        <translation>حذف این مدخل</translation>
    </message>
    <message>
        <source>Message:</source>
        <translation>پیام:</translation>
    </message>
    <message>
        <source>Pay To:</source>
        <translation>پرداخت به:</translation>
    </message>
    <message>
        <source>Memo:</source>
        <translation>یادداشت:</translation>
    </message>
    </context>
<context>
    <name>SendConfirmationDialog</name>
    </context>
<context>
    <name>ShutdownWindow</name>
    <message>
        <source>%1 is shutting down...</source>
        <translation>%1 در حال خاموش شدن است...</translation>
    </message>
    </context>
<context>
    <name>SignVerifyMessageDialog</name>
    <message>
        <source>Signatures - Sign / Verify a Message</source>
        <translation>امضاها - امضا / تأیید یک پیام</translation>
    </message>
    <message>
        <source>&amp;Sign Message</source>
        <translation>ا&amp;مضای پیام</translation>
    </message>
    <message>
        <source>The Myriadcoin address to sign the message with</source>
        <translation>نشانی بیت‌کوین برای امضاء پیغام با آن</translation>
    </message>
    <message>
        <source>Choose previously used address</source>
        <translation>انتخاب نشانی پیشتر استفاده شده</translation>
    </message>
    <message>
        <source>Alt+A</source>
        <translation>Alt+A</translation>
    </message>
    <message>
        <source>Paste address from clipboard</source>
        <translation>چسباندن نشانی از حافظهٔ سیستم</translation>
    </message>
    <message>
        <source>Alt+P</source>
        <translation>Alt+P</translation>
    </message>
    <message>
        <source>Enter the message you want to sign here</source>
        <translation>پیامی را که می‌خواهید امضا کنید در اینجا وارد کنید</translation>
    </message>
    <message>
        <source>Signature</source>
        <translation>امضا</translation>
    </message>
    <message>
        <source>Copy the current signature to the system clipboard</source>
        <translation>امضای فعلی را به حافظهٔ سیستم کپی کن</translation>
    </message>
    <message>
        <source>Sign the message to prove you own this Myriadcoin address</source>
        <translation>برای اثبات تعلق این نشانی به شما، پیام را امضا کنید</translation>
    </message>
    <message>
        <source>Sign &amp;Message</source>
        <translation>ا&amp;مضای پیام</translation>
    </message>
    <message>
        <source>Reset all sign message fields</source>
        <translation>بازنشانی تمام فیلدهای پیام</translation>
    </message>
    <message>
        <source>Clear &amp;All</source>
        <translation>پاک &amp;کردن همه</translation>
    </message>
    <message>
        <source>&amp;Verify Message</source>
        <translation>&amp;شناسایی پیام</translation>
    </message>
    <message>
        <source>The Myriadcoin address the message was signed with</source>
        <translation>نشانی بیت‌کوین که پیغام با آن امضاء شده</translation>
    </message>
    <message>
        <source>Verify the message to ensure it was signed with the specified Myriadcoin address</source>
        <translation>برای حصول اطمینان از اینکه پیام با نشانی بیت‌کوین مشخص شده امضا است یا خیر، پیام را شناسایی کنید</translation>
    </message>
    <message>
        <source>Verify &amp;Message</source>
        <translation>&amp;شناسایی پیام</translation>
    </message>
    <message>
        <source>Reset all verify message fields</source>
        <translation>بازنشانی تمام فیلدهای پیام</translation>
    </message>
    </context>
<context>
    <name>SplashScreen</name>
    <message>
        <source>[testnet]</source>
        <translation>آزمایش شبکه</translation>
    </message>
</context>
<context>
    <name>TrafficGraphWidget</name>
    <message>
        <source>KB/s</source>
        <translation>کیلوبایت</translation>
    </message>
</context>
<context>
    <name>TransactionDesc</name>
    </context>
<context>
    <name>TransactionDescDialog</name>
    <message>
        <source>This pane shows a detailed description of the transaction</source>
        <translation>این پانل شامل توصیف کاملی از جزئیات تراکنش است</translation>
    </message>
    </context>
<context>
    <name>TransactionTableModel</name>
    <message>
        <source>Label</source>
        <translation>برچسب</translation>
    </message>
    <message>
        <source>(no label)</source>
        <translation>(بدون برچسب)</translation>
    </message>
    </context>
<context>
    <name>TransactionView</name>
    <message>
        <source>Copy address</source>
        <translation>کپی ادرس</translation>
    </message>
    <message>
        <source>Copy label</source>
        <translation>کپی برچسب</translation>
    </message>
    <message>
        <source>Copy amount</source>
        <translation>کپی مقدار</translation>
    </message>
    <message>
        <source>Copy transaction ID</source>
        <translation>کپی شناسهٔ تراکنش</translation>
    </message>
    <message>
        <source>Comma separated file (*.csv)</source>
        <translation>فایل جدا شده با ویرگول(*.csv)</translation>
    </message>
    <message>
        <source>Label</source>
        <translation>برچسب</translation>
    </message>
    <message>
        <source>Address</source>
        <translation>آدرس</translation>
    </message>
    <message>
        <source>Exporting Failed</source>
        <translation>صدور موفق نبود</translation>
    </message>
    </context>
<context>
    <name>UnitDisplayStatusBarControl</name>
    </context>
<context>
    <name>WalletFrame</name>
    </context>
<context>
    <name>WalletModel</name>
    </context>
<context>
    <name>WalletView</name>
    <message>
        <source>Export the data in the current tab to a file</source>
        <translation>صدور داده‌های برگهٔ فعلی به یک پرونده</translation>
    </message>
    </context>
<context>
    <name>bitcoin-core</name>
    <message>
        <source>Options:</source>
        <translation>گزینه‌ها:</translation>
    </message>
    <message>
        <source>Specify data directory</source>
        <translation>مشخص کردن دایرکتوری داده‌ها</translation>
    </message>
    <message>
        <source>Connect to a node to retrieve peer addresses, and disconnect</source>
        <translation>اتصال به یک گره برای دریافت آدرس‌های همتا و قطع اتصال پس از اتمام عملیات</translation>
    </message>
    <message>
        <source>Specify your own public address</source>
        <translation>آدرس عمومی خود را مشخص کنید</translation>
    </message>
    <message>
        <source>Accept command line and JSON-RPC commands</source>
        <translation>پذیرش دستورات خط فرمان و دستورات JSON-RPC</translation>
    </message>
    <message>
        <source>Run in the background as a daemon and accept commands</source>
        <translation>اجرا در پشت زمینه به‌صورت یک سرویس و پذیرش دستورات</translation>
    </message>
    <message>
        <source>Myriadcoin Core</source>
        <translation> هسته Myriadcoin </translation>
    </message>
    <message>
        <source>Bind to given address and always listen on it. Use [host]:port notation for IPv6</source>
        <translation>مقید به نشانی داده شده باشید و همیشه از آن پیروی کنید. از نشانه گذاری استاندار IPv6 به صورت Host]:Port] استفاده کنید.</translation>
    </message>
    <message>
        <source>Execute command when a wallet transaction changes (%s in cmd is replaced by TxID)</source>
        <translation>هنگامی که یک تراکنش در کیف پولی رخ می دهد، دستور را اجرا کن(%s در دستورات بوسیله ی TxID جایگزین می شود)</translation>
    </message>
    <message>
        <source>Accept connections from outside (default: 1 if no -proxy or -connect)</source>
        <translation>پذیرش اتصالات از بیرون (پیش فرض:1 بدون پراکسی یا اتصال)</translation>
    </message>
    <message>
        <source>Block creation options:</source>
        <translation>بستن گزینه ایجاد</translation>
    </message>
    <message>
        <source>Connection options:</source>
        <translation>گزینه‌های اتصال:</translation>
    </message>
    <message>
        <source>Copyright (C) %i-%i</source>
        <translation>حق تألیف (C) %i-%i</translation>
    </message>
    <message>
        <source>Corrupted block database detected</source>
        <translation>یک پایگاه داده ی بلوک خراب یافت شد</translation>
    </message>
    <message>
        <source>Do you want to rebuild the block database now?</source>
        <translation>آیا مایلید که اکنون پایگاه داده ی بلوک را بازسازی کنید؟</translation>
    </message>
    <message>
        <source>Error initializing block database</source>
        <translation>خطا در آماده سازی پایگاه داده ی بلوک</translation>
    </message>
    <message>
        <source>Error loading %s</source>
        <translation>خطا در بارگیری %s</translation>
    </message>
    <message>
        <source>Error loading block database</source>
        <translation>خطا در بارگذاری پایگاه داده ها</translation>
    </message>
    <message>
        <source>Error opening block database</source>
        <translation>خطا در بازگشایی پایگاه داده ی بلوک</translation>
    </message>
    <message>
        <source>Error: Disk space is low!</source>
        <translation>خطا: فضای دیسک کم است!</translation>
    </message>
    <message>
        <source>Failed to listen on any port. Use -listen=0 if you want this.</source>
        <translation>شنیدن هر گونه درگاه انجام پذیر نیست. ازlisten=0  برای اینکار استفاده کیند.</translation>
    </message>
    <message>
        <source>Importing...</source>
        <translation>در حال پیاده‌سازی...</translation>
    </message>
    <message>
        <source>Loading banlist...</source>
        <translation>بارگذاری لیست‌سیاه...</translation>
    </message>
    <message>
        <source>Print this help message and exit</source>
        <translation>چاپ ایت پیام کمک و خروج</translation>
    </message>
    <message>
        <source>Print version and exit</source>
        <translation>چاپ نسخه و خروج</translation>
    </message>
    <message>
        <source>Verifying blocks...</source>
        <translation>در حال بازبینی بلوک‌ها...</translation>
    </message>
    <message>
        <source>Wallet options:</source>
        <translation>گزینه‌های کیف پول:</translation>
    </message>
    <message>
        <source>(default: %u)</source>
        <translation>(پیش‌فرض %u)</translation>
    </message>
    <message>
        <source>Information</source>
        <translation>اطلاعات</translation>
    </message>
    <message>
        <source>Send trace/debug info to console instead of debug.log file</source>
        <translation>اطلاعات ردگیری/اشکال‌زدایی را به جای فایل لاگ اشکال‌زدایی به کنسول بفرستید</translation>
    </message>
    <message>
        <source>Shrink debug.log file on client startup (default: 1 when no -debug)</source>
        <translation>فایل debug.log  را در startup مشتری کوچک کن (پیش فرض:1 اگر اشکال زدایی روی نداد)</translation>
    </message>
    <message>
        <source>Transaction amount too small</source>
        <translation>مقدار تراکنش بسیار کم است</translation>
    </message>
    <message>
        <source>Transaction too large</source>
        <translation>تراکنش بسیار بزرگ است</translation>
    </message>
    <message>
        <source>Username for JSON-RPC connections</source>
        <translation>JSON-RPC شناسه برای ارتباطات</translation>
    </message>
    <message>
        <source>Warning</source>
        <translation>هشدار</translation>
    </message>
    <message>
        <source>Warning: unknown new rules activated (versionbit %i)</source>
        <translation>هشدار: قوانین جدید ناشناخته‌ای فعال شده‌اند (نسخه‌بیت %i)</translation>
    </message>
    <message>
        <source>Password for JSON-RPC connections</source>
        <translation>JSON-RPC عبارت عبور برای ارتباطات</translation>
    </message>
    <message>
        <source>Execute command when the best block changes (%s in cmd is replaced by block hash)</source>
        <translation>زمانی که بهترین بلاک تغییر کرد، دستور را اجرا کن (%s در cmd با block hash جایگزین شده است)</translation>
    </message>
    <message>
        <source>Allow DNS lookups for -addnode, -seednode and -connect</source>
        <translation>به DNS اجازه بده تا برای addnode ، seednode و اتصال جستجو کند</translation>
    </message>
    <message>
        <source>(default: %s)</source>
        <translation>(پیش‌فرض %s)</translation>
    </message>
    <message>
        <source>Unknown network specified in -onlynet: '%s'</source>
        <translation>شبکه مشخص شده غیرقابل شناسایی در onlynet: '%s'</translation>
    </message>
    <message>
        <source>Insufficient funds</source>
        <translation>بود جه نا کافی </translation>
    </message>
    <message>
        <source>Loading block index...</source>
        <translation>بار گیری شاخص بلوک</translation>
    </message>
    <message>
        <source>Loading wallet...</source>
        <translation>بار گیری والت</translation>
    </message>
    <message>
        <source>Cannot downgrade wallet</source>
        <translation>امکان تنزل نسخه در wallet وجود ندارد</translation>
    </message>
    <message>
        <source>Rescanning...</source>
        <translation>اسکان مجدد</translation>
    </message>
    <message>
        <source>Done loading</source>
        <translation>بار گیری انجام شده است</translation>
    </message>
    <message>
        <source>Error</source>
        <translation>خطا</translation>
    </message>
</context>
</TS><|MERGE_RESOLUTION|>--- conflicted
+++ resolved
@@ -74,14 +74,6 @@
         <translation>کپ&amp;ی کردن آدرس</translation>
     </message>
     <message>
-        <source>These are your Bitcoin addresses for sending payments. Always check the amount and the receiving address before sending coins.</source>
-        <translation>اینها آدرس های شما برای فرستادن پرداخت هاست. همیشه قبل از فرستادن سکه ها مقدار و آدرس دریافت کننده را چک کنید.</translation>
-    </message>
-    <message>
-        <source>&amp;Copy Address</source>
-        <translation>کپی کردن آدرس</translation>
-    </message>
-    <message>
         <source>Copy &amp;Label</source>
         <translation>کپی و برچسب‌&amp;گذاری</translation>
     </message>
@@ -94,25 +86,18 @@
         <translation>صدور لیست آدرس ها</translation>
     </message>
     <message>
-<<<<<<< HEAD
+        <source>Comma separated file (*.csv)</source>
+        <translation>فایل جدا شده با ویرگول(*.csv)</translation>
+    </message>
+    <message>
         <source>Exporting Failed</source>
         <translation>صدور موفق نبود</translation>
     </message>
-    </context>
-=======
-        <source>Comma separated file (*.csv)</source>
-        <translation>فایل جدا شده با ویرگول(*.csv)</translation>
-    </message>
-    <message>
-        <source>Exporting Failed</source>
-        <translation>صدور موفق نبود</translation>
-    </message>
     <message>
         <source>There was an error trying to save the address list to %1. Please try again.</source>
         <translation>خطا در ذخیره‌سازی لیست آدرس‌ها در %1.</translation>
     </message>
 </context>
->>>>>>> 9e116a6f
 <context>
     <name>AddressTableModel</name>
     <message>
@@ -156,11 +141,7 @@
     </message>
     <message>
         <source>This operation needs your wallet passphrase to unlock the wallet.</source>
-<<<<<<< HEAD
-        <translation>این عملیات نیاز به عبارت کیف پول شما برای بازگشایی کیف پول دارد</translation>
-=======
         <translation>این عملیات نیاز به عبارت کیف پول شما برای بازگشایی کیف پول دارد.</translation>
->>>>>>> 9e116a6f
     </message>
     <message>
         <source>Unlock wallet</source>
@@ -333,7 +314,7 @@
         <translation>بازنشانی بلوک‌ها روی دیسک...</translation>
     </message>
     <message>
-        <source>Send coins to a Myriadcoin address</source>
+        <source>Send coins to a Bitcoin address</source>
         <translation>ارسال وجه به نشانی بیت‌کوین</translation>
     </message>
     <message>
@@ -385,11 +366,11 @@
         <translation>رمزنگاری کلیدهای خصوصی متعلق به کیف پول شما</translation>
     </message>
     <message>
-        <source>Sign messages with your Myriadcoin addresses to prove you own them</source>
+        <source>Sign messages with your Bitcoin addresses to prove you own them</source>
         <translation>برای اثبات اینکه پیام‌ها به شما تعلق دارند، آن‌ها را با نشانی بیت‌کوین خود امضا کنید</translation>
     </message>
     <message>
-        <source>Verify messages to ensure they were signed with specified Myriadcoin addresses</source>
+        <source>Verify messages to ensure they were signed with specified Bitcoin addresses</source>
         <translation>برای حصول اطمینان از اینکه پیام با نشانی بیت‌کوین مشخص شده امضا است یا خیر، پیام را شناسایی کنید</translation>
     </message>
     <message>
@@ -409,7 +390,7 @@
         <translation>نوارابزار برگه‌ها</translation>
     </message>
     <message>
-        <source>Request payments (generates QR codes and myriadcoin: URIs)</source>
+        <source>Request payments (generates QR codes and bitcoin: URIs)</source>
         <translation>درخواست پرداخت ( تولید کد کیوار و ادرس بیت کوین)</translation>
     </message>
     <message>
@@ -421,7 +402,7 @@
         <translation>نمایش لیست آدرس های دریافت و لیبل ها</translation>
     </message>
     <message>
-        <source>Open a myriadcoin: URI or payment request</source>
+        <source>Open a bitcoin: URI or payment request</source>
         <translation>بازکردن یک بیت کوین: آدرس یا درخواست پرداخت</translation>
     </message>
     <message>
@@ -429,13 +410,8 @@
         <translation>گزینه‌های خط‌فرمان</translation>
     </message>
     <message numerus="yes">
-<<<<<<< HEAD
-        <source>%n active connection(s) to Myriadcoin network</source>
-        <translation><numerusform>%n ارتباط فعال با شبکهٔ بیت‌کوین</numerusform></translation>
-=======
         <source>%n active connection(s) to Bitcoin network</source>
         <translation><numerusform>%n ارتباط فعال با شبکهٔ بیت‌کوین</numerusform><numerusform>%n ارتباط فعال با شبکهٔ بیت‌کوین</numerusform></translation>
->>>>>>> 9e116a6f
     </message>
     <message>
         <source>Processing blocks on disk...</source>
@@ -682,7 +658,7 @@
         <translation>ویرایش آدرس قرستنده</translation>
     </message>
     <message>
-        <source>The entered address "%1" is not a valid Myriadcoin address.</source>
+        <source>The entered address "%1" is not a valid Bitcoin address.</source>
         <translation>نشانی وارد شده "%1" یک نشانی معتبر بیت‌کوین نیست.</translation>
     </message>
     <message>
@@ -888,7 +864,7 @@
         <translation>استخراج</translation>
     </message>
     <message>
-        <source>Automatically open the Myriadcoin client port on the router. This only works when your router supports UPnP and it is enabled.</source>
+        <source>Automatically open the Bitcoin client port on the router. This only works when your router supports UPnP and it is enabled.</source>
         <translation>باز کردن خودکار درگاه شبکهٔ بیت‌کوین روی روترها. تنها زمانی کار می‌کند که روتر از پروتکل UPnP پشتیبانی کند و این پروتکل فعال باشد.</translation>
     </message>
     <message>
@@ -991,7 +967,7 @@
         <translation>فرم</translation>
     </message>
     <message>
-        <source>The displayed information may be out of date. Your wallet automatically synchronizes with the Myriadcoin network after a connection is established, but this process has not completed yet.</source>
+        <source>The displayed information may be out of date. Your wallet automatically synchronizes with the Bitcoin network after a connection is established, but this process has not completed yet.</source>
         <translation>اطلاعات نمایش‌داده شده ممکن است قدیمی باشند. بعد از این که یک اتصال با شبکه برقرار شد، کیف پول شما به‌صورت خودکار با شبکهٔ بیت‌کوین همگام‌سازی می‌شود. اما این روند هنوز کامل نشده است.</translation>
     </message>
     <message>
@@ -1064,7 +1040,7 @@
         <translation>مبلغ</translation>
     </message>
     <message>
-        <source>Enter a Myriadcoin address (e.g. %1)</source>
+        <source>Enter a Bitcoin address (e.g. %1)</source>
         <translation>یک آدرس بیت‌کوین وارد کنید (مثلاً %1)</translation>
     </message>
     <message>
@@ -1251,7 +1227,6 @@
     <message>
         <source>1 &amp;hour</source>
         <translation>1 ساعت</translation>
-<<<<<<< HEAD
     </message>
     <message>
         <source>1 &amp;day</source>
@@ -1270,28 +1245,6 @@
         <translation>محدود شده برای</translation>
     </message>
     <message>
-        <source>Use up and down arrows to navigate history, and &lt;b&gt;Ctrl-L&lt;/b&gt; to clear screen.</source>
-        <translation>دکمه‌های بالا و پایین برای پیمایش تاریخچه و &lt;b&gt;Ctrl-L&lt;/b&gt; برای پاک کردن صفحه.</translation>
-=======
->>>>>>> 9e116a6f
-    </message>
-    <message>
-        <source>1 &amp;day</source>
-        <translation>1 روز</translation>
-    </message>
-    <message>
-        <source>1 &amp;week</source>
-        <translation>1 هفته</translation>
-    </message>
-    <message>
-        <source>1 &amp;year</source>
-        <translation>1 سال</translation>
-    </message>
-    <message>
-        <source>Ban for</source>
-        <translation>محدود شده برای</translation>
-    </message>
-    <message>
         <source>never</source>
         <translation>هرگز</translation>
     </message>
@@ -1531,7 +1484,7 @@
         <translation>این یک پرداخت عادی است</translation>
     </message>
     <message>
-        <source>The Myriadcoin address to send the payment to</source>
+        <source>The Bitcoin address to send the payment to</source>
         <translation>نشانی بیت‌کوین برای ارسال پرداخت به آن</translation>
     </message>
     <message>
@@ -1584,7 +1537,7 @@
         <translation>ا&amp;مضای پیام</translation>
     </message>
     <message>
-        <source>The Myriadcoin address to sign the message with</source>
+        <source>The Bitcoin address to sign the message with</source>
         <translation>نشانی بیت‌کوین برای امضاء پیغام با آن</translation>
     </message>
     <message>
@@ -1616,7 +1569,7 @@
         <translation>امضای فعلی را به حافظهٔ سیستم کپی کن</translation>
     </message>
     <message>
-        <source>Sign the message to prove you own this Myriadcoin address</source>
+        <source>Sign the message to prove you own this Bitcoin address</source>
         <translation>برای اثبات تعلق این نشانی به شما، پیام را امضا کنید</translation>
     </message>
     <message>
@@ -1636,11 +1589,11 @@
         <translation>&amp;شناسایی پیام</translation>
     </message>
     <message>
-        <source>The Myriadcoin address the message was signed with</source>
+        <source>The Bitcoin address the message was signed with</source>
         <translation>نشانی بیت‌کوین که پیغام با آن امضاء شده</translation>
     </message>
     <message>
-        <source>Verify the message to ensure it was signed with the specified Myriadcoin address</source>
+        <source>Verify the message to ensure it was signed with the specified Bitcoin address</source>
         <translation>برای حصول اطمینان از اینکه پیام با نشانی بیت‌کوین مشخص شده امضا است یا خیر، پیام را شناسایی کنید</translation>
     </message>
     <message>
@@ -1765,8 +1718,8 @@
         <translation>اجرا در پشت زمینه به‌صورت یک سرویس و پذیرش دستورات</translation>
     </message>
     <message>
-        <source>Myriadcoin Core</source>
-        <translation> هسته Myriadcoin </translation>
+        <source>Bitcoin Core</source>
+        <translation> هسته Bitcoin </translation>
     </message>
     <message>
         <source>Bind to given address and always listen on it. Use [host]:port notation for IPv6</source>
