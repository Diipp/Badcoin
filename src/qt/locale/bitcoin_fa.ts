<<<<<<< HEAD
<TS language="fa" version="2.0">
=======
<TS language="fa" version="2.1">
>>>>>>> fc073561
<context>
    <name>AddressBookPage</name>
    <message>
        <source>Right-click to edit address or label</source>
        <translation>برای تغییر آدرس و یا برچسب کلیک راست کنید.</translation>
    </message>
    <message>
        <source>Create a new address</source>
        <translation>ایجاد نشانی جدید</translation>
    </message>
    <message>
        <source>&amp;New</source>
        <translation>&amp;جدید</translation>
    </message>
    <message>
        <source>Copy the currently selected address to the system clipboard</source>
<<<<<<< HEAD
        <translation>کپی نشانی انتخاب شده به حافظهٔ سیستم</translation>
    </message>
    <message>
        <source>&amp;Copy</source>
        <translation>&amp;رونوشت</translation>
=======
        <translation>کپی نشانی انتخاب شده کنونی به حافظه‌ی سیستم</translation>
    </message>
    <message>
        <source>&amp;Copy</source>
        <translation>&amp;کپی</translation>
>>>>>>> fc073561
    </message>
    <message>
        <source>C&amp;lose</source>
        <translation>&amp;بستن</translation>
    </message>
    <message>
<<<<<<< HEAD
        <source>&amp;Copy Address</source>
        <translation>&amp;کپی نشانی</translation>
    </message>
    <message>
        <source>Delete the currently selected address from the list</source>
        <translation>حذف نشانی انتخاب‌شده از لیست</translation>
    </message>
    <message>
        <source>Export the data in the current tab to a file</source>
        <translation>خروجی گرفتن داده‌های برگهٔ فعلی به یک پرونده</translation>
    </message>
    <message>
        <source>&amp;Export</source>
        <translation>&amp;صدور</translation>
    </message>
    <message>
        <source>&amp;Delete</source>
        <translation>&amp;حذف</translation>
    </message>
    <message>
        <source>Choose the address to send coins to</source>
        <translation>آدرس مورد نظر برای ارسال کوین ها را انتخاب کنید</translation>
    </message>
    <message>
        <source>Choose the address to receive coins with</source>
        <translation>آدرس موردنظر برای دریافت کوین ها را انتخاب کنید.</translation>
    </message>
    <message>
        <source>Sending addresses</source>
        <translation>آدرس های ارسال کننده</translation>
    </message>
    <message>
        <source>Receiving addresses</source>
        <translation>آدرس های دریافت کننده</translation>
    </message>
    <message>
        <source>These are your Myriad addresses for sending payments. Always check the amount and the receiving address before sending coins.</source>
        <translation>این‌ها نشانی‌های بیت‌کوین شما برای ارسال وجود هستند. همیشه قبل از ارسال سکه‌ها، نشانی دریافت‌کننده و مقدار ارسالی را بررسی کنید.</translation>
    </message>
    <message>
        <source>These are your Myriad addresses for receiving payments. It is recommended to use a new receiving address for each transaction.</source>
        <translation>این‌ها نشانی‌های بیت‌کوین شما برای دریافت وجوه هستند. توصیه می‌شود یک نشانی دریافت جدید برای هر تبادل استفاده کنید.</translation>
=======
        <source>Delete the currently selected address from the list</source>
        <translation>حذف نشانی انتخاب‌شده کنونی از لیست</translation>
    </message>
    <message>
        <source>Export the data in the current tab to a file</source>
        <translation>خروجی گرفتن داده‌های برگه‌ی فعلی به یک فایل</translation>
    </message>
    <message>
        <source>&amp;Export</source>
        <translation>&amp;صدور</translation>
    </message>
    <message>
        <source>&amp;Delete</source>
        <translation>&amp;حذف</translation>
    </message>
    <message>
        <source>Choose the address to send coins to</source>
        <translation>آدرس مورد نظر برای ارسال کوین ها را انتخاب کنید</translation>
    </message>
    <message>
        <source>Choose the address to receive coins with</source>
        <translation>آدرس موردنظر برای دریافت کوین ها را انتخاب کنید.</translation>
    </message>
    <message>
        <source>C&amp;hoose</source>
        <translation>انتخاب</translation>
    </message>
    <message>
        <source>Sending addresses</source>
        <translation>آدرس های فرستنده</translation>
    </message>
    <message>
        <source>Receiving addresses</source>
        <translation>آدرس های گیرنده</translation>
    </message>
    <message>
        <source>These are your Bitcoin addresses for sending payments. Always check the amount and the receiving address before sending coins.</source>
        <translation>اینها آدرس های شما برای فرستادن پرداخت هاست. همیشه قبل از فرستادن سکه ها مقدار و آدرس دریافت کننده را چک کنید.</translation>
    </message>
    <message>
        <source>&amp;Copy Address</source>
        <translation>کپی کردن آدرس</translation>
>>>>>>> fc073561
    </message>
    <message>
        <source>Copy &amp;Label</source>
        <translation>کپی و برچسب‌&amp;گذاری</translation>
    </message>
    <message>
        <source>&amp;Edit</source>
        <translation>&amp;ویرایش</translation>
<<<<<<< HEAD
    </message>
    <message>
        <source>Export Address List</source>
        <translation>استخراج لیست آدرس</translation>
    </message>
    <message>
        <source>Comma separated file (*.csv)</source>
        <translation>پروندهٔ نوع CSV جداشونده با کاما (*.csv)</translation>
    </message>
    <message>
        <source>Exporting Failed</source>
        <translation>استخراج انجام نشد</translation>
    </message>
    <message>
        <source>There was an error trying to save the address list to %1. Please try again.</source>
        <translation>خطایی هنگام تلاش برای ذخیرهٔ لیست آدرس ها در %1 رخ داد.</translation>
    </message>
</context>
=======
    </message>
    <message>
        <source>Export Address List</source>
        <translation>صدور لیست آدرس ها</translation>
    </message>
    <message>
        <source>Exporting Failed</source>
        <translation>صدور موفق نبود</translation>
    </message>
    </context>
>>>>>>> fc073561
<context>
    <name>AddressTableModel</name>
    <message>
        <source>Label</source>
        <translation>برچسب</translation>
    </message>
    <message>
        <source>Address</source>
        <translation>آدرس</translation>
    </message>
    <message>
        <source>(no label)</source>
        <translation>(بدون برچسب)</translation>
    </message>
</context>
<context>
    <name>AskPassphraseDialog</name>
    <message>
        <source>Passphrase Dialog</source>
        <translation>پنجرهٔ گذرواژه</translation>
    </message>
    <message>
        <source>Enter passphrase</source>
        <translation>گذرواژه را وارد کنید</translation>
    </message>
    <message>
        <source>New passphrase</source>
        <translation>گذرواژهٔ جدید</translation>
    </message>
    <message>
        <source>Repeat new passphrase</source>
        <translation>تکرار گذرواژهٔ جدید</translation>
    </message>
    <message>
        <source>Encrypt wallet</source>
        <translation>رمزنگاری کیف پول</translation>
    </message>
    <message>
        <source>This operation needs your wallet passphrase to unlock the wallet.</source>
<<<<<<< HEAD
        <translation>انجام این عملیات نیازمند گذرواژهٔ کیف پول شما برای باز کردن قفل آن است.</translation>
=======
        <translation>این عملیات نیاز به عبارت کیف پول شما برای بازگشایی کیف پول دارد</translation>
>>>>>>> fc073561
    </message>
    <message>
        <source>Unlock wallet</source>
        <translation>باز کردن قفل کیف پول</translation>
    </message>
    <message>
        <source>This operation needs your wallet passphrase to decrypt the wallet.</source>
<<<<<<< HEAD
        <translation>انجام این عملیات نیازمند گذرواژهٔ کیف پول شما برای رمزگشایی کردن آن است.</translation>
=======
        <translation>این عملیات نیاز به عبارت کیف پول شما برای رمزگشایی کیف پول دارد.</translation>
>>>>>>> fc073561
    </message>
    <message>
        <source>Decrypt wallet</source>
        <translation>رمزگشایی کیف پول</translation>
    </message>
    <message>
        <source>Change passphrase</source>
        <translation>تغییر گذرواژه</translation>
<<<<<<< HEAD
=======
    </message>
    <message>
        <source>Enter the old passphrase and new passphrase to the wallet.</source>
        <translation>عبارت کهنه و جدید کیف پول را وارد کنید.</translation>
>>>>>>> fc073561
    </message>
    <message>
        <source>Confirm wallet encryption</source>
        <translation>تأیید رمزنگاری کیف پول</translation>
<<<<<<< HEAD
    </message>
    <message>
        <source>Warning: If you encrypt your wallet and lose your passphrase, you will &lt;b&gt;LOSE ALL OF YOUR MYRIADS&lt;/b&gt;!</source>
        <translation>هشدار: اگر کیف پول خود را رمزنگاری کنید و گذرواژه را فراموش کنید، &lt;b&gt;تمام دارایی بیت‌کوین خود را از دست خواهید داد&lt;/b&gt;!</translation>
=======
>>>>>>> fc073561
    </message>
    <message>
        <source>Are you sure you wish to encrypt your wallet?</source>
        <translation>آیا مطمئن هستید که می‌خواهید کیف پول خود را رمزنگاری کنید؟</translation>
<<<<<<< HEAD
    </message>
    <message>
        <source>Myriad Core will close now to finish the encryption process. Remember that encrypting your wallet cannot fully protect your myriads from being stolen by malware infecting your computer.</source>
        <translation>هسته بیت‌کوین هم اکنون بسته می‌شود تا فرایند رمزگذاری را تمام کند. به خاطر داشته باشید که رمزگذاری کردن کیف پول‌تان نمی‌تواند به طور کامل بیت‌کوین‌های شما را در برابر دزدیده شدن توسط بدافزارهایی که رایانه‌ی شما را آلوده می‌کنند، محافظت نماید.</translation>
    </message>
    <message>
        <source>IMPORTANT: Any previous backups you have made of your wallet file should be replaced with the newly generated, encrypted wallet file. For security reasons, previous backups of the unencrypted wallet file will become useless as soon as you start using the new, encrypted wallet.</source>
        <translation>مهم: هر نسخهٔ پشتیبانی که تا کنون از کیف پول خود تهیه کرده‌اید، باید با کیف پول رمزنگاری شدهٔ جدید جایگزین شود. به دلایل امنیتی، پروندهٔ قدیمی کیف پول بدون رمزنگاری، تا زمانی که از کیف پول رمزنگاری‌شدهٔ جدید استفاده نکنید، غیرقابل استفاده خواهد بود.</translation>
    </message>
    <message>
        <source>Warning: The Caps Lock key is on!</source>
        <translation>هشدار: کلید Caps Lock روشن است!</translation>
    </message>
    <message>
        <source>Wallet encrypted</source>
        <translation>کیف پول رمزنگاری شد</translation>
    </message>
    <message>
        <source>Enter the new passphrase to the wallet.&lt;br/&gt;Please use a passphrase of &lt;b&gt;ten or more random characters&lt;/b&gt;, or &lt;b&gt;eight or more words&lt;/b&gt;.</source>
        <translation>رمز جدید کیف پول خود را وارد کنید.&lt;br/&gt;از رمز عبوری استفاده کنید که&lt;b&gt; حداقل 10  کاراکتر تصادفی &lt;/b&gt; و یا &lt;b&gt; حداقل 8 حرف داشته باشد.&lt;/b&gt;</translation>
    </message>
    <message>
        <source>Enter the old passphrase and new passphrase to the wallet.</source>
        <translation>رمز عبور قدیمی و رمز عبور جدید کیف پول خود را وارد گنید.</translation>
=======
    </message>
    <message>
        <source>Wallet encrypted</source>
        <translation>کیف پول رمزنگاری شد</translation>
>>>>>>> fc073561
    </message>
    <message>
        <source>Wallet encryption failed</source>
        <translation>رمزنگاری کیف پول با شکست مواجه شد</translation>
    </message>
    <message>
        <source>Wallet encryption failed due to an internal error. Your wallet was not encrypted.</source>
        <translation>رمزنگاری کیف پول بنا به یک خطای داخلی با شکست مواجه شد. کیف پول شما رمزنگاری نشد.</translation>
<<<<<<< HEAD
    </message>
    <message>
        <source>The supplied passphrases do not match.</source>
        <translation>گذرواژه‌های داده شده با هم تطابق ندارند.</translation>
    </message>
    <message>
        <source>Wallet unlock failed</source>
        <translation>بازگشایی قفل کیف‌پول با شکست مواجه شد</translation>
    </message>
    <message>
        <source>The passphrase entered for the wallet decryption was incorrect.</source>
        <translation>گذرواژهٔ وارد شده برای رمزگشایی کیف پول نادرست بود.</translation>
=======
    </message>
    <message>
        <source>Wallet unlock failed</source>
        <translation>بازگشایی قفل کیف‌پول با شکست مواجه شد</translation>
    </message>
    <message>
        <source>Wallet decryption failed</source>
        <translation>رمزگشایی کیف پول با شکست مواجه شد</translation>
    </message>
    <message>
        <source>Wallet passphrase was successfully changed.</source>
        <translation>گذرواژهٔ کیف پول با موفقیت عوض شد.</translation>
    </message>
    <message>
        <source>Warning: The Caps Lock key is on!</source>
        <translation>هشدار: کلید Caps Lock روشن است!</translation>
>>>>>>> fc073561
    </message>
</context>
<context>
    <name>BanTableModel</name>
    <message>
<<<<<<< HEAD
        <source>Wallet decryption failed</source>
        <translation>رمزگشایی ناموفق کیف پول</translation>
    </message>
    <message>
        <source>Wallet passphrase was successfully changed.</source>
        <translation>گذرواژهٔ کیف پول با موفقیت عوض شد.</translation>
=======
        <source>IP/Netmask</source>
        <translation>آی‌پی/نت‌ماسک</translation>
    </message>
    <message>
        <source>Banned Until</source>
        <translation>مسدود شده تا</translation>
>>>>>>> fc073561
    </message>
</context>
<context>
    <name>BitcoinGUI</name>
    <message>
        <source>Sign &amp;message...</source>
        <translation>&amp;امضای پیام...</translation>
    </message>
    <message>
        <source>Synchronizing with network...</source>
        <translation>همگام‌سازی با شبکه...</translation>
    </message>
    <message>
        <source>&amp;Overview</source>
        <translation>&amp;بررسی اجمالی</translation>
    </message>
    <message>
        <source>Node</source>
        <translation>گره</translation>
    </message>
    <message>
        <source>Show general overview of wallet</source>
        <translation>نمایش بررسی اجمالی کیف پول</translation>
    </message>
    <message>
        <source>&amp;Transactions</source>
        <translation>&amp;تراکنش‌ها</translation>
    </message>
    <message>
        <source>Browse transaction history</source>
        <translation>مرور تاریخچهٔ تراکنش‌ها</translation>
    </message>
    <message>
        <source>E&amp;xit</source>
        <translation>&amp;خروج</translation>
    </message>
    <message>
        <source>Quit application</source>
        <translation>خروج از برنامه</translation>
    </message>
    <message>
<<<<<<< HEAD
=======
        <source>&amp;About %1</source>
        <translation>&amp;حدود%1</translation>
    </message>
    <message>
        <source>Show information about %1</source>
        <translation>نمایش اطلاعات دربارهٔ %1</translation>
    </message>
    <message>
>>>>>>> fc073561
        <source>About &amp;Qt</source>
        <translation>دربارهٔ &amp;کیوت</translation>
    </message>
    <message>
        <source>Show information about Qt</source>
        <translation>نمایش اطلاعات دربارهٔ کیوت</translation>
    </message>
    <message>
        <source>&amp;Options...</source>
        <translation>&amp;تنظیمات...</translation>
<<<<<<< HEAD
=======
    </message>
    <message>
        <source>Modify configuration options for %1</source>
        <translation>تغییر تنظیمات %1</translation>
>>>>>>> fc073561
    </message>
    <message>
        <source>&amp;Encrypt Wallet...</source>
        <translation>&amp;رمزنگاری کیف پول...</translation>
    </message>
    <message>
        <source>&amp;Backup Wallet...</source>
        <translation>&amp;پیشتیبان‌گیری از کیف پول...</translation>
    </message>
    <message>
        <source>&amp;Change Passphrase...</source>
        <translation>&amp;تغییر گذرواژه...</translation>
    </message>
    <message>
        <source>&amp;Sending addresses...</source>
        <translation>&amp;در حال ارسال آدرس ها...</translation>
    </message>
    <message>
        <source>&amp;Receiving addresses...</source>
        <translation>&amp;در حال دریافت آدرس ها...</translation>
    </message>
    <message>
        <source>Open &amp;URI...</source>
        <translation>باز کردن &amp;آدرس</translation>
<<<<<<< HEAD
    </message>
    <message>
        <source>Importing blocks from disk...</source>
        <translation>دریافت بلوک‌ها از دیسک...</translation>
    </message>
    <message>
        <source>Reindexing blocks on disk...</source>
        <translation>بازنشانی بلوک‌ها روی دیسک...</translation>
    </message>
    <message>
        <source>Send coins to a Myriad address</source>
=======
    </message>
    <message>
        <source>Click to disable network activity.</source>
        <translation>برای غیر فعال کردن فعالیت شبکه کلیک کنید.</translation>
    </message>
    <message>
        <source>Network activity disabled.</source>
        <translation>فعالیت شبکه غیر فعال شد.</translation>
    </message>
    <message>
        <source>Click to enable network activity again.</source>
        <translation>برای فعال کردن دوباره فعالیت شبکه کلیک کنید.</translation>
    </message>
    <message>
        <source>Reindexing blocks on disk...</source>
        <translation>بازنشانی بلوک‌ها روی دیسک...</translation>
    </message>
    <message>
        <source>Send coins to a Myriadcoin address</source>
>>>>>>> fc073561
        <translation>ارسال وجه به نشانی بیت‌کوین</translation>
    </message>
    <message>
        <source>Backup wallet to another location</source>
        <translation>تهیهٔ پشتیبان از کیف پول در یک مکان دیگر</translation>
    </message>
    <message>
        <source>Change the passphrase used for wallet encryption</source>
        <translation>تغییر گذرواژهٔ مورد استفاده در رمزنگاری کیف پول</translation>
    </message>
    <message>
        <source>&amp;Debug window</source>
        <translation>پنجرهٔ ا&amp;شکال‌زدایی</translation>
    </message>
    <message>
        <source>Open debugging and diagnostic console</source>
        <translation>باز کردن کنسول خطایابی و اشکال‌زدایی</translation>
    </message>
    <message>
        <source>&amp;Verify message...</source>
        <translation>با&amp;زبینی پیام...</translation>
    </message>
    <message>
<<<<<<< HEAD
        <source>Myriad</source>
=======
        <source>Bitcoin</source>
>>>>>>> fc073561
        <translation>بیت‌کوین</translation>
    </message>
    <message>
        <source>Wallet</source>
        <translation>کیف پول</translation>
    </message>
    <message>
        <source>&amp;Send</source>
        <translation>&amp;ارسال</translation>
    </message>
    <message>
        <source>&amp;Receive</source>
        <translation>&amp;دریافت</translation>
    </message>
    <message>
<<<<<<< HEAD
        <source>Show information about Myriad Core</source>
        <translation>نمایش اطلاعات در مورد بیت‌کوین</translation>
    </message>
    <message>
=======
>>>>>>> fc073561
        <source>&amp;Show / Hide</source>
        <translation>&amp;نمایش/ عدم نمایش</translation>
    </message>
    <message>
        <source>Show or hide the main Window</source>
        <translation>نمایش یا مخفی‌کردن پنجرهٔ اصلی</translation>
    </message>
    <message>
        <source>Encrypt the private keys that belong to your wallet</source>
        <translation>رمزنگاری کلیدهای خصوصی متعلق به کیف پول شما</translation>
    </message>
    <message>
<<<<<<< HEAD
        <source>Sign messages with your Myriad addresses to prove you own them</source>
        <translation>برای اثبات اینکه پیام‌ها به شما تعلق دارند، آن‌ها را با نشانی بیت‌کوین خود امضا کنید</translation>
    </message>
    <message>
        <source>Verify messages to ensure they were signed with specified Myriad addresses</source>
=======
        <source>Sign messages with your Myriadcoin addresses to prove you own them</source>
        <translation>برای اثبات اینکه پیام‌ها به شما تعلق دارند، آن‌ها را با نشانی بیت‌کوین خود امضا کنید</translation>
    </message>
    <message>
        <source>Verify messages to ensure they were signed with specified Myriadcoin addresses</source>
>>>>>>> fc073561
        <translation>برای حصول اطمینان از اینکه پیام با نشانی بیت‌کوین مشخص شده امضا است یا خیر، پیام را شناسایی کنید</translation>
    </message>
    <message>
        <source>&amp;File</source>
        <translation>&amp;فایل</translation>
    </message>
    <message>
        <source>&amp;Settings</source>
        <translation>&amp;تنظیمات</translation>
    </message>
    <message>
        <source>&amp;Help</source>
        <translation>&amp;کمک‌رسانی</translation>
    </message>
    <message>
        <source>Tabs toolbar</source>
        <translation>نوارابزار برگه‌ها</translation>
    </message>
    <message>
<<<<<<< HEAD
        <source>Myriad Core</source>
        <translation> هسته Myriad </translation>
    </message>
    <message>
        <source>&amp;About Myriad Core</source>
        <translation>درباره هسته ی بیت کوین</translation>
    </message>
    <message>
        <source>Show the list of used sending addresses and labels</source>
        <translation>نمایش لیست آدرس های ارسال و لیبل ها</translation>
    </message>
    <message>
        <source>Show the list of used receiving addresses and labels</source>
        <translation>نمایش لیست آدرس های دریافت و لیبل ها</translation>
    </message>
    <message numerus="yes">
        <source>%n active connection(s) to Myriad network</source>
        <translation><numerusform>%n ارتباط فعال با شبکهٔ بیت‌کوین</numerusform></translation>
    </message>
    <message>
        <source>No block source available...</source>
        <translation>منبعی برای دریافت بلاک در دسترس نیست...</translation>
    </message>
    <message numerus="yes">
        <source>%n hour(s)</source>
        <translation><numerusform>%n ساعت</numerusform></translation>
    </message>
    <message numerus="yes">
        <source>%n day(s)</source>
        <translation><numerusform>%n روز</numerusform></translation>
    </message>
    <message numerus="yes">
        <source>%n week(s)</source>
        <translation><numerusform>%n هفته</numerusform></translation>
=======
        <source>Request payments (generates QR codes and myriadcoin: URIs)</source>
        <translation>درخواست پرداخت ( تولید کد کیوار و ادرس بیت کوین)</translation>
    </message>
    <message>
        <source>Show the list of used sending addresses and labels</source>
        <translation>نمایش لیست آدرس های ارسال و لیبل ها</translation>
    </message>
    <message>
        <source>Show the list of used receiving addresses and labels</source>
        <translation>نمایش لیست آدرس های دریافت و لیبل ها</translation>
    </message>
    <message>
        <source>Open a myriadcoin: URI or payment request</source>
        <translation>بازکردن یک بیت کوین: آدرس یا درخواست پرداخت</translation>
    </message>
    <message>
        <source>&amp;Command-line options</source>
        <translation>گزینه‌های خط‌فرمان</translation>
    </message>
    <message numerus="yes">
        <source>%n active connection(s) to Myriadcoin network</source>
        <translation><numerusform>%n ارتباط فعال با شبکهٔ بیت‌کوین</numerusform></translation>
    </message>
    <message>
        <source>Processing blocks on disk...</source>
        <translation>پردازش بلوک‌ها روی دیسک...</translation>
    </message>
    <message numerus="yes">
        <source>Processed %n block(s) of transaction history.</source>
        <translation><numerusform>پردازش %n  بلاک از تاریخچه ی تراکنش ها </numerusform></translation>
>>>>>>> fc073561
    </message>
    <message>
        <source>%1 behind</source>
        <translation>%1 عقب‌تر</translation>
    </message>
    <message>
        <source>Last received block was generated %1 ago.</source>
        <translation>آخرین بلاک دریافتی %1 پیش ایجاد شده است.</translation>
    </message>
    <message>
        <source>Transactions after this will not yet be visible.</source>
        <translation>تراکنش‌های بعد از این هنوز قابل مشاهده نیستند.</translation>
    </message>
    <message>
        <source>Error</source>
        <translation>خطا</translation>
    </message>
    <message>
        <source>Warning</source>
        <translation>هشدار</translation>
    </message>
    <message>
        <source>Information</source>
        <translation>اطلاعات</translation>
    </message>
    <message>
        <source>Up to date</source>
        <translation>وضعیت به‌روز</translation>
    </message>
    <message>
        <source>Catching up...</source>
        <translation>به‌روز رسانی...</translation>
<<<<<<< HEAD
    </message>
    <message>
        <source>Sent transaction</source>
        <translation>تراکنش ارسال شد</translation>
    </message>
    <message>
        <source>Incoming transaction</source>
        <translation>تراکنش دریافت شد</translation>
    </message>
    <message>
        <source>Wallet is &lt;b&gt;encrypted&lt;/b&gt; and currently &lt;b&gt;unlocked&lt;/b&gt;</source>
        <translation>کیف پول &lt;b&gt;رمزنگاری شده&lt;/b&gt; است و هم‌اکنون &lt;b&gt;باز&lt;/b&gt; است</translation>
    </message>
    <message>
        <source>Wallet is &lt;b&gt;encrypted&lt;/b&gt; and currently &lt;b&gt;locked&lt;/b&gt;</source>
        <translation>کیف پول &lt;b&gt;رمزنگاری شده&lt;/b&gt; است و هم‌اکنون &lt;b&gt;قفل&lt;/b&gt; است</translation>
=======
    </message>
    <message>
        <source>Date: %1
</source>
        <translation>تاریخ: %1
</translation>
    </message>
    <message>
        <source>Amount: %1
</source>
        <translation>مقدار: %1
</translation>
    </message>
    <message>
        <source>Type: %1
</source>
        <translation>نوع: %1
</translation>
    </message>
    <message>
        <source>Label: %1
</source>
        <translation>برچسب: %1
</translation>
    </message>
    <message>
        <source>Address: %1
</source>
        <translation>نشانی: %1
</translation>
    </message>
    <message>
        <source>Sent transaction</source>
        <translation>تراکنش ارسال شد</translation>
>>>>>>> fc073561
    </message>
</context>
<context>
    <name>ClientModel</name>
    <message>
<<<<<<< HEAD
        <source>Network Alert</source>
        <translation>پیام شبکه</translation>
=======
        <source>Incoming transaction</source>
        <translation>تراکنش دریافت شد</translation>
>>>>>>> fc073561
    </message>
</context>
<context>
    <name>CoinControlDialog</name>
    <message>
<<<<<<< HEAD
        <source>Coin Selection</source>
        <translation>انتخاب سکه</translation>
    </message>
    <message>
        <source>Quantity:</source>
        <translation>تعداد:</translation>
    </message>
    <message>
        <source>Bytes:</source>
        <translation>بایت ها:</translation>
    </message>
    <message>
        <source>Amount:</source>
        <translation>مبلغ:</translation>
    </message>
    <message>
        <source>Priority:</source>
        <translation>اولویت:</translation>
    </message>
    <message>
        <source>Fee:</source>
        <translation>هزینه:</translation>
    </message>
    <message>
        <source>After Fee:</source>
        <translation>هزینه ی پسین:</translation>
    </message>
    <message>
        <source>Change:</source>
        <translation>پول خورد:</translation>
    </message>
    <message>
        <source>Tree mode</source>
        <translation>مدل درختی</translation>
    </message>
    <message>
        <source>List mode</source>
        <translation>مدل لیست</translation>
    </message>
    <message>
        <source>Amount</source>
        <translation>مبلغ</translation>
    </message>
    <message>
        <source>Received with label</source>
        <translation>دریافت شده با برچسب</translation>
    </message>
    <message>
        <source>Received with address</source>
        <translation>دریافت شده با نشانی</translation>
    </message>
    <message>
        <source>Date</source>
        <translation>تاریخ</translation>
    </message>
    <message>
        <source>Confirmations</source>
        <translation>تاییدیه ها</translation>
    </message>
    <message>
        <source>Confirmed</source>
        <translation>تأیید شده</translation>
    </message>
    <message>
        <source>Priority</source>
        <translation>اولویت</translation>
    </message>
    <message>
        <source>Copy address</source>
        <translation>کپی نشانی</translation>
    </message>
    <message>
        <source>Copy label</source>
        <translation>کپی برچسب</translation>
    </message>
    <message>
        <source>Copy amount</source>
        <translation>کپی مقدار</translation>
    </message>
    <message>
        <source>Copy transaction ID</source>
        <translation>کپی شناسهٔ تراکنش</translation>
    </message>
    <message>
        <source>highest</source>
        <translation>بیشترین</translation>
    </message>
    <message>
        <source>higher</source>
        <translation>بیشتر</translation>
    </message>
    <message>
        <source>high</source>
        <translation>زیاد</translation>
    </message>
    <message>
        <source>medium-high</source>
        <translation>متوسط متمایل به زیاد</translation>
    </message>
    <message>
        <source>medium</source>
        <translation>متوسط</translation>
    </message>
    <message>
        <source>low-medium</source>
        <translation>متوسط متمایل به کم</translation>
    </message>
    <message>
        <source>low</source>
        <translation>کم</translation>
    </message>
    <message>
        <source>lower</source>
        <translation>کمتر</translation>
    </message>
    <message>
        <source>lowest</source>
        <translation>کمترین</translation>
    </message>
    <message>
        <source>none</source>
        <translation>هیچکدام</translation>
    </message>
    <message>
        <source>yes</source>
        <translation>بله</translation>
    </message>
    <message>
        <source>no</source>
        <translation>خیر</translation>
    </message>
    <message>
        <source>(no label)</source>
        <translation>(بدون برچسب)</translation>
    </message>
    <message>
        <source>(change)</source>
        <translation>(تغییر)</translation>
=======
        <source>Wallet is &lt;b&gt;encrypted&lt;/b&gt; and currently &lt;b&gt;unlocked&lt;/b&gt;</source>
        <translation>کیف پول &lt;b&gt;رمزنگاری شده&lt;/b&gt; است و هم‌اکنون &lt;b&gt;باز&lt;/b&gt; است</translation>
    </message>
    <message>
        <source>Wallet is &lt;b&gt;encrypted&lt;/b&gt; and currently &lt;b&gt;locked&lt;/b&gt;</source>
        <translation>کیف پول &lt;b&gt;رمزنگاری شده&lt;/b&gt; است و هم‌اکنون &lt;b&gt;قفل&lt;/b&gt; است</translation>
    </message>
    </context>
<context>
    <name>CoinControlDialog</name>
    <message>
        <source>Coin Selection</source>
        <translation>انتخاب سکه</translation>
>>>>>>> fc073561
    </message>
    <message>
<<<<<<< HEAD
        <source>Edit Address</source>
        <translation>ویرایش نشانی</translation>
    </message>
    <message>
        <source>&amp;Label</source>
        <translation>&amp;برچسب</translation>
    </message>
    <message>
        <source>&amp;Address</source>
        <translation>&amp;نشانی</translation>
    </message>
    <message>
        <source>New receiving address</source>
        <translation>نشانی دریافتی جدید</translation>
    </message>
    <message>
        <source>New sending address</source>
        <translation>نشانی ارسالی جدید</translation>
    </message>
    <message>
        <source>Edit receiving address</source>
        <translation>ویرایش نشانی دریافتی</translation>
    </message>
    <message>
        <source>Edit sending address</source>
        <translation>ویرایش نشانی ارسالی</translation>
    </message>
    <message>
        <source>The entered address "%1" is already in the address book.</source>
        <translation>نشانی وارد شده «%1» در حال حاضر در دفترچه وجود دارد.</translation>
    </message>
    <message>
        <source>The entered address "%1" is not a valid Myriad address.</source>
        <translation>نشانی وارد شده «%1» یک نشانی معتبر بیت‌کوین نیست.</translation>
    </message>
    <message>
        <source>Could not unlock wallet.</source>
        <translation>نمی‌توان کیف پول را رمزگشایی کرد.</translation>
    </message>
    <message>
        <source>New key generation failed.</source>
        <translation>ایجاد کلید جدید با شکست مواجه شد.</translation>
    </message>
</context>
<context>
    <name>FreespaceChecker</name>
    <message>
        <source>A new data directory will be created.</source>
        <translation>یک مسیر دادهٔ جدید ایجاد خواهد شد.</translation>
    </message>
    <message>
        <source>name</source>
        <translation>نام</translation>
    </message>
    <message>
        <source>Directory already exists. Add %1 if you intend to create a new directory here.</source>
        <translation>این پوشه در حال حاضر وجود دارد. اگر می‌خواهید یک دایرکتوری جدید در این‌جا ایجاد کنید، %1 را اضافه کنید.</translation>
    </message>
    <message>
        <source>Path already exists, and is not a directory.</source>
        <translation>مسیر داده شده موجود است و به یک پوشه اشاره نمی‌کند.</translation>
    </message>
    <message>
        <source>Cannot create data directory here.</source>
        <translation>نمی‌توان پوشهٔ داده در این‌جا ایجاد کرد.</translation>
=======
        <source>Quantity:</source>
        <translation>تعداد:</translation>
    </message>
    <message>
        <source>Bytes:</source>
        <translation>بایت ها:</translation>
    </message>
    <message>
        <source>Amount:</source>
        <translation>مبلغ:</translation>
    </message>
    <message>
        <source>Fee:</source>
        <translation>هزینه:</translation>
    </message>
    <message>
        <source>After Fee:</source>
        <translation>هزینه ی پسین:</translation>
    </message>
    <message>
        <source>Change:</source>
        <translation>پول خورد:</translation>
    </message>
    <message>
        <source>(un)select all</source>
        <translation>(لغو)انتخاب همه</translation>
    </message>
    <message>
        <source>Tree mode</source>
        <translation>مدل درختی</translation>
    </message>
    <message>
        <source>List mode</source>
        <translation>مدل لیست</translation>
    </message>
    <message>
        <source>Amount</source>
        <translation>مبلغ</translation>
    </message>
    <message>
        <source>Received with label</source>
        <translation>دریافت شده با برچسب</translation>
    </message>
    <message>
        <source>Received with address</source>
        <translation>دریافت شده با نشانی</translation>
    </message>
    <message>
        <source>Date</source>
        <translation>تاریخ</translation>
    </message>
    <message>
        <source>Confirmations</source>
        <translation>تاییدیه ها</translation>
    </message>
    <message>
        <source>Confirmed</source>
        <translation>تأیید شده</translation>
    </message>
    <message>
        <source>Copy address</source>
        <translation>کپی ادرس</translation>
    </message>
    <message>
        <source>Copy label</source>
        <translation>کپی برچسب</translation>
    </message>
    <message>
        <source>Copy amount</source>
        <translation>کپی مقدار</translation>
>>>>>>> fc073561
    </message>
</context>
<context>
    <name>HelpMessageDialog</name>
    <message>
<<<<<<< HEAD
        <source>Myriad Core</source>
        <translation> هسته Myriad </translation>
    </message>
    <message>
        <source>version</source>
        <translation>نسخه</translation>
    </message>
    <message>
        <source>About Myriad Core</source>
        <translation>درباره هسته ی بیت کوین</translation>
    </message>
    <message>
        <source>Command-line options</source>
        <translation>گزینه‌های خط‌فرمان</translation>
    </message>
    <message>
        <source>Usage:</source>
        <translation>استفاده:</translation>
    </message>
    <message>
        <source>command-line options</source>
        <translation>گزینه‌های خط فرمان</translation>
    </message>
</context>
<context>
    <name>Intro</name>
    <message>
        <source>Welcome</source>
        <translation>خوش‌آمدید</translation>
    </message>
    <message>
        <source>Welcome to Myriad Core.</source>
        <translation>به هسته بیت کوین خوش آمدید.</translation>
    </message>
    <message>
        <source>As this is the first time the program is launched, you can choose where Myriad Core will store its data.</source>
        <translation>از آنجایی که این اولین اجرای برنامه است، شما می‌توانید مسیر ذخیرهٔ داده‌ها را انتخاب کنید.</translation>
    </message>
    <message>
        <source>Use the default data directory</source>
        <translation>استفاده از مسیر پیش‌فرض</translation>
    </message>
    <message>
        <source>Use a custom data directory:</source>
        <translation>استفاده از یک مسیر سفارشی:</translation>
    </message>
    <message>
        <source>Myriad Core</source>
        <translation> هسته Myriad </translation>
    </message>
    <message>
        <source>Error</source>
        <translation>خطا</translation>
=======
        <source>Copy transaction ID</source>
        <translation>کپی شناسهٔ تراکنش</translation>
    </message>
    <message>
        <source>Lock unspent</source>
        <translation>قفل کردن خرج نشده ها</translation>
    </message>
    <message>
        <source>Unlock unspent</source>
        <translation>بازکردن قفل خرج نشده ها</translation>
    </message>
    <message>
        <source>Copy quantity</source>
        <translation>کپی تعداد</translation>
    </message>
    <message>
        <source>Copy fee</source>
        <translation>رونوشت کارمزد</translation>
    </message>
    <message>
        <source>Copy bytes</source>
        <translation>کپی کردن بایت ها</translation>
    </message>
    <message>
        <source>Copy change</source>
        <translation>کپی کردن تغییر</translation>
    </message>
    <message>
        <source>(%1 locked)</source>
        <translation>(%1 قفل شده)</translation>
    </message>
    <message>
        <source>yes</source>
        <translation>بله</translation>
    </message>
    <message>
        <source>no</source>
        <translation>خیر</translation>
>>>>>>> fc073561
    </message>
    </context>
<context>
    <name>OpenURIDialog</name>
    </context>
<context>
    <name>OptionsDialog</name>
    <message>
<<<<<<< HEAD
        <source>Options</source>
        <translation>گزینه‌ها</translation>
    </message>
    <message>
        <source>&amp;Main</source>
        <translation>&amp;عمومی</translation>
=======
        <source>(no label)</source>
        <translation>(بدون برچسب)</translation>
    </message>
    <message>
        <source>(change)</source>
        <translation>(تغییر)</translation>
>>>>>>> fc073561
    </message>
</context>
<context>
    <name>EditAddressDialog</name>
    <message>
<<<<<<< HEAD
        <source>Reset all client options to default.</source>
        <translation>بازنشانی تمام تنظیمات به پیش‌فرض.</translation>
    </message>
    <message>
        <source>&amp;Reset Options</source>
        <translation>&amp;بازنشانی تنظیمات</translation>
    </message>
    <message>
        <source>&amp;Network</source>
        <translation>&amp;شبکه</translation>
    </message>
    <message>
        <source>Expert</source>
        <translation>استخراج</translation>
    </message>
    <message>
        <source>Automatically open the Myriad client port on the router. This only works when your router supports UPnP and it is enabled.</source>
        <translation>باز کردن خودکار درگاه شبکهٔ بیت‌کوین روی روترها. تنها زمانی کار می‌کند که روتر از پروتکل UPnP پشتیبانی کند و این پروتکل فعال باشد.</translation>
    </message>
    <message>
        <source>Map port using &amp;UPnP</source>
        <translation>نگاشت درگاه شبکه با استفاده از پروتکل &amp;UPnP</translation>
    </message>
    <message>
        <source>Proxy &amp;IP:</source>
        <translation>آ&amp;ی‌پی پراکسی:</translation>
    </message>
    <message>
        <source>&amp;Port:</source>
        <translation>&amp;درگاه:</translation>
    </message>
    <message>
        <source>Port of the proxy (e.g. 9050)</source>
        <translation>درگاه پراکسی (مثال 9050)</translation>
    </message>
    <message>
        <source>&amp;Window</source>
        <translation>&amp;پنجره</translation>
    </message>
    <message>
        <source>Show only a tray icon after minimizing the window.</source>
        <translation>تنها بعد از کوچک کردن پنجره، tray icon را نشان بده.</translation>
    </message>
    <message>
        <source>&amp;Minimize to the tray instead of the taskbar</source>
        <translation>&amp;کوچک کردن به سینی به‌جای نوار وظیفه</translation>
    </message>
    <message>
        <source>M&amp;inimize on close</source>
        <translation>کوچک کردن &amp;در زمان بسته شدن</translation>
=======
        <source>Edit Address</source>
        <translation>ویرایش نشانی</translation>
    </message>
    <message>
        <source>&amp;Label</source>
        <translation>&amp;برچسب</translation>
    </message>
    <message>
        <source>&amp;Address</source>
        <translation>&amp;نشانی</translation>
    </message>
    <message>
        <source>New receiving address</source>
        <translation>نشانی گیرنده جدید</translation>
    </message>
    <message>
        <source>New sending address</source>
        <translation>نشانی فرستنده جدید</translation>
    </message>
    <message>
        <source>Edit receiving address</source>
        <translation>ویرایش آدرس گیرنده</translation>
    </message>
    <message>
        <source>Edit sending address</source>
        <translation>ویرایش آدرس قرستنده</translation>
    </message>
    <message>
        <source>The entered address "%1" is not a valid Myriadcoin address.</source>
        <translation>نشانی وارد شده "%1" یک نشانی معتبر بیت‌کوین نیست.</translation>
    </message>
    <message>
        <source>The entered address "%1" is already in the address book.</source>
        <translation>نشانی وارد شده «%1» در حال حاضر در دفترچه وجود دارد.</translation>
    </message>
    <message>
        <source>Could not unlock wallet.</source>
        <translation>نمی‌توان کیف پول را رمزگشایی کرد.</translation>
    </message>
    </context>
<context>
    <name>FreespaceChecker</name>
    <message>
        <source>A new data directory will be created.</source>
        <translation>یک مسیر دادهٔ جدید ایجاد خواهد شد.</translation>
    </message>
    <message>
        <source>name</source>
        <translation>نام</translation>
    </message>
    <message>
        <source>Directory already exists. Add %1 if you intend to create a new directory here.</source>
        <translation>این پوشه در حال حاضر وجود دارد. اگر می‌خواهید یک دایرکتوری جدید در این‌جا ایجاد کنید، %1 را اضافه کنید.</translation>
    </message>
    <message>
        <source>Path already exists, and is not a directory.</source>
        <translation>مسیر داده شده موجود است و به یک پوشه اشاره نمی‌کند.</translation>
    </message>
    <message>
        <source>Cannot create data directory here.</source>
        <translation>نمی‌توان پوشهٔ داده در این‌جا ایجاد کرد.</translation>
>>>>>>> fc073561
    </message>
</context>
<context>
    <name>HelpMessageDialog</name>
    <message>
<<<<<<< HEAD
        <source>&amp;Display</source>
        <translation>&amp;نمایش</translation>
    </message>
    <message>
        <source>User Interface &amp;language:</source>
        <translation>زبان &amp;رابط کاربری:</translation>
    </message>
    <message>
        <source>&amp;Unit to show amounts in:</source>
        <translation>&amp;واحد نمایش مبالغ:</translation>
    </message>
    <message>
        <source>Choose the default subdivision unit to show in the interface and when sending coins.</source>
        <translation>انتخاب واحد پول مورد استفاده برای نمایش در پنجره‌ها و برای ارسال سکه.</translation>
    </message>
    <message>
        <source>&amp;OK</source>
        <translation>&amp;تأیید</translation>
    </message>
    <message>
        <source>&amp;Cancel</source>
        <translation>&amp;لغو</translation>
    </message>
    <message>
        <source>default</source>
        <translation>پیش‌فرض</translation>
    </message>
    <message>
        <source>none</source>
        <translation>هیچکدام</translation>
    </message>
    <message>
        <source>Confirm options reset</source>
        <translation>تأییدِ بازنشانی گزینه‌ها</translation>
    </message>
    <message>
        <source>This change would require a client restart.</source>
        <translation>برای این تغییرات بازنشانی مشتری ضروری است</translation>
    </message>
    <message>
        <source>The supplied proxy address is invalid.</source>
        <translation>آدرس پراکسی داده شده صحیح نیست.</translation>
=======
        <source>version</source>
        <translation>نسخه</translation>
    </message>
    <message>
        <source>(%1-bit)</source>
        <translation>(%1-بیت)</translation>
    </message>
    <message>
        <source>About %1</source>
        <translation>درباره %1</translation>
    </message>
    <message>
        <source>Command-line options</source>
        <translation>گزینه‌های خط‌فرمان</translation>
    </message>
    <message>
        <source>Usage:</source>
        <translation>استفاده:</translation>
    </message>
    <message>
        <source>command-line options</source>
        <translation>گزینه‌های خط فرمان</translation>
    </message>
    <message>
        <source>UI Options:</source>
        <translation>گزینه‌های رابط کاربری:</translation>
    </message>
    <message>
        <source>Set language, for example "de_DE" (default: system locale)</source>
        <translation>زبان را تنظیم کنید؛ برای مثال «de_DE» (پیشفرض: زبان سیستم)</translation>
    </message>
    <message>
        <source>Start minimized</source>
        <translation>شروع برنامه به صورت کوچک‌شده</translation>
    </message>
    <message>
        <source>Set SSL root certificates for payment request (default: -system-)</source>
        <translation>تنظیم گواهی ریشه SSl برای درخواست پرداخت (پیشفرض: -system-)</translation>
    </message>
    <message>
        <source>Show splash screen on startup (default: %u)</source>
        <translation>نمایش پنجرهٔ خوشامدگویی در ابتدای اجرای برنامه (پیش‌فرض: %u)</translation>
    </message>
    </context>
<context>
    <name>Intro</name>
    <message>
        <source>Welcome</source>
        <translation>خوش‌آمدید</translation>
    </message>
    <message>
        <source>Welcome to %1.</source>
        <translation>به %1 خوش‌آمدید.</translation>
    </message>
    <message>
        <source>Use the default data directory</source>
        <translation>استفاده از مسیر پیش‌فرض</translation>
    </message>
    <message>
        <source>Use a custom data directory:</source>
        <translation>استفاده از یک مسیر سفارشی:</translation>
    </message>
    <message>
        <source>Error</source>
        <translation>خطا</translation>
    </message>
    <message numerus="yes">
        <source>%n GB of free space available</source>
        <translation><numerusform>%n گیگابایت فضا موجود است</numerusform></translation>
>>>>>>> fc073561
    </message>
    </context>
<context>
    <name>ModalOverlay</name>
    <message>
        <source>Form</source>
        <translation>فرم</translation>
    </message>
    <message>
<<<<<<< HEAD
        <source>The displayed information may be out of date. Your wallet automatically synchronizes with the Myriad network after a connection is established, but this process has not completed yet.</source>
        <translation>اطلاعات نمایش‌داده شده ممکن است قدیمی باشند. بعد از این که یک اتصال با شبکه برقرار شد، کیف پول شما به‌صورت خودکار با شبکهٔ بیت‌کوین همگام‌سازی می‌شود. اما این روند هنوز کامل نشده است.</translation>
    </message>
    <message>
        <source>Available:</source>
        <translation>در دسترس:</translation>
    </message>
    <message>
        <source>Your current spendable balance</source>
        <translation>تراز علی‌الحساب شما</translation>
    </message>
    <message>
        <source>Total of transactions that have yet to be confirmed, and do not yet count toward the spendable balance</source>
        <translation>مجموع تراکنش‌هایی که هنوز تأیید نشده‌اند؛ و هنوز روی تراز علی‌الحساب اعمال نشده‌اند</translation>
    </message>
    <message>
        <source>Immature:</source>
        <translation>نارسیده:</translation>
    </message>
    <message>
        <source>Mined balance that has not yet matured</source>
        <translation>تراز استخراج شده از معدن که هنوز بالغ نشده است</translation>
    </message>
    <message>
        <source>Balances</source>
        <translation>تراز ها</translation>
=======
        <source>Unknown...</source>
        <translation>مشخص نیست</translation>
    </message>
    <message>
        <source>Last block time</source>
        <translation>زمان آخرین بلوک</translation>
    </message>
    <message>
        <source>Progress</source>
        <translation>پیشروی</translation>
    </message>
    <message>
        <source>Progress increase per hour</source>
        <translation>پیشروی در هر ساعت بیشتر میشود</translation>
    </message>
    <message>
        <source>calculating...</source>
        <translation>در حال محاسبه...</translation>
    </message>
    <message>
        <source>Estimated time left until synced</source>
        <translation>زمان تخمینی تا سینک شدن</translation>
    </message>
    <message>
        <source>Hide</source>
        <translation>پنهان کردن</translation>
>>>>>>> fc073561
    </message>
    </context>
<context>
    <name>OpenURIDialog</name>
    <message>
<<<<<<< HEAD
        <source>Total:</source>
        <translation>جمع کل:</translation>
    </message>
    <message>
        <source>Your current total balance</source>
        <translation>تراز کل فعلی شما</translation>
    </message>
    <message>
        <source>Spendable:</source>
        <translation>:قابل خرج کردن</translation>
    </message>
    <message>
        <source>Recent transactions</source>
        <translation>تراکنش های اخیر</translation>
    </message>
    </context>
<context>
    <name>PaymentServer</name>
    <message>
        <source>URI handling</source>
        <translation>مدیریت URI</translation>
    </message>
    <message>
        <source>Payment request rejected</source>
        <translation>درخواست پرداخت رد شد.</translation>
    </message>
    <message>
        <source>Payment request error</source>
        <translation>خطای درخواست پرداخت</translation>
    </message>
    <message>
        <source>Cannot start myriad: click-to-pay handler</source>
        <translation>نمی‌توان بیت‌کوین را اجرا کرد: کنترل‌کنندهٔ کلیک-و-پرداخت</translation>
    </message>
    <message>
        <source>Payment request expired.</source>
        <translation>درخواست پرداخت منقضی شد.</translation>
    </message>
    <message>
        <source>Invalid payment request.</source>
        <translation>درخواست پرداخت نامعتبر</translation>
=======
        <source>Open URI</source>
        <translation>بازکردن آدرس</translation>
    </message>
    <message>
        <source>Open payment request from URI or file</source>
        <translation>بازکردن درخواست پرداخت از آدرس یا فایل</translation>
    </message>
    <message>
        <source>URI:</source>
        <translation>آدرس اینترنتی:</translation>
    </message>
    <message>
        <source>Select payment request file</source>
        <translation>انتخاب فایل درخواست پرداخت</translation>
    </message>
    </context>
<context>
    <name>OptionsDialog</name>
    <message>
        <source>Options</source>
        <translation>گزینه‌ها</translation>
    </message>
    <message>
        <source>&amp;Main</source>
        <translation>&amp;عمومی</translation>
    </message>
    <message>
        <source>Automatically start %1 after logging in to the system.</source>
        <translation>اجرای خودکار %1 بعد زمان ورود به سیستم.</translation>
    </message>
    <message>
        <source>MB</source>
        <translation>مگابایت</translation>
    </message>
    <message>
        <source>Accept connections from outside</source>
        <translation>پذیرش اتصالات از بیرون</translation>
    </message>
    <message>
        <source>Allow incoming connections</source>
        <translation>اجازه دادن به اتصالات دریافتی</translation>
>>>>>>> fc073561
    </message>
    </context>
<context>
    <name>PeerTableModel</name>
    </context>
<context>
    <name>QObject</name>
    <message>
<<<<<<< HEAD
        <source>Amount</source>
        <translation>مبلغ</translation>
    </message>
    <message>
        <source>None</source>
        <translation>هیچکدام</translation>
    </message>
    <message>
        <source>N/A</source>
        <translation>ناموجود</translation>
=======
        <source>Reset all client options to default.</source>
        <translation>بازنشانی تمام تنظیمات به پیش‌فرض.</translation>
    </message>
    <message>
        <source>&amp;Reset Options</source>
        <translation>&amp;بازنشانی تنظیمات</translation>
    </message>
    <message>
        <source>&amp;Network</source>
        <translation>&amp;شبکه</translation>
>>>>>>> fc073561
    </message>
    </context>
<context>
    <name>QRImageWidget</name>
    <message>
<<<<<<< HEAD
        <source>Save QR Code</source>
        <translation>ذخیرهٔ کد QR</translation>
    </message>
    </context>
<context>
    <name>RPCConsole</name>
    <message>
        <source>Client name</source>
        <translation>نام کلاینت</translation>
    </message>
    <message>
        <source>N/A</source>
        <translation>ناموجود</translation>
    </message>
    <message>
        <source>Client version</source>
        <translation>نسخهٔ کلاینت</translation>
    </message>
    <message>
        <source>&amp;Information</source>
        <translation>&amp;اطلاعات</translation>
    </message>
    <message>
        <source>Using OpenSSL version</source>
        <translation>نسخهٔ OpenSSL استفاده شده</translation>
    </message>
    <message>
        <source>Startup time</source>
        <translation>زمان آغاز به کار</translation>
    </message>
    <message>
        <source>Network</source>
        <translation>شبکه</translation>
    </message>
    <message>
        <source>Name</source>
        <translation>اسم</translation>
    </message>
    <message>
        <source>Number of connections</source>
        <translation>تعداد ارتباطات</translation>
    </message>
    <message>
        <source>Block chain</source>
        <translation>زنجیرهٔ بلوک‌ها</translation>
    </message>
    <message>
        <source>Current number of blocks</source>
        <translation>تعداد فعلی بلوک‌ها</translation>
    </message>
    <message>
        <source>Received</source>
        <translation>دریافتی</translation>
    </message>
    <message>
        <source>Sent</source>
        <translation>ارسال شده</translation>
    </message>
    <message>
        <source>Version</source>
        <translation>نسخه</translation>
    </message>
    <message>
        <source>Services</source>
        <translation>سرویس ها</translation>
    </message>
    <message>
        <source>Last block time</source>
        <translation>زمان آخرین بلوک</translation>
    </message>
    <message>
        <source>&amp;Open</source>
        <translation>با&amp;ز کردن</translation>
    </message>
    <message>
        <source>&amp;Console</source>
        <translation>&amp;کنسول</translation>
    </message>
    <message>
        <source>Totals</source>
        <translation>جمع کل:</translation>
    </message>
    <message>
        <source>Build date</source>
        <translation>ساخت تاریخ</translation>
    </message>
    <message>
        <source>Debug log file</source>
        <translation>فایلِ لاگِ اشکال زدایی</translation>
    </message>
    <message>
        <source>Clear console</source>
        <translation>پاکسازی کنسول</translation>
    </message>
    <message>
        <source>Welcome to the Myriad Core RPC console.</source>
        <translation>به کنسول RPC هسته بیت کوین خوش آمدید.</translation>
    </message>
    <message>
        <source>Use up and down arrows to navigate history, and &lt;b&gt;Ctrl-L&lt;/b&gt; to clear screen.</source>
        <translation>دکمه‌های بالا و پایین برای پیمایش تاریخچه و &lt;b&gt;Ctrl-L&lt;/b&gt; برای پاک کردن صفحه.</translation>
    </message>
    <message>
        <source>Type &lt;b&gt;help&lt;/b&gt; for an overview of available commands.</source>
        <translation>برای نمایش یک مرور کلی از دستورات ممکن، عبارت &lt;b&gt;help&lt;/b&gt; را بنویسید.</translation>
    </message>
    <message>
        <source>Unknown</source>
        <translation>ناشناخته</translation>
    </message>
    </context>
<context>
    <name>ReceiveCoinsDialog</name>
    <message>
        <source>&amp;Label:</source>
        <translation>&amp;برچسب:</translation>
    </message>
    <message>
        <source>Show</source>
        <translation>نمایش</translation>
    </message>
    <message>
        <source>Remove</source>
        <translation>حذف کردن</translation>
    </message>
    <message>
        <source>Copy label</source>
        <translation>کپی برچسب</translation>
    </message>
    <message>
        <source>Copy amount</source>
        <translation>کپی مقدار</translation>
    </message>
</context>
<context>
    <name>ReceiveRequestDialog</name>
    <message>
        <source>QR Code</source>
        <translation>کد QR</translation>
    </message>
    <message>
        <source>Address</source>
        <translation>نشانی</translation>
    </message>
    <message>
        <source>Amount</source>
        <translation>مبلغ</translation>
    </message>
    <message>
        <source>Label</source>
        <translation>برچسب</translation>
    </message>
    <message>
        <source>Message</source>
        <translation>پیام</translation>
    </message>
    <message>
        <source>Resulting URI too long, try to reduce the text for label / message.</source>
        <translation>URL ایجاد شده خیلی طولانی است. سعی کنید طول برچسب و یا پیام را کمتر کنید.</translation>
    </message>
    <message>
        <source>Error encoding URI into QR Code.</source>
        <translation>خطا در تبدیل نشانی اینترنتی به صورت کد QR.</translation>
    </message>
</context>
<context>
    <name>RecentRequestsTableModel</name>
    <message>
        <source>Date</source>
        <translation>تاریخ</translation>
    </message>
    <message>
        <source>Label</source>
        <translation>برچسب</translation>
    </message>
    <message>
        <source>Message</source>
        <translation>پیام</translation>
    </message>
    <message>
        <source>Amount</source>
        <translation>مبلغ</translation>
    </message>
    <message>
        <source>(no label)</source>
        <translation>(بدون برچسب)</translation>
    </message>
    </context>
<context>
    <name>SendCoinsDialog</name>
    <message>
        <source>Send Coins</source>
        <translation>ارسال سکه</translation>
    </message>
    <message>
        <source>Quantity:</source>
        <translation>تعداد:</translation>
    </message>
    <message>
        <source>Bytes:</source>
        <translation>بایت ها:</translation>
    </message>
    <message>
        <source>Amount:</source>
        <translation>مبلغ:</translation>
    </message>
    <message>
        <source>Priority:</source>
        <translation>اولویت:</translation>
    </message>
    <message>
        <source>Fee:</source>
        <translation>هزینه:</translation>
    </message>
    <message>
        <source>After Fee:</source>
        <translation>هزینه ی پسین:</translation>
    </message>
    <message>
        <source>Change:</source>
        <translation>پول خورد:</translation>
    </message>
    <message>
        <source>fast</source>
        <translation>سریع</translation>
    </message>
    <message>
        <source>Send to multiple recipients at once</source>
        <translation>ارسال به چند دریافت‌کنندهٔ به‌طور همزمان</translation>
    </message>
    <message>
        <source>Add &amp;Recipient</source>
        <translation>&amp;دریافت‌کنندهٔ جدید</translation>
    </message>
    <message>
        <source>Clear &amp;All</source>
        <translation>پاکسازی &amp;همه</translation>
    </message>
    <message>
        <source>Balance:</source>
        <translation>تزار:</translation>
    </message>
    <message>
        <source>Confirm the send action</source>
        <translation>عملیات ارسال را تأیید کنید</translation>
    </message>
    <message>
        <source>S&amp;end</source>
        <translation>&amp;ارسال</translation>
    </message>
    <message>
        <source>Confirm send coins</source>
        <translation>ارسال سکه را تأیید کنید</translation>
    </message>
    <message>
        <source>Copy amount</source>
        <translation>کپی مقدار</translation>
    </message>
    <message>
        <source>or</source>
        <translation>یا</translation>
=======
        <source>W&amp;allet</source>
        <translation>کیف پول</translation>
    </message>
    <message>
        <source>Expert</source>
        <translation>استخراج</translation>
    </message>
    <message>
        <source>Automatically open the Myriadcoin client port on the router. This only works when your router supports UPnP and it is enabled.</source>
        <translation>باز کردن خودکار درگاه شبکهٔ بیت‌کوین روی روترها. تنها زمانی کار می‌کند که روتر از پروتکل UPnP پشتیبانی کند و این پروتکل فعال باشد.</translation>
    </message>
    <message>
        <source>Map port using &amp;UPnP</source>
        <translation>نگاشت درگاه شبکه با استفاده از پروتکل &amp;UPnP</translation>
    </message>
    <message>
        <source>Proxy &amp;IP:</source>
        <translation>آ&amp;ی‌پی پراکسی:</translation>
    </message>
    <message>
        <source>&amp;Port:</source>
        <translation>&amp;درگاه:</translation>
    </message>
    <message>
        <source>Port of the proxy (e.g. 9050)</source>
        <translation>درگاه پراکسی (مثال 9050)</translation>
    </message>
    <message>
        <source>IPv4</source>
        <translation>آی‌پی نسخه 4</translation>
    </message>
    <message>
        <source>IPv6</source>
        <translation>آی‌پی نسخه 6</translation>
    </message>
    <message>
        <source>Tor</source>
        <translation>تور</translation>
    </message>
    <message>
        <source>&amp;Window</source>
        <translation>&amp;پنجره</translation>
    </message>
    <message>
        <source>Show only a tray icon after minimizing the window.</source>
        <translation>تنها بعد از کوچک کردن پنجره، tray icon را نشان بده.</translation>
    </message>
    <message>
        <source>&amp;Minimize to the tray instead of the taskbar</source>
        <translation>&amp;کوچک کردن به سینی به‌جای نوار وظیفه</translation>
    </message>
    <message>
        <source>M&amp;inimize on close</source>
        <translation>کوچک کردن &amp;در زمان بسته شدن</translation>
    </message>
    <message>
        <source>&amp;Display</source>
        <translation>&amp;نمایش</translation>
    </message>
    <message>
        <source>User Interface &amp;language:</source>
        <translation>زبان &amp;رابط کاربری:</translation>
    </message>
    <message>
        <source>&amp;Unit to show amounts in:</source>
        <translation>&amp;واحد نمایش مبالغ:</translation>
    </message>
    <message>
        <source>Choose the default subdivision unit to show in the interface and when sending coins.</source>
        <translation>انتخاب واحد پول مورد استفاده برای نمایش در پنجره‌ها و برای ارسال سکه.</translation>
    </message>
    <message>
        <source>&amp;OK</source>
        <translation>&amp;تأیید</translation>
    </message>
    <message>
        <source>&amp;Cancel</source>
        <translation>&amp;لغو</translation>
    </message>
    <message>
        <source>default</source>
        <translation>پیش‌فرض</translation>
    </message>
    <message>
        <source>none</source>
        <translation>هیچکدام</translation>
    </message>
    <message>
        <source>Confirm options reset</source>
        <translation>تأییدِ بازنشانی گزینه‌ها</translation>
    </message>
    <message>
        <source>This change would require a client restart.</source>
        <translation>برای این تغییرات بازنشانی مشتری ضروری است</translation>
    </message>
    <message>
        <source>The supplied proxy address is invalid.</source>
        <translation>آدرس پراکسی داده شده صحیح نیست.</translation>
    </message>
</context>
<context>
    <name>OverviewPage</name>
    <message>
        <source>Form</source>
        <translation>فرم</translation>
    </message>
    <message>
        <source>The displayed information may be out of date. Your wallet automatically synchronizes with the Myriadcoin network after a connection is established, but this process has not completed yet.</source>
        <translation>اطلاعات نمایش‌داده شده ممکن است قدیمی باشند. بعد از این که یک اتصال با شبکه برقرار شد، کیف پول شما به‌صورت خودکار با شبکهٔ بیت‌کوین همگام‌سازی می‌شود. اما این روند هنوز کامل نشده است.</translation>
    </message>
    <message>
        <source>Available:</source>
        <translation>در دسترس:</translation>
    </message>
    <message>
        <source>Your current spendable balance</source>
        <translation>تراز علی‌الحساب شما</translation>
    </message>
    <message>
        <source>Pending:</source>
        <translation>در انتظار:</translation>
    </message>
    <message>
        <source>Total of transactions that have yet to be confirmed, and do not yet count toward the spendable balance</source>
        <translation>مجموع تراکنش‌هایی که هنوز تأیید نشده‌اند؛ و هنوز روی تراز علی‌الحساب اعمال نشده‌اند</translation>
    </message>
    <message>
        <source>Immature:</source>
        <translation>نارسیده:</translation>
    </message>
    <message>
        <source>Mined balance that has not yet matured</source>
        <translation>تراز استخراج شده از معدن که هنوز بالغ نشده است</translation>
    </message>
    <message>
        <source>Balances</source>
        <translation>تراز ها</translation>
    </message>
    <message>
        <source>Total:</source>
        <translation>جمع کل:</translation>
    </message>
    <message>
        <source>Your current total balance</source>
        <translation>تراز کل فعلی شما</translation>
    </message>
    <message>
        <source>Spendable:</source>
        <translation>:قابل خرج کردن</translation>
    </message>
    <message>
        <source>Recent transactions</source>
        <translation>تراکنش های اخیر</translation>
>>>>>>> fc073561
    </message>
    </context>
<context>
    <name>PaymentServer</name>
    <message>
<<<<<<< HEAD
        <source>The amount to pay must be larger than 0.</source>
        <translation>مبلغ پرداخت باید بیشتر از ۰ باشد.</translation>
=======
        <source>Invalid payment request.</source>
        <translation>درخواست پرداخت نامعتبر.</translation>
>>>>>>> fc073561
    </message>
    </context>
<context>
    <name>PeerTableModel</name>
    </context>
<context>
    <name>QObject</name>
    <message>
<<<<<<< HEAD
        <source>The amount exceeds your balance.</source>
        <translation>میزان پرداخت از تراز شما بیشتر است.</translation>
    </message>
    <message>
        <source>The total exceeds your balance when the %1 transaction fee is included.</source>
        <translation>با احتساب هزینهٔ %1 برای هر تراکنش، مجموع میزان پرداختی از مبلغ تراز شما بیشتر می‌شود.</translation>
    </message>
    <message>
        <source>Payment request expired.</source>
        <translation>درخواست پرداخت منقضی شد.</translation>
    </message>
    <message>
        <source>(no label)</source>
        <translation>(بدون برچسب)</translation>
    </message>
    <message>
        <source>Are you sure you want to send?</source>
        <translation>آیا مطمئن هستید که می خواهید ارسال کنید؟</translation>
    </message>
    </context>
<context>
    <name>SendCoinsEntry</name>
    <message>
        <source>A&amp;mount:</source>
        <translation>A&amp;مبلغ :</translation>
    </message>
    <message>
        <source>Pay &amp;To:</source>
        <translation>پرداخ&amp;ت به:</translation>
    </message>
    <message>
        <source>Enter a label for this address to add it to your address book</source>
        <translation>برای این نشانی یک برچسب وارد کنید تا در دفترچهٔ آدرس ذخیره شود</translation>
=======
        <source>Amount</source>
        <translation>مبلغ</translation>
    </message>
    <message>
        <source>Enter a Myriadcoin address (e.g. %1)</source>
        <translation>یک آدرس بیت‌کوین وارد کنید (مثلاً %1)</translation>
    </message>
    <message>
        <source>%1 d</source>
        <translation>%1 روز</translation>
    </message>
    <message>
        <source>%1 h</source>
        <translation>%1 ساعت</translation>
    </message>
    <message>
        <source>%1 m</source>
        <translation>%1 دقیقه</translation>
    </message>
    <message>
        <source>%1 s</source>
        <translation>%1 ثانیه</translation>
    </message>
    <message>
        <source>None</source>
        <translation>هیچکدام</translation>
    </message>
    <message>
        <source>N/A</source>
        <translation>ناموجود</translation>
    </message>
    <message>
        <source>%1 ms</source>
        <translation>%1 میلیونم ثانیه</translation>
    </message>
    <message>
        <source>%1 and %2</source>
        <translation>%1 و %2</translation>
>>>>>>> fc073561
    </message>
    </context>
<context>
    <name>QObject::QObject</name>
    </context>
<context>
    <name>QRImageWidget</name>
    </context>
<context>
    <name>RPCConsole</name>
    <message>
<<<<<<< HEAD
        <source>&amp;Label:</source>
        <translation>&amp;برچسب:</translation>
    </message>
    <message>
        <source>Choose previously used address</source>
        <translation>انتخاب نشانی پیش‌تر استفاده شده</translation>
    </message>
    <message>
        <source>This is a normal payment.</source>
        <translation>این یک پرداخت عادی است</translation>
    </message>
    <message>
        <source>The Myriad address to send the payment to</source>
        <translation>نشانی بیت‌کوین برای ارسال پرداخت به آن</translation>
    </message>
    <message>
        <source>Alt+A</source>
        <translation>Alt+A</translation>
    </message>
    <message>
        <source>Paste address from clipboard</source>
        <translation>چسباندن نشانی از حافظهٔ سیستم</translation>
    </message>
    <message>
        <source>Alt+P</source>
        <translation>Alt+P</translation>
    </message>
    <message>
        <source>Remove this entry</source>
        <translation>حذف این مدخل</translation>
    </message>
    <message>
        <source>Message:</source>
        <translation>پیام:</translation>
    </message>
    </context>
<context>
    <name>ShutdownWindow</name>
    </context>
<context>
    <name>SignVerifyMessageDialog</name>
    <message>
        <source>Signatures - Sign / Verify a Message</source>
        <translation>امضاها - امضا / تأیید یک پیام</translation>
    </message>
    <message>
        <source>&amp;Sign Message</source>
        <translation>ا&amp;مضای پیام</translation>
    </message>
    <message>
        <source>The Myriad address to sign the message with</source>
        <translation>نشانی بیت‌کوین برای امضاء پیغام با آن</translation>
    </message>
    <message>
        <source>Choose previously used address</source>
        <translation>انتخاب نشانی پیشتر استفاده شده</translation>
    </message>
    <message>
        <source>Alt+A</source>
        <translation>Alt+A</translation>
    </message>
    <message>
        <source>Paste address from clipboard</source>
        <translation>چسباندن نشانی از حافظهٔ سیستم</translation>
    </message>
    <message>
        <source>Alt+P</source>
        <translation>Alt+P</translation>
    </message>
    <message>
        <source>Enter the message you want to sign here</source>
        <translation>پیامی را که می‌خواهید امضا کنید در اینجا وارد کنید</translation>
    </message>
    <message>
        <source>Signature</source>
        <translation>امضا</translation>
    </message>
    <message>
        <source>Copy the current signature to the system clipboard</source>
        <translation>امضای فعلی را به حافظهٔ سیستم کپی کن</translation>
    </message>
    <message>
        <source>Sign the message to prove you own this Myriad address</source>
        <translation>برای اثبات تعلق این نشانی به شما، پیام را امضا کنید</translation>
    </message>
    <message>
        <source>Sign &amp;Message</source>
        <translation>ا&amp;مضای پیام</translation>
    </message>
    <message>
        <source>Reset all sign message fields</source>
        <translation>بازنشانی تمام فیلدهای پیام</translation>
    </message>
    <message>
        <source>Clear &amp;All</source>
        <translation>پاک &amp;کردن همه</translation>
    </message>
    <message>
        <source>&amp;Verify Message</source>
        <translation>&amp;شناسایی پیام</translation>
    </message>
    <message>
        <source>The Myriad address the message was signed with</source>
        <translation>نشانی بیت‌کوین که پیغام با آن امضاء شده</translation>
    </message>
    <message>
        <source>Verify the message to ensure it was signed with the specified Myriad address</source>
        <translation>برای حصول اطمینان از اینکه پیام با نشانی بیت‌کوین مشخص شده امضا است یا خیر، پیام را شناسایی کنید</translation>
    </message>
    <message>
        <source>Verify &amp;Message</source>
        <translation>&amp;شناسایی پیام</translation>
    </message>
    <message>
        <source>Reset all verify message fields</source>
        <translation>بازنشانی تمام فیلدهای پیام</translation>
    </message>
    <message>
        <source>Click "Sign Message" to generate signature</source>
        <translation>برای ایجاد یک امضای جدید روی «امضای پیام» کلیک کنید</translation>
    </message>
    <message>
        <source>The entered address is invalid.</source>
        <translation>نشانی وارد شده نامعتبر است.</translation>
    </message>
    <message>
        <source>Please check the address and try again.</source>
        <translation>لطفاً نشانی را بررسی کنید و دوباره تلاش کنید.</translation>
    </message>
    <message>
        <source>The entered address does not refer to a key.</source>
        <translation>نشانی وارد شده به هیچ کلیدی اشاره نمی‌کند.</translation>
    </message>
    <message>
        <source>Wallet unlock was cancelled.</source>
        <translation>عملیات باز کرن قفل کیف پول لغو شد.</translation>
    </message>
    <message>
        <source>Private key for the entered address is not available.</source>
        <translation>کلید خصوصی برای نشانی وارد شده در دسترس نیست.</translation>
    </message>
    <message>
        <source>Message signing failed.</source>
        <translation>امضای پیام با شکست مواجه شد.</translation>
    </message>
    <message>
        <source>Message signed.</source>
        <translation>پیام امضا شد.</translation>
    </message>
    <message>
        <source>The signature could not be decoded.</source>
        <translation>امضا نمی‌تواند کدگشایی شود.</translation>
    </message>
    <message>
        <source>Please check the signature and try again.</source>
        <translation>لطفاً امضا را بررسی نموده و دوباره تلاش کنید.</translation>
    </message>
    <message>
        <source>The signature did not match the message digest.</source>
        <translation>امضا با خلاصهٔ پیام مطابقت ندارد.</translation>
    </message>
    <message>
        <source>Message verification failed.</source>
        <translation>شناسایی پیام با شکست مواجه شد.</translation>
    </message>
    <message>
        <source>Message verified.</source>
        <translation>پیام شناسایی شد.</translation>
=======
        <source>N/A</source>
        <translation>ناموجود</translation>
    </message>
    <message>
        <source>Client version</source>
        <translation>نسخهٔ کلاینت</translation>
    </message>
    <message>
        <source>&amp;Information</source>
        <translation>&amp;اطلاعات</translation>
    </message>
    <message>
        <source>Debug window</source>
        <translation>پنجرهٔ اشکالزدایی</translation>
    </message>
    <message>
        <source>General</source>
        <translation>عمومی</translation>
    </message>
    <message>
        <source>Startup time</source>
        <translation>زمان آغاز به کار</translation>
    </message>
    <message>
        <source>Network</source>
        <translation>شبکه</translation>
    </message>
    <message>
        <source>Name</source>
        <translation>اسم</translation>
    </message>
    <message>
        <source>Number of connections</source>
        <translation>تعداد ارتباطات</translation>
    </message>
    <message>
        <source>Block chain</source>
        <translation>زنجیرهٔ بلوک‌ها</translation>
    </message>
    <message>
        <source>Current number of blocks</source>
        <translation>تعداد فعلی بلوک‌ها</translation>
    </message>
    <message>
        <source>Memory Pool</source>
        <translation>استخر حافظه</translation>
    </message>
    <message>
        <source>Memory usage</source>
        <translation>مصرف حافظه</translation>
    </message>
    <message>
        <source>Received</source>
        <translation>دریافتی</translation>
    </message>
    <message>
        <source>Sent</source>
        <translation>ارسال شده</translation>
    </message>
    <message>
        <source>Version</source>
        <translation>نسخه</translation>
    </message>
    <message>
        <source>Services</source>
        <translation>سرویس ها</translation>
    </message>
    <message>
        <source>Connection Time</source>
        <translation>مدت اتصال</translation>
    </message>
    <message>
        <source>Last Send</source>
        <translation>ارسال شده آخرین بار</translation>
    </message>
    <message>
        <source>Last Receive</source>
        <translation>آخرین دریافتی</translation>
    </message>
    <message>
        <source>Ping Time</source>
        <translation>زمان پینگ</translation>
    </message>
    <message>
        <source>Ping Wait</source>
        <translation>انتظار پینگ</translation>
    </message>
    <message>
        <source>Last block time</source>
        <translation>زمان آخرین بلوک</translation>
    </message>
    <message>
        <source>&amp;Open</source>
        <translation>با&amp;ز کردن</translation>
    </message>
    <message>
        <source>&amp;Console</source>
        <translation>&amp;کنسول</translation>
    </message>
    <message>
        <source>Totals</source>
        <translation>جمع کل:</translation>
    </message>
    <message>
        <source>In:</source>
        <translation>در:</translation>
    </message>
    <message>
        <source>Out:</source>
        <translation>خروجی:</translation>
    </message>
    <message>
        <source>Debug log file</source>
        <translation>فایلِ لاگِ اشکال زدایی</translation>
    </message>
    <message>
        <source>Clear console</source>
        <translation>پاکسازی کنسول</translation>
    </message>
    <message>
        <source>1 &amp;hour</source>
        <translation>1 ساعت</translation>
    </message>
    <message>
        <source>1 &amp;day</source>
        <translation>1 روز</translation>
    </message>
    <message>
        <source>1 &amp;week</source>
        <translation>1 هفته</translation>
    </message>
    <message>
        <source>1 &amp;year</source>
        <translation>1 سال</translation>
    </message>
    <message>
        <source>Ban for</source>
        <translation>محدود شده برای</translation>
    </message>
    <message>
        <source>Use up and down arrows to navigate history, and &lt;b&gt;Ctrl-L&lt;/b&gt; to clear screen.</source>
        <translation>دکمه‌های بالا و پایین برای پیمایش تاریخچه و &lt;b&gt;Ctrl-L&lt;/b&gt; برای پاک کردن صفحه.</translation>
    </message>
    <message>
        <source>Type &lt;b&gt;help&lt;/b&gt; for an overview of available commands.</source>
        <translation>برای نمایش یک مرور کلی از دستورات ممکن، عبارت &lt;b&gt;help&lt;/b&gt; را بنویسید.</translation>
    </message>
    <message>
        <source>%1 B</source>
        <translation>%1 بایت</translation>
    </message>
    <message>
        <source>%1 KB</source>
        <translation>%1 کیلوبایت</translation>
    </message>
    <message>
        <source>%1 MB</source>
        <translation>%1 مگابایت</translation>
    </message>
    <message>
        <source>%1 GB</source>
        <translation>%1 گیگابایت</translation>
    </message>
    <message>
        <source>never</source>
        <translation>هرگز</translation>
    </message>
    <message>
        <source>Yes</source>
        <translation>بله</translation>
>>>>>>> fc073561
    </message>
    <message>
<<<<<<< HEAD
        <source>Myriad Core</source>
        <translation> هسته Myriad </translation>
    </message>
    <message>
        <source>The Myriad Core developers</source>
        <translation>توسعه‌دهندگان هسته بیت‌کوین</translation>
    </message>
    <message>
        <source>[testnet]</source>
        <translation>آزمایش شبکه</translation>
    </message>
</context>
<context>
    <name>TrafficGraphWidget</name>
    <message>
        <source>KB/s</source>
        <translation>کیلوبایت</translation>
    </message>
</context>
<context>
    <name>TransactionDesc</name>
    <message>
        <source>Open until %1</source>
        <translation>باز تا %1</translation>
    </message>
    <message>
        <source>%1/offline</source>
        <translation>%1/آفلاین</translation>
    </message>
    <message>
        <source>%1/unconfirmed</source>
        <translation>%1/تأیید نشده</translation>
    </message>
    <message>
        <source>%1 confirmations</source>
        <translation>%1 تأییدیه</translation>
    </message>
    <message>
        <source>Status</source>
        <translation>وضعیت</translation>
    </message>
    <message numerus="yes">
        <source>, broadcast through %n node(s)</source>
        <translation><numerusform>، پخش از طریق %n گره</numerusform></translation>
    </message>
    <message>
        <source>Date</source>
        <translation>تاریخ</translation>
    </message>
    <message>
        <source>Source</source>
        <translation>منبع</translation>
    </message>
    <message>
        <source>Generated</source>
        <translation>تولید شده</translation>
    </message>
    <message>
        <source>From</source>
        <translation>فرستنده</translation>
    </message>
    <message>
        <source>To</source>
        <translation>گیرنده</translation>
    </message>
    <message>
        <source>own address</source>
        <translation>آدرس شما</translation>
    </message>
    <message>
        <source>label</source>
        <translation>برچسب</translation>
    </message>
    <message>
        <source>Credit</source>
        <translation>بدهی</translation>
    </message>
    <message numerus="yes">
        <source>matures in %n more block(s)</source>
        <translation><numerusform>بلوغ در %n بلوک دیگر</numerusform></translation>
=======
        <source>No</source>
        <translation>خیر</translation>
    </message>
    <message>
        <source>Unknown</source>
        <translation>ناشناخته</translation>
    </message>
</context>
<context>
    <name>ReceiveCoinsDialog</name>
    <message>
        <source>&amp;Amount:</source>
        <translation>مبلغ:</translation>
    </message>
    <message>
        <source>&amp;Label:</source>
        <translation>&amp;برچسب:</translation>
    </message>
    <message>
        <source>&amp;Message:</source>
        <translation>پیام:</translation>
    </message>
    <message>
        <source>Use this form to request payments. All fields are &lt;b&gt;optional&lt;/b&gt;.</source>
        <translation>برای درخواست پرداخت از این فرم استفاده کنید.تمام قسمت ها &lt;b&gt;اختیاری&lt;b&gt; هستند.</translation>
    </message>
    <message>
        <source>Clear all fields of the form.</source>
        <translation>تمام قسمت های فرم را خالی کن.</translation>
    </message>
    <message>
        <source>Clear</source>
        <translation>پاک‌کردن</translation>
    </message>
    <message>
        <source>Show</source>
        <translation>نمایش</translation>
    </message>
    <message>
        <source>Remove the selected entries from the list</source>
        <translation>حذف ورودی های انتخاب‌شده از لیست</translation>
    </message>
    <message>
        <source>Remove</source>
        <translation>حذف کردن</translation>
    </message>
    <message>
        <source>Copy label</source>
        <translation>کپی برچسب</translation>
    </message>
    <message>
        <source>Copy amount</source>
        <translation>کپی مقدار</translation>
>>>>>>> fc073561
    </message>
</context>
<context>
    <name>ReceiveRequestDialog</name>
    <message>
<<<<<<< HEAD
        <source>not accepted</source>
        <translation>پذیرفته نشد</translation>
    </message>
    <message>
        <source>Debit</source>
        <translation>اعتبار</translation>
    </message>
    <message>
        <source>Transaction fee</source>
        <translation>هزینهٔ تراکنش</translation>
    </message>
    <message>
        <source>Net amount</source>
        <translation>مبلغ خالص</translation>
    </message>
    <message>
        <source>Message</source>
        <translation>پیام</translation>
=======
        <source>QR Code</source>
        <translation>کد QR</translation>
    </message>
    <message>
        <source>Copy &amp;Address</source>
        <translation>&amp;کپی نشانی</translation>
    </message>
    <message>
        <source>&amp;Save Image...</source>
        <translation>&amp;ذخیره عکس...</translation>
    </message>
    <message>
        <source>Address</source>
        <translation>آدرس</translation>
    </message>
    <message>
        <source>Label</source>
        <translation>برچسب</translation>
>>>>>>> fc073561
    </message>
    </context>
<context>
    <name>RecentRequestsTableModel</name>
    <message>
<<<<<<< HEAD
        <source>Comment</source>
        <translation>نظر</translation>
    </message>
    <message>
        <source>Transaction ID</source>
        <translation>شناسهٔ تراکنش</translation>
    </message>
    <message>
        <source>Debug information</source>
        <translation>اطلاعات اشکال‌زدایی</translation>
    </message>
    <message>
        <source>Transaction</source>
        <translation>تراکنش</translation>
    </message>
    <message>
        <source>Inputs</source>
        <translation>ورودی‌ها</translation>
    </message>
    <message>
        <source>Amount</source>
        <translation>مبلغ</translation>
    </message>
    <message>
        <source>true</source>
        <translation>درست</translation>
    </message>
    <message>
        <source>false</source>
        <translation>نادرست</translation>
    </message>
    <message>
        <source>, has not been successfully broadcast yet</source>
        <translation>، هنوز با موفقیت ارسال نشده</translation>
    </message>
    <message numerus="yes">
        <source>Open for %n more block(s)</source>
        <translation><numerusform>باز برای %n بلوک دیگر</numerusform></translation>
    </message>
    <message>
        <source>unknown</source>
        <translation>ناشناس</translation>
=======
        <source>Label</source>
        <translation>برچسب</translation>
    </message>
    <message>
        <source>(no label)</source>
        <translation>(بدون برچسب)</translation>
    </message>
    </context>
<context>
    <name>SendCoinsDialog</name>
    <message>
        <source>Send Coins</source>
        <translation>ارسال سکه</translation>
    </message>
    <message>
        <source>Inputs...</source>
        <translation>ورودی‌ها...</translation>
    </message>
    <message>
        <source>automatically selected</source>
        <translation>به طور خودکار انتخاب شدند</translation>
    </message>
    <message>
        <source>Insufficient funds!</source>
        <translation>بود جه نا کافی </translation>
    </message>
    <message>
        <source>Quantity:</source>
        <translation>تعداد:</translation>
    </message>
    <message>
        <source>Bytes:</source>
        <translation>بایت ها:</translation>
    </message>
    <message>
        <source>Amount:</source>
        <translation>مبلغ:</translation>
    </message>
    <message>
        <source>Fee:</source>
        <translation>هزینه:</translation>
    </message>
    <message>
        <source>After Fee:</source>
        <translation>هزینه ی پسین:</translation>
>>>>>>> fc073561
    </message>
    <message>
<<<<<<< HEAD
        <source>Transaction details</source>
        <translation>جزئیات تراکنش</translation>
    </message>
    <message>
        <source>This pane shows a detailed description of the transaction</source>
        <translation>این پانل شامل توصیف کاملی از جزئیات تراکنش است</translation>
=======
        <source>Change:</source>
        <translation>پول خورد:</translation>
    </message>
    <message>
        <source>Transaction Fee:</source>
        <translation>هزینهٔ تراکنش:</translation>
>>>>>>> fc073561
    </message>
    <message>
<<<<<<< HEAD
        <source>Date</source>
        <translation>تاریخ</translation>
    </message>
    <message>
        <source>Type</source>
        <translation>نوع</translation>
    </message>
    <message numerus="yes">
        <source>Open for %n more block(s)</source>
        <translation><numerusform>باز برای %n بلوک دیگر</numerusform></translation>
    </message>
    <message>
        <source>Open until %1</source>
        <translation>باز شده تا %1</translation>
    </message>
    <message>
        <source>Confirmed (%1 confirmations)</source>
        <translation>تأیید شده (%1 تأییدیه)</translation>
    </message>
    <message>
        <source>This block was not received by any other nodes and will probably not be accepted!</source>
        <translation>این بلوک از هیچ همتای دیگری دریافت نشده است و احتمال می‌رود پذیرفته نشود!</translation>
    </message>
    <message>
        <source>Generated but not accepted</source>
        <translation>تولید شده ولی قبول نشده</translation>
    </message>
    <message>
        <source>Label</source>
        <translation>برچسب</translation>
    </message>
    <message>
        <source>Received with</source>
        <translation>دریافت‌شده با</translation>
    </message>
    <message>
        <source>Received from</source>
        <translation>دریافت‌شده از</translation>
    </message>
    <message>
        <source>Sent to</source>
        <translation>ارسال‌شده به</translation>
    </message>
    <message>
        <source>Payment to yourself</source>
        <translation>پر داخت به خودتان</translation>
    </message>
    <message>
        <source>Mined</source>
        <translation>استخراج‌شده</translation>
    </message>
    <message>
        <source>(n/a)</source>
        <translation>(ناموجود)</translation>
    </message>
    <message>
        <source>Transaction status. Hover over this field to show number of confirmations.</source>
        <translation>وضعیت تراکنش. نشانگر را روی این فیلد نگه دارید تا تعداد تأییدیه‌ها نشان داده شود.</translation>
    </message>
    <message>
        <source>Date and time that the transaction was received.</source>
        <translation>تاریخ و ساعت دریافت تراکنش.</translation>
    </message>
    <message>
        <source>Type of transaction.</source>
        <translation>نوع تراکنش.</translation>
    </message>
    <message>
        <source>Amount removed from or added to balance.</source>
        <translation>مبلغ کسر شده و یا اضافه شده به تراز.</translation>
=======
        <source>Choose...</source>
        <translation>انتخاب...</translation>
    </message>
    <message>
        <source>per kilobyte</source>
        <translation>در هر کیلوبایت</translation>
    </message>
    <message>
        <source>Hide</source>
        <translation>پنهان کردن</translation>
    </message>
    <message>
        <source>total at least</source>
        <translation>در مجموع حداقل</translation>
    </message>
    <message>
        <source>Recommended:</source>
        <translation>توصیه شده:</translation>
    </message>
    <message>
        <source>Custom:</source>
        <translation>سفارشی:</translation>
    </message>
    <message>
        <source>normal</source>
        <translation>نرمال</translation>
    </message>
    <message>
        <source>fast</source>
        <translation>سریع</translation>
    </message>
    <message>
        <source>Send to multiple recipients at once</source>
        <translation>ارسال به چند دریافت‌کنندهٔ به‌طور همزمان</translation>
    </message>
    <message>
        <source>Add &amp;Recipient</source>
        <translation>&amp;دریافت‌کنندهٔ جدید</translation>
    </message>
    <message>
        <source>Clear all fields of the form.</source>
        <translation>تمام قسمت های فرم را خالی کن.</translation>
    </message>
    <message>
        <source>Clear &amp;All</source>
        <translation>پاکسازی &amp;همه</translation>
    </message>
    <message>
        <source>Balance:</source>
        <translation>تزار:</translation>
    </message>
    <message>
        <source>Confirm the send action</source>
        <translation>عملیات ارسال را تأیید کنید</translation>
    </message>
    <message>
        <source>S&amp;end</source>
        <translation>&amp;ارسال</translation>
    </message>
    <message>
        <source>Copy quantity</source>
        <translation>کپی تعداد</translation>
    </message>
    <message>
        <source>Copy amount</source>
        <translation>کپی مقدار</translation>
    </message>
    <message>
        <source>Copy fee</source>
        <translation>رونوشت کارمزد</translation>
    </message>
    <message>
        <source>Copy bytes</source>
        <translation>کپی کردن بایت ها</translation>
    </message>
    <message>
        <source>Copy change</source>
        <translation>کپی کردن تغییر</translation>
    </message>
    <message>
        <source>(no label)</source>
        <translation>(بدون برچسب)</translation>
>>>>>>> fc073561
    </message>
</context>
<context>
    <name>SendCoinsEntry</name>
    <message>
<<<<<<< HEAD
        <source>All</source>
        <translation>همه</translation>
    </message>
    <message>
        <source>Today</source>
        <translation>امروز</translation>
    </message>
    <message>
        <source>This week</source>
        <translation>این هفته</translation>
    </message>
    <message>
        <source>This month</source>
        <translation>این ماه</translation>
    </message>
    <message>
        <source>Last month</source>
        <translation>ماه گذشته</translation>
    </message>
    <message>
        <source>This year</source>
        <translation>امسال</translation>
    </message>
    <message>
        <source>Range...</source>
        <translation>محدوده...</translation>
    </message>
    <message>
        <source>Received with</source>
        <translation>دریافت‌شده با </translation>
    </message>
    <message>
        <source>Sent to</source>
        <translation>ارسال به</translation>
    </message>
    <message>
        <source>To yourself</source>
        <translation>به خودتان</translation>
    </message>
    <message>
        <source>Mined</source>
        <translation>استخراج‌شده</translation>
    </message>
    <message>
        <source>Other</source>
        <translation>دیگر</translation>
    </message>
    <message>
        <source>Enter address or label to search</source>
        <translation>برای جست‌‌وجو نشانی یا برچسب را وارد کنید</translation>
=======
        <source>A&amp;mount:</source>
        <translation>A&amp;مبلغ :</translation>
    </message>
    <message>
        <source>Pay &amp;To:</source>
        <translation>پرداخ&amp;ت به:</translation>
    </message>
    <message>
        <source>&amp;Label:</source>
        <translation>&amp;برچسب:</translation>
    </message>
    <message>
        <source>Choose previously used address</source>
        <translation>انتخاب نشانی پیش‌تر استفاده شده</translation>
    </message>
    <message>
        <source>This is a normal payment.</source>
        <translation>این یک پرداخت عادی است</translation>
    </message>
    <message>
        <source>The Myriadcoin address to send the payment to</source>
        <translation>نشانی بیت‌کوین برای ارسال پرداخت به آن</translation>
    </message>
    <message>
        <source>Alt+A</source>
        <translation>Alt+A</translation>
    </message>
    <message>
        <source>Paste address from clipboard</source>
        <translation>چسباندن نشانی از حافظهٔ سیستم</translation>
    </message>
    <message>
        <source>Alt+P</source>
        <translation>Alt+P</translation>
    </message>
    <message>
        <source>Remove this entry</source>
        <translation>حذف این مدخل</translation>
    </message>
    <message>
        <source>Message:</source>
        <translation>پیام:</translation>
    </message>
    <message>
        <source>Pay To:</source>
        <translation>پرداخت به:</translation>
    </message>
    <message>
        <source>Memo:</source>
        <translation>یادداشت:</translation>
>>>>>>> fc073561
    </message>
    </context>
<context>
    <name>SendConfirmationDialog</name>
    </context>
<context>
    <name>ShutdownWindow</name>
    <message>
<<<<<<< HEAD
        <source>Min amount</source>
        <translation>مبلغ حداقل</translation>
=======
        <source>%1 is shutting down...</source>
        <translation>%1 در حال خاموش شدن است...</translation>
>>>>>>> fc073561
    </message>
    </context>
<context>
    <name>SignVerifyMessageDialog</name>
    <message>
<<<<<<< HEAD
        <source>Copy address</source>
        <translation>کپی نشانی</translation>
    </message>
    <message>
        <source>Copy label</source>
        <translation>کپی برچسب</translation>
    </message>
    <message>
        <source>Copy amount</source>
        <translation>کپی مقدار</translation>
    </message>
    <message>
        <source>Copy transaction ID</source>
        <translation>کپی شناسهٔ تراکنش</translation>
    </message>
    <message>
        <source>Edit label</source>
        <translation>ویرایش برچسب</translation>
    </message>
    <message>
        <source>Show transaction details</source>
        <translation>نمایش جزئیات تراکنش</translation>
    </message>
    <message>
        <source>Exporting Failed</source>
        <translation>استخراج انجام نشد</translation>
    </message>
    <message>
        <source>Exporting Successful</source>
        <translation>استخراج موفق</translation>
    </message>
    <message>
        <source>Comma separated file (*.csv)</source>
        <translation>پروندهٔ نوع CSV جداشونده با کاما (*.csv)</translation>
    </message>
    <message>
        <source>Confirmed</source>
        <translation>تأیید شده</translation>
    </message>
    <message>
        <source>Date</source>
        <translation>تاریخ</translation>
    </message>
    <message>
        <source>Type</source>
        <translation>نوع</translation>
    </message>
    <message>
        <source>Label</source>
        <translation>برچسب</translation>
    </message>
    <message>
        <source>Address</source>
        <translation>نشانی</translation>
    </message>
    <message>
        <source>ID</source>
        <translation>شناسه</translation>
    </message>
    <message>
        <source>Range:</source>
        <translation>محدوده:</translation>
    </message>
    <message>
        <source>to</source>
        <translation>به</translation>
=======
        <source>Signatures - Sign / Verify a Message</source>
        <translation>امضاها - امضا / تأیید یک پیام</translation>
    </message>
    <message>
        <source>&amp;Sign Message</source>
        <translation>ا&amp;مضای پیام</translation>
    </message>
    <message>
        <source>The Myriadcoin address to sign the message with</source>
        <translation>نشانی بیت‌کوین برای امضاء پیغام با آن</translation>
    </message>
    <message>
        <source>Choose previously used address</source>
        <translation>انتخاب نشانی پیشتر استفاده شده</translation>
    </message>
    <message>
        <source>Alt+A</source>
        <translation>Alt+A</translation>
    </message>
    <message>
        <source>Paste address from clipboard</source>
        <translation>چسباندن نشانی از حافظهٔ سیستم</translation>
    </message>
    <message>
        <source>Alt+P</source>
        <translation>Alt+P</translation>
    </message>
    <message>
        <source>Enter the message you want to sign here</source>
        <translation>پیامی را که می‌خواهید امضا کنید در اینجا وارد کنید</translation>
    </message>
    <message>
        <source>Signature</source>
        <translation>امضا</translation>
    </message>
    <message>
        <source>Copy the current signature to the system clipboard</source>
        <translation>امضای فعلی را به حافظهٔ سیستم کپی کن</translation>
    </message>
    <message>
        <source>Sign the message to prove you own this Myriadcoin address</source>
        <translation>برای اثبات تعلق این نشانی به شما، پیام را امضا کنید</translation>
    </message>
    <message>
        <source>Sign &amp;Message</source>
        <translation>ا&amp;مضای پیام</translation>
    </message>
    <message>
        <source>Reset all sign message fields</source>
        <translation>بازنشانی تمام فیلدهای پیام</translation>
    </message>
    <message>
        <source>Clear &amp;All</source>
        <translation>پاک &amp;کردن همه</translation>
    </message>
    <message>
        <source>&amp;Verify Message</source>
        <translation>&amp;شناسایی پیام</translation>
    </message>
    <message>
        <source>The Myriadcoin address the message was signed with</source>
        <translation>نشانی بیت‌کوین که پیغام با آن امضاء شده</translation>
    </message>
    <message>
        <source>Verify the message to ensure it was signed with the specified Myriadcoin address</source>
        <translation>برای حصول اطمینان از اینکه پیام با نشانی بیت‌کوین مشخص شده امضا است یا خیر، پیام را شناسایی کنید</translation>
    </message>
    <message>
        <source>Verify &amp;Message</source>
        <translation>&amp;شناسایی پیام</translation>
    </message>
    <message>
        <source>Reset all verify message fields</source>
        <translation>بازنشانی تمام فیلدهای پیام</translation>
>>>>>>> fc073561
    </message>
    </context>
<context>
<<<<<<< HEAD
    <name>UnitDisplayStatusBarControl</name>
    </context>
<context>
    <name>WalletFrame</name>
    </context>
<context>
    <name>WalletModel</name>
    <message>
        <source>Send Coins</source>
        <translation>ارسال وجه</translation>
    </message>
</context>
<context>
    <name>WalletView</name>
    <message>
        <source>&amp;Export</source>
        <translation>&amp;صدور</translation>
    </message>
    <message>
        <source>Export the data in the current tab to a file</source>
        <translation>داده ها  نوارِ جاری را به فایل انتقال دهید</translation>
    </message>
    <message>
        <source>Backup Wallet</source>
        <translation>نسخهٔ پشتیبان کیف پول</translation>
    </message>
    <message>
        <source>Wallet Data (*.dat)</source>
        <translation>دادهٔ کیف پول (*.dat)</translation>
    </message>
    <message>
        <source>Backup Failed</source>
        <translation>خطا در پشتیبان‌گیری</translation>
    </message>
    <message>
        <source>Backup Successful</source>
        <translation>پشتیبان‌گیری موفق</translation>
=======
    <name>SplashScreen</name>
    <message>
        <source>[testnet]</source>
        <translation>آزمایش شبکه</translation>
    </message>
</context>
<context>
    <name>TrafficGraphWidget</name>
    <message>
        <source>KB/s</source>
        <translation>کیلوبایت</translation>
>>>>>>> fc073561
    </message>
</context>
<context>
    <name>TransactionDesc</name>
    </context>
<context>
    <name>TransactionDescDialog</name>
    <message>
<<<<<<< HEAD
        <source>Options:</source>
        <translation>گزینه‌ها:</translation>
    </message>
    <message>
        <source>Specify data directory</source>
        <translation>مشخص کردن دایرکتوری داده‌ها</translation>
    </message>
    <message>
=======
        <source>This pane shows a detailed description of the transaction</source>
        <translation>این پانل شامل توصیف کاملی از جزئیات تراکنش است</translation>
    </message>
    </context>
<context>
    <name>TransactionTableModel</name>
    <message>
        <source>Label</source>
        <translation>برچسب</translation>
    </message>
    <message>
        <source>(no label)</source>
        <translation>(بدون برچسب)</translation>
    </message>
    </context>
<context>
    <name>TransactionView</name>
    <message>
        <source>Copy address</source>
        <translation>کپی ادرس</translation>
    </message>
    <message>
        <source>Copy label</source>
        <translation>کپی برچسب</translation>
    </message>
    <message>
        <source>Copy amount</source>
        <translation>کپی مقدار</translation>
    </message>
    <message>
        <source>Copy transaction ID</source>
        <translation>کپی شناسهٔ تراکنش</translation>
    </message>
    <message>
        <source>Label</source>
        <translation>برچسب</translation>
    </message>
    <message>
        <source>Address</source>
        <translation>آدرس</translation>
    </message>
    <message>
        <source>Exporting Failed</source>
        <translation>صدور موفق نبود</translation>
    </message>
    </context>
<context>
    <name>UnitDisplayStatusBarControl</name>
    </context>
<context>
    <name>WalletFrame</name>
    </context>
<context>
    <name>WalletModel</name>
    </context>
<context>
    <name>WalletView</name>
    </context>
<context>
    <name>bitcoin-core</name>
    <message>
        <source>Options:</source>
        <translation>گزینه‌ها:</translation>
    </message>
    <message>
        <source>Specify data directory</source>
        <translation>مشخص کردن دایرکتوری داده‌ها</translation>
    </message>
    <message>
>>>>>>> fc073561
        <source>Connect to a node to retrieve peer addresses, and disconnect</source>
        <translation>اتصال به یک گره برای دریافت آدرس‌های همتا و قطع اتصال پس از اتمام عملیات</translation>
    </message>
    <message>
        <source>Specify your own public address</source>
        <translation>آدرس عمومی خود را مشخص کنید</translation>
    </message>
    <message>
        <source>Accept command line and JSON-RPC commands</source>
        <translation>پذیرش دستورات خط فرمان و دستورات JSON-RPC</translation>
    </message>
    <message>
        <source>Run in the background as a daemon and accept commands</source>
        <translation>اجرا در پشت زمینه به‌صورت یک سرویس و پذیرش دستورات</translation>
    </message>
    <message>
<<<<<<< HEAD
        <source>Use the test network</source>
        <translation>استفاده از شبکهٔ آزمایش</translation>
    </message>
    <message>
        <source>Accept connections from outside (default: 1 if no -proxy or -connect)</source>
        <translation>پذیرش اتصالات از بیرون (پیش فرض:1 بدون پراکسی یا اتصال)</translation>
=======
        <source>Myriadcoin Core</source>
        <translation> هسته Myriadcoin </translation>
>>>>>>> fc073561
    </message>
    <message>
        <source>Bind to given address and always listen on it. Use [host]:port notation for IPv6</source>
        <translation>مقید به نشانی داده شده باشید و همیشه از آن پیروی کنید. از نشانه گذاری استاندار IPv6 به صورت Host]:Port] استفاده کنید.</translation>
    </message>
    <message>
        <source>Execute command when a wallet transaction changes (%s in cmd is replaced by TxID)</source>
        <translation>هنگامی که یک تراکنش در کیف پولی رخ می دهد، دستور را اجرا کن(%s در دستورات بوسیله ی TxID جایگزین می شود)</translation>
<<<<<<< HEAD
    </message>
    <message>
        <source>This is a pre-release test build - use at your own risk - do not use for mining or merchant applications</source>
        <translation>این یک نسخه ی آزمایشی است - با مسئولیت خودتان از آن استفاده کنید -  آن را در معدن و بازرگانی بکار نگیرید.</translation>
    </message>
    <message>
        <source>Warning: -paytxfee is set very high! This is the transaction fee you will pay if you send a transaction.</source>
        <translation>هشدار: مبلغ paytxfee بسیار بالایی تنظیم شده است! این مبلغ هزینه‌ای است که شما برای تراکنش‌ها پرداخت می‌کنید.</translation>
    </message>
    <message>
=======
    </message>
    <message>
>>>>>>> fc073561
        <source>Block creation options:</source>
        <translation>بستن گزینه ایجاد</translation>
    </message>
    <message>
<<<<<<< HEAD
        <source>Connect only to the specified node(s)</source>
        <translation>تنها در گره (های) مشخص شده متصل شوید</translation>
    </message>
    <message>
=======
        <source>Connection options:</source>
        <translation>گزینه‌های اتصال:</translation>
    </message>
    <message>
        <source>Copyright (C) %i-%i</source>
        <translation>حق تألیف (C) %i-%i</translation>
    </message>
    <message>
>>>>>>> fc073561
        <source>Corrupted block database detected</source>
        <translation>یک پایگاه داده ی بلوک خراب یافت شد</translation>
    </message>
    <message>
        <source>Do you want to rebuild the block database now?</source>
        <translation>آیا مایلید که اکنون پایگاه داده ی بلوک را بازسازی کنید؟</translation>
    </message>
    <message>
        <source>Error initializing block database</source>
        <translation>خطا در آماده سازی پایگاه داده ی بلوک</translation>
    </message>
    <message>
<<<<<<< HEAD
=======
        <source>Error loading %s</source>
        <translation>خطا در بارگیری %s</translation>
    </message>
    <message>
>>>>>>> fc073561
        <source>Error loading block database</source>
        <translation>خطا در بارگذاری پایگاه داده ها</translation>
    </message>
    <message>
        <source>Error opening block database</source>
        <translation>خطا در بازگشایی پایگاه داده ی بلوک</translation>
    </message>
    <message>
        <source>Error: Disk space is low!</source>
        <translation>خطا: فضای دیسک کم است!</translation>
    </message>
    <message>
        <source>Failed to listen on any port. Use -listen=0 if you want this.</source>
        <translation>شنیدن هر گونه درگاه انجام پذیر نیست. ازlisten=0  برای اینکار استفاده کیند.</translation>
    </message>
    <message>
        <source>Importing...</source>
        <translation>در حال پیاده‌سازی...</translation>
    </message>
    <message>
<<<<<<< HEAD
        <source>Verifying blocks...</source>
        <translation>در حال بازبینی بلوک ها...</translation>
=======
        <source>Loading banlist...</source>
        <translation>بارگذاری لیست‌سیاه...</translation>
    </message>
    <message>
        <source>Print this help message and exit</source>
        <translation>چاپ ایت پیام کمک و خروج</translation>
    </message>
    <message>
        <source>Print version and exit</source>
        <translation>چاپ نسخه و خروج</translation>
    </message>
    <message>
        <source>Verifying blocks...</source>
        <translation>در حال بازبینی بلوک‌ها...</translation>
>>>>>>> fc073561
    </message>
    <message>
        <source>Verifying wallet...</source>
        <translation>در حال بازبینی کیف پول...</translation>
    </message>
    <message>
<<<<<<< HEAD
        <source>Warning: Please check that your computer's date and time are correct! If your clock is wrong Myriad Core will not work properly.</source>
        <translation>هشدار: تاریخ و ساعت کامپیوتر خود را بررسی کنید. اگر ساعت درست نباشد هسته بیت‌کوین به درستی کار نخواهد کرد.</translation>
    </message>
    <message>
        <source>Choose data directory on startup (default: 0)</source>
        <translation>انتخاب مسیر داده‌ها در ابتدای اجرای برنامه (پیش‌فرض: 0)</translation>
=======
        <source>Wallet options:</source>
        <translation>گزینه‌های کیف پول:</translation>
    </message>
    <message>
        <source>(default: %u)</source>
        <translation>(پیش‌فرض %u)</translation>
>>>>>>> fc073561
    </message>
    <message>
        <source>Information</source>
        <translation>اطلاعات</translation>
    </message>
    <message>
        <source>Send trace/debug info to console instead of debug.log file</source>
        <translation>اطلاعات ردگیری/اشکال‌زدایی را به جای فایل لاگ اشکال‌زدایی به کنسول بفرستید</translation>
    </message>
    <message>
<<<<<<< HEAD
        <source>Set language, for example "de_DE" (default: system locale)</source>
        <translation>زبان را تنظیم کنید؛ برای مثال «de_DE» (زبان پیش‌فرض محلی)</translation>
    </message>
    <message>
        <source>Show splash screen on startup (default: 1)</source>
        <translation>نمایش پنجرهٔ خوشامدگویی در ابتدای اجرای برنامه (پیش‌فرض: 1)</translation>
    </message>
    <message>
=======
>>>>>>> fc073561
        <source>Shrink debug.log file on client startup (default: 1 when no -debug)</source>
        <translation>فایل debug.log  را در startup مشتری کوچک کن (پیش فرض:1 اگر اشکال زدایی روی نداد)</translation>
    </message>
    <message>
<<<<<<< HEAD
        <source>Start minimized</source>
        <translation>اجرای برنامه به صورت کوچک‌شده</translation>
    </message>
    <message>
        <source>UI Options:</source>
        <translation>گزینه‌های رابط کاربری:</translation>
    </message>
    <message>
        <source>Use UPnP to map the listening port (default: 1 when listening)</source>
        <translation>از UPnP  برای شناسایی درگاه شنیداری استفاده کنید (پیش فرض:1 در زمان شنیدن)</translation>
    </message>
    <message>
=======
        <source>Transaction amount too small</source>
        <translation>مقدار تراکنش بسیار کم است</translation>
    </message>
    <message>
        <source>Transaction too large</source>
        <translation>تراکنش بسیار بزرگ است</translation>
    </message>
    <message>
>>>>>>> fc073561
        <source>Username for JSON-RPC connections</source>
        <translation>JSON-RPC شناسه برای ارتباطات</translation>
    </message>
    <message>
        <source>Warning</source>
        <translation>هشدار</translation>
<<<<<<< HEAD
=======
    </message>
    <message>
        <source>Warning: unknown new rules activated (versionbit %i)</source>
        <translation>هشدار: قوانین جدید ناشناخته‌ای فعال شده‌اند (نسخه‌بیت %i)</translation>
>>>>>>> fc073561
    </message>
    <message>
        <source>Password for JSON-RPC connections</source>
        <translation>JSON-RPC عبارت عبور برای ارتباطات</translation>
    </message>
    <message>
        <source>Execute command when the best block changes (%s in cmd is replaced by block hash)</source>
        <translation>زمانی که بهترین بلاک تغییر کرد، دستور را اجرا کن (%s در cmd با block hash جایگزین شده است)</translation>
    </message>
    <message>
<<<<<<< HEAD
        <source>Upgrade wallet to latest format</source>
        <translation>wallet  را به جدیدترین فرمت روزآمد کنید</translation>
    </message>
    <message>
        <source>Rescan the block chain for missing wallet transactions</source>
        <translation>اسکان مجدد زنجیر بلوکها برای گم والت معامله</translation>
    </message>
    <message>
        <source>Use OpenSSL (https) for JSON-RPC connections</source>
        <translation>JSON-RPCبرای ارتباطات   استفاده کنید OpenSSL (https)</translation>
    </message>
    <message>
        <source>This help message</source>
        <translation>پیام کمکی</translation>
    </message>
    <message>
=======
>>>>>>> fc073561
        <source>Allow DNS lookups for -addnode, -seednode and -connect</source>
        <translation>به DNS اجازه بده تا برای addnode ، seednode و اتصال جستجو کند</translation>
    </message>
    <message>
        <source>Loading addresses...</source>
        <translation>بار گیری آدرس ها</translation>
    </message>
    <message>
<<<<<<< HEAD
        <source>Error loading wallet.dat: Wallet corrupted</source>
        <translation>خطا در بارگیری wallet.dat: کیف پول خراب شده است</translation>
    </message>
    <message>
        <source>Error loading wallet.dat</source>
        <translation>خطا در بارگیری wallet.dat</translation>
=======
        <source>(default: %s)</source>
        <translation>(پیش‌فرض %s)</translation>
>>>>>>> fc073561
    </message>
    <message>
        <source>Invalid -proxy address: '%s'</source>
        <translation>آدرس پراکسی اشتباه %s</translation>
    </message>
    <message>
        <source>Unknown network specified in -onlynet: '%s'</source>
        <translation>شبکه مشخص شده غیرقابل شناسایی در onlynet: '%s'</translation>
<<<<<<< HEAD
    </message>
    <message>
        <source>Cannot resolve -bind address: '%s'</source>
        <translation>آدرس قابل اتصال- شناسایی نیست %s</translation>
    </message>
    <message>
        <source>Cannot resolve -externalip address: '%s'</source>
        <translation>آدرس خارجی قابل اتصال- شناسایی نیست %s</translation>
    </message>
    <message>
        <source>Invalid amount for -paytxfee=&lt;amount&gt;: '%s'</source>
        <translation>میزان وجه اشتباه برای paytxfee=&lt;میزان وجه&gt;: %s</translation>
    </message>
    <message>
=======
    </message>
    <message>
>>>>>>> fc073561
        <source>Insufficient funds</source>
        <translation>بود جه نا کافی </translation>
    </message>
    <message>
        <source>Loading block index...</source>
        <translation>بار گیری شاخص بلوک</translation>
    </message>
    <message>
        <source>Add a node to connect to and attempt to keep the connection open</source>
        <translation>به اتصال یک گره اضافه کنید و اتصال را باز نگاه دارید</translation>
    </message>
    <message>
        <source>Loading wallet...</source>
        <translation>بار گیری والت</translation>
    </message>
    <message>
        <source>Cannot downgrade wallet</source>
        <translation>امکان تنزل نسخه در wallet وجود ندارد</translation>
    </message>
    <message>
        <source>Cannot write default address</source>
        <translation>آدرس پیش فرض قابل ذخیره نیست</translation>
    </message>
    <message>
        <source>Rescanning...</source>
        <translation>اسکان مجدد</translation>
    </message>
    <message>
        <source>Done loading</source>
        <translation>بار گیری انجام شده است</translation>
    </message>
    <message>
        <source>Error</source>
        <translation>خطا</translation>
    </message>
</context>
</TS><|MERGE_RESOLUTION|>--- conflicted
+++ resolved
@@ -1,8 +1,4 @@
-<<<<<<< HEAD
-<TS language="fa" version="2.0">
-=======
 <TS language="fa" version="2.1">
->>>>>>> fc073561
 <context>
     <name>AddressBookPage</name>
     <message>
@@ -19,36 +15,23 @@
     </message>
     <message>
         <source>Copy the currently selected address to the system clipboard</source>
-<<<<<<< HEAD
-        <translation>کپی نشانی انتخاب شده به حافظهٔ سیستم</translation>
-    </message>
-    <message>
-        <source>&amp;Copy</source>
-        <translation>&amp;رونوشت</translation>
-=======
         <translation>کپی نشانی انتخاب شده کنونی به حافظه‌ی سیستم</translation>
     </message>
     <message>
         <source>&amp;Copy</source>
         <translation>&amp;کپی</translation>
->>>>>>> fc073561
     </message>
     <message>
         <source>C&amp;lose</source>
         <translation>&amp;بستن</translation>
     </message>
     <message>
-<<<<<<< HEAD
-        <source>&amp;Copy Address</source>
-        <translation>&amp;کپی نشانی</translation>
-    </message>
-    <message>
         <source>Delete the currently selected address from the list</source>
-        <translation>حذف نشانی انتخاب‌شده از لیست</translation>
+        <translation>حذف نشانی انتخاب‌شده کنونی از لیست</translation>
     </message>
     <message>
         <source>Export the data in the current tab to a file</source>
-        <translation>خروجی گرفتن داده‌های برگهٔ فعلی به یک پرونده</translation>
+        <translation>خروجی گرفتن داده‌های برگه‌ی فعلی به یک فایل</translation>
     </message>
     <message>
         <source>&amp;Export</source>
@@ -67,45 +50,6 @@
         <translation>آدرس موردنظر برای دریافت کوین ها را انتخاب کنید.</translation>
     </message>
     <message>
-        <source>Sending addresses</source>
-        <translation>آدرس های ارسال کننده</translation>
-    </message>
-    <message>
-        <source>Receiving addresses</source>
-        <translation>آدرس های دریافت کننده</translation>
-    </message>
-    <message>
-        <source>These are your Myriad addresses for sending payments. Always check the amount and the receiving address before sending coins.</source>
-        <translation>این‌ها نشانی‌های بیت‌کوین شما برای ارسال وجود هستند. همیشه قبل از ارسال سکه‌ها، نشانی دریافت‌کننده و مقدار ارسالی را بررسی کنید.</translation>
-    </message>
-    <message>
-        <source>These are your Myriad addresses for receiving payments. It is recommended to use a new receiving address for each transaction.</source>
-        <translation>این‌ها نشانی‌های بیت‌کوین شما برای دریافت وجوه هستند. توصیه می‌شود یک نشانی دریافت جدید برای هر تبادل استفاده کنید.</translation>
-=======
-        <source>Delete the currently selected address from the list</source>
-        <translation>حذف نشانی انتخاب‌شده کنونی از لیست</translation>
-    </message>
-    <message>
-        <source>Export the data in the current tab to a file</source>
-        <translation>خروجی گرفتن داده‌های برگه‌ی فعلی به یک فایل</translation>
-    </message>
-    <message>
-        <source>&amp;Export</source>
-        <translation>&amp;صدور</translation>
-    </message>
-    <message>
-        <source>&amp;Delete</source>
-        <translation>&amp;حذف</translation>
-    </message>
-    <message>
-        <source>Choose the address to send coins to</source>
-        <translation>آدرس مورد نظر برای ارسال کوین ها را انتخاب کنید</translation>
-    </message>
-    <message>
-        <source>Choose the address to receive coins with</source>
-        <translation>آدرس موردنظر برای دریافت کوین ها را انتخاب کنید.</translation>
-    </message>
-    <message>
         <source>C&amp;hoose</source>
         <translation>انتخاب</translation>
     </message>
@@ -124,7 +68,6 @@
     <message>
         <source>&amp;Copy Address</source>
         <translation>کپی کردن آدرس</translation>
->>>>>>> fc073561
     </message>
     <message>
         <source>Copy &amp;Label</source>
@@ -133,26 +76,6 @@
     <message>
         <source>&amp;Edit</source>
         <translation>&amp;ویرایش</translation>
-<<<<<<< HEAD
-    </message>
-    <message>
-        <source>Export Address List</source>
-        <translation>استخراج لیست آدرس</translation>
-    </message>
-    <message>
-        <source>Comma separated file (*.csv)</source>
-        <translation>پروندهٔ نوع CSV جداشونده با کاما (*.csv)</translation>
-    </message>
-    <message>
-        <source>Exporting Failed</source>
-        <translation>استخراج انجام نشد</translation>
-    </message>
-    <message>
-        <source>There was an error trying to save the address list to %1. Please try again.</source>
-        <translation>خطایی هنگام تلاش برای ذخیرهٔ لیست آدرس ها در %1 رخ داد.</translation>
-    </message>
-</context>
-=======
     </message>
     <message>
         <source>Export Address List</source>
@@ -163,7 +86,6 @@
         <translation>صدور موفق نبود</translation>
     </message>
     </context>
->>>>>>> fc073561
 <context>
     <name>AddressTableModel</name>
     <message>
@@ -203,11 +125,7 @@
     </message>
     <message>
         <source>This operation needs your wallet passphrase to unlock the wallet.</source>
-<<<<<<< HEAD
-        <translation>انجام این عملیات نیازمند گذرواژهٔ کیف پول شما برای باز کردن قفل آن است.</translation>
-=======
         <translation>این عملیات نیاز به عبارت کیف پول شما برای بازگشایی کیف پول دارد</translation>
->>>>>>> fc073561
     </message>
     <message>
         <source>Unlock wallet</source>
@@ -215,11 +133,7 @@
     </message>
     <message>
         <source>This operation needs your wallet passphrase to decrypt the wallet.</source>
-<<<<<<< HEAD
-        <translation>انجام این عملیات نیازمند گذرواژهٔ کیف پول شما برای رمزگشایی کردن آن است.</translation>
-=======
         <translation>این عملیات نیاز به عبارت کیف پول شما برای رمزگشایی کیف پول دارد.</translation>
->>>>>>> fc073561
     </message>
     <message>
         <source>Decrypt wallet</source>
@@ -228,118 +142,57 @@
     <message>
         <source>Change passphrase</source>
         <translation>تغییر گذرواژه</translation>
-<<<<<<< HEAD
-=======
     </message>
     <message>
         <source>Enter the old passphrase and new passphrase to the wallet.</source>
         <translation>عبارت کهنه و جدید کیف پول را وارد کنید.</translation>
->>>>>>> fc073561
     </message>
     <message>
         <source>Confirm wallet encryption</source>
         <translation>تأیید رمزنگاری کیف پول</translation>
-<<<<<<< HEAD
-    </message>
-    <message>
-        <source>Warning: If you encrypt your wallet and lose your passphrase, you will &lt;b&gt;LOSE ALL OF YOUR MYRIADS&lt;/b&gt;!</source>
-        <translation>هشدار: اگر کیف پول خود را رمزنگاری کنید و گذرواژه را فراموش کنید، &lt;b&gt;تمام دارایی بیت‌کوین خود را از دست خواهید داد&lt;/b&gt;!</translation>
-=======
->>>>>>> fc073561
     </message>
     <message>
         <source>Are you sure you wish to encrypt your wallet?</source>
         <translation>آیا مطمئن هستید که می‌خواهید کیف پول خود را رمزنگاری کنید؟</translation>
-<<<<<<< HEAD
-    </message>
-    <message>
-        <source>Myriad Core will close now to finish the encryption process. Remember that encrypting your wallet cannot fully protect your myriads from being stolen by malware infecting your computer.</source>
-        <translation>هسته بیت‌کوین هم اکنون بسته می‌شود تا فرایند رمزگذاری را تمام کند. به خاطر داشته باشید که رمزگذاری کردن کیف پول‌تان نمی‌تواند به طور کامل بیت‌کوین‌های شما را در برابر دزدیده شدن توسط بدافزارهایی که رایانه‌ی شما را آلوده می‌کنند، محافظت نماید.</translation>
-    </message>
-    <message>
-        <source>IMPORTANT: Any previous backups you have made of your wallet file should be replaced with the newly generated, encrypted wallet file. For security reasons, previous backups of the unencrypted wallet file will become useless as soon as you start using the new, encrypted wallet.</source>
-        <translation>مهم: هر نسخهٔ پشتیبانی که تا کنون از کیف پول خود تهیه کرده‌اید، باید با کیف پول رمزنگاری شدهٔ جدید جایگزین شود. به دلایل امنیتی، پروندهٔ قدیمی کیف پول بدون رمزنگاری، تا زمانی که از کیف پول رمزنگاری‌شدهٔ جدید استفاده نکنید، غیرقابل استفاده خواهد بود.</translation>
+    </message>
+    <message>
+        <source>Wallet encrypted</source>
+        <translation>کیف پول رمزنگاری شد</translation>
+    </message>
+    <message>
+        <source>Wallet encryption failed</source>
+        <translation>رمزنگاری کیف پول با شکست مواجه شد</translation>
+    </message>
+    <message>
+        <source>Wallet encryption failed due to an internal error. Your wallet was not encrypted.</source>
+        <translation>رمزنگاری کیف پول بنا به یک خطای داخلی با شکست مواجه شد. کیف پول شما رمزنگاری نشد.</translation>
+    </message>
+    <message>
+        <source>Wallet unlock failed</source>
+        <translation>بازگشایی قفل کیف‌پول با شکست مواجه شد</translation>
+    </message>
+    <message>
+        <source>Wallet decryption failed</source>
+        <translation>رمزگشایی کیف پول با شکست مواجه شد</translation>
+    </message>
+    <message>
+        <source>Wallet passphrase was successfully changed.</source>
+        <translation>گذرواژهٔ کیف پول با موفقیت عوض شد.</translation>
     </message>
     <message>
         <source>Warning: The Caps Lock key is on!</source>
         <translation>هشدار: کلید Caps Lock روشن است!</translation>
     </message>
-    <message>
-        <source>Wallet encrypted</source>
-        <translation>کیف پول رمزنگاری شد</translation>
-    </message>
-    <message>
-        <source>Enter the new passphrase to the wallet.&lt;br/&gt;Please use a passphrase of &lt;b&gt;ten or more random characters&lt;/b&gt;, or &lt;b&gt;eight or more words&lt;/b&gt;.</source>
-        <translation>رمز جدید کیف پول خود را وارد کنید.&lt;br/&gt;از رمز عبوری استفاده کنید که&lt;b&gt; حداقل 10  کاراکتر تصادفی &lt;/b&gt; و یا &lt;b&gt; حداقل 8 حرف داشته باشد.&lt;/b&gt;</translation>
-    </message>
-    <message>
-        <source>Enter the old passphrase and new passphrase to the wallet.</source>
-        <translation>رمز عبور قدیمی و رمز عبور جدید کیف پول خود را وارد گنید.</translation>
-=======
-    </message>
-    <message>
-        <source>Wallet encrypted</source>
-        <translation>کیف پول رمزنگاری شد</translation>
->>>>>>> fc073561
-    </message>
-    <message>
-        <source>Wallet encryption failed</source>
-        <translation>رمزنگاری کیف پول با شکست مواجه شد</translation>
-    </message>
-    <message>
-        <source>Wallet encryption failed due to an internal error. Your wallet was not encrypted.</source>
-        <translation>رمزنگاری کیف پول بنا به یک خطای داخلی با شکست مواجه شد. کیف پول شما رمزنگاری نشد.</translation>
-<<<<<<< HEAD
-    </message>
-    <message>
-        <source>The supplied passphrases do not match.</source>
-        <translation>گذرواژه‌های داده شده با هم تطابق ندارند.</translation>
-    </message>
-    <message>
-        <source>Wallet unlock failed</source>
-        <translation>بازگشایی قفل کیف‌پول با شکست مواجه شد</translation>
-    </message>
-    <message>
-        <source>The passphrase entered for the wallet decryption was incorrect.</source>
-        <translation>گذرواژهٔ وارد شده برای رمزگشایی کیف پول نادرست بود.</translation>
-=======
-    </message>
-    <message>
-        <source>Wallet unlock failed</source>
-        <translation>بازگشایی قفل کیف‌پول با شکست مواجه شد</translation>
-    </message>
-    <message>
-        <source>Wallet decryption failed</source>
-        <translation>رمزگشایی کیف پول با شکست مواجه شد</translation>
-    </message>
-    <message>
-        <source>Wallet passphrase was successfully changed.</source>
-        <translation>گذرواژهٔ کیف پول با موفقیت عوض شد.</translation>
-    </message>
-    <message>
-        <source>Warning: The Caps Lock key is on!</source>
-        <translation>هشدار: کلید Caps Lock روشن است!</translation>
->>>>>>> fc073561
-    </message>
 </context>
 <context>
     <name>BanTableModel</name>
     <message>
-<<<<<<< HEAD
-        <source>Wallet decryption failed</source>
-        <translation>رمزگشایی ناموفق کیف پول</translation>
-    </message>
-    <message>
-        <source>Wallet passphrase was successfully changed.</source>
-        <translation>گذرواژهٔ کیف پول با موفقیت عوض شد.</translation>
-=======
         <source>IP/Netmask</source>
         <translation>آی‌پی/نت‌ماسک</translation>
     </message>
     <message>
         <source>Banned Until</source>
         <translation>مسدود شده تا</translation>
->>>>>>> fc073561
     </message>
 </context>
 <context>
@@ -381,8 +234,6 @@
         <translation>خروج از برنامه</translation>
     </message>
     <message>
-<<<<<<< HEAD
-=======
         <source>&amp;About %1</source>
         <translation>&amp;حدود%1</translation>
     </message>
@@ -391,7 +242,6 @@
         <translation>نمایش اطلاعات دربارهٔ %1</translation>
     </message>
     <message>
->>>>>>> fc073561
         <source>About &amp;Qt</source>
         <translation>دربارهٔ &amp;کیوت</translation>
     </message>
@@ -402,13 +252,10 @@
     <message>
         <source>&amp;Options...</source>
         <translation>&amp;تنظیمات...</translation>
-<<<<<<< HEAD
-=======
     </message>
     <message>
         <source>Modify configuration options for %1</source>
         <translation>تغییر تنظیمات %1</translation>
->>>>>>> fc073561
     </message>
     <message>
         <source>&amp;Encrypt Wallet...</source>
@@ -433,39 +280,25 @@
     <message>
         <source>Open &amp;URI...</source>
         <translation>باز کردن &amp;آدرس</translation>
-<<<<<<< HEAD
-    </message>
-    <message>
-        <source>Importing blocks from disk...</source>
-        <translation>دریافت بلوک‌ها از دیسک...</translation>
+    </message>
+    <message>
+        <source>Click to disable network activity.</source>
+        <translation>برای غیر فعال کردن فعالیت شبکه کلیک کنید.</translation>
+    </message>
+    <message>
+        <source>Network activity disabled.</source>
+        <translation>فعالیت شبکه غیر فعال شد.</translation>
+    </message>
+    <message>
+        <source>Click to enable network activity again.</source>
+        <translation>برای فعال کردن دوباره فعالیت شبکه کلیک کنید.</translation>
     </message>
     <message>
         <source>Reindexing blocks on disk...</source>
         <translation>بازنشانی بلوک‌ها روی دیسک...</translation>
     </message>
     <message>
-        <source>Send coins to a Myriad address</source>
-=======
-    </message>
-    <message>
-        <source>Click to disable network activity.</source>
-        <translation>برای غیر فعال کردن فعالیت شبکه کلیک کنید.</translation>
-    </message>
-    <message>
-        <source>Network activity disabled.</source>
-        <translation>فعالیت شبکه غیر فعال شد.</translation>
-    </message>
-    <message>
-        <source>Click to enable network activity again.</source>
-        <translation>برای فعال کردن دوباره فعالیت شبکه کلیک کنید.</translation>
-    </message>
-    <message>
-        <source>Reindexing blocks on disk...</source>
-        <translation>بازنشانی بلوک‌ها روی دیسک...</translation>
-    </message>
-    <message>
         <source>Send coins to a Myriadcoin address</source>
->>>>>>> fc073561
         <translation>ارسال وجه به نشانی بیت‌کوین</translation>
     </message>
     <message>
@@ -489,11 +322,7 @@
         <translation>با&amp;زبینی پیام...</translation>
     </message>
     <message>
-<<<<<<< HEAD
-        <source>Myriad</source>
-=======
         <source>Bitcoin</source>
->>>>>>> fc073561
         <translation>بیت‌کوین</translation>
     </message>
     <message>
@@ -509,13 +338,6 @@
         <translation>&amp;دریافت</translation>
     </message>
     <message>
-<<<<<<< HEAD
-        <source>Show information about Myriad Core</source>
-        <translation>نمایش اطلاعات در مورد بیت‌کوین</translation>
-    </message>
-    <message>
-=======
->>>>>>> fc073561
         <source>&amp;Show / Hide</source>
         <translation>&amp;نمایش/ عدم نمایش</translation>
     </message>
@@ -528,19 +350,11 @@
         <translation>رمزنگاری کلیدهای خصوصی متعلق به کیف پول شما</translation>
     </message>
     <message>
-<<<<<<< HEAD
-        <source>Sign messages with your Myriad addresses to prove you own them</source>
-        <translation>برای اثبات اینکه پیام‌ها به شما تعلق دارند، آن‌ها را با نشانی بیت‌کوین خود امضا کنید</translation>
-    </message>
-    <message>
-        <source>Verify messages to ensure they were signed with specified Myriad addresses</source>
-=======
         <source>Sign messages with your Myriadcoin addresses to prove you own them</source>
         <translation>برای اثبات اینکه پیام‌ها به شما تعلق دارند، آن‌ها را با نشانی بیت‌کوین خود امضا کنید</translation>
     </message>
     <message>
         <source>Verify messages to ensure they were signed with specified Myriadcoin addresses</source>
->>>>>>> fc073561
         <translation>برای حصول اطمینان از اینکه پیام با نشانی بیت‌کوین مشخص شده امضا است یا خیر، پیام را شناسایی کنید</translation>
     </message>
     <message>
@@ -560,42 +374,6 @@
         <translation>نوارابزار برگه‌ها</translation>
     </message>
     <message>
-<<<<<<< HEAD
-        <source>Myriad Core</source>
-        <translation> هسته Myriad </translation>
-    </message>
-    <message>
-        <source>&amp;About Myriad Core</source>
-        <translation>درباره هسته ی بیت کوین</translation>
-    </message>
-    <message>
-        <source>Show the list of used sending addresses and labels</source>
-        <translation>نمایش لیست آدرس های ارسال و لیبل ها</translation>
-    </message>
-    <message>
-        <source>Show the list of used receiving addresses and labels</source>
-        <translation>نمایش لیست آدرس های دریافت و لیبل ها</translation>
-    </message>
-    <message numerus="yes">
-        <source>%n active connection(s) to Myriad network</source>
-        <translation><numerusform>%n ارتباط فعال با شبکهٔ بیت‌کوین</numerusform></translation>
-    </message>
-    <message>
-        <source>No block source available...</source>
-        <translation>منبعی برای دریافت بلاک در دسترس نیست...</translation>
-    </message>
-    <message numerus="yes">
-        <source>%n hour(s)</source>
-        <translation><numerusform>%n ساعت</numerusform></translation>
-    </message>
-    <message numerus="yes">
-        <source>%n day(s)</source>
-        <translation><numerusform>%n روز</numerusform></translation>
-    </message>
-    <message numerus="yes">
-        <source>%n week(s)</source>
-        <translation><numerusform>%n هفته</numerusform></translation>
-=======
         <source>Request payments (generates QR codes and myriadcoin: URIs)</source>
         <translation>درخواست پرداخت ( تولید کد کیوار و ادرس بیت کوین)</translation>
     </message>
@@ -626,7 +404,6 @@
     <message numerus="yes">
         <source>Processed %n block(s) of transaction history.</source>
         <translation><numerusform>پردازش %n  بلاک از تاریخچه ی تراکنش ها </numerusform></translation>
->>>>>>> fc073561
     </message>
     <message>
         <source>%1 behind</source>
@@ -659,24 +436,6 @@
     <message>
         <source>Catching up...</source>
         <translation>به‌روز رسانی...</translation>
-<<<<<<< HEAD
-    </message>
-    <message>
-        <source>Sent transaction</source>
-        <translation>تراکنش ارسال شد</translation>
-    </message>
-    <message>
-        <source>Incoming transaction</source>
-        <translation>تراکنش دریافت شد</translation>
-    </message>
-    <message>
-        <source>Wallet is &lt;b&gt;encrypted&lt;/b&gt; and currently &lt;b&gt;unlocked&lt;/b&gt;</source>
-        <translation>کیف پول &lt;b&gt;رمزنگاری شده&lt;/b&gt; است و هم‌اکنون &lt;b&gt;باز&lt;/b&gt; است</translation>
-    </message>
-    <message>
-        <source>Wallet is &lt;b&gt;encrypted&lt;/b&gt; and currently &lt;b&gt;locked&lt;/b&gt;</source>
-        <translation>کیف پول &lt;b&gt;رمزنگاری شده&lt;/b&gt; است و هم‌اکنون &lt;b&gt;قفل&lt;/b&gt; است</translation>
-=======
     </message>
     <message>
         <source>Date: %1
@@ -711,25 +470,23 @@
     <message>
         <source>Sent transaction</source>
         <translation>تراکنش ارسال شد</translation>
->>>>>>> fc073561
-    </message>
-</context>
-<context>
-    <name>ClientModel</name>
-    <message>
-<<<<<<< HEAD
-        <source>Network Alert</source>
-        <translation>پیام شبکه</translation>
-=======
+    </message>
+    <message>
         <source>Incoming transaction</source>
         <translation>تراکنش دریافت شد</translation>
->>>>>>> fc073561
-    </message>
-</context>
+    </message>
+    <message>
+        <source>Wallet is &lt;b&gt;encrypted&lt;/b&gt; and currently &lt;b&gt;unlocked&lt;/b&gt;</source>
+        <translation>کیف پول &lt;b&gt;رمزنگاری شده&lt;/b&gt; است و هم‌اکنون &lt;b&gt;باز&lt;/b&gt; است</translation>
+    </message>
+    <message>
+        <source>Wallet is &lt;b&gt;encrypted&lt;/b&gt; and currently &lt;b&gt;locked&lt;/b&gt;</source>
+        <translation>کیف پول &lt;b&gt;رمزنگاری شده&lt;/b&gt; است و هم‌اکنون &lt;b&gt;قفل&lt;/b&gt; است</translation>
+    </message>
+    </context>
 <context>
     <name>CoinControlDialog</name>
     <message>
-<<<<<<< HEAD
         <source>Coin Selection</source>
         <translation>انتخاب سکه</translation>
     </message>
@@ -746,10 +503,6 @@
         <translation>مبلغ:</translation>
     </message>
     <message>
-        <source>Priority:</source>
-        <translation>اولویت:</translation>
-    </message>
-    <message>
         <source>Fee:</source>
         <translation>هزینه:</translation>
     </message>
@@ -762,6 +515,10 @@
         <translation>پول خورد:</translation>
     </message>
     <message>
+        <source>(un)select all</source>
+        <translation>(لغو)انتخاب همه</translation>
+    </message>
+    <message>
         <source>Tree mode</source>
         <translation>مدل درختی</translation>
     </message>
@@ -794,12 +551,8 @@
         <translation>تأیید شده</translation>
     </message>
     <message>
-        <source>Priority</source>
-        <translation>اولویت</translation>
-    </message>
-    <message>
         <source>Copy address</source>
-        <translation>کپی نشانی</translation>
+        <translation>کپی ادرس</translation>
     </message>
     <message>
         <source>Copy label</source>
@@ -814,44 +567,32 @@
         <translation>کپی شناسهٔ تراکنش</translation>
     </message>
     <message>
-        <source>highest</source>
-        <translation>بیشترین</translation>
-    </message>
-    <message>
-        <source>higher</source>
-        <translation>بیشتر</translation>
-    </message>
-    <message>
-        <source>high</source>
-        <translation>زیاد</translation>
-    </message>
-    <message>
-        <source>medium-high</source>
-        <translation>متوسط متمایل به زیاد</translation>
-    </message>
-    <message>
-        <source>medium</source>
-        <translation>متوسط</translation>
-    </message>
-    <message>
-        <source>low-medium</source>
-        <translation>متوسط متمایل به کم</translation>
-    </message>
-    <message>
-        <source>low</source>
-        <translation>کم</translation>
-    </message>
-    <message>
-        <source>lower</source>
-        <translation>کمتر</translation>
-    </message>
-    <message>
-        <source>lowest</source>
-        <translation>کمترین</translation>
-    </message>
-    <message>
-        <source>none</source>
-        <translation>هیچکدام</translation>
+        <source>Lock unspent</source>
+        <translation>قفل کردن خرج نشده ها</translation>
+    </message>
+    <message>
+        <source>Unlock unspent</source>
+        <translation>بازکردن قفل خرج نشده ها</translation>
+    </message>
+    <message>
+        <source>Copy quantity</source>
+        <translation>کپی تعداد</translation>
+    </message>
+    <message>
+        <source>Copy fee</source>
+        <translation>رونوشت کارمزد</translation>
+    </message>
+    <message>
+        <source>Copy bytes</source>
+        <translation>کپی کردن بایت ها</translation>
+    </message>
+    <message>
+        <source>Copy change</source>
+        <translation>کپی کردن تغییر</translation>
+    </message>
+    <message>
+        <source>(%1 locked)</source>
+        <translation>(%1 قفل شده)</translation>
     </message>
     <message>
         <source>yes</source>
@@ -868,24 +609,11 @@
     <message>
         <source>(change)</source>
         <translation>(تغییر)</translation>
-=======
-        <source>Wallet is &lt;b&gt;encrypted&lt;/b&gt; and currently &lt;b&gt;unlocked&lt;/b&gt;</source>
-        <translation>کیف پول &lt;b&gt;رمزنگاری شده&lt;/b&gt; است و هم‌اکنون &lt;b&gt;باز&lt;/b&gt; است</translation>
-    </message>
-    <message>
-        <source>Wallet is &lt;b&gt;encrypted&lt;/b&gt; and currently &lt;b&gt;locked&lt;/b&gt;</source>
-        <translation>کیف پول &lt;b&gt;رمزنگاری شده&lt;/b&gt; است و هم‌اکنون &lt;b&gt;قفل&lt;/b&gt; است</translation>
-    </message>
-    </context>
-<context>
-    <name>CoinControlDialog</name>
-    <message>
-        <source>Coin Selection</source>
-        <translation>انتخاب سکه</translation>
->>>>>>> fc073561
-    </message>
-    <message>
-<<<<<<< HEAD
+    </message>
+</context>
+<context>
+    <name>EditAddressDialog</name>
+    <message>
         <source>Edit Address</source>
         <translation>ویرایش نشانی</translation>
     </message>
@@ -899,37 +627,33 @@
     </message>
     <message>
         <source>New receiving address</source>
-        <translation>نشانی دریافتی جدید</translation>
+        <translation>نشانی گیرنده جدید</translation>
     </message>
     <message>
         <source>New sending address</source>
-        <translation>نشانی ارسالی جدید</translation>
+        <translation>نشانی فرستنده جدید</translation>
     </message>
     <message>
         <source>Edit receiving address</source>
-        <translation>ویرایش نشانی دریافتی</translation>
+        <translation>ویرایش آدرس گیرنده</translation>
     </message>
     <message>
         <source>Edit sending address</source>
-        <translation>ویرایش نشانی ارسالی</translation>
+        <translation>ویرایش آدرس قرستنده</translation>
+    </message>
+    <message>
+        <source>The entered address "%1" is not a valid Myriadcoin address.</source>
+        <translation>نشانی وارد شده "%1" یک نشانی معتبر بیت‌کوین نیست.</translation>
     </message>
     <message>
         <source>The entered address "%1" is already in the address book.</source>
         <translation>نشانی وارد شده «%1» در حال حاضر در دفترچه وجود دارد.</translation>
     </message>
     <message>
-        <source>The entered address "%1" is not a valid Myriad address.</source>
-        <translation>نشانی وارد شده «%1» یک نشانی معتبر بیت‌کوین نیست.</translation>
-    </message>
-    <message>
         <source>Could not unlock wallet.</source>
         <translation>نمی‌توان کیف پول را رمزگشایی کرد.</translation>
     </message>
-    <message>
-        <source>New key generation failed.</source>
-        <translation>ایجاد کلید جدید با شکست مواجه شد.</translation>
-    </message>
-</context>
+    </context>
 <context>
     <name>FreespaceChecker</name>
     <message>
@@ -951,368 +675,11 @@
     <message>
         <source>Cannot create data directory here.</source>
         <translation>نمی‌توان پوشهٔ داده در این‌جا ایجاد کرد.</translation>
-=======
-        <source>Quantity:</source>
-        <translation>تعداد:</translation>
-    </message>
-    <message>
-        <source>Bytes:</source>
-        <translation>بایت ها:</translation>
-    </message>
-    <message>
-        <source>Amount:</source>
-        <translation>مبلغ:</translation>
-    </message>
-    <message>
-        <source>Fee:</source>
-        <translation>هزینه:</translation>
-    </message>
-    <message>
-        <source>After Fee:</source>
-        <translation>هزینه ی پسین:</translation>
-    </message>
-    <message>
-        <source>Change:</source>
-        <translation>پول خورد:</translation>
-    </message>
-    <message>
-        <source>(un)select all</source>
-        <translation>(لغو)انتخاب همه</translation>
-    </message>
-    <message>
-        <source>Tree mode</source>
-        <translation>مدل درختی</translation>
-    </message>
-    <message>
-        <source>List mode</source>
-        <translation>مدل لیست</translation>
-    </message>
-    <message>
-        <source>Amount</source>
-        <translation>مبلغ</translation>
-    </message>
-    <message>
-        <source>Received with label</source>
-        <translation>دریافت شده با برچسب</translation>
-    </message>
-    <message>
-        <source>Received with address</source>
-        <translation>دریافت شده با نشانی</translation>
-    </message>
-    <message>
-        <source>Date</source>
-        <translation>تاریخ</translation>
-    </message>
-    <message>
-        <source>Confirmations</source>
-        <translation>تاییدیه ها</translation>
-    </message>
-    <message>
-        <source>Confirmed</source>
-        <translation>تأیید شده</translation>
-    </message>
-    <message>
-        <source>Copy address</source>
-        <translation>کپی ادرس</translation>
-    </message>
-    <message>
-        <source>Copy label</source>
-        <translation>کپی برچسب</translation>
-    </message>
-    <message>
-        <source>Copy amount</source>
-        <translation>کپی مقدار</translation>
->>>>>>> fc073561
     </message>
 </context>
 <context>
     <name>HelpMessageDialog</name>
     <message>
-<<<<<<< HEAD
-        <source>Myriad Core</source>
-        <translation> هسته Myriad </translation>
-    </message>
-    <message>
-        <source>version</source>
-        <translation>نسخه</translation>
-    </message>
-    <message>
-        <source>About Myriad Core</source>
-        <translation>درباره هسته ی بیت کوین</translation>
-    </message>
-    <message>
-        <source>Command-line options</source>
-        <translation>گزینه‌های خط‌فرمان</translation>
-    </message>
-    <message>
-        <source>Usage:</source>
-        <translation>استفاده:</translation>
-    </message>
-    <message>
-        <source>command-line options</source>
-        <translation>گزینه‌های خط فرمان</translation>
-    </message>
-</context>
-<context>
-    <name>Intro</name>
-    <message>
-        <source>Welcome</source>
-        <translation>خوش‌آمدید</translation>
-    </message>
-    <message>
-        <source>Welcome to Myriad Core.</source>
-        <translation>به هسته بیت کوین خوش آمدید.</translation>
-    </message>
-    <message>
-        <source>As this is the first time the program is launched, you can choose where Myriad Core will store its data.</source>
-        <translation>از آنجایی که این اولین اجرای برنامه است، شما می‌توانید مسیر ذخیرهٔ داده‌ها را انتخاب کنید.</translation>
-    </message>
-    <message>
-        <source>Use the default data directory</source>
-        <translation>استفاده از مسیر پیش‌فرض</translation>
-    </message>
-    <message>
-        <source>Use a custom data directory:</source>
-        <translation>استفاده از یک مسیر سفارشی:</translation>
-    </message>
-    <message>
-        <source>Myriad Core</source>
-        <translation> هسته Myriad </translation>
-    </message>
-    <message>
-        <source>Error</source>
-        <translation>خطا</translation>
-=======
-        <source>Copy transaction ID</source>
-        <translation>کپی شناسهٔ تراکنش</translation>
-    </message>
-    <message>
-        <source>Lock unspent</source>
-        <translation>قفل کردن خرج نشده ها</translation>
-    </message>
-    <message>
-        <source>Unlock unspent</source>
-        <translation>بازکردن قفل خرج نشده ها</translation>
-    </message>
-    <message>
-        <source>Copy quantity</source>
-        <translation>کپی تعداد</translation>
-    </message>
-    <message>
-        <source>Copy fee</source>
-        <translation>رونوشت کارمزد</translation>
-    </message>
-    <message>
-        <source>Copy bytes</source>
-        <translation>کپی کردن بایت ها</translation>
-    </message>
-    <message>
-        <source>Copy change</source>
-        <translation>کپی کردن تغییر</translation>
-    </message>
-    <message>
-        <source>(%1 locked)</source>
-        <translation>(%1 قفل شده)</translation>
-    </message>
-    <message>
-        <source>yes</source>
-        <translation>بله</translation>
-    </message>
-    <message>
-        <source>no</source>
-        <translation>خیر</translation>
->>>>>>> fc073561
-    </message>
-    </context>
-<context>
-    <name>OpenURIDialog</name>
-    </context>
-<context>
-    <name>OptionsDialog</name>
-    <message>
-<<<<<<< HEAD
-        <source>Options</source>
-        <translation>گزینه‌ها</translation>
-    </message>
-    <message>
-        <source>&amp;Main</source>
-        <translation>&amp;عمومی</translation>
-=======
-        <source>(no label)</source>
-        <translation>(بدون برچسب)</translation>
-    </message>
-    <message>
-        <source>(change)</source>
-        <translation>(تغییر)</translation>
->>>>>>> fc073561
-    </message>
-</context>
-<context>
-    <name>EditAddressDialog</name>
-    <message>
-<<<<<<< HEAD
-        <source>Reset all client options to default.</source>
-        <translation>بازنشانی تمام تنظیمات به پیش‌فرض.</translation>
-    </message>
-    <message>
-        <source>&amp;Reset Options</source>
-        <translation>&amp;بازنشانی تنظیمات</translation>
-    </message>
-    <message>
-        <source>&amp;Network</source>
-        <translation>&amp;شبکه</translation>
-    </message>
-    <message>
-        <source>Expert</source>
-        <translation>استخراج</translation>
-    </message>
-    <message>
-        <source>Automatically open the Myriad client port on the router. This only works when your router supports UPnP and it is enabled.</source>
-        <translation>باز کردن خودکار درگاه شبکهٔ بیت‌کوین روی روترها. تنها زمانی کار می‌کند که روتر از پروتکل UPnP پشتیبانی کند و این پروتکل فعال باشد.</translation>
-    </message>
-    <message>
-        <source>Map port using &amp;UPnP</source>
-        <translation>نگاشت درگاه شبکه با استفاده از پروتکل &amp;UPnP</translation>
-    </message>
-    <message>
-        <source>Proxy &amp;IP:</source>
-        <translation>آ&amp;ی‌پی پراکسی:</translation>
-    </message>
-    <message>
-        <source>&amp;Port:</source>
-        <translation>&amp;درگاه:</translation>
-    </message>
-    <message>
-        <source>Port of the proxy (e.g. 9050)</source>
-        <translation>درگاه پراکسی (مثال 9050)</translation>
-    </message>
-    <message>
-        <source>&amp;Window</source>
-        <translation>&amp;پنجره</translation>
-    </message>
-    <message>
-        <source>Show only a tray icon after minimizing the window.</source>
-        <translation>تنها بعد از کوچک کردن پنجره، tray icon را نشان بده.</translation>
-    </message>
-    <message>
-        <source>&amp;Minimize to the tray instead of the taskbar</source>
-        <translation>&amp;کوچک کردن به سینی به‌جای نوار وظیفه</translation>
-    </message>
-    <message>
-        <source>M&amp;inimize on close</source>
-        <translation>کوچک کردن &amp;در زمان بسته شدن</translation>
-=======
-        <source>Edit Address</source>
-        <translation>ویرایش نشانی</translation>
-    </message>
-    <message>
-        <source>&amp;Label</source>
-        <translation>&amp;برچسب</translation>
-    </message>
-    <message>
-        <source>&amp;Address</source>
-        <translation>&amp;نشانی</translation>
-    </message>
-    <message>
-        <source>New receiving address</source>
-        <translation>نشانی گیرنده جدید</translation>
-    </message>
-    <message>
-        <source>New sending address</source>
-        <translation>نشانی فرستنده جدید</translation>
-    </message>
-    <message>
-        <source>Edit receiving address</source>
-        <translation>ویرایش آدرس گیرنده</translation>
-    </message>
-    <message>
-        <source>Edit sending address</source>
-        <translation>ویرایش آدرس قرستنده</translation>
-    </message>
-    <message>
-        <source>The entered address "%1" is not a valid Myriadcoin address.</source>
-        <translation>نشانی وارد شده "%1" یک نشانی معتبر بیت‌کوین نیست.</translation>
-    </message>
-    <message>
-        <source>The entered address "%1" is already in the address book.</source>
-        <translation>نشانی وارد شده «%1» در حال حاضر در دفترچه وجود دارد.</translation>
-    </message>
-    <message>
-        <source>Could not unlock wallet.</source>
-        <translation>نمی‌توان کیف پول را رمزگشایی کرد.</translation>
-    </message>
-    </context>
-<context>
-    <name>FreespaceChecker</name>
-    <message>
-        <source>A new data directory will be created.</source>
-        <translation>یک مسیر دادهٔ جدید ایجاد خواهد شد.</translation>
-    </message>
-    <message>
-        <source>name</source>
-        <translation>نام</translation>
-    </message>
-    <message>
-        <source>Directory already exists. Add %1 if you intend to create a new directory here.</source>
-        <translation>این پوشه در حال حاضر وجود دارد. اگر می‌خواهید یک دایرکتوری جدید در این‌جا ایجاد کنید، %1 را اضافه کنید.</translation>
-    </message>
-    <message>
-        <source>Path already exists, and is not a directory.</source>
-        <translation>مسیر داده شده موجود است و به یک پوشه اشاره نمی‌کند.</translation>
-    </message>
-    <message>
-        <source>Cannot create data directory here.</source>
-        <translation>نمی‌توان پوشهٔ داده در این‌جا ایجاد کرد.</translation>
->>>>>>> fc073561
-    </message>
-</context>
-<context>
-    <name>HelpMessageDialog</name>
-    <message>
-<<<<<<< HEAD
-        <source>&amp;Display</source>
-        <translation>&amp;نمایش</translation>
-    </message>
-    <message>
-        <source>User Interface &amp;language:</source>
-        <translation>زبان &amp;رابط کاربری:</translation>
-    </message>
-    <message>
-        <source>&amp;Unit to show amounts in:</source>
-        <translation>&amp;واحد نمایش مبالغ:</translation>
-    </message>
-    <message>
-        <source>Choose the default subdivision unit to show in the interface and when sending coins.</source>
-        <translation>انتخاب واحد پول مورد استفاده برای نمایش در پنجره‌ها و برای ارسال سکه.</translation>
-    </message>
-    <message>
-        <source>&amp;OK</source>
-        <translation>&amp;تأیید</translation>
-    </message>
-    <message>
-        <source>&amp;Cancel</source>
-        <translation>&amp;لغو</translation>
-    </message>
-    <message>
-        <source>default</source>
-        <translation>پیش‌فرض</translation>
-    </message>
-    <message>
-        <source>none</source>
-        <translation>هیچکدام</translation>
-    </message>
-    <message>
-        <source>Confirm options reset</source>
-        <translation>تأییدِ بازنشانی گزینه‌ها</translation>
-    </message>
-    <message>
-        <source>This change would require a client restart.</source>
-        <translation>برای این تغییرات بازنشانی مشتری ضروری است</translation>
-    </message>
-    <message>
-        <source>The supplied proxy address is invalid.</source>
-        <translation>آدرس پراکسی داده شده صحیح نیست.</translation>
-=======
         <source>version</source>
         <translation>نسخه</translation>
     </message>
@@ -1382,7 +749,6 @@
     <message numerus="yes">
         <source>%n GB of free space available</source>
         <translation><numerusform>%n گیگابایت فضا موجود است</numerusform></translation>
->>>>>>> fc073561
     </message>
     </context>
 <context>
@@ -1392,8 +758,200 @@
         <translation>فرم</translation>
     </message>
     <message>
-<<<<<<< HEAD
-        <source>The displayed information may be out of date. Your wallet automatically synchronizes with the Myriad network after a connection is established, but this process has not completed yet.</source>
+        <source>Unknown...</source>
+        <translation>مشخص نیست</translation>
+    </message>
+    <message>
+        <source>Last block time</source>
+        <translation>زمان آخرین بلوک</translation>
+    </message>
+    <message>
+        <source>Progress</source>
+        <translation>پیشروی</translation>
+    </message>
+    <message>
+        <source>Progress increase per hour</source>
+        <translation>پیشروی در هر ساعت بیشتر میشود</translation>
+    </message>
+    <message>
+        <source>calculating...</source>
+        <translation>در حال محاسبه...</translation>
+    </message>
+    <message>
+        <source>Estimated time left until synced</source>
+        <translation>زمان تخمینی تا سینک شدن</translation>
+    </message>
+    <message>
+        <source>Hide</source>
+        <translation>پنهان کردن</translation>
+    </message>
+    </context>
+<context>
+    <name>OpenURIDialog</name>
+    <message>
+        <source>Open URI</source>
+        <translation>بازکردن آدرس</translation>
+    </message>
+    <message>
+        <source>Open payment request from URI or file</source>
+        <translation>بازکردن درخواست پرداخت از آدرس یا فایل</translation>
+    </message>
+    <message>
+        <source>URI:</source>
+        <translation>آدرس اینترنتی:</translation>
+    </message>
+    <message>
+        <source>Select payment request file</source>
+        <translation>انتخاب فایل درخواست پرداخت</translation>
+    </message>
+    </context>
+<context>
+    <name>OptionsDialog</name>
+    <message>
+        <source>Options</source>
+        <translation>گزینه‌ها</translation>
+    </message>
+    <message>
+        <source>&amp;Main</source>
+        <translation>&amp;عمومی</translation>
+    </message>
+    <message>
+        <source>Automatically start %1 after logging in to the system.</source>
+        <translation>اجرای خودکار %1 بعد زمان ورود به سیستم.</translation>
+    </message>
+    <message>
+        <source>MB</source>
+        <translation>مگابایت</translation>
+    </message>
+    <message>
+        <source>Accept connections from outside</source>
+        <translation>پذیرش اتصالات از بیرون</translation>
+    </message>
+    <message>
+        <source>Allow incoming connections</source>
+        <translation>اجازه دادن به اتصالات دریافتی</translation>
+    </message>
+    <message>
+        <source>Reset all client options to default.</source>
+        <translation>بازنشانی تمام تنظیمات به پیش‌فرض.</translation>
+    </message>
+    <message>
+        <source>&amp;Reset Options</source>
+        <translation>&amp;بازنشانی تنظیمات</translation>
+    </message>
+    <message>
+        <source>&amp;Network</source>
+        <translation>&amp;شبکه</translation>
+    </message>
+    <message>
+        <source>W&amp;allet</source>
+        <translation>کیف پول</translation>
+    </message>
+    <message>
+        <source>Expert</source>
+        <translation>استخراج</translation>
+    </message>
+    <message>
+        <source>Automatically open the Myriadcoin client port on the router. This only works when your router supports UPnP and it is enabled.</source>
+        <translation>باز کردن خودکار درگاه شبکهٔ بیت‌کوین روی روترها. تنها زمانی کار می‌کند که روتر از پروتکل UPnP پشتیبانی کند و این پروتکل فعال باشد.</translation>
+    </message>
+    <message>
+        <source>Map port using &amp;UPnP</source>
+        <translation>نگاشت درگاه شبکه با استفاده از پروتکل &amp;UPnP</translation>
+    </message>
+    <message>
+        <source>Proxy &amp;IP:</source>
+        <translation>آ&amp;ی‌پی پراکسی:</translation>
+    </message>
+    <message>
+        <source>&amp;Port:</source>
+        <translation>&amp;درگاه:</translation>
+    </message>
+    <message>
+        <source>Port of the proxy (e.g. 9050)</source>
+        <translation>درگاه پراکسی (مثال 9050)</translation>
+    </message>
+    <message>
+        <source>IPv4</source>
+        <translation>آی‌پی نسخه 4</translation>
+    </message>
+    <message>
+        <source>IPv6</source>
+        <translation>آی‌پی نسخه 6</translation>
+    </message>
+    <message>
+        <source>Tor</source>
+        <translation>تور</translation>
+    </message>
+    <message>
+        <source>&amp;Window</source>
+        <translation>&amp;پنجره</translation>
+    </message>
+    <message>
+        <source>Show only a tray icon after minimizing the window.</source>
+        <translation>تنها بعد از کوچک کردن پنجره، tray icon را نشان بده.</translation>
+    </message>
+    <message>
+        <source>&amp;Minimize to the tray instead of the taskbar</source>
+        <translation>&amp;کوچک کردن به سینی به‌جای نوار وظیفه</translation>
+    </message>
+    <message>
+        <source>M&amp;inimize on close</source>
+        <translation>کوچک کردن &amp;در زمان بسته شدن</translation>
+    </message>
+    <message>
+        <source>&amp;Display</source>
+        <translation>&amp;نمایش</translation>
+    </message>
+    <message>
+        <source>User Interface &amp;language:</source>
+        <translation>زبان &amp;رابط کاربری:</translation>
+    </message>
+    <message>
+        <source>&amp;Unit to show amounts in:</source>
+        <translation>&amp;واحد نمایش مبالغ:</translation>
+    </message>
+    <message>
+        <source>Choose the default subdivision unit to show in the interface and when sending coins.</source>
+        <translation>انتخاب واحد پول مورد استفاده برای نمایش در پنجره‌ها و برای ارسال سکه.</translation>
+    </message>
+    <message>
+        <source>&amp;OK</source>
+        <translation>&amp;تأیید</translation>
+    </message>
+    <message>
+        <source>&amp;Cancel</source>
+        <translation>&amp;لغو</translation>
+    </message>
+    <message>
+        <source>default</source>
+        <translation>پیش‌فرض</translation>
+    </message>
+    <message>
+        <source>none</source>
+        <translation>هیچکدام</translation>
+    </message>
+    <message>
+        <source>Confirm options reset</source>
+        <translation>تأییدِ بازنشانی گزینه‌ها</translation>
+    </message>
+    <message>
+        <source>This change would require a client restart.</source>
+        <translation>برای این تغییرات بازنشانی مشتری ضروری است</translation>
+    </message>
+    <message>
+        <source>The supplied proxy address is invalid.</source>
+        <translation>آدرس پراکسی داده شده صحیح نیست.</translation>
+    </message>
+</context>
+<context>
+    <name>OverviewPage</name>
+    <message>
+        <source>Form</source>
+        <translation>فرم</translation>
+    </message>
+    <message>
+        <source>The displayed information may be out of date. Your wallet automatically synchronizes with the Myriadcoin network after a connection is established, but this process has not completed yet.</source>
         <translation>اطلاعات نمایش‌داده شده ممکن است قدیمی باشند. بعد از این که یک اتصال با شبکه برقرار شد، کیف پول شما به‌صورت خودکار با شبکهٔ بیت‌کوین همگام‌سازی می‌شود. اما این روند هنوز کامل نشده است.</translation>
     </message>
     <message>
@@ -1405,6 +963,10 @@
         <translation>تراز علی‌الحساب شما</translation>
     </message>
     <message>
+        <source>Pending:</source>
+        <translation>در انتظار:</translation>
+    </message>
+    <message>
         <source>Total of transactions that have yet to be confirmed, and do not yet count toward the spendable balance</source>
         <translation>مجموع تراکنش‌هایی که هنوز تأیید نشده‌اند؛ و هنوز روی تراز علی‌الحساب اعمال نشده‌اند</translation>
     </message>
@@ -1419,285 +981,662 @@
     <message>
         <source>Balances</source>
         <translation>تراز ها</translation>
-=======
-        <source>Unknown...</source>
-        <translation>مشخص نیست</translation>
+    </message>
+    <message>
+        <source>Total:</source>
+        <translation>جمع کل:</translation>
+    </message>
+    <message>
+        <source>Your current total balance</source>
+        <translation>تراز کل فعلی شما</translation>
+    </message>
+    <message>
+        <source>Spendable:</source>
+        <translation>:قابل خرج کردن</translation>
+    </message>
+    <message>
+        <source>Recent transactions</source>
+        <translation>تراکنش های اخیر</translation>
+    </message>
+    </context>
+<context>
+    <name>PaymentServer</name>
+    <message>
+        <source>Invalid payment request.</source>
+        <translation>درخواست پرداخت نامعتبر.</translation>
+    </message>
+    </context>
+<context>
+    <name>PeerTableModel</name>
+    </context>
+<context>
+    <name>QObject</name>
+    <message>
+        <source>Amount</source>
+        <translation>مبلغ</translation>
+    </message>
+    <message>
+        <source>Enter a Myriadcoin address (e.g. %1)</source>
+        <translation>یک آدرس بیت‌کوین وارد کنید (مثلاً %1)</translation>
+    </message>
+    <message>
+        <source>%1 d</source>
+        <translation>%1 روز</translation>
+    </message>
+    <message>
+        <source>%1 h</source>
+        <translation>%1 ساعت</translation>
+    </message>
+    <message>
+        <source>%1 m</source>
+        <translation>%1 دقیقه</translation>
+    </message>
+    <message>
+        <source>%1 s</source>
+        <translation>%1 ثانیه</translation>
+    </message>
+    <message>
+        <source>None</source>
+        <translation>هیچکدام</translation>
+    </message>
+    <message>
+        <source>N/A</source>
+        <translation>ناموجود</translation>
+    </message>
+    <message>
+        <source>%1 ms</source>
+        <translation>%1 میلیونم ثانیه</translation>
+    </message>
+    <message>
+        <source>%1 and %2</source>
+        <translation>%1 و %2</translation>
+    </message>
+    </context>
+<context>
+    <name>QObject::QObject</name>
+    </context>
+<context>
+    <name>QRImageWidget</name>
+    </context>
+<context>
+    <name>RPCConsole</name>
+    <message>
+        <source>N/A</source>
+        <translation>ناموجود</translation>
+    </message>
+    <message>
+        <source>Client version</source>
+        <translation>نسخهٔ کلاینت</translation>
+    </message>
+    <message>
+        <source>&amp;Information</source>
+        <translation>&amp;اطلاعات</translation>
+    </message>
+    <message>
+        <source>Debug window</source>
+        <translation>پنجرهٔ اشکالزدایی</translation>
+    </message>
+    <message>
+        <source>General</source>
+        <translation>عمومی</translation>
+    </message>
+    <message>
+        <source>Startup time</source>
+        <translation>زمان آغاز به کار</translation>
+    </message>
+    <message>
+        <source>Network</source>
+        <translation>شبکه</translation>
+    </message>
+    <message>
+        <source>Name</source>
+        <translation>اسم</translation>
+    </message>
+    <message>
+        <source>Number of connections</source>
+        <translation>تعداد ارتباطات</translation>
+    </message>
+    <message>
+        <source>Block chain</source>
+        <translation>زنجیرهٔ بلوک‌ها</translation>
+    </message>
+    <message>
+        <source>Current number of blocks</source>
+        <translation>تعداد فعلی بلوک‌ها</translation>
+    </message>
+    <message>
+        <source>Memory Pool</source>
+        <translation>استخر حافظه</translation>
+    </message>
+    <message>
+        <source>Memory usage</source>
+        <translation>مصرف حافظه</translation>
+    </message>
+    <message>
+        <source>Received</source>
+        <translation>دریافتی</translation>
+    </message>
+    <message>
+        <source>Sent</source>
+        <translation>ارسال شده</translation>
+    </message>
+    <message>
+        <source>Version</source>
+        <translation>نسخه</translation>
+    </message>
+    <message>
+        <source>Services</source>
+        <translation>سرویس ها</translation>
+    </message>
+    <message>
+        <source>Connection Time</source>
+        <translation>مدت اتصال</translation>
+    </message>
+    <message>
+        <source>Last Send</source>
+        <translation>ارسال شده آخرین بار</translation>
+    </message>
+    <message>
+        <source>Last Receive</source>
+        <translation>آخرین دریافتی</translation>
+    </message>
+    <message>
+        <source>Ping Time</source>
+        <translation>زمان پینگ</translation>
+    </message>
+    <message>
+        <source>Ping Wait</source>
+        <translation>انتظار پینگ</translation>
     </message>
     <message>
         <source>Last block time</source>
         <translation>زمان آخرین بلوک</translation>
     </message>
     <message>
-        <source>Progress</source>
-        <translation>پیشروی</translation>
-    </message>
-    <message>
-        <source>Progress increase per hour</source>
-        <translation>پیشروی در هر ساعت بیشتر میشود</translation>
-    </message>
-    <message>
-        <source>calculating...</source>
-        <translation>در حال محاسبه...</translation>
-    </message>
-    <message>
-        <source>Estimated time left until synced</source>
-        <translation>زمان تخمینی تا سینک شدن</translation>
+        <source>&amp;Open</source>
+        <translation>با&amp;ز کردن</translation>
+    </message>
+    <message>
+        <source>&amp;Console</source>
+        <translation>&amp;کنسول</translation>
+    </message>
+    <message>
+        <source>Totals</source>
+        <translation>جمع کل:</translation>
+    </message>
+    <message>
+        <source>In:</source>
+        <translation>در:</translation>
+    </message>
+    <message>
+        <source>Out:</source>
+        <translation>خروجی:</translation>
+    </message>
+    <message>
+        <source>Debug log file</source>
+        <translation>فایلِ لاگِ اشکال زدایی</translation>
+    </message>
+    <message>
+        <source>Clear console</source>
+        <translation>پاکسازی کنسول</translation>
+    </message>
+    <message>
+        <source>1 &amp;hour</source>
+        <translation>1 ساعت</translation>
+    </message>
+    <message>
+        <source>1 &amp;day</source>
+        <translation>1 روز</translation>
+    </message>
+    <message>
+        <source>1 &amp;week</source>
+        <translation>1 هفته</translation>
+    </message>
+    <message>
+        <source>1 &amp;year</source>
+        <translation>1 سال</translation>
+    </message>
+    <message>
+        <source>Ban for</source>
+        <translation>محدود شده برای</translation>
+    </message>
+    <message>
+        <source>Use up and down arrows to navigate history, and &lt;b&gt;Ctrl-L&lt;/b&gt; to clear screen.</source>
+        <translation>دکمه‌های بالا و پایین برای پیمایش تاریخچه و &lt;b&gt;Ctrl-L&lt;/b&gt; برای پاک کردن صفحه.</translation>
+    </message>
+    <message>
+        <source>Type &lt;b&gt;help&lt;/b&gt; for an overview of available commands.</source>
+        <translation>برای نمایش یک مرور کلی از دستورات ممکن، عبارت &lt;b&gt;help&lt;/b&gt; را بنویسید.</translation>
+    </message>
+    <message>
+        <source>%1 B</source>
+        <translation>%1 بایت</translation>
+    </message>
+    <message>
+        <source>%1 KB</source>
+        <translation>%1 کیلوبایت</translation>
+    </message>
+    <message>
+        <source>%1 MB</source>
+        <translation>%1 مگابایت</translation>
+    </message>
+    <message>
+        <source>%1 GB</source>
+        <translation>%1 گیگابایت</translation>
+    </message>
+    <message>
+        <source>never</source>
+        <translation>هرگز</translation>
+    </message>
+    <message>
+        <source>Yes</source>
+        <translation>بله</translation>
+    </message>
+    <message>
+        <source>No</source>
+        <translation>خیر</translation>
+    </message>
+    <message>
+        <source>Unknown</source>
+        <translation>ناشناخته</translation>
+    </message>
+</context>
+<context>
+    <name>ReceiveCoinsDialog</name>
+    <message>
+        <source>&amp;Amount:</source>
+        <translation>مبلغ:</translation>
+    </message>
+    <message>
+        <source>&amp;Label:</source>
+        <translation>&amp;برچسب:</translation>
+    </message>
+    <message>
+        <source>&amp;Message:</source>
+        <translation>پیام:</translation>
+    </message>
+    <message>
+        <source>Use this form to request payments. All fields are &lt;b&gt;optional&lt;/b&gt;.</source>
+        <translation>برای درخواست پرداخت از این فرم استفاده کنید.تمام قسمت ها &lt;b&gt;اختیاری&lt;b&gt; هستند.</translation>
+    </message>
+    <message>
+        <source>Clear all fields of the form.</source>
+        <translation>تمام قسمت های فرم را خالی کن.</translation>
+    </message>
+    <message>
+        <source>Clear</source>
+        <translation>پاک‌کردن</translation>
+    </message>
+    <message>
+        <source>Show</source>
+        <translation>نمایش</translation>
+    </message>
+    <message>
+        <source>Remove the selected entries from the list</source>
+        <translation>حذف ورودی های انتخاب‌شده از لیست</translation>
+    </message>
+    <message>
+        <source>Remove</source>
+        <translation>حذف کردن</translation>
+    </message>
+    <message>
+        <source>Copy label</source>
+        <translation>کپی برچسب</translation>
+    </message>
+    <message>
+        <source>Copy amount</source>
+        <translation>کپی مقدار</translation>
+    </message>
+</context>
+<context>
+    <name>ReceiveRequestDialog</name>
+    <message>
+        <source>QR Code</source>
+        <translation>کد QR</translation>
+    </message>
+    <message>
+        <source>Copy &amp;Address</source>
+        <translation>&amp;کپی نشانی</translation>
+    </message>
+    <message>
+        <source>&amp;Save Image...</source>
+        <translation>&amp;ذخیره عکس...</translation>
+    </message>
+    <message>
+        <source>Address</source>
+        <translation>آدرس</translation>
+    </message>
+    <message>
+        <source>Label</source>
+        <translation>برچسب</translation>
+    </message>
+    </context>
+<context>
+    <name>RecentRequestsTableModel</name>
+    <message>
+        <source>Label</source>
+        <translation>برچسب</translation>
+    </message>
+    <message>
+        <source>(no label)</source>
+        <translation>(بدون برچسب)</translation>
+    </message>
+    </context>
+<context>
+    <name>SendCoinsDialog</name>
+    <message>
+        <source>Send Coins</source>
+        <translation>ارسال سکه</translation>
+    </message>
+    <message>
+        <source>Inputs...</source>
+        <translation>ورودی‌ها...</translation>
+    </message>
+    <message>
+        <source>automatically selected</source>
+        <translation>به طور خودکار انتخاب شدند</translation>
+    </message>
+    <message>
+        <source>Insufficient funds!</source>
+        <translation>بود جه نا کافی </translation>
+    </message>
+    <message>
+        <source>Quantity:</source>
+        <translation>تعداد:</translation>
+    </message>
+    <message>
+        <source>Bytes:</source>
+        <translation>بایت ها:</translation>
+    </message>
+    <message>
+        <source>Amount:</source>
+        <translation>مبلغ:</translation>
+    </message>
+    <message>
+        <source>Fee:</source>
+        <translation>هزینه:</translation>
+    </message>
+    <message>
+        <source>After Fee:</source>
+        <translation>هزینه ی پسین:</translation>
+    </message>
+    <message>
+        <source>Change:</source>
+        <translation>پول خورد:</translation>
+    </message>
+    <message>
+        <source>Transaction Fee:</source>
+        <translation>هزینهٔ تراکنش:</translation>
+    </message>
+    <message>
+        <source>Choose...</source>
+        <translation>انتخاب...</translation>
+    </message>
+    <message>
+        <source>per kilobyte</source>
+        <translation>در هر کیلوبایت</translation>
     </message>
     <message>
         <source>Hide</source>
         <translation>پنهان کردن</translation>
->>>>>>> fc073561
-    </message>
-    </context>
-<context>
-    <name>OpenURIDialog</name>
-    <message>
-<<<<<<< HEAD
-        <source>Total:</source>
-        <translation>جمع کل:</translation>
-    </message>
-    <message>
-        <source>Your current total balance</source>
-        <translation>تراز کل فعلی شما</translation>
-    </message>
-    <message>
-        <source>Spendable:</source>
-        <translation>:قابل خرج کردن</translation>
-    </message>
-    <message>
-        <source>Recent transactions</source>
-        <translation>تراکنش های اخیر</translation>
-    </message>
-    </context>
-<context>
-    <name>PaymentServer</name>
-    <message>
-        <source>URI handling</source>
-        <translation>مدیریت URI</translation>
-    </message>
-    <message>
-        <source>Payment request rejected</source>
-        <translation>درخواست پرداخت رد شد.</translation>
-    </message>
-    <message>
-        <source>Payment request error</source>
-        <translation>خطای درخواست پرداخت</translation>
-    </message>
-    <message>
-        <source>Cannot start myriad: click-to-pay handler</source>
-        <translation>نمی‌توان بیت‌کوین را اجرا کرد: کنترل‌کنندهٔ کلیک-و-پرداخت</translation>
-    </message>
-    <message>
-        <source>Payment request expired.</source>
-        <translation>درخواست پرداخت منقضی شد.</translation>
-    </message>
-    <message>
-        <source>Invalid payment request.</source>
-        <translation>درخواست پرداخت نامعتبر</translation>
-=======
-        <source>Open URI</source>
-        <translation>بازکردن آدرس</translation>
-    </message>
-    <message>
-        <source>Open payment request from URI or file</source>
-        <translation>بازکردن درخواست پرداخت از آدرس یا فایل</translation>
-    </message>
-    <message>
-        <source>URI:</source>
-        <translation>آدرس اینترنتی:</translation>
-    </message>
-    <message>
-        <source>Select payment request file</source>
-        <translation>انتخاب فایل درخواست پرداخت</translation>
-    </message>
-    </context>
-<context>
-    <name>OptionsDialog</name>
-    <message>
-        <source>Options</source>
-        <translation>گزینه‌ها</translation>
-    </message>
-    <message>
-        <source>&amp;Main</source>
-        <translation>&amp;عمومی</translation>
-    </message>
-    <message>
-        <source>Automatically start %1 after logging in to the system.</source>
-        <translation>اجرای خودکار %1 بعد زمان ورود به سیستم.</translation>
-    </message>
-    <message>
-        <source>MB</source>
-        <translation>مگابایت</translation>
-    </message>
-    <message>
-        <source>Accept connections from outside</source>
-        <translation>پذیرش اتصالات از بیرون</translation>
-    </message>
-    <message>
-        <source>Allow incoming connections</source>
-        <translation>اجازه دادن به اتصالات دریافتی</translation>
->>>>>>> fc073561
-    </message>
-    </context>
-<context>
-    <name>PeerTableModel</name>
-    </context>
-<context>
-    <name>QObject</name>
-    <message>
-<<<<<<< HEAD
-        <source>Amount</source>
-        <translation>مبلغ</translation>
-    </message>
-    <message>
-        <source>None</source>
-        <translation>هیچکدام</translation>
-    </message>
-    <message>
-        <source>N/A</source>
-        <translation>ناموجود</translation>
-=======
-        <source>Reset all client options to default.</source>
-        <translation>بازنشانی تمام تنظیمات به پیش‌فرض.</translation>
-    </message>
-    <message>
-        <source>&amp;Reset Options</source>
-        <translation>&amp;بازنشانی تنظیمات</translation>
-    </message>
-    <message>
-        <source>&amp;Network</source>
-        <translation>&amp;شبکه</translation>
->>>>>>> fc073561
-    </message>
-    </context>
-<context>
-    <name>QRImageWidget</name>
-    <message>
-<<<<<<< HEAD
-        <source>Save QR Code</source>
-        <translation>ذخیرهٔ کد QR</translation>
-    </message>
-    </context>
-<context>
-    <name>RPCConsole</name>
-    <message>
-        <source>Client name</source>
-        <translation>نام کلاینت</translation>
-    </message>
-    <message>
-        <source>N/A</source>
-        <translation>ناموجود</translation>
-    </message>
-    <message>
-        <source>Client version</source>
-        <translation>نسخهٔ کلاینت</translation>
-    </message>
-    <message>
-        <source>&amp;Information</source>
-        <translation>&amp;اطلاعات</translation>
-    </message>
-    <message>
-        <source>Using OpenSSL version</source>
-        <translation>نسخهٔ OpenSSL استفاده شده</translation>
-    </message>
-    <message>
-        <source>Startup time</source>
-        <translation>زمان آغاز به کار</translation>
-    </message>
-    <message>
-        <source>Network</source>
-        <translation>شبکه</translation>
-    </message>
-    <message>
-        <source>Name</source>
-        <translation>اسم</translation>
-    </message>
-    <message>
-        <source>Number of connections</source>
-        <translation>تعداد ارتباطات</translation>
-    </message>
-    <message>
-        <source>Block chain</source>
-        <translation>زنجیرهٔ بلوک‌ها</translation>
-    </message>
-    <message>
-        <source>Current number of blocks</source>
-        <translation>تعداد فعلی بلوک‌ها</translation>
-    </message>
-    <message>
-        <source>Received</source>
-        <translation>دریافتی</translation>
-    </message>
-    <message>
-        <source>Sent</source>
-        <translation>ارسال شده</translation>
-    </message>
-    <message>
-        <source>Version</source>
-        <translation>نسخه</translation>
-    </message>
-    <message>
-        <source>Services</source>
-        <translation>سرویس ها</translation>
-    </message>
-    <message>
-        <source>Last block time</source>
-        <translation>زمان آخرین بلوک</translation>
-    </message>
-    <message>
-        <source>&amp;Open</source>
-        <translation>با&amp;ز کردن</translation>
-    </message>
-    <message>
-        <source>&amp;Console</source>
-        <translation>&amp;کنسول</translation>
-    </message>
-    <message>
-        <source>Totals</source>
-        <translation>جمع کل:</translation>
-    </message>
-    <message>
-        <source>Build date</source>
-        <translation>ساخت تاریخ</translation>
-    </message>
-    <message>
-        <source>Debug log file</source>
-        <translation>فایلِ لاگِ اشکال زدایی</translation>
-    </message>
-    <message>
-        <source>Clear console</source>
-        <translation>پاکسازی کنسول</translation>
-    </message>
-    <message>
-        <source>Welcome to the Myriad Core RPC console.</source>
-        <translation>به کنسول RPC هسته بیت کوین خوش آمدید.</translation>
-    </message>
-    <message>
-        <source>Use up and down arrows to navigate history, and &lt;b&gt;Ctrl-L&lt;/b&gt; to clear screen.</source>
-        <translation>دکمه‌های بالا و پایین برای پیمایش تاریخچه و &lt;b&gt;Ctrl-L&lt;/b&gt; برای پاک کردن صفحه.</translation>
-    </message>
-    <message>
-        <source>Type &lt;b&gt;help&lt;/b&gt; for an overview of available commands.</source>
-        <translation>برای نمایش یک مرور کلی از دستورات ممکن، عبارت &lt;b&gt;help&lt;/b&gt; را بنویسید.</translation>
-    </message>
-    <message>
-        <source>Unknown</source>
-        <translation>ناشناخته</translation>
-    </message>
-    </context>
-<context>
-    <name>ReceiveCoinsDialog</name>
+    </message>
+    <message>
+        <source>total at least</source>
+        <translation>در مجموع حداقل</translation>
+    </message>
+    <message>
+        <source>Recommended:</source>
+        <translation>توصیه شده:</translation>
+    </message>
+    <message>
+        <source>Custom:</source>
+        <translation>سفارشی:</translation>
+    </message>
+    <message>
+        <source>normal</source>
+        <translation>نرمال</translation>
+    </message>
+    <message>
+        <source>fast</source>
+        <translation>سریع</translation>
+    </message>
+    <message>
+        <source>Send to multiple recipients at once</source>
+        <translation>ارسال به چند دریافت‌کنندهٔ به‌طور همزمان</translation>
+    </message>
+    <message>
+        <source>Add &amp;Recipient</source>
+        <translation>&amp;دریافت‌کنندهٔ جدید</translation>
+    </message>
+    <message>
+        <source>Clear all fields of the form.</source>
+        <translation>تمام قسمت های فرم را خالی کن.</translation>
+    </message>
+    <message>
+        <source>Clear &amp;All</source>
+        <translation>پاکسازی &amp;همه</translation>
+    </message>
+    <message>
+        <source>Balance:</source>
+        <translation>تزار:</translation>
+    </message>
+    <message>
+        <source>Confirm the send action</source>
+        <translation>عملیات ارسال را تأیید کنید</translation>
+    </message>
+    <message>
+        <source>S&amp;end</source>
+        <translation>&amp;ارسال</translation>
+    </message>
+    <message>
+        <source>Copy quantity</source>
+        <translation>کپی تعداد</translation>
+    </message>
+    <message>
+        <source>Copy amount</source>
+        <translation>کپی مقدار</translation>
+    </message>
+    <message>
+        <source>Copy fee</source>
+        <translation>رونوشت کارمزد</translation>
+    </message>
+    <message>
+        <source>Copy bytes</source>
+        <translation>کپی کردن بایت ها</translation>
+    </message>
+    <message>
+        <source>Copy change</source>
+        <translation>کپی کردن تغییر</translation>
+    </message>
+    <message>
+        <source>(no label)</source>
+        <translation>(بدون برچسب)</translation>
+    </message>
+</context>
+<context>
+    <name>SendCoinsEntry</name>
+    <message>
+        <source>A&amp;mount:</source>
+        <translation>A&amp;مبلغ :</translation>
+    </message>
+    <message>
+        <source>Pay &amp;To:</source>
+        <translation>پرداخ&amp;ت به:</translation>
+    </message>
     <message>
         <source>&amp;Label:</source>
         <translation>&amp;برچسب:</translation>
     </message>
     <message>
-        <source>Show</source>
-        <translation>نمایش</translation>
-    </message>
-    <message>
-        <source>Remove</source>
-        <translation>حذف کردن</translation>
+        <source>Choose previously used address</source>
+        <translation>انتخاب نشانی پیش‌تر استفاده شده</translation>
+    </message>
+    <message>
+        <source>This is a normal payment.</source>
+        <translation>این یک پرداخت عادی است</translation>
+    </message>
+    <message>
+        <source>The Myriadcoin address to send the payment to</source>
+        <translation>نشانی بیت‌کوین برای ارسال پرداخت به آن</translation>
+    </message>
+    <message>
+        <source>Alt+A</source>
+        <translation>Alt+A</translation>
+    </message>
+    <message>
+        <source>Paste address from clipboard</source>
+        <translation>چسباندن نشانی از حافظهٔ سیستم</translation>
+    </message>
+    <message>
+        <source>Alt+P</source>
+        <translation>Alt+P</translation>
+    </message>
+    <message>
+        <source>Remove this entry</source>
+        <translation>حذف این مدخل</translation>
+    </message>
+    <message>
+        <source>Message:</source>
+        <translation>پیام:</translation>
+    </message>
+    <message>
+        <source>Pay To:</source>
+        <translation>پرداخت به:</translation>
+    </message>
+    <message>
+        <source>Memo:</source>
+        <translation>یادداشت:</translation>
+    </message>
+    </context>
+<context>
+    <name>SendConfirmationDialog</name>
+    </context>
+<context>
+    <name>ShutdownWindow</name>
+    <message>
+        <source>%1 is shutting down...</source>
+        <translation>%1 در حال خاموش شدن است...</translation>
+    </message>
+    </context>
+<context>
+    <name>SignVerifyMessageDialog</name>
+    <message>
+        <source>Signatures - Sign / Verify a Message</source>
+        <translation>امضاها - امضا / تأیید یک پیام</translation>
+    </message>
+    <message>
+        <source>&amp;Sign Message</source>
+        <translation>ا&amp;مضای پیام</translation>
+    </message>
+    <message>
+        <source>The Myriadcoin address to sign the message with</source>
+        <translation>نشانی بیت‌کوین برای امضاء پیغام با آن</translation>
+    </message>
+    <message>
+        <source>Choose previously used address</source>
+        <translation>انتخاب نشانی پیشتر استفاده شده</translation>
+    </message>
+    <message>
+        <source>Alt+A</source>
+        <translation>Alt+A</translation>
+    </message>
+    <message>
+        <source>Paste address from clipboard</source>
+        <translation>چسباندن نشانی از حافظهٔ سیستم</translation>
+    </message>
+    <message>
+        <source>Alt+P</source>
+        <translation>Alt+P</translation>
+    </message>
+    <message>
+        <source>Enter the message you want to sign here</source>
+        <translation>پیامی را که می‌خواهید امضا کنید در اینجا وارد کنید</translation>
+    </message>
+    <message>
+        <source>Signature</source>
+        <translation>امضا</translation>
+    </message>
+    <message>
+        <source>Copy the current signature to the system clipboard</source>
+        <translation>امضای فعلی را به حافظهٔ سیستم کپی کن</translation>
+    </message>
+    <message>
+        <source>Sign the message to prove you own this Myriadcoin address</source>
+        <translation>برای اثبات تعلق این نشانی به شما، پیام را امضا کنید</translation>
+    </message>
+    <message>
+        <source>Sign &amp;Message</source>
+        <translation>ا&amp;مضای پیام</translation>
+    </message>
+    <message>
+        <source>Reset all sign message fields</source>
+        <translation>بازنشانی تمام فیلدهای پیام</translation>
+    </message>
+    <message>
+        <source>Clear &amp;All</source>
+        <translation>پاک &amp;کردن همه</translation>
+    </message>
+    <message>
+        <source>&amp;Verify Message</source>
+        <translation>&amp;شناسایی پیام</translation>
+    </message>
+    <message>
+        <source>The Myriadcoin address the message was signed with</source>
+        <translation>نشانی بیت‌کوین که پیغام با آن امضاء شده</translation>
+    </message>
+    <message>
+        <source>Verify the message to ensure it was signed with the specified Myriadcoin address</source>
+        <translation>برای حصول اطمینان از اینکه پیام با نشانی بیت‌کوین مشخص شده امضا است یا خیر، پیام را شناسایی کنید</translation>
+    </message>
+    <message>
+        <source>Verify &amp;Message</source>
+        <translation>&amp;شناسایی پیام</translation>
+    </message>
+    <message>
+        <source>Reset all verify message fields</source>
+        <translation>بازنشانی تمام فیلدهای پیام</translation>
+    </message>
+    </context>
+<context>
+    <name>SplashScreen</name>
+    <message>
+        <source>[testnet]</source>
+        <translation>آزمایش شبکه</translation>
+    </message>
+</context>
+<context>
+    <name>TrafficGraphWidget</name>
+    <message>
+        <source>KB/s</source>
+        <translation>کیلوبایت</translation>
+    </message>
+</context>
+<context>
+    <name>TransactionDesc</name>
+    </context>
+<context>
+    <name>TransactionDescDialog</name>
+    <message>
+        <source>This pane shows a detailed description of the transaction</source>
+        <translation>این پانل شامل توصیف کاملی از جزئیات تراکنش است</translation>
+    </message>
+    </context>
+<context>
+    <name>TransactionTableModel</name>
+    <message>
+        <source>Label</source>
+        <translation>برچسب</translation>
+    </message>
+    <message>
+        <source>(no label)</source>
+        <translation>(بدون برچسب)</translation>
+    </message>
+    </context>
+<context>
+    <name>TransactionView</name>
+    <message>
+        <source>Copy address</source>
+        <translation>کپی ادرس</translation>
     </message>
     <message>
         <source>Copy label</source>
@@ -1707,1461 +1646,24 @@
         <source>Copy amount</source>
         <translation>کپی مقدار</translation>
     </message>
-</context>
-<context>
-    <name>ReceiveRequestDialog</name>
-    <message>
-        <source>QR Code</source>
-        <translation>کد QR</translation>
-    </message>
-    <message>
-        <source>Address</source>
-        <translation>نشانی</translation>
-    </message>
-    <message>
-        <source>Amount</source>
-        <translation>مبلغ</translation>
+    <message>
+        <source>Copy transaction ID</source>
+        <translation>کپی شناسهٔ تراکنش</translation>
     </message>
     <message>
         <source>Label</source>
         <translation>برچسب</translation>
     </message>
     <message>
-        <source>Message</source>
-        <translation>پیام</translation>
-    </message>
-    <message>
-        <source>Resulting URI too long, try to reduce the text for label / message.</source>
-        <translation>URL ایجاد شده خیلی طولانی است. سعی کنید طول برچسب و یا پیام را کمتر کنید.</translation>
-    </message>
-    <message>
-        <source>Error encoding URI into QR Code.</source>
-        <translation>خطا در تبدیل نشانی اینترنتی به صورت کد QR.</translation>
-    </message>
-</context>
-<context>
-    <name>RecentRequestsTableModel</name>
-    <message>
-        <source>Date</source>
-        <translation>تاریخ</translation>
-    </message>
-    <message>
-        <source>Label</source>
-        <translation>برچسب</translation>
-    </message>
-    <message>
-        <source>Message</source>
-        <translation>پیام</translation>
-    </message>
-    <message>
-        <source>Amount</source>
-        <translation>مبلغ</translation>
-    </message>
-    <message>
-        <source>(no label)</source>
-        <translation>(بدون برچسب)</translation>
-    </message>
-    </context>
-<context>
-    <name>SendCoinsDialog</name>
-    <message>
-        <source>Send Coins</source>
-        <translation>ارسال سکه</translation>
-    </message>
-    <message>
-        <source>Quantity:</source>
-        <translation>تعداد:</translation>
-    </message>
-    <message>
-        <source>Bytes:</source>
-        <translation>بایت ها:</translation>
-    </message>
-    <message>
-        <source>Amount:</source>
-        <translation>مبلغ:</translation>
-    </message>
-    <message>
-        <source>Priority:</source>
-        <translation>اولویت:</translation>
-    </message>
-    <message>
-        <source>Fee:</source>
-        <translation>هزینه:</translation>
-    </message>
-    <message>
-        <source>After Fee:</source>
-        <translation>هزینه ی پسین:</translation>
-    </message>
-    <message>
-        <source>Change:</source>
-        <translation>پول خورد:</translation>
-    </message>
-    <message>
-        <source>fast</source>
-        <translation>سریع</translation>
-    </message>
-    <message>
-        <source>Send to multiple recipients at once</source>
-        <translation>ارسال به چند دریافت‌کنندهٔ به‌طور همزمان</translation>
-    </message>
-    <message>
-        <source>Add &amp;Recipient</source>
-        <translation>&amp;دریافت‌کنندهٔ جدید</translation>
-    </message>
-    <message>
-        <source>Clear &amp;All</source>
-        <translation>پاکسازی &amp;همه</translation>
-    </message>
-    <message>
-        <source>Balance:</source>
-        <translation>تزار:</translation>
-    </message>
-    <message>
-        <source>Confirm the send action</source>
-        <translation>عملیات ارسال را تأیید کنید</translation>
-    </message>
-    <message>
-        <source>S&amp;end</source>
-        <translation>&amp;ارسال</translation>
-    </message>
-    <message>
-        <source>Confirm send coins</source>
-        <translation>ارسال سکه را تأیید کنید</translation>
-    </message>
-    <message>
-        <source>Copy amount</source>
-        <translation>کپی مقدار</translation>
-    </message>
-    <message>
-        <source>or</source>
-        <translation>یا</translation>
-=======
-        <source>W&amp;allet</source>
-        <translation>کیف پول</translation>
-    </message>
-    <message>
-        <source>Expert</source>
-        <translation>استخراج</translation>
-    </message>
-    <message>
-        <source>Automatically open the Myriadcoin client port on the router. This only works when your router supports UPnP and it is enabled.</source>
-        <translation>باز کردن خودکار درگاه شبکهٔ بیت‌کوین روی روترها. تنها زمانی کار می‌کند که روتر از پروتکل UPnP پشتیبانی کند و این پروتکل فعال باشد.</translation>
-    </message>
-    <message>
-        <source>Map port using &amp;UPnP</source>
-        <translation>نگاشت درگاه شبکه با استفاده از پروتکل &amp;UPnP</translation>
-    </message>
-    <message>
-        <source>Proxy &amp;IP:</source>
-        <translation>آ&amp;ی‌پی پراکسی:</translation>
-    </message>
-    <message>
-        <source>&amp;Port:</source>
-        <translation>&amp;درگاه:</translation>
-    </message>
-    <message>
-        <source>Port of the proxy (e.g. 9050)</source>
-        <translation>درگاه پراکسی (مثال 9050)</translation>
-    </message>
-    <message>
-        <source>IPv4</source>
-        <translation>آی‌پی نسخه 4</translation>
-    </message>
-    <message>
-        <source>IPv6</source>
-        <translation>آی‌پی نسخه 6</translation>
-    </message>
-    <message>
-        <source>Tor</source>
-        <translation>تور</translation>
-    </message>
-    <message>
-        <source>&amp;Window</source>
-        <translation>&amp;پنجره</translation>
-    </message>
-    <message>
-        <source>Show only a tray icon after minimizing the window.</source>
-        <translation>تنها بعد از کوچک کردن پنجره، tray icon را نشان بده.</translation>
-    </message>
-    <message>
-        <source>&amp;Minimize to the tray instead of the taskbar</source>
-        <translation>&amp;کوچک کردن به سینی به‌جای نوار وظیفه</translation>
-    </message>
-    <message>
-        <source>M&amp;inimize on close</source>
-        <translation>کوچک کردن &amp;در زمان بسته شدن</translation>
-    </message>
-    <message>
-        <source>&amp;Display</source>
-        <translation>&amp;نمایش</translation>
-    </message>
-    <message>
-        <source>User Interface &amp;language:</source>
-        <translation>زبان &amp;رابط کاربری:</translation>
-    </message>
-    <message>
-        <source>&amp;Unit to show amounts in:</source>
-        <translation>&amp;واحد نمایش مبالغ:</translation>
-    </message>
-    <message>
-        <source>Choose the default subdivision unit to show in the interface and when sending coins.</source>
-        <translation>انتخاب واحد پول مورد استفاده برای نمایش در پنجره‌ها و برای ارسال سکه.</translation>
-    </message>
-    <message>
-        <source>&amp;OK</source>
-        <translation>&amp;تأیید</translation>
-    </message>
-    <message>
-        <source>&amp;Cancel</source>
-        <translation>&amp;لغو</translation>
-    </message>
-    <message>
-        <source>default</source>
-        <translation>پیش‌فرض</translation>
-    </message>
-    <message>
-        <source>none</source>
-        <translation>هیچکدام</translation>
-    </message>
-    <message>
-        <source>Confirm options reset</source>
-        <translation>تأییدِ بازنشانی گزینه‌ها</translation>
-    </message>
-    <message>
-        <source>This change would require a client restart.</source>
-        <translation>برای این تغییرات بازنشانی مشتری ضروری است</translation>
-    </message>
-    <message>
-        <source>The supplied proxy address is invalid.</source>
-        <translation>آدرس پراکسی داده شده صحیح نیست.</translation>
-    </message>
-</context>
-<context>
-    <name>OverviewPage</name>
-    <message>
-        <source>Form</source>
-        <translation>فرم</translation>
-    </message>
-    <message>
-        <source>The displayed information may be out of date. Your wallet automatically synchronizes with the Myriadcoin network after a connection is established, but this process has not completed yet.</source>
-        <translation>اطلاعات نمایش‌داده شده ممکن است قدیمی باشند. بعد از این که یک اتصال با شبکه برقرار شد، کیف پول شما به‌صورت خودکار با شبکهٔ بیت‌کوین همگام‌سازی می‌شود. اما این روند هنوز کامل نشده است.</translation>
-    </message>
-    <message>
-        <source>Available:</source>
-        <translation>در دسترس:</translation>
-    </message>
-    <message>
-        <source>Your current spendable balance</source>
-        <translation>تراز علی‌الحساب شما</translation>
-    </message>
-    <message>
-        <source>Pending:</source>
-        <translation>در انتظار:</translation>
-    </message>
-    <message>
-        <source>Total of transactions that have yet to be confirmed, and do not yet count toward the spendable balance</source>
-        <translation>مجموع تراکنش‌هایی که هنوز تأیید نشده‌اند؛ و هنوز روی تراز علی‌الحساب اعمال نشده‌اند</translation>
-    </message>
-    <message>
-        <source>Immature:</source>
-        <translation>نارسیده:</translation>
-    </message>
-    <message>
-        <source>Mined balance that has not yet matured</source>
-        <translation>تراز استخراج شده از معدن که هنوز بالغ نشده است</translation>
-    </message>
-    <message>
-        <source>Balances</source>
-        <translation>تراز ها</translation>
-    </message>
-    <message>
-        <source>Total:</source>
-        <translation>جمع کل:</translation>
-    </message>
-    <message>
-        <source>Your current total balance</source>
-        <translation>تراز کل فعلی شما</translation>
-    </message>
-    <message>
-        <source>Spendable:</source>
-        <translation>:قابل خرج کردن</translation>
-    </message>
-    <message>
-        <source>Recent transactions</source>
-        <translation>تراکنش های اخیر</translation>
->>>>>>> fc073561
-    </message>
-    </context>
-<context>
-    <name>PaymentServer</name>
-    <message>
-<<<<<<< HEAD
-        <source>The amount to pay must be larger than 0.</source>
-        <translation>مبلغ پرداخت باید بیشتر از ۰ باشد.</translation>
-=======
-        <source>Invalid payment request.</source>
-        <translation>درخواست پرداخت نامعتبر.</translation>
->>>>>>> fc073561
-    </message>
-    </context>
-<context>
-    <name>PeerTableModel</name>
-    </context>
-<context>
-    <name>QObject</name>
-    <message>
-<<<<<<< HEAD
-        <source>The amount exceeds your balance.</source>
-        <translation>میزان پرداخت از تراز شما بیشتر است.</translation>
-    </message>
-    <message>
-        <source>The total exceeds your balance when the %1 transaction fee is included.</source>
-        <translation>با احتساب هزینهٔ %1 برای هر تراکنش، مجموع میزان پرداختی از مبلغ تراز شما بیشتر می‌شود.</translation>
-    </message>
-    <message>
-        <source>Payment request expired.</source>
-        <translation>درخواست پرداخت منقضی شد.</translation>
-    </message>
-    <message>
-        <source>(no label)</source>
-        <translation>(بدون برچسب)</translation>
-    </message>
-    <message>
-        <source>Are you sure you want to send?</source>
-        <translation>آیا مطمئن هستید که می خواهید ارسال کنید؟</translation>
-    </message>
-    </context>
-<context>
-    <name>SendCoinsEntry</name>
-    <message>
-        <source>A&amp;mount:</source>
-        <translation>A&amp;مبلغ :</translation>
-    </message>
-    <message>
-        <source>Pay &amp;To:</source>
-        <translation>پرداخ&amp;ت به:</translation>
-    </message>
-    <message>
-        <source>Enter a label for this address to add it to your address book</source>
-        <translation>برای این نشانی یک برچسب وارد کنید تا در دفترچهٔ آدرس ذخیره شود</translation>
-=======
-        <source>Amount</source>
-        <translation>مبلغ</translation>
-    </message>
-    <message>
-        <source>Enter a Myriadcoin address (e.g. %1)</source>
-        <translation>یک آدرس بیت‌کوین وارد کنید (مثلاً %1)</translation>
-    </message>
-    <message>
-        <source>%1 d</source>
-        <translation>%1 روز</translation>
-    </message>
-    <message>
-        <source>%1 h</source>
-        <translation>%1 ساعت</translation>
-    </message>
-    <message>
-        <source>%1 m</source>
-        <translation>%1 دقیقه</translation>
-    </message>
-    <message>
-        <source>%1 s</source>
-        <translation>%1 ثانیه</translation>
-    </message>
-    <message>
-        <source>None</source>
-        <translation>هیچکدام</translation>
-    </message>
-    <message>
-        <source>N/A</source>
-        <translation>ناموجود</translation>
-    </message>
-    <message>
-        <source>%1 ms</source>
-        <translation>%1 میلیونم ثانیه</translation>
-    </message>
-    <message>
-        <source>%1 and %2</source>
-        <translation>%1 و %2</translation>
->>>>>>> fc073561
-    </message>
-    </context>
-<context>
-    <name>QObject::QObject</name>
-    </context>
-<context>
-    <name>QRImageWidget</name>
-    </context>
-<context>
-    <name>RPCConsole</name>
-    <message>
-<<<<<<< HEAD
-        <source>&amp;Label:</source>
-        <translation>&amp;برچسب:</translation>
-    </message>
-    <message>
-        <source>Choose previously used address</source>
-        <translation>انتخاب نشانی پیش‌تر استفاده شده</translation>
-    </message>
-    <message>
-        <source>This is a normal payment.</source>
-        <translation>این یک پرداخت عادی است</translation>
-    </message>
-    <message>
-        <source>The Myriad address to send the payment to</source>
-        <translation>نشانی بیت‌کوین برای ارسال پرداخت به آن</translation>
-    </message>
-    <message>
-        <source>Alt+A</source>
-        <translation>Alt+A</translation>
-    </message>
-    <message>
-        <source>Paste address from clipboard</source>
-        <translation>چسباندن نشانی از حافظهٔ سیستم</translation>
-    </message>
-    <message>
-        <source>Alt+P</source>
-        <translation>Alt+P</translation>
-    </message>
-    <message>
-        <source>Remove this entry</source>
-        <translation>حذف این مدخل</translation>
-    </message>
-    <message>
-        <source>Message:</source>
-        <translation>پیام:</translation>
-    </message>
-    </context>
-<context>
-    <name>ShutdownWindow</name>
-    </context>
-<context>
-    <name>SignVerifyMessageDialog</name>
-    <message>
-        <source>Signatures - Sign / Verify a Message</source>
-        <translation>امضاها - امضا / تأیید یک پیام</translation>
-    </message>
-    <message>
-        <source>&amp;Sign Message</source>
-        <translation>ا&amp;مضای پیام</translation>
-    </message>
-    <message>
-        <source>The Myriad address to sign the message with</source>
-        <translation>نشانی بیت‌کوین برای امضاء پیغام با آن</translation>
-    </message>
-    <message>
-        <source>Choose previously used address</source>
-        <translation>انتخاب نشانی پیشتر استفاده شده</translation>
-    </message>
-    <message>
-        <source>Alt+A</source>
-        <translation>Alt+A</translation>
-    </message>
-    <message>
-        <source>Paste address from clipboard</source>
-        <translation>چسباندن نشانی از حافظهٔ سیستم</translation>
-    </message>
-    <message>
-        <source>Alt+P</source>
-        <translation>Alt+P</translation>
-    </message>
-    <message>
-        <source>Enter the message you want to sign here</source>
-        <translation>پیامی را که می‌خواهید امضا کنید در اینجا وارد کنید</translation>
-    </message>
-    <message>
-        <source>Signature</source>
-        <translation>امضا</translation>
-    </message>
-    <message>
-        <source>Copy the current signature to the system clipboard</source>
-        <translation>امضای فعلی را به حافظهٔ سیستم کپی کن</translation>
-    </message>
-    <message>
-        <source>Sign the message to prove you own this Myriad address</source>
-        <translation>برای اثبات تعلق این نشانی به شما، پیام را امضا کنید</translation>
-    </message>
-    <message>
-        <source>Sign &amp;Message</source>
-        <translation>ا&amp;مضای پیام</translation>
-    </message>
-    <message>
-        <source>Reset all sign message fields</source>
-        <translation>بازنشانی تمام فیلدهای پیام</translation>
-    </message>
-    <message>
-        <source>Clear &amp;All</source>
-        <translation>پاک &amp;کردن همه</translation>
-    </message>
-    <message>
-        <source>&amp;Verify Message</source>
-        <translation>&amp;شناسایی پیام</translation>
-    </message>
-    <message>
-        <source>The Myriad address the message was signed with</source>
-        <translation>نشانی بیت‌کوین که پیغام با آن امضاء شده</translation>
-    </message>
-    <message>
-        <source>Verify the message to ensure it was signed with the specified Myriad address</source>
-        <translation>برای حصول اطمینان از اینکه پیام با نشانی بیت‌کوین مشخص شده امضا است یا خیر، پیام را شناسایی کنید</translation>
-    </message>
-    <message>
-        <source>Verify &amp;Message</source>
-        <translation>&amp;شناسایی پیام</translation>
-    </message>
-    <message>
-        <source>Reset all verify message fields</source>
-        <translation>بازنشانی تمام فیلدهای پیام</translation>
-    </message>
-    <message>
-        <source>Click "Sign Message" to generate signature</source>
-        <translation>برای ایجاد یک امضای جدید روی «امضای پیام» کلیک کنید</translation>
-    </message>
-    <message>
-        <source>The entered address is invalid.</source>
-        <translation>نشانی وارد شده نامعتبر است.</translation>
-    </message>
-    <message>
-        <source>Please check the address and try again.</source>
-        <translation>لطفاً نشانی را بررسی کنید و دوباره تلاش کنید.</translation>
-    </message>
-    <message>
-        <source>The entered address does not refer to a key.</source>
-        <translation>نشانی وارد شده به هیچ کلیدی اشاره نمی‌کند.</translation>
-    </message>
-    <message>
-        <source>Wallet unlock was cancelled.</source>
-        <translation>عملیات باز کرن قفل کیف پول لغو شد.</translation>
-    </message>
-    <message>
-        <source>Private key for the entered address is not available.</source>
-        <translation>کلید خصوصی برای نشانی وارد شده در دسترس نیست.</translation>
-    </message>
-    <message>
-        <source>Message signing failed.</source>
-        <translation>امضای پیام با شکست مواجه شد.</translation>
-    </message>
-    <message>
-        <source>Message signed.</source>
-        <translation>پیام امضا شد.</translation>
-    </message>
-    <message>
-        <source>The signature could not be decoded.</source>
-        <translation>امضا نمی‌تواند کدگشایی شود.</translation>
-    </message>
-    <message>
-        <source>Please check the signature and try again.</source>
-        <translation>لطفاً امضا را بررسی نموده و دوباره تلاش کنید.</translation>
-    </message>
-    <message>
-        <source>The signature did not match the message digest.</source>
-        <translation>امضا با خلاصهٔ پیام مطابقت ندارد.</translation>
-    </message>
-    <message>
-        <source>Message verification failed.</source>
-        <translation>شناسایی پیام با شکست مواجه شد.</translation>
-    </message>
-    <message>
-        <source>Message verified.</source>
-        <translation>پیام شناسایی شد.</translation>
-=======
-        <source>N/A</source>
-        <translation>ناموجود</translation>
-    </message>
-    <message>
-        <source>Client version</source>
-        <translation>نسخهٔ کلاینت</translation>
-    </message>
-    <message>
-        <source>&amp;Information</source>
-        <translation>&amp;اطلاعات</translation>
-    </message>
-    <message>
-        <source>Debug window</source>
-        <translation>پنجرهٔ اشکالزدایی</translation>
-    </message>
-    <message>
-        <source>General</source>
-        <translation>عمومی</translation>
-    </message>
-    <message>
-        <source>Startup time</source>
-        <translation>زمان آغاز به کار</translation>
-    </message>
-    <message>
-        <source>Network</source>
-        <translation>شبکه</translation>
-    </message>
-    <message>
-        <source>Name</source>
-        <translation>اسم</translation>
-    </message>
-    <message>
-        <source>Number of connections</source>
-        <translation>تعداد ارتباطات</translation>
-    </message>
-    <message>
-        <source>Block chain</source>
-        <translation>زنجیرهٔ بلوک‌ها</translation>
-    </message>
-    <message>
-        <source>Current number of blocks</source>
-        <translation>تعداد فعلی بلوک‌ها</translation>
-    </message>
-    <message>
-        <source>Memory Pool</source>
-        <translation>استخر حافظه</translation>
-    </message>
-    <message>
-        <source>Memory usage</source>
-        <translation>مصرف حافظه</translation>
-    </message>
-    <message>
-        <source>Received</source>
-        <translation>دریافتی</translation>
-    </message>
-    <message>
-        <source>Sent</source>
-        <translation>ارسال شده</translation>
-    </message>
-    <message>
-        <source>Version</source>
-        <translation>نسخه</translation>
-    </message>
-    <message>
-        <source>Services</source>
-        <translation>سرویس ها</translation>
-    </message>
-    <message>
-        <source>Connection Time</source>
-        <translation>مدت اتصال</translation>
-    </message>
-    <message>
-        <source>Last Send</source>
-        <translation>ارسال شده آخرین بار</translation>
-    </message>
-    <message>
-        <source>Last Receive</source>
-        <translation>آخرین دریافتی</translation>
-    </message>
-    <message>
-        <source>Ping Time</source>
-        <translation>زمان پینگ</translation>
-    </message>
-    <message>
-        <source>Ping Wait</source>
-        <translation>انتظار پینگ</translation>
-    </message>
-    <message>
-        <source>Last block time</source>
-        <translation>زمان آخرین بلوک</translation>
-    </message>
-    <message>
-        <source>&amp;Open</source>
-        <translation>با&amp;ز کردن</translation>
-    </message>
-    <message>
-        <source>&amp;Console</source>
-        <translation>&amp;کنسول</translation>
-    </message>
-    <message>
-        <source>Totals</source>
-        <translation>جمع کل:</translation>
-    </message>
-    <message>
-        <source>In:</source>
-        <translation>در:</translation>
-    </message>
-    <message>
-        <source>Out:</source>
-        <translation>خروجی:</translation>
-    </message>
-    <message>
-        <source>Debug log file</source>
-        <translation>فایلِ لاگِ اشکال زدایی</translation>
-    </message>
-    <message>
-        <source>Clear console</source>
-        <translation>پاکسازی کنسول</translation>
-    </message>
-    <message>
-        <source>1 &amp;hour</source>
-        <translation>1 ساعت</translation>
-    </message>
-    <message>
-        <source>1 &amp;day</source>
-        <translation>1 روز</translation>
-    </message>
-    <message>
-        <source>1 &amp;week</source>
-        <translation>1 هفته</translation>
-    </message>
-    <message>
-        <source>1 &amp;year</source>
-        <translation>1 سال</translation>
-    </message>
-    <message>
-        <source>Ban for</source>
-        <translation>محدود شده برای</translation>
-    </message>
-    <message>
-        <source>Use up and down arrows to navigate history, and &lt;b&gt;Ctrl-L&lt;/b&gt; to clear screen.</source>
-        <translation>دکمه‌های بالا و پایین برای پیمایش تاریخچه و &lt;b&gt;Ctrl-L&lt;/b&gt; برای پاک کردن صفحه.</translation>
-    </message>
-    <message>
-        <source>Type &lt;b&gt;help&lt;/b&gt; for an overview of available commands.</source>
-        <translation>برای نمایش یک مرور کلی از دستورات ممکن، عبارت &lt;b&gt;help&lt;/b&gt; را بنویسید.</translation>
-    </message>
-    <message>
-        <source>%1 B</source>
-        <translation>%1 بایت</translation>
-    </message>
-    <message>
-        <source>%1 KB</source>
-        <translation>%1 کیلوبایت</translation>
-    </message>
-    <message>
-        <source>%1 MB</source>
-        <translation>%1 مگابایت</translation>
-    </message>
-    <message>
-        <source>%1 GB</source>
-        <translation>%1 گیگابایت</translation>
-    </message>
-    <message>
-        <source>never</source>
-        <translation>هرگز</translation>
-    </message>
-    <message>
-        <source>Yes</source>
-        <translation>بله</translation>
->>>>>>> fc073561
-    </message>
-    <message>
-<<<<<<< HEAD
-        <source>Myriad Core</source>
-        <translation> هسته Myriad </translation>
-    </message>
-    <message>
-        <source>The Myriad Core developers</source>
-        <translation>توسعه‌دهندگان هسته بیت‌کوین</translation>
-    </message>
-    <message>
-        <source>[testnet]</source>
-        <translation>آزمایش شبکه</translation>
-    </message>
-</context>
-<context>
-    <name>TrafficGraphWidget</name>
-    <message>
-        <source>KB/s</source>
-        <translation>کیلوبایت</translation>
-    </message>
-</context>
-<context>
-    <name>TransactionDesc</name>
-    <message>
-        <source>Open until %1</source>
-        <translation>باز تا %1</translation>
-    </message>
-    <message>
-        <source>%1/offline</source>
-        <translation>%1/آفلاین</translation>
-    </message>
-    <message>
-        <source>%1/unconfirmed</source>
-        <translation>%1/تأیید نشده</translation>
-    </message>
-    <message>
-        <source>%1 confirmations</source>
-        <translation>%1 تأییدیه</translation>
-    </message>
-    <message>
-        <source>Status</source>
-        <translation>وضعیت</translation>
-    </message>
-    <message numerus="yes">
-        <source>, broadcast through %n node(s)</source>
-        <translation><numerusform>، پخش از طریق %n گره</numerusform></translation>
-    </message>
-    <message>
-        <source>Date</source>
-        <translation>تاریخ</translation>
-    </message>
-    <message>
-        <source>Source</source>
-        <translation>منبع</translation>
-    </message>
-    <message>
-        <source>Generated</source>
-        <translation>تولید شده</translation>
-    </message>
-    <message>
-        <source>From</source>
-        <translation>فرستنده</translation>
-    </message>
-    <message>
-        <source>To</source>
-        <translation>گیرنده</translation>
-    </message>
-    <message>
-        <source>own address</source>
-        <translation>آدرس شما</translation>
-    </message>
-    <message>
-        <source>label</source>
-        <translation>برچسب</translation>
-    </message>
-    <message>
-        <source>Credit</source>
-        <translation>بدهی</translation>
-    </message>
-    <message numerus="yes">
-        <source>matures in %n more block(s)</source>
-        <translation><numerusform>بلوغ در %n بلوک دیگر</numerusform></translation>
-=======
-        <source>No</source>
-        <translation>خیر</translation>
-    </message>
-    <message>
-        <source>Unknown</source>
-        <translation>ناشناخته</translation>
-    </message>
-</context>
-<context>
-    <name>ReceiveCoinsDialog</name>
-    <message>
-        <source>&amp;Amount:</source>
-        <translation>مبلغ:</translation>
-    </message>
-    <message>
-        <source>&amp;Label:</source>
-        <translation>&amp;برچسب:</translation>
-    </message>
-    <message>
-        <source>&amp;Message:</source>
-        <translation>پیام:</translation>
-    </message>
-    <message>
-        <source>Use this form to request payments. All fields are &lt;b&gt;optional&lt;/b&gt;.</source>
-        <translation>برای درخواست پرداخت از این فرم استفاده کنید.تمام قسمت ها &lt;b&gt;اختیاری&lt;b&gt; هستند.</translation>
-    </message>
-    <message>
-        <source>Clear all fields of the form.</source>
-        <translation>تمام قسمت های فرم را خالی کن.</translation>
-    </message>
-    <message>
-        <source>Clear</source>
-        <translation>پاک‌کردن</translation>
-    </message>
-    <message>
-        <source>Show</source>
-        <translation>نمایش</translation>
-    </message>
-    <message>
-        <source>Remove the selected entries from the list</source>
-        <translation>حذف ورودی های انتخاب‌شده از لیست</translation>
-    </message>
-    <message>
-        <source>Remove</source>
-        <translation>حذف کردن</translation>
-    </message>
-    <message>
-        <source>Copy label</source>
-        <translation>کپی برچسب</translation>
-    </message>
-    <message>
-        <source>Copy amount</source>
-        <translation>کپی مقدار</translation>
->>>>>>> fc073561
-    </message>
-</context>
-<context>
-    <name>ReceiveRequestDialog</name>
-    <message>
-<<<<<<< HEAD
-        <source>not accepted</source>
-        <translation>پذیرفته نشد</translation>
-    </message>
-    <message>
-        <source>Debit</source>
-        <translation>اعتبار</translation>
-    </message>
-    <message>
-        <source>Transaction fee</source>
-        <translation>هزینهٔ تراکنش</translation>
-    </message>
-    <message>
-        <source>Net amount</source>
-        <translation>مبلغ خالص</translation>
-    </message>
-    <message>
-        <source>Message</source>
-        <translation>پیام</translation>
-=======
-        <source>QR Code</source>
-        <translation>کد QR</translation>
-    </message>
-    <message>
-        <source>Copy &amp;Address</source>
-        <translation>&amp;کپی نشانی</translation>
-    </message>
-    <message>
-        <source>&amp;Save Image...</source>
-        <translation>&amp;ذخیره عکس...</translation>
-    </message>
-    <message>
         <source>Address</source>
         <translation>آدرس</translation>
     </message>
     <message>
-        <source>Label</source>
-        <translation>برچسب</translation>
->>>>>>> fc073561
-    </message>
-    </context>
-<context>
-    <name>RecentRequestsTableModel</name>
-    <message>
-<<<<<<< HEAD
-        <source>Comment</source>
-        <translation>نظر</translation>
-    </message>
-    <message>
-        <source>Transaction ID</source>
-        <translation>شناسهٔ تراکنش</translation>
-    </message>
-    <message>
-        <source>Debug information</source>
-        <translation>اطلاعات اشکال‌زدایی</translation>
-    </message>
-    <message>
-        <source>Transaction</source>
-        <translation>تراکنش</translation>
-    </message>
-    <message>
-        <source>Inputs</source>
-        <translation>ورودی‌ها</translation>
-    </message>
-    <message>
-        <source>Amount</source>
-        <translation>مبلغ</translation>
-    </message>
-    <message>
-        <source>true</source>
-        <translation>درست</translation>
-    </message>
-    <message>
-        <source>false</source>
-        <translation>نادرست</translation>
-    </message>
-    <message>
-        <source>, has not been successfully broadcast yet</source>
-        <translation>، هنوز با موفقیت ارسال نشده</translation>
-    </message>
-    <message numerus="yes">
-        <source>Open for %n more block(s)</source>
-        <translation><numerusform>باز برای %n بلوک دیگر</numerusform></translation>
-    </message>
-    <message>
-        <source>unknown</source>
-        <translation>ناشناس</translation>
-=======
-        <source>Label</source>
-        <translation>برچسب</translation>
-    </message>
-    <message>
-        <source>(no label)</source>
-        <translation>(بدون برچسب)</translation>
-    </message>
-    </context>
-<context>
-    <name>SendCoinsDialog</name>
-    <message>
-        <source>Send Coins</source>
-        <translation>ارسال سکه</translation>
-    </message>
-    <message>
-        <source>Inputs...</source>
-        <translation>ورودی‌ها...</translation>
-    </message>
-    <message>
-        <source>automatically selected</source>
-        <translation>به طور خودکار انتخاب شدند</translation>
-    </message>
-    <message>
-        <source>Insufficient funds!</source>
-        <translation>بود جه نا کافی </translation>
-    </message>
-    <message>
-        <source>Quantity:</source>
-        <translation>تعداد:</translation>
-    </message>
-    <message>
-        <source>Bytes:</source>
-        <translation>بایت ها:</translation>
-    </message>
-    <message>
-        <source>Amount:</source>
-        <translation>مبلغ:</translation>
-    </message>
-    <message>
-        <source>Fee:</source>
-        <translation>هزینه:</translation>
-    </message>
-    <message>
-        <source>After Fee:</source>
-        <translation>هزینه ی پسین:</translation>
->>>>>>> fc073561
-    </message>
-    <message>
-<<<<<<< HEAD
-        <source>Transaction details</source>
-        <translation>جزئیات تراکنش</translation>
-    </message>
-    <message>
-        <source>This pane shows a detailed description of the transaction</source>
-        <translation>این پانل شامل توصیف کاملی از جزئیات تراکنش است</translation>
-=======
-        <source>Change:</source>
-        <translation>پول خورد:</translation>
-    </message>
-    <message>
-        <source>Transaction Fee:</source>
-        <translation>هزینهٔ تراکنش:</translation>
->>>>>>> fc073561
-    </message>
-    <message>
-<<<<<<< HEAD
-        <source>Date</source>
-        <translation>تاریخ</translation>
-    </message>
-    <message>
-        <source>Type</source>
-        <translation>نوع</translation>
-    </message>
-    <message numerus="yes">
-        <source>Open for %n more block(s)</source>
-        <translation><numerusform>باز برای %n بلوک دیگر</numerusform></translation>
-    </message>
-    <message>
-        <source>Open until %1</source>
-        <translation>باز شده تا %1</translation>
-    </message>
-    <message>
-        <source>Confirmed (%1 confirmations)</source>
-        <translation>تأیید شده (%1 تأییدیه)</translation>
-    </message>
-    <message>
-        <source>This block was not received by any other nodes and will probably not be accepted!</source>
-        <translation>این بلوک از هیچ همتای دیگری دریافت نشده است و احتمال می‌رود پذیرفته نشود!</translation>
-    </message>
-    <message>
-        <source>Generated but not accepted</source>
-        <translation>تولید شده ولی قبول نشده</translation>
-    </message>
-    <message>
-        <source>Label</source>
-        <translation>برچسب</translation>
-    </message>
-    <message>
-        <source>Received with</source>
-        <translation>دریافت‌شده با</translation>
-    </message>
-    <message>
-        <source>Received from</source>
-        <translation>دریافت‌شده از</translation>
-    </message>
-    <message>
-        <source>Sent to</source>
-        <translation>ارسال‌شده به</translation>
-    </message>
-    <message>
-        <source>Payment to yourself</source>
-        <translation>پر داخت به خودتان</translation>
-    </message>
-    <message>
-        <source>Mined</source>
-        <translation>استخراج‌شده</translation>
-    </message>
-    <message>
-        <source>(n/a)</source>
-        <translation>(ناموجود)</translation>
-    </message>
-    <message>
-        <source>Transaction status. Hover over this field to show number of confirmations.</source>
-        <translation>وضعیت تراکنش. نشانگر را روی این فیلد نگه دارید تا تعداد تأییدیه‌ها نشان داده شود.</translation>
-    </message>
-    <message>
-        <source>Date and time that the transaction was received.</source>
-        <translation>تاریخ و ساعت دریافت تراکنش.</translation>
-    </message>
-    <message>
-        <source>Type of transaction.</source>
-        <translation>نوع تراکنش.</translation>
-    </message>
-    <message>
-        <source>Amount removed from or added to balance.</source>
-        <translation>مبلغ کسر شده و یا اضافه شده به تراز.</translation>
-=======
-        <source>Choose...</source>
-        <translation>انتخاب...</translation>
-    </message>
-    <message>
-        <source>per kilobyte</source>
-        <translation>در هر کیلوبایت</translation>
-    </message>
-    <message>
-        <source>Hide</source>
-        <translation>پنهان کردن</translation>
-    </message>
-    <message>
-        <source>total at least</source>
-        <translation>در مجموع حداقل</translation>
-    </message>
-    <message>
-        <source>Recommended:</source>
-        <translation>توصیه شده:</translation>
-    </message>
-    <message>
-        <source>Custom:</source>
-        <translation>سفارشی:</translation>
-    </message>
-    <message>
-        <source>normal</source>
-        <translation>نرمال</translation>
-    </message>
-    <message>
-        <source>fast</source>
-        <translation>سریع</translation>
-    </message>
-    <message>
-        <source>Send to multiple recipients at once</source>
-        <translation>ارسال به چند دریافت‌کنندهٔ به‌طور همزمان</translation>
-    </message>
-    <message>
-        <source>Add &amp;Recipient</source>
-        <translation>&amp;دریافت‌کنندهٔ جدید</translation>
-    </message>
-    <message>
-        <source>Clear all fields of the form.</source>
-        <translation>تمام قسمت های فرم را خالی کن.</translation>
-    </message>
-    <message>
-        <source>Clear &amp;All</source>
-        <translation>پاکسازی &amp;همه</translation>
-    </message>
-    <message>
-        <source>Balance:</source>
-        <translation>تزار:</translation>
-    </message>
-    <message>
-        <source>Confirm the send action</source>
-        <translation>عملیات ارسال را تأیید کنید</translation>
-    </message>
-    <message>
-        <source>S&amp;end</source>
-        <translation>&amp;ارسال</translation>
-    </message>
-    <message>
-        <source>Copy quantity</source>
-        <translation>کپی تعداد</translation>
-    </message>
-    <message>
-        <source>Copy amount</source>
-        <translation>کپی مقدار</translation>
-    </message>
-    <message>
-        <source>Copy fee</source>
-        <translation>رونوشت کارمزد</translation>
-    </message>
-    <message>
-        <source>Copy bytes</source>
-        <translation>کپی کردن بایت ها</translation>
-    </message>
-    <message>
-        <source>Copy change</source>
-        <translation>کپی کردن تغییر</translation>
-    </message>
-    <message>
-        <source>(no label)</source>
-        <translation>(بدون برچسب)</translation>
->>>>>>> fc073561
-    </message>
-</context>
-<context>
-    <name>SendCoinsEntry</name>
-    <message>
-<<<<<<< HEAD
-        <source>All</source>
-        <translation>همه</translation>
-    </message>
-    <message>
-        <source>Today</source>
-        <translation>امروز</translation>
-    </message>
-    <message>
-        <source>This week</source>
-        <translation>این هفته</translation>
-    </message>
-    <message>
-        <source>This month</source>
-        <translation>این ماه</translation>
-    </message>
-    <message>
-        <source>Last month</source>
-        <translation>ماه گذشته</translation>
-    </message>
-    <message>
-        <source>This year</source>
-        <translation>امسال</translation>
-    </message>
-    <message>
-        <source>Range...</source>
-        <translation>محدوده...</translation>
-    </message>
-    <message>
-        <source>Received with</source>
-        <translation>دریافت‌شده با </translation>
-    </message>
-    <message>
-        <source>Sent to</source>
-        <translation>ارسال به</translation>
-    </message>
-    <message>
-        <source>To yourself</source>
-        <translation>به خودتان</translation>
-    </message>
-    <message>
-        <source>Mined</source>
-        <translation>استخراج‌شده</translation>
-    </message>
-    <message>
-        <source>Other</source>
-        <translation>دیگر</translation>
-    </message>
-    <message>
-        <source>Enter address or label to search</source>
-        <translation>برای جست‌‌وجو نشانی یا برچسب را وارد کنید</translation>
-=======
-        <source>A&amp;mount:</source>
-        <translation>A&amp;مبلغ :</translation>
-    </message>
-    <message>
-        <source>Pay &amp;To:</source>
-        <translation>پرداخ&amp;ت به:</translation>
-    </message>
-    <message>
-        <source>&amp;Label:</source>
-        <translation>&amp;برچسب:</translation>
-    </message>
-    <message>
-        <source>Choose previously used address</source>
-        <translation>انتخاب نشانی پیش‌تر استفاده شده</translation>
-    </message>
-    <message>
-        <source>This is a normal payment.</source>
-        <translation>این یک پرداخت عادی است</translation>
-    </message>
-    <message>
-        <source>The Myriadcoin address to send the payment to</source>
-        <translation>نشانی بیت‌کوین برای ارسال پرداخت به آن</translation>
-    </message>
-    <message>
-        <source>Alt+A</source>
-        <translation>Alt+A</translation>
-    </message>
-    <message>
-        <source>Paste address from clipboard</source>
-        <translation>چسباندن نشانی از حافظهٔ سیستم</translation>
-    </message>
-    <message>
-        <source>Alt+P</source>
-        <translation>Alt+P</translation>
-    </message>
-    <message>
-        <source>Remove this entry</source>
-        <translation>حذف این مدخل</translation>
-    </message>
-    <message>
-        <source>Message:</source>
-        <translation>پیام:</translation>
-    </message>
-    <message>
-        <source>Pay To:</source>
-        <translation>پرداخت به:</translation>
-    </message>
-    <message>
-        <source>Memo:</source>
-        <translation>یادداشت:</translation>
->>>>>>> fc073561
-    </message>
-    </context>
-<context>
-    <name>SendConfirmationDialog</name>
-    </context>
-<context>
-    <name>ShutdownWindow</name>
-    <message>
-<<<<<<< HEAD
-        <source>Min amount</source>
-        <translation>مبلغ حداقل</translation>
-=======
-        <source>%1 is shutting down...</source>
-        <translation>%1 در حال خاموش شدن است...</translation>
->>>>>>> fc073561
-    </message>
-    </context>
-<context>
-    <name>SignVerifyMessageDialog</name>
-    <message>
-<<<<<<< HEAD
-        <source>Copy address</source>
-        <translation>کپی نشانی</translation>
-    </message>
-    <message>
-        <source>Copy label</source>
-        <translation>کپی برچسب</translation>
-    </message>
-    <message>
-        <source>Copy amount</source>
-        <translation>کپی مقدار</translation>
-    </message>
-    <message>
-        <source>Copy transaction ID</source>
-        <translation>کپی شناسهٔ تراکنش</translation>
-    </message>
-    <message>
-        <source>Edit label</source>
-        <translation>ویرایش برچسب</translation>
-    </message>
-    <message>
-        <source>Show transaction details</source>
-        <translation>نمایش جزئیات تراکنش</translation>
-    </message>
-    <message>
         <source>Exporting Failed</source>
-        <translation>استخراج انجام نشد</translation>
-    </message>
-    <message>
-        <source>Exporting Successful</source>
-        <translation>استخراج موفق</translation>
-    </message>
-    <message>
-        <source>Comma separated file (*.csv)</source>
-        <translation>پروندهٔ نوع CSV جداشونده با کاما (*.csv)</translation>
-    </message>
-    <message>
-        <source>Confirmed</source>
-        <translation>تأیید شده</translation>
-    </message>
-    <message>
-        <source>Date</source>
-        <translation>تاریخ</translation>
-    </message>
-    <message>
-        <source>Type</source>
-        <translation>نوع</translation>
-    </message>
-    <message>
-        <source>Label</source>
-        <translation>برچسب</translation>
-    </message>
-    <message>
-        <source>Address</source>
-        <translation>نشانی</translation>
-    </message>
-    <message>
-        <source>ID</source>
-        <translation>شناسه</translation>
-    </message>
-    <message>
-        <source>Range:</source>
-        <translation>محدوده:</translation>
-    </message>
-    <message>
-        <source>to</source>
-        <translation>به</translation>
-=======
-        <source>Signatures - Sign / Verify a Message</source>
-        <translation>امضاها - امضا / تأیید یک پیام</translation>
-    </message>
-    <message>
-        <source>&amp;Sign Message</source>
-        <translation>ا&amp;مضای پیام</translation>
-    </message>
-    <message>
-        <source>The Myriadcoin address to sign the message with</source>
-        <translation>نشانی بیت‌کوین برای امضاء پیغام با آن</translation>
-    </message>
-    <message>
-        <source>Choose previously used address</source>
-        <translation>انتخاب نشانی پیشتر استفاده شده</translation>
-    </message>
-    <message>
-        <source>Alt+A</source>
-        <translation>Alt+A</translation>
-    </message>
-    <message>
-        <source>Paste address from clipboard</source>
-        <translation>چسباندن نشانی از حافظهٔ سیستم</translation>
-    </message>
-    <message>
-        <source>Alt+P</source>
-        <translation>Alt+P</translation>
-    </message>
-    <message>
-        <source>Enter the message you want to sign here</source>
-        <translation>پیامی را که می‌خواهید امضا کنید در اینجا وارد کنید</translation>
-    </message>
-    <message>
-        <source>Signature</source>
-        <translation>امضا</translation>
-    </message>
-    <message>
-        <source>Copy the current signature to the system clipboard</source>
-        <translation>امضای فعلی را به حافظهٔ سیستم کپی کن</translation>
-    </message>
-    <message>
-        <source>Sign the message to prove you own this Myriadcoin address</source>
-        <translation>برای اثبات تعلق این نشانی به شما، پیام را امضا کنید</translation>
-    </message>
-    <message>
-        <source>Sign &amp;Message</source>
-        <translation>ا&amp;مضای پیام</translation>
-    </message>
-    <message>
-        <source>Reset all sign message fields</source>
-        <translation>بازنشانی تمام فیلدهای پیام</translation>
-    </message>
-    <message>
-        <source>Clear &amp;All</source>
-        <translation>پاک &amp;کردن همه</translation>
-    </message>
-    <message>
-        <source>&amp;Verify Message</source>
-        <translation>&amp;شناسایی پیام</translation>
-    </message>
-    <message>
-        <source>The Myriadcoin address the message was signed with</source>
-        <translation>نشانی بیت‌کوین که پیغام با آن امضاء شده</translation>
-    </message>
-    <message>
-        <source>Verify the message to ensure it was signed with the specified Myriadcoin address</source>
-        <translation>برای حصول اطمینان از اینکه پیام با نشانی بیت‌کوین مشخص شده امضا است یا خیر، پیام را شناسایی کنید</translation>
-    </message>
-    <message>
-        <source>Verify &amp;Message</source>
-        <translation>&amp;شناسایی پیام</translation>
-    </message>
-    <message>
-        <source>Reset all verify message fields</source>
-        <translation>بازنشانی تمام فیلدهای پیام</translation>
->>>>>>> fc073561
-    </message>
-    </context>
-<context>
-<<<<<<< HEAD
+        <translation>صدور موفق نبود</translation>
+    </message>
+    </context>
+<context>
     <name>UnitDisplayStatusBarControl</name>
     </context>
 <context>
@@ -3169,58 +1671,13 @@
     </context>
 <context>
     <name>WalletModel</name>
-    <message>
-        <source>Send Coins</source>
-        <translation>ارسال وجه</translation>
-    </message>
-</context>
+    </context>
 <context>
     <name>WalletView</name>
-    <message>
-        <source>&amp;Export</source>
-        <translation>&amp;صدور</translation>
-    </message>
-    <message>
-        <source>Export the data in the current tab to a file</source>
-        <translation>داده ها  نوارِ جاری را به فایل انتقال دهید</translation>
-    </message>
-    <message>
-        <source>Backup Wallet</source>
-        <translation>نسخهٔ پشتیبان کیف پول</translation>
-    </message>
-    <message>
-        <source>Wallet Data (*.dat)</source>
-        <translation>دادهٔ کیف پول (*.dat)</translation>
-    </message>
-    <message>
-        <source>Backup Failed</source>
-        <translation>خطا در پشتیبان‌گیری</translation>
-    </message>
-    <message>
-        <source>Backup Successful</source>
-        <translation>پشتیبان‌گیری موفق</translation>
-=======
-    <name>SplashScreen</name>
-    <message>
-        <source>[testnet]</source>
-        <translation>آزمایش شبکه</translation>
-    </message>
-</context>
-<context>
-    <name>TrafficGraphWidget</name>
-    <message>
-        <source>KB/s</source>
-        <translation>کیلوبایت</translation>
->>>>>>> fc073561
-    </message>
-</context>
-<context>
-    <name>TransactionDesc</name>
-    </context>
-<context>
-    <name>TransactionDescDialog</name>
-    <message>
-<<<<<<< HEAD
+    </context>
+<context>
+    <name>bitcoin-core</name>
+    <message>
         <source>Options:</source>
         <translation>گزینه‌ها:</translation>
     </message>
@@ -3229,77 +1686,6 @@
         <translation>مشخص کردن دایرکتوری داده‌ها</translation>
     </message>
     <message>
-=======
-        <source>This pane shows a detailed description of the transaction</source>
-        <translation>این پانل شامل توصیف کاملی از جزئیات تراکنش است</translation>
-    </message>
-    </context>
-<context>
-    <name>TransactionTableModel</name>
-    <message>
-        <source>Label</source>
-        <translation>برچسب</translation>
-    </message>
-    <message>
-        <source>(no label)</source>
-        <translation>(بدون برچسب)</translation>
-    </message>
-    </context>
-<context>
-    <name>TransactionView</name>
-    <message>
-        <source>Copy address</source>
-        <translation>کپی ادرس</translation>
-    </message>
-    <message>
-        <source>Copy label</source>
-        <translation>کپی برچسب</translation>
-    </message>
-    <message>
-        <source>Copy amount</source>
-        <translation>کپی مقدار</translation>
-    </message>
-    <message>
-        <source>Copy transaction ID</source>
-        <translation>کپی شناسهٔ تراکنش</translation>
-    </message>
-    <message>
-        <source>Label</source>
-        <translation>برچسب</translation>
-    </message>
-    <message>
-        <source>Address</source>
-        <translation>آدرس</translation>
-    </message>
-    <message>
-        <source>Exporting Failed</source>
-        <translation>صدور موفق نبود</translation>
-    </message>
-    </context>
-<context>
-    <name>UnitDisplayStatusBarControl</name>
-    </context>
-<context>
-    <name>WalletFrame</name>
-    </context>
-<context>
-    <name>WalletModel</name>
-    </context>
-<context>
-    <name>WalletView</name>
-    </context>
-<context>
-    <name>bitcoin-core</name>
-    <message>
-        <source>Options:</source>
-        <translation>گزینه‌ها:</translation>
-    </message>
-    <message>
-        <source>Specify data directory</source>
-        <translation>مشخص کردن دایرکتوری داده‌ها</translation>
-    </message>
-    <message>
->>>>>>> fc073561
         <source>Connect to a node to retrieve peer addresses, and disconnect</source>
         <translation>اتصال به یک گره برای دریافت آدرس‌های همتا و قطع اتصال پس از اتمام عملیات</translation>
     </message>
@@ -3316,17 +1702,8 @@
         <translation>اجرا در پشت زمینه به‌صورت یک سرویس و پذیرش دستورات</translation>
     </message>
     <message>
-<<<<<<< HEAD
-        <source>Use the test network</source>
-        <translation>استفاده از شبکهٔ آزمایش</translation>
-    </message>
-    <message>
-        <source>Accept connections from outside (default: 1 if no -proxy or -connect)</source>
-        <translation>پذیرش اتصالات از بیرون (پیش فرض:1 بدون پراکسی یا اتصال)</translation>
-=======
         <source>Myriadcoin Core</source>
         <translation> هسته Myriadcoin </translation>
->>>>>>> fc073561
     </message>
     <message>
         <source>Bind to given address and always listen on it. Use [host]:port notation for IPv6</source>
@@ -3335,31 +1712,12 @@
     <message>
         <source>Execute command when a wallet transaction changes (%s in cmd is replaced by TxID)</source>
         <translation>هنگامی که یک تراکنش در کیف پولی رخ می دهد، دستور را اجرا کن(%s در دستورات بوسیله ی TxID جایگزین می شود)</translation>
-<<<<<<< HEAD
-    </message>
-    <message>
-        <source>This is a pre-release test build - use at your own risk - do not use for mining or merchant applications</source>
-        <translation>این یک نسخه ی آزمایشی است - با مسئولیت خودتان از آن استفاده کنید -  آن را در معدن و بازرگانی بکار نگیرید.</translation>
-    </message>
-    <message>
-        <source>Warning: -paytxfee is set very high! This is the transaction fee you will pay if you send a transaction.</source>
-        <translation>هشدار: مبلغ paytxfee بسیار بالایی تنظیم شده است! این مبلغ هزینه‌ای است که شما برای تراکنش‌ها پرداخت می‌کنید.</translation>
-    </message>
-    <message>
-=======
-    </message>
-    <message>
->>>>>>> fc073561
+    </message>
+    <message>
         <source>Block creation options:</source>
         <translation>بستن گزینه ایجاد</translation>
     </message>
     <message>
-<<<<<<< HEAD
-        <source>Connect only to the specified node(s)</source>
-        <translation>تنها در گره (های) مشخص شده متصل شوید</translation>
-    </message>
-    <message>
-=======
         <source>Connection options:</source>
         <translation>گزینه‌های اتصال:</translation>
     </message>
@@ -3368,7 +1726,6 @@
         <translation>حق تألیف (C) %i-%i</translation>
     </message>
     <message>
->>>>>>> fc073561
         <source>Corrupted block database detected</source>
         <translation>یک پایگاه داده ی بلوک خراب یافت شد</translation>
     </message>
@@ -3381,13 +1738,10 @@
         <translation>خطا در آماده سازی پایگاه داده ی بلوک</translation>
     </message>
     <message>
-<<<<<<< HEAD
-=======
         <source>Error loading %s</source>
         <translation>خطا در بارگیری %s</translation>
     </message>
     <message>
->>>>>>> fc073561
         <source>Error loading block database</source>
         <translation>خطا در بارگذاری پایگاه داده ها</translation>
     </message>
@@ -3408,10 +1762,6 @@
         <translation>در حال پیاده‌سازی...</translation>
     </message>
     <message>
-<<<<<<< HEAD
-        <source>Verifying blocks...</source>
-        <translation>در حال بازبینی بلوک ها...</translation>
-=======
         <source>Loading banlist...</source>
         <translation>بارگذاری لیست‌سیاه...</translation>
     </message>
@@ -3426,28 +1776,18 @@
     <message>
         <source>Verifying blocks...</source>
         <translation>در حال بازبینی بلوک‌ها...</translation>
->>>>>>> fc073561
     </message>
     <message>
         <source>Verifying wallet...</source>
         <translation>در حال بازبینی کیف پول...</translation>
     </message>
     <message>
-<<<<<<< HEAD
-        <source>Warning: Please check that your computer's date and time are correct! If your clock is wrong Myriad Core will not work properly.</source>
-        <translation>هشدار: تاریخ و ساعت کامپیوتر خود را بررسی کنید. اگر ساعت درست نباشد هسته بیت‌کوین به درستی کار نخواهد کرد.</translation>
-    </message>
-    <message>
-        <source>Choose data directory on startup (default: 0)</source>
-        <translation>انتخاب مسیر داده‌ها در ابتدای اجرای برنامه (پیش‌فرض: 0)</translation>
-=======
         <source>Wallet options:</source>
         <translation>گزینه‌های کیف پول:</translation>
     </message>
     <message>
         <source>(default: %u)</source>
         <translation>(پیش‌فرض %u)</translation>
->>>>>>> fc073561
     </message>
     <message>
         <source>Information</source>
@@ -3458,35 +1798,10 @@
         <translation>اطلاعات ردگیری/اشکال‌زدایی را به جای فایل لاگ اشکال‌زدایی به کنسول بفرستید</translation>
     </message>
     <message>
-<<<<<<< HEAD
-        <source>Set language, for example "de_DE" (default: system locale)</source>
-        <translation>زبان را تنظیم کنید؛ برای مثال «de_DE» (زبان پیش‌فرض محلی)</translation>
-    </message>
-    <message>
-        <source>Show splash screen on startup (default: 1)</source>
-        <translation>نمایش پنجرهٔ خوشامدگویی در ابتدای اجرای برنامه (پیش‌فرض: 1)</translation>
-    </message>
-    <message>
-=======
->>>>>>> fc073561
         <source>Shrink debug.log file on client startup (default: 1 when no -debug)</source>
         <translation>فایل debug.log  را در startup مشتری کوچک کن (پیش فرض:1 اگر اشکال زدایی روی نداد)</translation>
     </message>
     <message>
-<<<<<<< HEAD
-        <source>Start minimized</source>
-        <translation>اجرای برنامه به صورت کوچک‌شده</translation>
-    </message>
-    <message>
-        <source>UI Options:</source>
-        <translation>گزینه‌های رابط کاربری:</translation>
-    </message>
-    <message>
-        <source>Use UPnP to map the listening port (default: 1 when listening)</source>
-        <translation>از UPnP  برای شناسایی درگاه شنیداری استفاده کنید (پیش فرض:1 در زمان شنیدن)</translation>
-    </message>
-    <message>
-=======
         <source>Transaction amount too small</source>
         <translation>مقدار تراکنش بسیار کم است</translation>
     </message>
@@ -3495,20 +1810,16 @@
         <translation>تراکنش بسیار بزرگ است</translation>
     </message>
     <message>
->>>>>>> fc073561
         <source>Username for JSON-RPC connections</source>
         <translation>JSON-RPC شناسه برای ارتباطات</translation>
     </message>
     <message>
         <source>Warning</source>
         <translation>هشدار</translation>
-<<<<<<< HEAD
-=======
     </message>
     <message>
         <source>Warning: unknown new rules activated (versionbit %i)</source>
         <translation>هشدار: قوانین جدید ناشناخته‌ای فعال شده‌اند (نسخه‌بیت %i)</translation>
->>>>>>> fc073561
     </message>
     <message>
         <source>Password for JSON-RPC connections</source>
@@ -3519,25 +1830,6 @@
         <translation>زمانی که بهترین بلاک تغییر کرد، دستور را اجرا کن (%s در cmd با block hash جایگزین شده است)</translation>
     </message>
     <message>
-<<<<<<< HEAD
-        <source>Upgrade wallet to latest format</source>
-        <translation>wallet  را به جدیدترین فرمت روزآمد کنید</translation>
-    </message>
-    <message>
-        <source>Rescan the block chain for missing wallet transactions</source>
-        <translation>اسکان مجدد زنجیر بلوکها برای گم والت معامله</translation>
-    </message>
-    <message>
-        <source>Use OpenSSL (https) for JSON-RPC connections</source>
-        <translation>JSON-RPCبرای ارتباطات   استفاده کنید OpenSSL (https)</translation>
-    </message>
-    <message>
-        <source>This help message</source>
-        <translation>پیام کمکی</translation>
-    </message>
-    <message>
-=======
->>>>>>> fc073561
         <source>Allow DNS lookups for -addnode, -seednode and -connect</source>
         <translation>به DNS اجازه بده تا برای addnode ، seednode و اتصال جستجو کند</translation>
     </message>
@@ -3546,17 +1838,8 @@
         <translation>بار گیری آدرس ها</translation>
     </message>
     <message>
-<<<<<<< HEAD
-        <source>Error loading wallet.dat: Wallet corrupted</source>
-        <translation>خطا در بارگیری wallet.dat: کیف پول خراب شده است</translation>
-    </message>
-    <message>
-        <source>Error loading wallet.dat</source>
-        <translation>خطا در بارگیری wallet.dat</translation>
-=======
         <source>(default: %s)</source>
         <translation>(پیش‌فرض %s)</translation>
->>>>>>> fc073561
     </message>
     <message>
         <source>Invalid -proxy address: '%s'</source>
@@ -3565,25 +1848,8 @@
     <message>
         <source>Unknown network specified in -onlynet: '%s'</source>
         <translation>شبکه مشخص شده غیرقابل شناسایی در onlynet: '%s'</translation>
-<<<<<<< HEAD
-    </message>
-    <message>
-        <source>Cannot resolve -bind address: '%s'</source>
-        <translation>آدرس قابل اتصال- شناسایی نیست %s</translation>
-    </message>
-    <message>
-        <source>Cannot resolve -externalip address: '%s'</source>
-        <translation>آدرس خارجی قابل اتصال- شناسایی نیست %s</translation>
-    </message>
-    <message>
-        <source>Invalid amount for -paytxfee=&lt;amount&gt;: '%s'</source>
-        <translation>میزان وجه اشتباه برای paytxfee=&lt;میزان وجه&gt;: %s</translation>
-    </message>
-    <message>
-=======
-    </message>
-    <message>
->>>>>>> fc073561
+    </message>
+    <message>
         <source>Insufficient funds</source>
         <translation>بود جه نا کافی </translation>
     </message>
