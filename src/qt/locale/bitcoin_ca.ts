--- conflicted
+++ resolved
@@ -62,12 +62,12 @@
         <translation>Adreces de recepció</translation>
     </message>
     <message>
-        <source>These are your Myriadcoin addresses for sending payments. Always check the amount and the receiving address before sending coins.</source>
-        <translation>Aquestes són les vostres adreces de Myriadcoin per enviar els pagaments. Sempre reviseu l'import i l'adreça del destinatari abans de transferir monedes.</translation>
-    </message>
-    <message>
-        <source>These are your Myriadcoin addresses for receiving payments. It is recommended to use a new receiving address for each transaction.</source>
-        <translation>Aquestes són les vostres adreces Myriadcoin per rebre pagaments. Es recomana utilitzar una adreça nova de recepció per a cada transacció.</translation>
+        <source>These are your Bitcoin addresses for sending payments. Always check the amount and the receiving address before sending coins.</source>
+        <translation>Aquestes són les vostres adreces de Bitcoin per enviar els pagaments. Sempre reviseu l'import i l'adreça del destinatari abans de transferir monedes.</translation>
+    </message>
+    <message>
+        <source>These are your Bitcoin addresses for receiving payments. It is recommended to use a new receiving address for each transaction.</source>
+        <translation>Aquestes són les vostres adreces Bitcoin per rebre pagaments. Es recomana utilitzar una adreça nova de recepció per a cada transacció.</translation>
     </message>
     <message>
         <source>&amp;Copy Address</source>
@@ -184,8 +184,8 @@
         <translation>Moneder encriptat</translation>
     </message>
     <message>
-        <source>%1 will close now to finish the encryption process. Remember that encrypting your wallet cannot fully protect your myriadcoins from being stolen by malware infecting your computer.</source>
-        <translation>Ara es tancarà el %1 per finalitzar el procés d'encriptació. Recordeu que encriptar el vostre moneder no garanteix que les vostres myriadcoins no puguin ser robades per programari maliciós que infecti l'ordinador.</translation>
+        <source>%1 will close now to finish the encryption process. Remember that encrypting your wallet cannot fully protect your bitcoins from being stolen by malware infecting your computer.</source>
+        <translation>Ara es tancarà el %1 per finalitzar el procés d'encriptació. Recordeu que encriptar el vostre moneder no garanteix que les vostres bitcoins no puguin ser robades per programari maliciós que infecti l'ordinador.</translation>
     </message>
     <message>
         <source>IMPORTANT: Any previous backups you have made of your wallet file should be replaced with the newly generated, encrypted wallet file. For security reasons, previous backups of the unencrypted wallet file will become useless as soon as you start using the new, encrypted wallet.</source>
@@ -342,7 +342,7 @@
         <translation>S'estan reindexant els blocs al disc...</translation>
     </message>
     <message>
-        <source>Send coins to a Myriadcoin address</source>
+        <source>Send coins to a Bitcoin address</source>
         <translation>Envia monedes a una adreça Bitcoin</translation>
     </message>
     <message>
@@ -394,12 +394,12 @@
         <translation>Encripta les claus privades pertanyents al moneder</translation>
     </message>
     <message>
-        <source>Sign messages with your Myriadcoin addresses to prove you own them</source>
-        <translation>Signa el missatges amb la seva adreça de Myriadcoin per provar que les poseeixes</translation>
-    </message>
-    <message>
-        <source>Verify messages to ensure they were signed with specified Myriadcoin addresses</source>
-        <translation>Verifiqueu els missatges per assegurar-vos que han estat signats amb una adreça Myriadcoin específica.</translation>
+        <source>Sign messages with your Bitcoin addresses to prove you own them</source>
+        <translation>Signa el missatges amb la seva adreça de Bitcoin per provar que les poseeixes</translation>
+    </message>
+    <message>
+        <source>Verify messages to ensure they were signed with specified Bitcoin addresses</source>
+        <translation>Verifiqueu els missatges per assegurar-vos que han estat signats amb una adreça Bitcoin específica.</translation>
     </message>
     <message>
         <source>&amp;File</source>
@@ -418,8 +418,8 @@
         <translation>Barra d'eines de les pestanyes</translation>
     </message>
     <message>
-        <source>Request payments (generates QR codes and myriadcoin: URIs)</source>
-        <translation>Sol·licita pagaments (genera codis QR i myriadcoin: URI)</translation>
+        <source>Request payments (generates QR codes and bitcoin: URIs)</source>
+        <translation>Sol·licita pagaments (genera codis QR i bitcoin: URI)</translation>
     </message>
     <message>
         <source>Show the list of used sending addresses and labels</source>
@@ -430,21 +430,16 @@
         <translation>Mostra la llista d'adreces de recepció i etiquetes utilitzades</translation>
     </message>
     <message>
-        <source>Open a myriadcoin: URI or payment request</source>
-        <translation>Obre una myriadcoin: sol·licitud d'URI o pagament</translation>
+        <source>Open a bitcoin: URI or payment request</source>
+        <translation>Obre una bitcoin: sol·licitud d'URI o pagament</translation>
     </message>
     <message>
         <source>&amp;Command-line options</source>
         <translation>Opcions de la &amp;línia d'ordres</translation>
     </message>
     <message numerus="yes">
-<<<<<<< HEAD
-        <source>%n active connection(s) to Myriadcoin network</source>
-        <translation><numerusform>%n connexió activa a la xarxa Bitcoin</numerusform><numerusform>%n connexions actives a la xarxa Bitcoin</numerusform></translation>
-=======
         <source>%n active connection(s) to Bitcoin network</source>
         <translation><numerusform>%n connexions actives a la xarxa Bitcoin</numerusform><numerusform>%n connexions actives a la xarxa Bitcoin</numerusform></translation>
->>>>>>> 9e116a6f
     </message>
     <message>
         <source>Indexing blocks on disk...</source>
@@ -487,7 +482,7 @@
         <translation>Al dia</translation>
     </message>
     <message>
-        <source>Show the %1 help message to get a list with possible Myriadcoin command-line options</source>
+        <source>Show the %1 help message to get a list with possible Bitcoin command-line options</source>
         <translation>Mostra el missatge d'ajuda del %1 per obtenir una llista amb les possibles opcions de línia d'ordres de Bitcoin</translation>
     </message>
     <message>
@@ -557,8 +552,8 @@
         <translation>El moneder està &lt;b&gt;encriptat&lt;/b&gt; i actualment &lt;b&gt;bloquejat&lt;/b&gt;</translation>
     </message>
     <message>
-        <source>A fatal error occurred. Myriadcoin can no longer continue safely and will quit.</source>
-        <translation>S'ha produït un error fatal. Myriadcoin no pot continuar amb seguretat i finalitzarà.</translation>
+        <source>A fatal error occurred. Bitcoin can no longer continue safely and will quit.</source>
+        <translation>S'ha produït un error fatal. Bitcoin no pot continuar amb seguretat i finalitzarà.</translation>
     </message>
 </context>
 <context>
@@ -751,8 +746,8 @@
         <translation>Edita l'adreça d'enviament</translation>
     </message>
     <message>
-        <source>The entered address "%1" is not a valid Myriadcoin address.</source>
-        <translation>L'adreça introduïda «%1» no és una adreça de Myriadcoin vàlida.</translation>
+        <source>The entered address "%1" is not a valid Bitcoin address.</source>
+        <translation>L'adreça introduïda «%1» no és una adreça de Bitcoin vàlida.</translation>
     </message>
     <message>
         <source>The entered address "%1" is already in the address book.</source>
@@ -860,10 +855,6 @@
         <translation>Com és la primera vegada que s'executa el programa, podeu triar on %1 emmagatzemarà les dades.</translation>
     </message>
     <message>
-<<<<<<< HEAD
-        <source>%1 will download and store a copy of the Myriadcoin block chain. At least %2GB of data will be stored in this directory, and it will grow over time. The wallet will also be stored in this directory.</source>
-        <translation>%1 baixarà i emmagatzemarà una còpia de la cadena de blocs de Bitcoin. Com a mínim %2GB de dades s'emmagatzemaran en aquest directori, i augmentarà al llarg del temps. El moneder també s'emmagatzemarà en aquest directori.</translation>
-=======
         <source>When you click OK, %1 will begin to download and process the full %4 block chain (%2GB) starting with the earliest transactions in %3 when %4 initially launched.</source>
         <translation>Quan feu clic a D'acord, %1 començarà a descarregar i processar la cadena de blocs %4 completa (%2 GB) començant per les primeres transaccions de %3, any de llençament inicial de %4.</translation>
     </message>
@@ -874,7 +865,6 @@
     <message>
         <source>If you have chosen to limit block chain storage (pruning), the historical data must still be downloaded and processed, but will be deleted afterward to keep your disk usage low.</source>
         <translation>Si heu decidit limitar l'emmagatzematge de la cadena de blocs (podar), les dades històriques encara s'hauran de baixar i processar, però se suprimiran més endavant per mantenir baix l'ús del disc.</translation>
->>>>>>> 9e116a6f
     </message>
     <message>
         <source>Use the default data directory</source>
@@ -1098,18 +1088,14 @@
         <translation>&amp;Gasta el canvi sense confirmar</translation>
     </message>
     <message>
-        <source>Automatically open the Myriadcoin client port on the router. This only works when your router supports UPnP and it is enabled.</source>
-        <translation>Obre el port del client de Myriadcoin al router de forma automàtica. Això només funciona quan el router implementa UPnP i l'opció està activada.</translation>
+        <source>Automatically open the Bitcoin client port on the router. This only works when your router supports UPnP and it is enabled.</source>
+        <translation>Obre el port del client de Bitcoin al router de forma automàtica. Això només funciona quan el router implementa UPnP i l'opció està activada.</translation>
     </message>
     <message>
         <source>Map port using &amp;UPnP</source>
         <translation>Port obert amb &amp;UPnP</translation>
     </message>
     <message>
-<<<<<<< HEAD
-        <source>Connect to the Myriadcoin network through a SOCKS5 proxy.</source>
-        <translation>Connecta a la xarxa Myriadcoin a través d'un proxy SOCKS5.</translation>
-=======
         <source>Accept connections from outside.</source>
         <translation>Accepta connexions de fora</translation>
     </message>
@@ -1120,7 +1106,6 @@
     <message>
         <source>Connect to the Bitcoin network through a SOCKS5 proxy.</source>
         <translation>Connecta a la xarxa Bitcoin a través d'un proxy SOCKS5.</translation>
->>>>>>> 9e116a6f
     </message>
     <message>
         <source>&amp;Connect through SOCKS5 proxy (default proxy):</source>
@@ -1155,8 +1140,8 @@
         <translation>Tor</translation>
     </message>
     <message>
-        <source>Connect to the Myriadcoin network through a separate SOCKS5 proxy for Tor hidden services.</source>
-        <translation>Conectar a la red de Myriadcoin a través de un proxy SOCKS5 per als serveis ocults de Tor</translation>
+        <source>Connect to the Bitcoin network through a separate SOCKS5 proxy for Tor hidden services.</source>
+        <translation>Conectar a la red de Bitcoin a través de un proxy SOCKS5 per als serveis ocults de Tor</translation>
     </message>
     <message>
         <source>&amp;Window</source>
@@ -1262,8 +1247,8 @@
         <translation>Formulari</translation>
     </message>
     <message>
-        <source>The displayed information may be out of date. Your wallet automatically synchronizes with the Myriadcoin network after a connection is established, but this process has not completed yet.</source>
-        <translation>La informació mostrada pot no estar al día. El teu moneder es sincronitza automàticament amb la xarxa Myriadcoin un cop s'ha establert connexió, però aquest proces no s'ha completat encara.</translation>
+        <source>The displayed information may be out of date. Your wallet automatically synchronizes with the Bitcoin network after a connection is established, but this process has not completed yet.</source>
+        <translation>La informació mostrada pot no estar al día. El teu moneder es sincronitza automàticament amb la xarxa Bitcoin un cop s'ha establert connexió, però aquest proces no s'ha completat encara.</translation>
     </message>
     <message>
         <source>Watch-only:</source>
@@ -1337,8 +1322,8 @@
         <translation>Error de la sol·licitud de pagament</translation>
     </message>
     <message>
-        <source>Cannot start myriadcoin: click-to-pay handler</source>
-        <translation>No es pot iniciar myriadcoin: controlador click-to-pay</translation>
+        <source>Cannot start bitcoin: click-to-pay handler</source>
+        <translation>No es pot iniciar bitcoin: controlador click-to-pay</translation>
     </message>
     <message>
         <source>URI handling</source>
@@ -1353,8 +1338,8 @@
         <translation>Adreça de pagament no vàlida %1</translation>
     </message>
     <message>
-        <source>URI cannot be parsed! This can be caused by an invalid Myriadcoin address or malformed URI parameters.</source>
-        <translation>L'URI no pot ser analitzat! Això pot ser a causa d'una adreça de Myriadcoin no vàlida o per paràmetres URI amb mal format.</translation>
+        <source>URI cannot be parsed! This can be caused by an invalid Bitcoin address or malformed URI parameters.</source>
+        <translation>L'URI no pot ser analitzat! Això pot ser a causa d'una adreça de Bitcoin no vàlida o per paràmetres URI amb mal format.</translation>
     </message>
     <message>
         <source>Payment request file handling</source>
@@ -1455,8 +1440,8 @@
         <translation>Import</translation>
     </message>
     <message>
-        <source>Enter a Myriadcoin address (e.g. %1)</source>
-        <translation>Introduïu una adreça de Myriadcoin (p. ex. %1)</translation>
+        <source>Enter a Bitcoin address (e.g. %1)</source>
+        <translation>Introduïu una adreça de Bitcoin (p. ex. %1)</translation>
     </message>
     <message>
         <source>%1 d</source>
@@ -1871,19 +1856,7 @@
         <translation>&amp;Missatge:</translation>
     </message>
     <message>
-<<<<<<< HEAD
-        <source>Reuse one of the previously used receiving addresses. Reusing addresses has security and privacy issues. Do not use this unless re-generating a payment request made before.</source>
-        <translation>Reutilitza una de les adreces de recepció utilitzades anteriorment. La reutilització d'adreces pot comportar problemes de seguretat i privadesa. No ho utilitzeu llevat que torneu a generar una sol·licitud de pagament feta abans.</translation>
-    </message>
-    <message>
-        <source>R&amp;euse an existing receiving address (not recommended)</source>
-        <translation>R&amp;eutilitza una adreça de recepció anterior (no recomanat)</translation>
-    </message>
-    <message>
-        <source>An optional message to attach to the payment request, which will be displayed when the request is opened. Note: The message will not be sent with the payment over the Myriadcoin network.</source>
-=======
         <source>An optional message to attach to the payment request, which will be displayed when the request is opened. Note: The message will not be sent with the payment over the Bitcoin network.</source>
->>>>>>> 9e116a6f
         <translation>Un missatge opcional que s'adjuntarà a la sol·licitud de pagament, que es mostrarà quan s'obri la sol·licitud. Nota: El missatge no s'enviarà amb el pagament per la xarxa Bitcoin.</translation>
     </message>
     <message>
@@ -2121,7 +2094,7 @@
     </message>
     <message>
         <source>Paying only the minimum fee is just fine as long as there is less transaction volume than space in the blocks. But be aware that this can end up in a never confirming transaction once there is more demand for bitcoin transactions than the network can process.</source>
-        <translation>No hi ha cap problema en pagar només la comissió mínima sempre que hi hagi menys volum de transacció que espai en els blocs. Però tingueu present que això pot acabar en una transacció que mai es confirmi una vegada hi hagi més demanda de transaccions de myriadcoins que la xarxa pugui processar.</translation>
+        <translation>No hi ha cap problema en pagar només la comissió mínima sempre que hi hagi menys volum de transacció que espai en els blocs. Però tingueu present que això pot acabar en una transacció que mai es confirmi una vegada hi hagi més demanda de transaccions de bitcoins que la xarxa pugui processar.</translation>
     </message>
     <message>
         <source>(read the tooltip)</source>
@@ -2272,8 +2245,8 @@
         <translation>Paga només la comissió necessària de %1</translation>
     </message>
     <message>
-        <source>Warning: Invalid Myriadcoin address</source>
-        <translation>Avís: adreça Myriadcoin no vàlida</translation>
+        <source>Warning: Invalid Bitcoin address</source>
+        <translation>Avís: adreça Bitcoin no vàlida</translation>
     </message>
     <message>
         <source>Warning: Unknown change address</source>
@@ -2315,8 +2288,8 @@
         <translation>Això és un pagament normal.</translation>
     </message>
     <message>
-        <source>The Myriadcoin address to send the payment to</source>
-        <translation>L'adreça Myriadcoin on enviar el pagament</translation>
+        <source>The Bitcoin address to send the payment to</source>
+        <translation>L'adreça Bitcoin on enviar el pagament</translation>
     </message>
     <message>
         <source>Alt+A</source>
@@ -2335,8 +2308,8 @@
         <translation>Elimina aquesta entrada</translation>
     </message>
     <message>
-        <source>The fee will be deducted from the amount being sent. The recipient will receive less myriadcoins than you enter in the amount field. If multiple recipients are selected, the fee is split equally.</source>
-        <translation>La comissió es deduirà de l'import que s'enviarà. El destinatari rebrà menys myriadcoins que les que introduïu al camp d'import. Si se seleccionen múltiples destinataris, la comissió es dividirà per igual.</translation>
+        <source>The fee will be deducted from the amount being sent. The recipient will receive less bitcoins than you enter in the amount field. If multiple recipients are selected, the fee is split equally.</source>
+        <translation>La comissió es deduirà de l'import que s'enviarà. El destinatari rebrà menys bitcoins que les que introduïu al camp d'import. Si se seleccionen múltiples destinataris, la comissió es dividirà per igual.</translation>
     </message>
     <message>
         <source>S&amp;ubtract fee from amount</source>
@@ -2359,8 +2332,8 @@
         <translation>Introduïu una etiqueta per a aquesta adreça per afegir-la a la llista d'adreces utilitzades</translation>
     </message>
     <message>
-        <source>A message that was attached to the myriadcoin: URI which will be stored with the transaction for your reference. Note: This message will not be sent over the Myriadcoin network.</source>
-        <translation>Un missatge que s'ha adjuntat al myriadcoin: URI que s'emmagatzemarà amb la transacció per a la vostra referència. Nota: el missatge no s'enviarà a través de la xarxa Bitcoin.</translation>
+        <source>A message that was attached to the bitcoin: URI which will be stored with the transaction for your reference. Note: This message will not be sent over the Bitcoin network.</source>
+        <translation>Un missatge que s'ha adjuntat al bitcoin: URI que s'emmagatzemarà amb la transacció per a la vostra referència. Nota: el missatge no s'enviarà a través de la xarxa Bitcoin.</translation>
     </message>
     <message>
         <source>Pay To:</source>
@@ -2404,12 +2377,12 @@
         <translation>&amp;Signa el missatge</translation>
     </message>
     <message>
-        <source>You can sign messages/agreements with your addresses to prove you can receive myriadcoins sent to them. Be careful not to sign anything vague or random, as phishing attacks may try to trick you into signing your identity over to them. Only sign fully-detailed statements you agree to.</source>
-        <translation>Podeu signar missatges/acords amb les vostres adreces per provar que rebeu les myriadcoins que s'hi envien. Aneu amb compte no signar res que sigui vague o aleatori, perquè en alguns atacs de suplantació es pot provar que hi signeu la vostra identitat. Només signeu aquelles declaracions completament detallades en què hi esteu d'acord. </translation>
-    </message>
-    <message>
-        <source>The Myriadcoin address to sign the message with</source>
-        <translation>L'adreça Myriadcoin amb què signar el missatge</translation>
+        <source>You can sign messages/agreements with your addresses to prove you can receive bitcoins sent to them. Be careful not to sign anything vague or random, as phishing attacks may try to trick you into signing your identity over to them. Only sign fully-detailed statements you agree to.</source>
+        <translation>Podeu signar missatges/acords amb les vostres adreces per provar que rebeu les bitcoins que s'hi envien. Aneu amb compte no signar res que sigui vague o aleatori, perquè en alguns atacs de suplantació es pot provar que hi signeu la vostra identitat. Només signeu aquelles declaracions completament detallades en què hi esteu d'acord. </translation>
+    </message>
+    <message>
+        <source>The Bitcoin address to sign the message with</source>
+        <translation>L'adreça Bitcoin amb què signar el missatge</translation>
     </message>
     <message>
         <source>Choose previously used address</source>
@@ -2440,7 +2413,7 @@
         <translation>Copia la signatura actual al porta-retalls del sistema</translation>
     </message>
     <message>
-        <source>Sign the message to prove you own this Myriadcoin address</source>
+        <source>Sign the message to prove you own this Bitcoin address</source>
         <translation>Signa el missatge per provar que ets propietari d'aquesta adreça Bitcoin</translation>
     </message>
     <message>
@@ -2464,12 +2437,12 @@
         <translation>Introduïu l'adreça del receptor, el missatge (assegureu-vos de copiar els salts de línia, espais, tabuladors, etc. exactament) i signatura de sota per verificar el missatge. Tingueu cura de no llegir més en la signatura del que està al missatge signat, per evitar ser enganyat per un atac d'home-en-el-mig. Tingueu en compte que això només demostra que la part que signa rep amb l'adreça, i no es pot provar l'enviament de qualsevol transacció!</translation>
     </message>
     <message>
-        <source>The Myriadcoin address the message was signed with</source>
-        <translation>L'adreça Myriadcoin amb què va ser signat el missatge</translation>
-    </message>
-    <message>
-        <source>Verify the message to ensure it was signed with the specified Myriadcoin address</source>
-        <translation>Verificar el missatge per assegurar-se que ha estat signat amb una adreça Myriadcoin específica</translation>
+        <source>The Bitcoin address the message was signed with</source>
+        <translation>L'adreça Bitcoin amb què va ser signat el missatge</translation>
+    </message>
+    <message>
+        <source>Verify the message to ensure it was signed with the specified Bitcoin address</source>
+        <translation>Verificar el missatge per assegurar-se que ha estat signat amb una adreça Bitcoin específica</translation>
     </message>
     <message>
         <source>Verify &amp;Message</source>
@@ -3141,8 +3114,8 @@
         <translation>No s'ha pogut iniciar el servidor HTTP. Vegeu debug.log per a més detalls.</translation>
     </message>
     <message>
-        <source>Myriadcoin Core</source>
-        <translation>Myriadcoin Core</translation>
+        <source>Bitcoin Core</source>
+        <translation>Bitcoin Core</translation>
     </message>
     <message>
         <source>The %s developers</source>
