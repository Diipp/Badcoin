<TS language="lt" version="2.1">
<context>
    <name>AddressBookPage</name>
    <message>
        <source>Right-click to edit address or label</source>
        <translation>Spustelėkite dešinįjį klaviša norint keisti adresą arba etiketę</translation>
    </message>
    <message>
        <source>Create a new address</source>
        <translation>Sukurti naują adresą</translation>
    </message>
    <message>
        <source>&amp;New</source>
        <translation>&amp;Naujas</translation>
    </message>
    <message>
        <source>Copy the currently selected address to the system clipboard</source>
        <translation>Kopijuoti esamą adresą į mainų atmintį</translation>
    </message>
    <message>
        <source>&amp;Copy</source>
        <translation>&amp;Kopijuoti</translation>
    </message>
    <message>
        <source>C&amp;lose</source>
        <translation>&amp;Užverti</translation>
    </message>
    <message>
        <source>&amp;Copy Address</source>
        <translation>&amp;Kopijuoti adresą</translation>
    </message>
    <message>
        <source>Delete the currently selected address from the list</source>
        <translation>Ištrinti pasirinktą adresą iš sąrašo</translation>
    </message>
    <message>
<<<<<<< HEAD
=======
        <source>Export the data in the current tab to a file</source>
        <translation>Eksportuoti informaciją iš dabartinės lentelės į failą</translation>
    </message>
    <message>
>>>>>>> c1b74217
        <source>&amp;Export</source>
        <translation>&amp;Eksportuoti</translation>
    </message>
    <message>
        <source>&amp;Delete</source>
        <translation>&amp;Trinti</translation>
    </message>
    <message>
        <source>Choose the address to send coins to</source>
        <translation>Pasirinkite adresą kuriam siūsite monetas</translation>
    </message>
    <message>
<<<<<<< HEAD
=======
        <source>Choose the address to receive coins with</source>
        <translation>Pasirinkite adresą su kuriuo gauti monetas</translation>
    </message>
    <message>
>>>>>>> c1b74217
        <source>C&amp;hoose</source>
        <translation>P&amp;asirinkti</translation>
    </message>
    <message>
        <source>Sending addresses</source>
        <translation>Siunčiami adresai</translation>
    </message>
    <message>
        <source>Receiving addresses</source>
        <translation>Gaunami adresai</translation>
    </message>
    <message>
        <source>These are your Bitcoin addresses for sending payments. Always check the amount and the receiving address before sending coins.</source>
        <translation>Tai yra jūsų Bitcoin adresai mokėjimų siuntimui. Visada patikrinkite siunčiamą sumą ir gavėjo adresą prieš siųsdami monetas.</translation>
    </message>
    <message>
        <source>These are your Bitcoin addresses for receiving payments. It is recommended to use a new receiving address for each transaction.</source>
        <translation>Tai yra jūsų Bitcoin adresai mokėjimų gavimui. Rekomenduojame naudoti naujus gavimo adresus kiekvienai tranzakcijai.</translation>
    </message>
    <message>
        <source>Copy &amp;Label</source>
        <translation>Kopijuoti ž&amp;ymę</translation>
    </message>
    <message>
        <source>&amp;Edit</source>
        <translation>&amp;Keisti</translation>
    </message>
    <message>
        <source>Export Address List</source>
        <translation>Eksportuoti adresų sąrašą</translation>
    </message>
    <message>
        <source>Comma separated file (*.csv)</source>
        <translation>Kableliais atskirtų duomenų failas (*.csv)</translation>
    </message>
    <message>
        <source>Exporting Failed</source>
        <translation>Eksportavimas nepavyko</translation>
    </message>
    <message>
        <source>There was an error trying to save the address list to %1. Please try again.</source>
        <translation>Bandant išsaugoti adresų sąrašą - įvyko klaida keliant į %1. Prašome bandyti dar kartą.</translation>
    </message>
</context>
<context>
    <name>AddressTableModel</name>
    <message>
        <source>Label</source>
        <translation>Žymė</translation>
    </message>
    <message>
        <source>Address</source>
        <translation>Adresas</translation>
    </message>
    <message>
        <source>(no label)</source>
        <translation>(nėra žymės)</translation>
    </message>
</context>
<context>
    <name>AskPassphraseDialog</name>
    <message>
        <source>Passphrase Dialog</source>
        <translation>Slaptafrazės dialogas</translation>
    </message>
    <message>
        <source>Enter passphrase</source>
        <translation>Įvesti slaptafrazę</translation>
    </message>
    <message>
        <source>New passphrase</source>
        <translation>Nauja slaptafrazė</translation>
    </message>
    <message>
        <source>Repeat new passphrase</source>
        <translation>Pakartokite naują slaptafrazę</translation>
    </message>
    <message>
        <source>Encrypt wallet</source>
        <translation>Užšifruoti piniginę</translation>
    </message>
    <message>
        <source>This operation needs your wallet passphrase to unlock the wallet.</source>
        <translation>Ši operacija reikalauja jūsų piniginės slaptafrazės jai atrakinti.</translation>
    </message>
    <message>
        <source>Unlock wallet</source>
        <translation>Atrakinti piniginę</translation>
    </message>
    <message>
        <source>This operation needs your wallet passphrase to decrypt the wallet.</source>
        <translation>Ši operacija reikalauja jūsų piniginės slaptafrazės jai iššifruoti.</translation>
    </message>
    <message>
        <source>Decrypt wallet</source>
        <translation>Iššifruoti piniginę</translation>
    </message>
    <message>
        <source>Change passphrase</source>
        <translation>Pakeisti slaptafrazę</translation>
    </message>
    <message>
        <source>Confirm wallet encryption</source>
        <translation>Patvirtinkite piniginės užšifravimą</translation>
    </message>
    <message>
        <source>Warning: If you encrypt your wallet and lose your passphrase, you will &lt;b&gt;LOSE ALL OF YOUR MYRIADS&lt;/b&gt;!</source>
        <translation>Dėmesio: jei užšifruosite savo piniginę ir pamesite slaptafrazę, jūs&lt;b&gt;PRARASITE VISUS SAVO BITCOINUS&lt;/b&gt;! </translation>
    </message>
    <message>
        <source>Are you sure you wish to encrypt your wallet?</source>
        <translation>Ar tikrai norite šifruoti savo piniginę?</translation>
    </message>
    <message>
        <source>Warning: The Caps Lock key is on!</source>
        <translation>Įspėjimas: įjungtas Caps Lock klavišas!</translation>
    </message>
    <message>
        <source>Wallet encrypted</source>
        <translation>Piniginė užšifruota</translation>
    </message>
    <message>
        <source>Wallet encryption failed</source>
        <translation>Nepavyko užšifruoti piniginę</translation>
    </message>
    <message>
        <source>Wallet encryption failed due to an internal error. Your wallet was not encrypted.</source>
        <translation>Dėl vidinės klaidos nepavyko užšifruoti piniginę.Piniginė neužšifruota.</translation>
    </message>
    <message>
        <source>The supplied passphrases do not match.</source>
        <translation>Įvestos slaptafrazės nesutampa.</translation>
    </message>
    <message>
        <source>Wallet unlock failed</source>
        <translation>Nepavyko atrakinti piniginę</translation>
    </message>
    <message>
        <source>The passphrase entered for the wallet decryption was incorrect.</source>
        <translation>Neteisingai įvestas slaptažodis piniginės iššifravimui.</translation>
    </message>
    <message>
        <source>Wallet decryption failed</source>
        <translation>Nepavyko iššifruoti piniginės</translation>
    </message>
    <message>
        <source>Wallet passphrase was successfully changed.</source>
        <translation>Piniginės slaptažodis sėkmingai pakeistas.</translation>
    </message>
</context>
<context>
    <name>BanTableModel</name>
    <message>
        <source>Banned Until</source>
        <translation>Užblokuotas iki</translation>
    </message>
</context>
<context>
    <name>BitcoinGUI</name>
    <message>
        <source>Sign &amp;message...</source>
        <translation>Pasirašyti ži&amp;nutę...</translation>
    </message>
    <message>
        <source>Synchronizing with network...</source>
        <translation>Sinchronizavimas su tinklu ...</translation>
    </message>
    <message>
        <source>&amp;Overview</source>
        <translation>&amp;Apžvalga</translation>
    </message>
    <message>
        <source>Node</source>
        <translation>Taškas</translation>
    </message>
    <message>
        <source>Show general overview of wallet</source>
        <translation>Rodyti piniginės bendrą apžvalgą</translation>
    </message>
    <message>
        <source>&amp;Transactions</source>
        <translation>&amp;Sandoriai</translation>
    </message>
    <message>
        <source>Browse transaction history</source>
        <translation>Apžvelgti sandorių istoriją</translation>
    </message>
    <message>
        <source>E&amp;xit</source>
        <translation>&amp;Išeiti</translation>
    </message>
    <message>
        <source>Quit application</source>
        <translation>Išjungti programą</translation>
    </message>
    <message>
        <source>About &amp;Qt</source>
        <translation>Apie &amp;Qt</translation>
    </message>
    <message>
        <source>Show information about Qt</source>
        <translation>Rodyti informaciją apie Qt</translation>
    </message>
    <message>
        <source>&amp;Options...</source>
        <translation>&amp;Parinktys...</translation>
    </message>
    <message>
        <source>&amp;Encrypt Wallet...</source>
        <translation>&amp;Užšifruoti piniginę...</translation>
    </message>
    <message>
        <source>&amp;Backup Wallet...</source>
        <translation>&amp;Backup piniginę...</translation>
    </message>
    <message>
        <source>&amp;Change Passphrase...</source>
        <translation>&amp;Keisti slaptafrazę...</translation>
    </message>
    <message>
        <source>&amp;Sending addresses...</source>
        <translation>&amp;Siunčiami adresai...</translation>
    </message>
    <message>
        <source>&amp;Receiving addresses...</source>
        <translation>&amp;Gaunami adresai...</translation>
    </message>
    <message>
        <source>Open &amp;URI...</source>
        <translation>Atidaryti &amp;URI...</translation>
    </message>
    <message>
<<<<<<< HEAD
        <source>Myriad Core client</source>
        <translation>Myriad Core klientas</translation>
=======
        <source>Bitcoin Core client</source>
        <translation>Bitcoin Core klientas</translation>
>>>>>>> c1b74217
    </message>
    <message>
        <source>Importing blocks from disk...</source>
        <translation>Blokai importuojami iš disko...</translation>
    </message>
    <message>
        <source>Reindexing blocks on disk...</source>
        <translation>Blokai iš naujo indeksuojami...</translation>
    </message>
    <message>
<<<<<<< HEAD
        <source>Send coins to a Myriad address</source>
        <translation>Siųsti monetas Myriad adresui</translation>
=======
        <source>Send coins to a Bitcoin address</source>
        <translation>Siųsti monetas Bitcoin adresui</translation>
>>>>>>> c1b74217
    </message>
    <message>
        <source>Backup wallet to another location</source>
        <translation>Daryti piniginės atsarginę kopiją</translation>
    </message>
    <message>
        <source>Change the passphrase used for wallet encryption</source>
        <translation>Pakeisti slaptafrazę naudojamą piniginės užšifravimui</translation>
    </message>
    <message>
        <source>&amp;Debug window</source>
        <translation>&amp;Derinimo langas</translation>
    </message>
    <message>
        <source>Open debugging and diagnostic console</source>
        <translation>Atverti derinimo ir diagnostikos konsolę</translation>
    </message>
    <message>
        <source>&amp;Verify message...</source>
        <translation>&amp;Tikrinti žinutę...</translation>
    </message>
    <message>
        <source>Myriad</source>
        <translation>Myriad</translation>
    </message>
    <message>
        <source>Wallet</source>
        <translation>Piniginė</translation>
    </message>
    <message>
        <source>&amp;Send</source>
        <translation>&amp;Siųsti</translation>
    </message>
    <message>
        <source>&amp;Receive</source>
        <translation>&amp;Gauti</translation>
    </message>
    <message>
        <source>Show information about Myriad Core</source>
        <translation>Rodyti informaciją apie Myriad Core</translation>
    </message>
    <message>
        <source>&amp;Show / Hide</source>
        <translation>&amp;Rodyti / Slėpti</translation>
    </message>
    <message>
        <source>Show or hide the main Window</source>
        <translation>Rodyti arba slėpti pagrindinį langą</translation>
    </message>
    <message>
        <source>Encrypt the private keys that belong to your wallet</source>
        <translation>Užšifruoti privačius raktus, kurie priklauso jūsų piniginei</translation>
    </message>
    <message>
        <source>&amp;File</source>
        <translation>&amp;Failas</translation>
    </message>
    <message>
        <source>&amp;Settings</source>
        <translation>&amp;Nustatymai</translation>
    </message>
    <message>
        <source>&amp;Help</source>
        <translation>&amp;Pagalba</translation>
    </message>
    <message>
        <source>Tabs toolbar</source>
        <translation>Kortelių įrankinė</translation>
    </message>
    <message>
        <source>Myriad Core</source>
        <translation>Myriad branduolys</translation>
    </message>
    <message>
<<<<<<< HEAD
        <source>&amp;About Myriad Core</source>
        <translation>&amp;Apie Myriad Core</translation>
=======
        <source>&amp;About Bitcoin Core</source>
        <translation>&amp;Apie Bitcoin Core</translation>
    </message>
    <message>
        <source>&amp;Command-line options</source>
        <translation>Komandinės eilutės parametrai</translation>
>>>>>>> c1b74217
    </message>
    <message>
        <source>Error</source>
        <translation>Klaida</translation>
    </message>
    <message>
        <source>Warning</source>
        <translation>Įspėjimas</translation>
    </message>
    <message>
        <source>Information</source>
        <translation>Informacija</translation>
    </message>
    <message>
        <source>Up to date</source>
        <translation>Atnaujinta</translation>
    </message>
    <message>
        <source>Catching up...</source>
        <translation>Vejamasi...</translation>
    </message>
    <message>
        <source>Sent transaction</source>
        <translation>Sandoris nusiųstas</translation>
    </message>
    <message>
        <source>Incoming transaction</source>
        <translation>Ateinantis sandoris</translation>
    </message>
    <message>
        <source>Wallet is &lt;b&gt;encrypted&lt;/b&gt; and currently &lt;b&gt;unlocked&lt;/b&gt;</source>
        <translation>Piniginė &lt;b&gt;užšifruota&lt;/b&gt; ir šiuo metu &lt;b&gt;atrakinta&lt;/b&gt;</translation>
    </message>
    <message>
        <source>Wallet is &lt;b&gt;encrypted&lt;/b&gt; and currently &lt;b&gt;locked&lt;/b&gt;</source>
        <translation>Piniginė &lt;b&gt;užšifruota&lt;/b&gt; ir šiuo metu &lt;b&gt;užrakinta&lt;/b&gt;</translation>
    </message>
</context>
<context>
    <name>ClientModel</name>
    <message>
        <source>Network Alert</source>
        <translation>Tinklo įspėjimas</translation>
    </message>
</context>
<context>
    <name>CoinControlDialog</name>
    <message>
        <source>Coin Selection</source>
        <translation>Monetų pasirinkimas</translation>
    </message>
    <message>
        <source>Quantity:</source>
        <translation>Kiekis:</translation>
    </message>
    <message>
        <source>Bytes:</source>
        <translation>Baitai:</translation>
    </message>
    <message>
        <source>Amount:</source>
        <translation>Suma:</translation>
    </message>
    <message>
        <source>Priority:</source>
        <translation>Pirmumas:</translation>
    </message>
    <message>
        <source>Fee:</source>
        <translation>Mokestis:</translation>
    </message>
    <message>
        <source>After Fee:</source>
        <translation>Po mokesčio:</translation>
    </message>
    <message>
        <source>Change:</source>
        <translation>Graža:</translation>
    </message>
    <message>
        <source>(un)select all</source>
        <translation>(ne)pasirinkti viską</translation>
    </message>
    <message>
        <source>Tree mode</source>
        <translation>Medžio režimas</translation>
    </message>
    <message>
        <source>List mode</source>
        <translation>Sąrašo režimas</translation>
    </message>
    <message>
        <source>Amount</source>
        <translation>Suma</translation>
    </message>
    <message>
        <source>Date</source>
        <translation>Data</translation>
    </message>
    <message>
        <source>Confirmations</source>
        <translation>Patvirtinimai</translation>
    </message>
    <message>
        <source>Confirmed</source>
        <translation>Patvirtintas</translation>
    </message>
    <message>
        <source>Priority</source>
        <translation>Pirmumas</translation>
    </message>
    <message>
        <source>Copy address</source>
        <translation>Kopijuoti adresą</translation>
    </message>
    <message>
        <source>Copy label</source>
        <translation>Kopijuoti žymę</translation>
    </message>
    <message>
        <source>Copy amount</source>
        <translation>Kopijuoti sumą</translation>
    </message>
    <message>
        <source>Copy quantity</source>
        <translation>Kopijuoti kiekį</translation>
    </message>
    <message>
        <source>Copy fee</source>
        <translation>Kopijuoti mokestį</translation>
    </message>
    <message>
        <source>Copy after fee</source>
        <translation>Kopijuoti po mokesčio</translation>
    </message>
    <message>
        <source>Copy bytes</source>
        <translation>Kopijuoti baitus</translation>
    </message>
    <message>
        <source>Copy priority</source>
        <translation>Kopijuoti pirmumą</translation>
    </message>
    <message>
        <source>highest</source>
        <translation>auksčiausias</translation>
    </message>
    <message>
        <source>higher</source>
        <translation>aukštesnis</translation>
    </message>
    <message>
        <source>high</source>
        <translation>aukštas</translation>
    </message>
    <message>
        <source>medium-high</source>
        <translation>vidutiniškai aukštas</translation>
    </message>
    <message>
        <source>medium</source>
        <translation>vidutiniškai</translation>
    </message>
    <message>
        <source>low-medium</source>
        <translation>žemai-vidutiniškas</translation>
    </message>
    <message>
        <source>low</source>
        <translation>žemas</translation>
    </message>
    <message>
        <source>lower</source>
        <translation>žemesnis</translation>
    </message>
    <message>
        <source>lowest</source>
        <translation>žemiausias</translation>
    </message>
    <message>
        <source>none</source>
        <translation>niekas</translation>
    </message>
    <message>
        <source>yes</source>
        <translation>taip</translation>
    </message>
    <message>
        <source>no</source>
        <translation>ne</translation>
    </message>
    <message>
        <source>(no label)</source>
        <translation>(nėra žymės)</translation>
    </message>
    <message>
        <source>(change)</source>
        <translation>(Graža)</translation>
    </message>
</context>
<context>
    <name>EditAddressDialog</name>
    <message>
        <source>Edit Address</source>
        <translation>Keisti adresą</translation>
    </message>
    <message>
        <source>&amp;Label</source>
        <translation>Ž&amp;ymė</translation>
    </message>
    <message>
        <source>&amp;Address</source>
        <translation>&amp;Adresas</translation>
    </message>
    <message>
        <source>New receiving address</source>
        <translation>Naujas gavimo adresas</translation>
    </message>
    <message>
        <source>New sending address</source>
        <translation>Naujas siuntimo adresas</translation>
    </message>
    <message>
        <source>Edit receiving address</source>
        <translation>Keisti gavimo adresą</translation>
    </message>
    <message>
        <source>Edit sending address</source>
        <translation>Keisti siuntimo adresą</translation>
    </message>
    <message>
        <source>The entered address "%1" is already in the address book.</source>
        <translation>Įvestas adresas „%1“ jau yra adresų knygelėje.</translation>
    </message>
    <message>
        <source>The entered address "%1" is not a valid Myriad address.</source>
        <translation>Įvestas adresas „%1“ nėra galiojantis Myriad adresas.</translation>
    </message>
    <message>
        <source>Could not unlock wallet.</source>
        <translation>Nepavyko atrakinti piniginės.</translation>
    </message>
    <message>
        <source>New key generation failed.</source>
        <translation>Naujo rakto generavimas nepavyko.</translation>
    </message>
</context>
<context>
    <name>FreespaceChecker</name>
    <message>
        <source>name</source>
        <translation>pavadinimas</translation>
    </message>
    </context>
<context>
    <name>HelpMessageDialog</name>
    <message>
        <source>Myriad Core</source>
        <translation>Myriad branduolys</translation>
    </message>
    <message>
        <source>version</source>
        <translation>versija</translation>
    </message>
    <message>
        <source>About Myriad Core</source>
        <translation>Apie Myriad Core</translation>
    </message>
    <message>
        <source>Command-line options</source>
        <translation>Komandinės eilutės parametrai</translation>
    </message>
    <message>
        <source>Usage:</source>
        <translation>Naudojimas:</translation>
    </message>
    <message>
        <source>command-line options</source>
        <translation>komandinės eilutės parametrai</translation>
    </message>
<<<<<<< HEAD
</context>
=======
    </context>
>>>>>>> c1b74217
<context>
    <name>Intro</name>
    <message>
        <source>Welcome</source>
        <translation>Sveiki</translation>
    </message>
    <message>
        <source>Welcome to Myriad Core.</source>
        <translation>Sveiki atvykę į Myriad Core.</translation>
    </message>
    <message>
        <source>Myriad Core</source>
        <translation>Myriad branduolys</translation>
    </message>
    <message>
        <source>Error</source>
        <translation>Klaida</translation>
    </message>
    </context>
<context>
    <name>OpenURIDialog</name>
    </context>
<context>
    <name>OptionsDialog</name>
    <message>
        <source>Options</source>
        <translation>Parinktys</translation>
    </message>
    <message>
        <source>&amp;Main</source>
        <translation>&amp;Pagrindinės</translation>
    </message>
    <message>
<<<<<<< HEAD
=======
        <source>MB</source>
        <translation>MB</translation>
    </message>
    <message>
        <source>IP address of the proxy (e.g. IPv4: 127.0.0.1 / IPv6: ::1)</source>
        <translation>Proxy IP adresas (Pvz. IPv4: 127.0.0.1 / IPv6: ::1)</translation>
    </message>
    <message>
        <source>&amp;Reset Options</source>
        <translation>&amp;Atstatyti Parinktis</translation>
    </message>
    <message>
>>>>>>> c1b74217
        <source>&amp;Network</source>
        <translation>&amp;Tinklas</translation>
    </message>
    <message>
<<<<<<< HEAD
        <source>Automatically open the Myriad client port on the router. This only works when your router supports UPnP and it is enabled.</source>
        <translation>Automatiškai atidaryti Myriad kliento prievadą maršrutizatoriuje. Tai veikia tik tada, kai jūsų maršrutizatorius palaiko UPnP ir ji įjungta.</translation>
=======
        <source>W&amp;allet</source>
        <translation>Piniginė</translation>
    </message>
    <message>
        <source>Automatically open the Bitcoin client port on the router. This only works when your router supports UPnP and it is enabled.</source>
        <translation>Automatiškai atidaryti Bitcoin kliento prievadą maršrutizatoriuje. Tai veikia tik tada, kai jūsų maršrutizatorius palaiko UPnP ir ji įjungta.</translation>
>>>>>>> c1b74217
    </message>
    <message>
        <source>Map port using &amp;UPnP</source>
        <translation>Persiųsti prievadą naudojant &amp;UPnP</translation>
    </message>
    <message>
        <source>Proxy &amp;IP:</source>
        <translation>Tarpinio serverio &amp;IP:</translation>
    </message>
    <message>
        <source>&amp;Port:</source>
        <translation>&amp;Prievadas:</translation>
    </message>
    <message>
        <source>Port of the proxy (e.g. 9050)</source>
        <translation>Tarpinio serverio preivadas (pvz, 9050)</translation>
    </message>
    <message>
        <source>IPv4</source>
        <translation>IPv4</translation>
    </message>
    <message>
        <source>IPv6</source>
        <translation>IPv6</translation>
    </message>
    <message>
        <source>Tor</source>
        <translation>Tor</translation>
    </message>
    <message>
        <source>&amp;Window</source>
        <translation>&amp;Langas</translation>
    </message>
    <message>
        <source>Show only a tray icon after minimizing the window.</source>
        <translation>Po programos lango sumažinimo rodyti tik programos ikoną.</translation>
    </message>
    <message>
        <source>&amp;Minimize to the tray instead of the taskbar</source>
        <translation>&amp;M sumažinti langą bet ne užduočių juostą</translation>
    </message>
    <message>
        <source>M&amp;inimize on close</source>
        <translation>&amp;Sumažinti uždarant</translation>
    </message>
    <message>
        <source>&amp;Display</source>
        <translation>&amp;Rodymas</translation>
    </message>
    <message>
        <source>User Interface &amp;language:</source>
        <translation>Naudotojo sąsajos &amp;kalba:</translation>
    </message>
    <message>
        <source>&amp;Unit to show amounts in:</source>
        <translation>&amp;Vienetai, kuriais rodyti sumas:</translation>
    </message>
    <message>
        <source>Choose the default subdivision unit to show in the interface and when sending coins.</source>
        <translation>Rodomų ir siunčiamų monetų kiekio matavimo vienetai</translation>
    </message>
    <message>
        <source>&amp;OK</source>
        <translation>&amp;Gerai</translation>
    </message>
    <message>
        <source>&amp;Cancel</source>
        <translation>&amp;Atšaukti</translation>
    </message>
    <message>
        <source>default</source>
        <translation>numatyta</translation>
    </message>
    <message>
        <source>none</source>
        <translation>niekas</translation>
    </message>
    <message>
        <source>Confirm options reset</source>
        <translation>Patvirtinti nustatymų atstatymą</translation>
    </message>
    <message>
<<<<<<< HEAD
=======
        <source>Client restart required to activate changes.</source>
        <translation>Kliento perkrovimas reikalingas nustatymų aktyvavimui</translation>
    </message>
    <message>
        <source>This change would require a client restart.</source>
        <translation>Šis pakeitimas reikalautų kliento perkrovimo</translation>
    </message>
    <message>
>>>>>>> c1b74217
        <source>The supplied proxy address is invalid.</source>
        <translation>Nurodytas tarpinio serverio adresas negalioja.</translation>
    </message>
</context>
<context>
    <name>OverviewPage</name>
    <message>
        <source>Form</source>
        <translation>Forma</translation>
    </message>
    <message>
        <source>Available:</source>
        <translation>Galimi:</translation>
    </message>
    <message>
<<<<<<< HEAD
=======
        <source>Your current spendable balance</source>
        <translation>Jūsų dabartinis išleidžiamas balansas</translation>
    </message>
    <message>
>>>>>>> c1b74217
        <source>Pending:</source>
        <translation>Laukiantys:</translation>
    </message>
    <message>
        <source>Immature:</source>
        <translation>Nepribrendę:</translation>
    </message>
    <message>
        <source>Total:</source>
        <translation>Viso:</translation>
    </message>
    <message>
        <source>Your current total balance</source>
        <translation>Jūsų balansas</translation>
    </message>
    </context>
<context>
    <name>PaymentServer</name>
    <message>
        <source>URI handling</source>
        <translation>URI apdorojimas</translation>
    </message>
    <message>
<<<<<<< HEAD
=======
        <source>Invalid payment address %1</source>
        <translation>Neteisingas mokėjimo adresas %1</translation>
    </message>
    <message>
>>>>>>> c1b74217
        <source>Payment request rejected</source>
        <translation>Mokėjimo siuntimas atmestas</translation>
    </message>
    <message>
<<<<<<< HEAD
=======
        <source>Payment request expired.</source>
        <translation>Mokėjimo siuntimas pasibaigė</translation>
    </message>
    <message>
>>>>>>> c1b74217
        <source>Network request error</source>
        <translation>Tinklo užklausos klaida</translation>
    </message>
</context>
<context>
    <name>PeerTableModel</name>
    </context>
<context>
    <name>QObject</name>
    <message>
        <source>Amount</source>
        <translation>Suma</translation>
    </message>
    <message>
        <source>%1 h</source>
        <translation>%1 h</translation>
    </message>
    <message>
        <source>%1 m</source>
        <translation>%1 m</translation>
    </message>
    <message>
        <source>N/A</source>
        <translation>nėra</translation>
    </message>
    </context>
<context>
    <name>QRImageWidget</name>
    <message>
        <source>&amp;Copy Image</source>
        <translation>Kopijuoti nuotrauką</translation>
    </message>
    <message>
        <source>Save QR Code</source>
        <translation>Įrašyti QR kodą</translation>
    </message>
    <message>
        <source>PNG Image (*.png)</source>
        <translation>PNG paveikslėlis (*.png)</translation>
    </message>
</context>
<context>
    <name>RPCConsole</name>
    <message>
        <source>Client name</source>
        <translation>Kliento pavadinimas</translation>
    </message>
    <message>
        <source>N/A</source>
        <translation>nėra</translation>
    </message>
    <message>
        <source>Client version</source>
        <translation>Kliento versija</translation>
    </message>
    <message>
        <source>&amp;Information</source>
        <translation>&amp;Informacija</translation>
    </message>
    <message>
        <source>Debug window</source>
        <translation>Derinimo langas</translation>
    </message>
    <message>
        <source>Using OpenSSL version</source>
        <translation>Naudojama OpenSSL versija</translation>
    </message>
    <message>
        <source>Startup time</source>
        <translation>Paleidimo laikas</translation>
    </message>
    <message>
        <source>Network</source>
        <translation>Tinklas</translation>
    </message>
    <message>
        <source>Name</source>
        <translation>Pavadinimas</translation>
    </message>
    <message>
        <source>Number of connections</source>
        <translation>Prisijungimų kiekis</translation>
    </message>
    <message>
        <source>Block chain</source>
        <translation>Blokų grandinė</translation>
    </message>
    <message>
        <source>Current number of blocks</source>
        <translation>Dabartinis blokų skaičius</translation>
    </message>
    <message>
        <source>Received</source>
        <translation>Gauta</translation>
    </message>
    <message>
        <source>Direction</source>
        <translation>Kryptis</translation>
    </message>
    <message>
        <source>Version</source>
        <translation>Versija</translation>
    </message>
    <message>
<<<<<<< HEAD
        <source>Bytes Sent</source>
        <translation>Nusiųsti baitai</translation>
    </message>
    <message>
        <source>Bytes Received</source>
        <translation>Gauti baitai</translation>
    </message>
    <message>
=======
>>>>>>> c1b74217
        <source>Last block time</source>
        <translation>Paskutinio bloko laikas</translation>
    </message>
    <message>
        <source>&amp;Open</source>
        <translation>&amp;Atverti</translation>
    </message>
    <message>
        <source>&amp;Console</source>
        <translation>&amp;Konsolė</translation>
    </message>
    <message>
        <source>&amp;Clear</source>
        <translation>Išvalyti</translation>
    </message>
    <message>
        <source>Totals</source>
        <translation>Viso:</translation>
    </message>
    <message>
        <source>Build date</source>
        <translation>Kompiliavimo data</translation>
    </message>
    <message>
        <source>Debug log file</source>
        <translation>Derinimo žurnalo failas</translation>
    </message>
    <message>
        <source>Clear console</source>
        <translation>Išvalyti konsolę</translation>
    </message>
    <message>
        <source>%1 B</source>
        <translation>%1 B</translation>
    </message>
    <message>
        <source>%1 KB</source>
        <translation>%1 KB</translation>
    </message>
    <message>
        <source>%1 MB</source>
        <translation>%1 MB</translation>
    </message>
    <message>
        <source>%1 GB</source>
        <translation>%1 GB</translation>
    </message>
    <message>
        <source>never</source>
        <translation>Niekada</translation>
    </message>
<<<<<<< HEAD
=======
    <message>
        <source>Yes</source>
        <translation>Taip</translation>
    </message>
    <message>
        <source>No</source>
        <translation>Ne</translation>
    </message>
>>>>>>> c1b74217
    </context>
<context>
    <name>ReceiveCoinsDialog</name>
    <message>
        <source>&amp;Amount:</source>
        <translation>Suma:</translation>
    </message>
    <message>
        <source>&amp;Label:</source>
        <translation>Ž&amp;ymė:</translation>
    </message>
    <message>
<<<<<<< HEAD
=======
        <source>&amp;Message:</source>
        <translation>Žinutė:</translation>
    </message>
    <message>
>>>>>>> c1b74217
        <source>Clear</source>
        <translation>Išvalyti</translation>
    </message>
    <message>
        <source>Copy label</source>
        <translation>Kopijuoti žymę</translation>
    </message>
    <message>
        <source>Copy amount</source>
        <translation>Kopijuoti sumą</translation>
    </message>
</context>
<context>
    <name>ReceiveRequestDialog</name>
    <message>
        <source>QR Code</source>
        <translation>QR kodas</translation>
    </message>
    <message>
        <source>Copy &amp;Address</source>
        <translation>&amp;Kopijuoti adresą</translation>
    </message>
    <message>
        <source>Payment information</source>
        <translation>Mokėjimo informacija</translation>
    </message>
    <message>
        <source>Address</source>
        <translation>Adresas</translation>
    </message>
    <message>
        <source>Amount</source>
        <translation>Suma</translation>
    </message>
    <message>
        <source>Label</source>
        <translation>Žymė</translation>
    </message>
    <message>
        <source>Message</source>
        <translation>Žinutė</translation>
    </message>
    <message>
        <source>Error encoding URI into QR Code.</source>
        <translation>Klaida, koduojant URI į QR kodą.</translation>
    </message>
</context>
<context>
    <name>RecentRequestsTableModel</name>
    <message>
        <source>Date</source>
        <translation>Data</translation>
    </message>
    <message>
        <source>Label</source>
        <translation>Žymė</translation>
    </message>
    <message>
        <source>Message</source>
        <translation>Žinutė</translation>
    </message>
    <message>
        <source>Amount</source>
        <translation>Suma</translation>
    </message>
    <message>
        <source>(no label)</source>
        <translation>(nėra žymės)</translation>
    </message>
    </context>
<context>
    <name>SendCoinsDialog</name>
    <message>
        <source>Send Coins</source>
        <translation>Siųsti monetas</translation>
    </message>
    <message>
        <source>Insufficient funds!</source>
        <translation>Nepakanka lėšų</translation>
    </message>
    <message>
        <source>Quantity:</source>
        <translation>Kiekis:</translation>
    </message>
    <message>
        <source>Bytes:</source>
        <translation>Baitai:</translation>
    </message>
    <message>
        <source>Amount:</source>
        <translation>Suma:</translation>
    </message>
    <message>
        <source>Priority:</source>
        <translation>Pirmumas:</translation>
    </message>
    <message>
        <source>Fee:</source>
        <translation>Mokestis:</translation>
    </message>
    <message>
        <source>After Fee:</source>
        <translation>Po mokesčio:</translation>
    </message>
    <message>
        <source>Change:</source>
        <translation>Graža:</translation>
    </message>
    <message>
        <source>Transaction Fee:</source>
        <translation>Sandorio mokestis:</translation>
    </message>
    <message>
        <source>Send to multiple recipients at once</source>
        <translation>Siųsti keliems gavėjams vienu metu</translation>
    </message>
    <message>
        <source>Add &amp;Recipient</source>
        <translation>&amp;A Pridėti gavėją</translation>
    </message>
    <message>
        <source>Clear &amp;All</source>
        <translation>Išvalyti &amp;viską</translation>
    </message>
    <message>
        <source>Balance:</source>
        <translation>Balansas:</translation>
    </message>
    <message>
        <source>Confirm the send action</source>
        <translation>Patvirtinti siuntimo veiksmą</translation>
    </message>
    <message>
        <source>S&amp;end</source>
        <translation>&amp;Siųsti</translation>
    </message>
    <message>
        <source>Confirm send coins</source>
        <translation>Patvirtinti monetų siuntimą</translation>
    </message>
    <message>
        <source>Copy quantity</source>
        <translation>Kopijuoti kiekį</translation>
    </message>
    <message>
        <source>Copy amount</source>
        <translation>Kopijuoti sumą</translation>
    </message>
    <message>
        <source>Copy fee</source>
        <translation>Kopijuoti mokestį</translation>
    </message>
    <message>
        <source>Copy after fee</source>
        <translation>Kopijuoti po mokesčio</translation>
    </message>
    <message>
        <source>Copy bytes</source>
        <translation>Kopijuoti baitus</translation>
    </message>
    <message>
        <source>Copy priority</source>
        <translation>Kopijuoti pirmumą</translation>
    </message>
    <message>
        <source>The amount to pay must be larger than 0.</source>
        <translation>Apmokėjimo suma turi būti didesnė nei 0.</translation>
    </message>
    <message>
        <source>The amount exceeds your balance.</source>
        <translation>Suma viršija jūsų balansą.</translation>
    </message>
    <message>
        <source>The total exceeds your balance when the %1 transaction fee is included.</source>
        <translation>Jei pridedame sandorio mokestį %1 bendra suma viršija jūsų balansą.</translation>
    </message>
    <message>
<<<<<<< HEAD
=======
        <source>Payment request expired.</source>
        <translation>Mokėjimo siuntimas pasibaigė</translation>
    </message>
    <message>
>>>>>>> c1b74217
        <source>(no label)</source>
        <translation>(nėra žymės)</translation>
    </message>
    </context>
<context>
    <name>SendCoinsEntry</name>
    <message>
        <source>A&amp;mount:</source>
        <translation>Su&amp;ma:</translation>
    </message>
    <message>
        <source>Pay &amp;To:</source>
        <translation>Mokėti &amp;gavėjui:</translation>
    </message>
    <message>
        <source>Enter a label for this address to add it to your address book</source>
        <translation>Įveskite žymę šiam adresui kad galėtumėte įtraukti ją į adresų knygelę</translation>
    </message>
    <message>
        <source>&amp;Label:</source>
        <translation>Ž&amp;ymė:</translation>
    </message>
    <message>
        <source>Alt+A</source>
        <translation>Alt+A</translation>
    </message>
    <message>
        <source>Paste address from clipboard</source>
        <translation>Įvesti adresą iš mainų atminties</translation>
    </message>
    <message>
        <source>Alt+P</source>
        <translation>Alt+P</translation>
    </message>
    <message>
        <source>Message:</source>
        <translation>Žinutė:</translation>
    </message>
    <message>
        <source>Pay To:</source>
        <translation>Mokėti gavėjui:</translation>
    </message>
    </context>
<context>
    <name>ShutdownWindow</name>
    </context>
<context>
    <name>SignVerifyMessageDialog</name>
    <message>
        <source>&amp;Sign Message</source>
        <translation>&amp;Pasirašyti žinutę</translation>
    </message>
    <message>
        <source>Alt+A</source>
        <translation>Alt+A</translation>
    </message>
    <message>
        <source>Paste address from clipboard</source>
        <translation>Įvesti adresą iš mainų atminties</translation>
    </message>
    <message>
        <source>Alt+P</source>
        <translation>Alt+P</translation>
    </message>
    <message>
        <source>Enter the message you want to sign here</source>
        <translation>Įveskite pranešimą, kurį norite pasirašyti čia</translation>
    </message>
    <message>
        <source>Sign the message to prove you own this Myriad address</source>
        <translation>Registruotis žinute įrodymuii, kad turite šį adresą</translation>
    </message>
    <message>
        <source>Sign &amp;Message</source>
        <translation>Registruoti praneši&amp;mą</translation>
    </message>
    <message>
        <source>Clear &amp;All</source>
        <translation>Išvalyti &amp;viską</translation>
    </message>
    <message>
        <source>&amp;Verify Message</source>
        <translation>&amp;Patikrinti žinutę</translation>
    </message>
    <message>
        <source>Verify the message to ensure it was signed with the specified Myriad address</source>
        <translation>Patikrinkite žinutę, jog įsitikintumėte, kad ją pasirašė nurodytas Myriad adresas</translation>
    </message>
    <message>
        <source>Verify &amp;Message</source>
        <translation>&amp;Patikrinti žinutę</translation>
    </message>
    <message>
        <source>Click "Sign Message" to generate signature</source>
        <translation>Spragtelėkite "Registruotis žinutę" tam, kad gauti parašą</translation>
    </message>
    <message>
        <source>The entered address is invalid.</source>
        <translation>Įvestas adresas negalioja.</translation>
    </message>
    <message>
        <source>Please check the address and try again.</source>
        <translation>Prašom patikrinti adresą ir bandyti iš naujo.</translation>
    </message>
    <message>
        <source>Wallet unlock was cancelled.</source>
        <translation>Piniginės atrakinimas atšauktas.</translation>
    </message>
    <message>
        <source>Message signing failed.</source>
        <translation>Žinutės pasirašymas nepavyko.</translation>
    </message>
    <message>
        <source>Message signed.</source>
        <translation>Žinutė pasirašyta.</translation>
    </message>
    <message>
        <source>The signature could not be decoded.</source>
        <translation>Nepavyko iškoduoti parašo.</translation>
    </message>
    <message>
        <source>Please check the signature and try again.</source>
        <translation>Prašom patikrinti parašą ir bandyti iš naujo.</translation>
    </message>
    <message>
        <source>The signature did not match the message digest.</source>
        <translation>Parašas neatitinka žinutės.</translation>
    </message>
    <message>
        <source>Message verification failed.</source>
        <translation>Žinutės tikrinimas nepavyko.</translation>
    </message>
    <message>
        <source>Message verified.</source>
        <translation>Žinutė patikrinta.</translation>
    </message>
</context>
<context>
    <name>SplashScreen</name>
    <message>
        <source>Myriad Core</source>
        <translation>Myriad branduolys</translation>
    </message>
    <message>
        <source>[testnet]</source>
        <translation>[testavimotinklas]</translation>
    </message>
</context>
<context>
    <name>TrafficGraphWidget</name>
    <message>
        <source>KB/s</source>
        <translation>KB/s</translation>
    </message>
</context>
<context>
    <name>TransactionDesc</name>
    <message>
        <source>Open until %1</source>
        <translation>Atidaryta iki %1</translation>
    </message>
    <message>
        <source>%1/offline</source>
        <translation>%1/neprisijungęs</translation>
    </message>
    <message>
        <source>%1/unconfirmed</source>
        <translation>%1/nepatvirtintas</translation>
    </message>
    <message>
        <source>%1 confirmations</source>
        <translation>%1 patvirtinimų</translation>
    </message>
    <message>
        <source>Status</source>
        <translation>Būsena</translation>
    </message>
    <message>
        <source>Date</source>
        <translation>Data</translation>
    </message>
    <message>
        <source>Source</source>
        <translation>Šaltinis</translation>
    </message>
    <message>
        <source>Generated</source>
        <translation>Sugeneruotas</translation>
    </message>
    <message>
        <source>From</source>
        <translation>Nuo</translation>
    </message>
    <message>
        <source>To</source>
        <translation>Kam</translation>
    </message>
    <message>
        <source>own address</source>
        <translation>savo adresas</translation>
    </message>
    <message>
        <source>label</source>
        <translation>žymė</translation>
    </message>
    <message>
        <source>Credit</source>
        <translation>Kreditas</translation>
    </message>
    <message>
        <source>not accepted</source>
        <translation>nepriimta</translation>
    </message>
    <message>
        <source>Debit</source>
        <translation>Debitas</translation>
    </message>
    <message>
        <source>Transaction fee</source>
        <translation>Sandorio mokestis</translation>
    </message>
    <message>
        <source>Net amount</source>
        <translation>Neto suma</translation>
    </message>
    <message>
        <source>Message</source>
        <translation>Žinutė</translation>
    </message>
    <message>
        <source>Comment</source>
        <translation>Komentaras</translation>
    </message>
    <message>
        <source>Transaction ID</source>
        <translation>Sandorio ID</translation>
    </message>
    <message>
        <source>Debug information</source>
        <translation>Derinimo informacija</translation>
    </message>
    <message>
        <source>Transaction</source>
        <translation>Sandoris</translation>
    </message>
    <message>
        <source>Amount</source>
        <translation>Suma</translation>
    </message>
    <message>
        <source>true</source>
        <translation>tiesa</translation>
    </message>
    <message>
        <source>false</source>
        <translation>netiesa</translation>
    </message>
    <message>
        <source>, has not been successfully broadcast yet</source>
        <translation>, transliavimas dar nebuvo sėkmingas</translation>
    </message>
    <message>
        <source>unknown</source>
        <translation>nežinomas</translation>
    </message>
</context>
<context>
    <name>TransactionDescDialog</name>
    <message>
        <source>Transaction details</source>
        <translation>Sandorio detelės</translation>
    </message>
    <message>
        <source>This pane shows a detailed description of the transaction</source>
        <translation>Šis langas sandorio detalų aprašymą</translation>
    </message>
</context>
<context>
    <name>TransactionTableModel</name>
    <message>
        <source>Date</source>
        <translation>Data</translation>
    </message>
    <message>
        <source>Type</source>
        <translation>Tipas</translation>
    </message>
    <message>
        <source>Open until %1</source>
        <translation>Atidaryta iki %1</translation>
    </message>
    <message>
        <source>Confirmed (%1 confirmations)</source>
        <translation>Patvirtinta (%1 patvirtinimai)</translation>
    </message>
    <message>
        <source>This block was not received by any other nodes and will probably not be accepted!</source>
        <translation>Šis blokas negautas nė vienu iš mazgų ir matomai nepriimtas</translation>
    </message>
    <message>
        <source>Generated but not accepted</source>
        <translation>Išgauta bet nepriimta</translation>
    </message>
    <message>
        <source>Label</source>
        <translation>Žymė</translation>
    </message>
    <message>
        <source>Received with</source>
        <translation>Gauta su</translation>
    </message>
    <message>
        <source>Received from</source>
        <translation>Gauta iš</translation>
    </message>
    <message>
        <source>Sent to</source>
        <translation>Išsiųsta</translation>
    </message>
    <message>
        <source>Payment to yourself</source>
        <translation>Mokėjimas sau</translation>
    </message>
    <message>
        <source>Mined</source>
        <translation>Išgauta</translation>
    </message>
    <message>
        <source>(n/a)</source>
        <translation>nepasiekiama</translation>
    </message>
    <message>
        <source>Transaction status. Hover over this field to show number of confirmations.</source>
        <translation>Sandorio būklė. Užvedus pelės žymeklį ant šios srities matysite patvirtinimų skaičių.</translation>
    </message>
    <message>
        <source>Date and time that the transaction was received.</source>
        <translation>Sandorio gavimo data ir laikas</translation>
    </message>
    <message>
        <source>Type of transaction.</source>
        <translation>Sandorio tipas.</translation>
    </message>
    <message>
        <source>Amount removed from or added to balance.</source>
        <translation>Suma pridėta ar išskaičiuota iš balanso</translation>
    </message>
</context>
<context>
    <name>TransactionView</name>
    <message>
        <source>All</source>
        <translation>Visi</translation>
    </message>
    <message>
        <source>Today</source>
        <translation>Šiandien</translation>
    </message>
    <message>
        <source>This week</source>
        <translation>Šią savaitę</translation>
    </message>
    <message>
        <source>This month</source>
        <translation>Šį mėnesį</translation>
    </message>
    <message>
        <source>Last month</source>
        <translation>Paskutinį mėnesį</translation>
    </message>
    <message>
        <source>This year</source>
        <translation>Šiais metais</translation>
    </message>
    <message>
        <source>Range...</source>
        <translation>Intervalas...</translation>
    </message>
    <message>
        <source>Received with</source>
        <translation>Gauta su</translation>
    </message>
    <message>
        <source>Sent to</source>
        <translation>Išsiųsta</translation>
    </message>
    <message>
        <source>To yourself</source>
        <translation>Skirta sau</translation>
    </message>
    <message>
        <source>Mined</source>
        <translation>Išgauta</translation>
    </message>
    <message>
        <source>Other</source>
        <translation>Kita</translation>
    </message>
    <message>
        <source>Enter address or label to search</source>
        <translation>Įveskite adresą ar žymę į paiešką</translation>
    </message>
    <message>
        <source>Min amount</source>
        <translation>Minimali suma</translation>
    </message>
    <message>
        <source>Copy address</source>
        <translation>Kopijuoti adresą</translation>
    </message>
    <message>
        <source>Copy label</source>
        <translation>Kopijuoti žymę</translation>
    </message>
    <message>
        <source>Copy amount</source>
        <translation>Kopijuoti sumą</translation>
    </message>
    <message>
        <source>Edit label</source>
        <translation>Taisyti žymę</translation>
    </message>
    <message>
        <source>Show transaction details</source>
        <translation>Rodyti sandėrio detales</translation>
    </message>
    <message>
        <source>Exporting Failed</source>
        <translation>Eksportavimas nepavyko</translation>
    </message>
    <message>
        <source>Comma separated file (*.csv)</source>
        <translation>Kableliais atskirtų duomenų failas (*.csv)</translation>
    </message>
    <message>
        <source>Confirmed</source>
        <translation>Patvirtintas</translation>
    </message>
    <message>
        <source>Date</source>
        <translation>Data</translation>
    </message>
    <message>
        <source>Type</source>
        <translation>Tipas</translation>
    </message>
    <message>
        <source>Label</source>
        <translation>Žymė</translation>
    </message>
    <message>
        <source>Address</source>
        <translation>Adresas</translation>
    </message>
    <message>
        <source>ID</source>
        <translation>ID</translation>
    </message>
    <message>
        <source>Range:</source>
        <translation>Grupė:</translation>
    </message>
    <message>
        <source>to</source>
        <translation>skirta</translation>
    </message>
</context>
<context>
    <name>UnitDisplayStatusBarControl</name>
    </context>
<context>
    <name>WalletFrame</name>
    </context>
<context>
    <name>WalletModel</name>
    <message>
        <source>Send Coins</source>
        <translation>Siųsti monetas</translation>
    </message>
</context>
<context>
    <name>WalletView</name>
    <message>
        <source>&amp;Export</source>
        <translation>&amp;Eksportuoti</translation>
    </message>
    <message>
        <source>Export the data in the current tab to a file</source>
        <translation>Eksportuoti informaciją iš dabartinės lentelės į failą</translation>
    </message>
    <message>
        <source>Backup Wallet</source>
        <translation>Backup piniginę</translation>
    </message>
    <message>
        <source>Wallet Data (*.dat)</source>
        <translation>Piniginės duomenys (*.dat)</translation>
    </message>
    <message>
        <source>Backup Failed</source>
        <translation>Nepavyko padaryti atsarginės kopijos</translation>
    </message>
    <message>
        <source>Backup Successful</source>
        <translation>Atsarginė kopija sėkmingai padaryta</translation>
    </message>
</context>
<context>
    <name>bitcoin-core</name>
    <message>
        <source>Options:</source>
        <translation>Parinktys:</translation>
    </message>
    <message>
        <source>Specify data directory</source>
        <translation>Nustatyti duomenų aplanką</translation>
    </message>
    <message>
        <source>Specify your own public address</source>
        <translation>Nurodykite savo nuosavą viešą adresą</translation>
    </message>
    <message>
        <source>Accept command line and JSON-RPC commands</source>
        <translation>Priimti komandinę eilutę ir JSON-RPC komandas</translation>
    </message>
    <message>
        <source>Run in the background as a daemon and accept commands</source>
        <translation>Dirbti fone kaip šešėlyje ir priimti komandas</translation>
    </message>
    <message>
        <source>Connect only to the specified node(s)</source>
        <translation>Prisijungti tik prie nurodyto mazgo</translation>
    </message>
    <message>
        <source>Error opening block database</source>
        <translation>Klaida atveriant blokų duombazę</translation>
    </message>
    <message>
        <source>Verifying blocks...</source>
        <translation>Tikrinami blokai...</translation>
    </message>
    <message>
        <source>Verifying wallet...</source>
        <translation>Tikrinama piniginė...</translation>
    </message>
    <message>
        <source>Information</source>
        <translation>Informacija</translation>
    </message>
    <message>
        <source>Invalid amount for -maxtxfee=&lt;amount&gt;: '%s'</source>
        <translation>Neteisinga suma -maxtxfee=&lt;amount&gt;: '%s'</translation>
    </message>
    <message>
        <source>Invalid amount for -minrelaytxfee=&lt;amount&gt;: '%s'</source>
        <translation>Neteisinga suma -minrelaytxfee=&lt;amount&gt;: '%s'</translation>
    </message>
    <message>
        <source>Invalid amount for -mintxfee=&lt;amount&gt;: '%s'</source>
        <translation>Neteisinga suma -mintxfee=&lt;amount&gt;: '%s'</translation>
    </message>
    <message>
<<<<<<< HEAD
        <source>Set language, for example "de_DE" (default: system locale)</source>
        <translation>Nustatyti kalbą, pavyzdžiui "lt_LT" (numatyta: sistemos kalba)</translation>
    </message>
    <message>
        <source>Start minimized</source>
        <translation>Paleisti sumažintą</translation>
    </message>
    <message>
        <source>Use UPnP to map the listening port (default: 1 when listening)</source>
        <translation>Bandymas naudoti UPnP struktūra klausymosi prievadui (default: 1 when listening)</translation>
=======
        <source>Send trace/debug info to console instead of debug.log file</source>
        <translation>Siųsti atsekimo/derinimo info į konsolę vietoj debug.log failo</translation>
>>>>>>> c1b74217
    </message>
    <message>
        <source>Username for JSON-RPC connections</source>
        <translation>Vartotojo vardas JSON-RPC jungimuisi</translation>
    </message>
    <message>
        <source>Warning</source>
        <translation>Įspėjimas</translation>
    </message>
    <message>
        <source>Password for JSON-RPC connections</source>
        <translation>Slaptažodis JSON-RPC sujungimams</translation>
    </message>
    <message>
        <source>This help message</source>
        <translation>Pagelbos žinutė</translation>
    </message>
    <message>
        <source>Allow DNS lookups for -addnode, -seednode and -connect</source>
        <translation>Leisti DNS paiešką sujungimui ir mazgo pridėjimui</translation>
    </message>
    <message>
        <source>Loading addresses...</source>
        <translation>Užkraunami adresai...</translation>
    </message>
    <message>
        <source>Error loading wallet.dat: Wallet corrupted</source>
        <translation> wallet.dat pakrovimo klaida,  wallet.dat sugadintas</translation>
    </message>
    <message>
        <source>Error loading wallet.dat</source>
        <translation> wallet.dat pakrovimo klaida</translation>
    </message>
    <message>
        <source>Invalid -proxy address: '%s'</source>
        <translation>Neteisingas proxy adresas: '%s'</translation>
    </message>
    <message>
        <source>Invalid amount for -paytxfee=&lt;amount&gt;: '%s'</source>
        <translation>Neteisinga suma -paytxfee=&lt;amount&gt;: '%s'</translation>
    </message>
    <message>
        <source>Insufficient funds</source>
        <translation>Nepakanka lėšų</translation>
    </message>
    <message>
        <source>Loading block index...</source>
        <translation>Įkeliamas blokų indeksas...</translation>
    </message>
    <message>
        <source>Add a node to connect to and attempt to keep the connection open</source>
        <translation>Pridėti mazgą prie sujungti su and attempt to keep the connection open</translation>
    </message>
    <message>
        <source>Loading wallet...</source>
        <translation>Užkraunama piniginė...</translation>
    </message>
    <message>
        <source>Cannot write default address</source>
        <translation>Negalima parašyti įprasto adreso</translation>
    </message>
    <message>
        <source>Rescanning...</source>
        <translation>Peržiūra</translation>
    </message>
    <message>
        <source>Done loading</source>
        <translation>Įkėlimas baigtas</translation>
    </message>
    <message>
        <source>Error</source>
        <translation>Klaida</translation>
    </message>
</context>
</TS><|MERGE_RESOLUTION|>--- conflicted
+++ resolved
@@ -34,13 +34,10 @@
         <translation>Ištrinti pasirinktą adresą iš sąrašo</translation>
     </message>
     <message>
-<<<<<<< HEAD
-=======
         <source>Export the data in the current tab to a file</source>
         <translation>Eksportuoti informaciją iš dabartinės lentelės į failą</translation>
     </message>
     <message>
->>>>>>> c1b74217
         <source>&amp;Export</source>
         <translation>&amp;Eksportuoti</translation>
     </message>
@@ -53,13 +50,10 @@
         <translation>Pasirinkite adresą kuriam siūsite monetas</translation>
     </message>
     <message>
-<<<<<<< HEAD
-=======
         <source>Choose the address to receive coins with</source>
         <translation>Pasirinkite adresą su kuriuo gauti monetas</translation>
     </message>
     <message>
->>>>>>> c1b74217
         <source>C&amp;hoose</source>
         <translation>P&amp;asirinkti</translation>
     </message>
@@ -72,12 +66,12 @@
         <translation>Gaunami adresai</translation>
     </message>
     <message>
-        <source>These are your Bitcoin addresses for sending payments. Always check the amount and the receiving address before sending coins.</source>
-        <translation>Tai yra jūsų Bitcoin adresai mokėjimų siuntimui. Visada patikrinkite siunčiamą sumą ir gavėjo adresą prieš siųsdami monetas.</translation>
-    </message>
-    <message>
-        <source>These are your Bitcoin addresses for receiving payments. It is recommended to use a new receiving address for each transaction.</source>
-        <translation>Tai yra jūsų Bitcoin adresai mokėjimų gavimui. Rekomenduojame naudoti naujus gavimo adresus kiekvienai tranzakcijai.</translation>
+        <source>These are your Myriad addresses for sending payments. Always check the amount and the receiving address before sending coins.</source>
+        <translation>Tai yra jūsų Myriad adresai mokėjimų siuntimui. Visada patikrinkite siunčiamą sumą ir gavėjo adresą prieš siųsdami monetas.</translation>
+    </message>
+    <message>
+        <source>These are your Myriad addresses for receiving payments. It is recommended to use a new receiving address for each transaction.</source>
+        <translation>Tai yra jūsų Myriad adresai mokėjimų gavimui. Rekomenduojame naudoti naujus gavimo adresus kiekvienai tranzakcijai.</translation>
     </message>
     <message>
         <source>Copy &amp;Label</source>
@@ -166,7 +160,7 @@
         <translation>Patvirtinkite piniginės užšifravimą</translation>
     </message>
     <message>
-        <source>Warning: If you encrypt your wallet and lose your passphrase, you will &lt;b&gt;LOSE ALL OF YOUR MYRIADS&lt;/b&gt;!</source>
+        <source>Warning: If you encrypt your wallet and lose your passphrase, you will &lt;b&gt;LOSE ALL OF YOUR BITCOINS&lt;/b&gt;!</source>
         <translation>Dėmesio: jei užšifruosite savo piniginę ir pamesite slaptafrazę, jūs&lt;b&gt;PRARASITE VISUS SAVO BITCOINUS&lt;/b&gt;! </translation>
     </message>
     <message>
@@ -292,13 +286,8 @@
         <translation>Atidaryti &amp;URI...</translation>
     </message>
     <message>
-<<<<<<< HEAD
         <source>Myriad Core client</source>
         <translation>Myriad Core klientas</translation>
-=======
-        <source>Bitcoin Core client</source>
-        <translation>Bitcoin Core klientas</translation>
->>>>>>> c1b74217
     </message>
     <message>
         <source>Importing blocks from disk...</source>
@@ -309,13 +298,8 @@
         <translation>Blokai iš naujo indeksuojami...</translation>
     </message>
     <message>
-<<<<<<< HEAD
         <source>Send coins to a Myriad address</source>
         <translation>Siųsti monetas Myriad adresui</translation>
-=======
-        <source>Send coins to a Bitcoin address</source>
-        <translation>Siųsti monetas Bitcoin adresui</translation>
->>>>>>> c1b74217
     </message>
     <message>
         <source>Backup wallet to another location</source>
@@ -338,8 +322,8 @@
         <translation>&amp;Tikrinti žinutę...</translation>
     </message>
     <message>
-        <source>Myriad</source>
-        <translation>Myriad</translation>
+        <source>Bitcoin</source>
+        <translation>Bitcoin</translation>
     </message>
     <message>
         <source>Wallet</source>
@@ -390,17 +374,12 @@
         <translation>Myriad branduolys</translation>
     </message>
     <message>
-<<<<<<< HEAD
         <source>&amp;About Myriad Core</source>
         <translation>&amp;Apie Myriad Core</translation>
-=======
-        <source>&amp;About Bitcoin Core</source>
-        <translation>&amp;Apie Bitcoin Core</translation>
     </message>
     <message>
         <source>&amp;Command-line options</source>
         <translation>Komandinės eilutės parametrai</translation>
->>>>>>> c1b74217
     </message>
     <message>
         <source>Error</source>
@@ -681,11 +660,7 @@
         <source>command-line options</source>
         <translation>komandinės eilutės parametrai</translation>
     </message>
-<<<<<<< HEAD
-</context>
-=======
     </context>
->>>>>>> c1b74217
 <context>
     <name>Intro</name>
     <message>
@@ -719,8 +694,6 @@
         <translation>&amp;Pagrindinės</translation>
     </message>
     <message>
-<<<<<<< HEAD
-=======
         <source>MB</source>
         <translation>MB</translation>
     </message>
@@ -733,22 +706,16 @@
         <translation>&amp;Atstatyti Parinktis</translation>
     </message>
     <message>
->>>>>>> c1b74217
         <source>&amp;Network</source>
         <translation>&amp;Tinklas</translation>
     </message>
     <message>
-<<<<<<< HEAD
+        <source>W&amp;allet</source>
+        <translation>Piniginė</translation>
+    </message>
+    <message>
         <source>Automatically open the Myriad client port on the router. This only works when your router supports UPnP and it is enabled.</source>
         <translation>Automatiškai atidaryti Myriad kliento prievadą maršrutizatoriuje. Tai veikia tik tada, kai jūsų maršrutizatorius palaiko UPnP ir ji įjungta.</translation>
-=======
-        <source>W&amp;allet</source>
-        <translation>Piniginė</translation>
-    </message>
-    <message>
-        <source>Automatically open the Bitcoin client port on the router. This only works when your router supports UPnP and it is enabled.</source>
-        <translation>Automatiškai atidaryti Bitcoin kliento prievadą maršrutizatoriuje. Tai veikia tik tada, kai jūsų maršrutizatorius palaiko UPnP ir ji įjungta.</translation>
->>>>>>> c1b74217
     </message>
     <message>
         <source>Map port using &amp;UPnP</source>
@@ -831,8 +798,6 @@
         <translation>Patvirtinti nustatymų atstatymą</translation>
     </message>
     <message>
-<<<<<<< HEAD
-=======
         <source>Client restart required to activate changes.</source>
         <translation>Kliento perkrovimas reikalingas nustatymų aktyvavimui</translation>
     </message>
@@ -841,7 +806,6 @@
         <translation>Šis pakeitimas reikalautų kliento perkrovimo</translation>
     </message>
     <message>
->>>>>>> c1b74217
         <source>The supplied proxy address is invalid.</source>
         <translation>Nurodytas tarpinio serverio adresas negalioja.</translation>
     </message>
@@ -857,13 +821,10 @@
         <translation>Galimi:</translation>
     </message>
     <message>
-<<<<<<< HEAD
-=======
         <source>Your current spendable balance</source>
         <translation>Jūsų dabartinis išleidžiamas balansas</translation>
     </message>
     <message>
->>>>>>> c1b74217
         <source>Pending:</source>
         <translation>Laukiantys:</translation>
     </message>
@@ -887,24 +848,18 @@
         <translation>URI apdorojimas</translation>
     </message>
     <message>
-<<<<<<< HEAD
-=======
         <source>Invalid payment address %1</source>
         <translation>Neteisingas mokėjimo adresas %1</translation>
     </message>
     <message>
->>>>>>> c1b74217
         <source>Payment request rejected</source>
         <translation>Mokėjimo siuntimas atmestas</translation>
     </message>
     <message>
-<<<<<<< HEAD
-=======
         <source>Payment request expired.</source>
         <translation>Mokėjimo siuntimas pasibaigė</translation>
     </message>
     <message>
->>>>>>> c1b74217
         <source>Network request error</source>
         <translation>Tinklo užklausos klaida</translation>
     </message>
@@ -1009,17 +964,6 @@
         <translation>Versija</translation>
     </message>
     <message>
-<<<<<<< HEAD
-        <source>Bytes Sent</source>
-        <translation>Nusiųsti baitai</translation>
-    </message>
-    <message>
-        <source>Bytes Received</source>
-        <translation>Gauti baitai</translation>
-    </message>
-    <message>
-=======
->>>>>>> c1b74217
         <source>Last block time</source>
         <translation>Paskutinio bloko laikas</translation>
     </message>
@@ -1071,8 +1015,6 @@
         <source>never</source>
         <translation>Niekada</translation>
     </message>
-<<<<<<< HEAD
-=======
     <message>
         <source>Yes</source>
         <translation>Taip</translation>
@@ -1081,7 +1023,6 @@
         <source>No</source>
         <translation>Ne</translation>
     </message>
->>>>>>> c1b74217
     </context>
 <context>
     <name>ReceiveCoinsDialog</name>
@@ -1094,13 +1035,10 @@
         <translation>Ž&amp;ymė:</translation>
     </message>
     <message>
-<<<<<<< HEAD
-=======
         <source>&amp;Message:</source>
         <translation>Žinutė:</translation>
     </message>
     <message>
->>>>>>> c1b74217
         <source>Clear</source>
         <translation>Išvalyti</translation>
     </message>
@@ -1278,13 +1216,10 @@
         <translation>Jei pridedame sandorio mokestį %1 bendra suma viršija jūsų balansą.</translation>
     </message>
     <message>
-<<<<<<< HEAD
-=======
         <source>Payment request expired.</source>
         <translation>Mokėjimo siuntimas pasibaigė</translation>
     </message>
     <message>
->>>>>>> c1b74217
         <source>(no label)</source>
         <translation>(nėra žymės)</translation>
     </message>
@@ -1847,21 +1782,8 @@
         <translation>Neteisinga suma -mintxfee=&lt;amount&gt;: '%s'</translation>
     </message>
     <message>
-<<<<<<< HEAD
-        <source>Set language, for example "de_DE" (default: system locale)</source>
-        <translation>Nustatyti kalbą, pavyzdžiui "lt_LT" (numatyta: sistemos kalba)</translation>
-    </message>
-    <message>
-        <source>Start minimized</source>
-        <translation>Paleisti sumažintą</translation>
-    </message>
-    <message>
-        <source>Use UPnP to map the listening port (default: 1 when listening)</source>
-        <translation>Bandymas naudoti UPnP struktūra klausymosi prievadui (default: 1 when listening)</translation>
-=======
         <source>Send trace/debug info to console instead of debug.log file</source>
         <translation>Siųsti atsekimo/derinimo info į konsolę vietoj debug.log failo</translation>
->>>>>>> c1b74217
     </message>
     <message>
         <source>Username for JSON-RPC connections</source>
