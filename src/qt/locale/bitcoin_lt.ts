--- conflicted
+++ resolved
@@ -1,8 +1,4 @@
-<<<<<<< HEAD
-<TS language="lt" version="2.0">
-=======
 <TS language="lt" version="2.1">
->>>>>>> fc073561
 <context>
     <name>AddressBookPage</name>
     <message>
@@ -16,7 +12,6 @@
     <message>
         <source>&amp;New</source>
         <translation>&amp;Naujas</translation>
-<<<<<<< HEAD
     </message>
     <message>
         <source>Copy the currently selected address to the system clipboard</source>
@@ -31,29 +26,14 @@
         <translation>&amp;Užverti</translation>
     </message>
     <message>
-        <source>&amp;Copy Address</source>
-        <translation>&amp;Kopijuoti adresą</translation>
-=======
-    </message>
-    <message>
-        <source>Copy the currently selected address to the system clipboard</source>
-        <translation>Kopijuoti esamą adresą į mainų atmintį</translation>
-    </message>
-    <message>
-        <source>&amp;Copy</source>
-        <translation>&amp;Kopijuoti</translation>
-    </message>
-    <message>
-        <source>C&amp;lose</source>
-        <translation>&amp;Užverti</translation>
->>>>>>> fc073561
-    </message>
-    <message>
         <source>Delete the currently selected address from the list</source>
         <translation>Ištrinti pasirinktą adresą iš sąrašo</translation>
     </message>
     <message>
-<<<<<<< HEAD
+        <source>Export the data in the current tab to a file</source>
+        <translation>Eksportuoti informaciją iš dabartinės lentelės į failą</translation>
+    </message>
+    <message>
         <source>&amp;Export</source>
         <translation>&amp;Eksportuoti</translation>
     </message>
@@ -61,79 +41,10 @@
         <source>&amp;Delete</source>
         <translation>&amp;Trinti</translation>
     </message>
-    <message>
-        <source>Choose the address to send coins to</source>
-        <translation>Pasirinkite adresą kuriam siūsite monetas</translation>
-    </message>
-    <message>
-        <source>C&amp;hoose</source>
-        <translation>P&amp;asirinkti</translation>
-    </message>
-    <message>
-        <source>Sending addresses</source>
-        <translation>Siunčiami adresai</translation>
-    </message>
-    <message>
-        <source>Receiving addresses</source>
-        <translation>Gaunami adresai</translation>
-    </message>
-    <message>
-        <source>Copy &amp;Label</source>
-        <translation>Kopijuoti ž&amp;ymę</translation>
-    </message>
-    <message>
-        <source>&amp;Edit</source>
-        <translation>&amp;Keisti</translation>
-    </message>
-    <message>
-        <source>Export Address List</source>
-        <translation>Eksportuoti adresų sąrašą</translation>
-    </message>
-    <message>
-        <source>Comma separated file (*.csv)</source>
-        <translation>Kableliais atskirtų duomenų failas (*.csv)</translation>
-    </message>
-    <message>
-        <source>Exporting Failed</source>
-        <translation>Eksportavimas nepavyko</translation>
-    </message>
-    <message>
-        <source>There was an error trying to save the address list to %1. Please try again.</source>
-        <translation>Bandant išsaugoti adresų sąrašą - įvyko klaida keliant į %1. Prašome bandyti dar kartą.</translation>
-    </message>
-</context>
+    </context>
 <context>
     <name>AddressTableModel</name>
-    <message>
-        <source>Label</source>
-        <translation>Žymė</translation>
-    </message>
-    <message>
-        <source>Address</source>
-        <translation>Adresas</translation>
-    </message>
-    <message>
-        <source>(no label)</source>
-        <translation>(nėra žymės)</translation>
-    </message>
-</context>
-=======
-        <source>Export the data in the current tab to a file</source>
-        <translation>Eksportuoti informaciją iš dabartinės lentelės į failą</translation>
-    </message>
-    <message>
-        <source>&amp;Export</source>
-        <translation>&amp;Eksportuoti</translation>
-    </message>
-    <message>
-        <source>&amp;Delete</source>
-        <translation>&amp;Trinti</translation>
-    </message>
-    </context>
-<context>
-    <name>AddressTableModel</name>
-    </context>
->>>>>>> fc073561
+    </context>
 <context>
     <name>AskPassphraseDialog</name>
     <message>
@@ -156,81 +67,8 @@
 <context>
     <name>BanTableModel</name>
     <message>
-<<<<<<< HEAD
-        <source>Encrypt wallet</source>
-        <translation>Užšifruoti piniginę</translation>
-    </message>
-    <message>
-        <source>This operation needs your wallet passphrase to unlock the wallet.</source>
-        <translation>Ši operacija reikalauja jūsų piniginės slaptafrazės jai atrakinti.</translation>
-    </message>
-    <message>
-        <source>Unlock wallet</source>
-        <translation>Atrakinti piniginę</translation>
-    </message>
-    <message>
-        <source>This operation needs your wallet passphrase to decrypt the wallet.</source>
-        <translation>Ši operacija reikalauja jūsų piniginės slaptafrazės jai iššifruoti.</translation>
-    </message>
-    <message>
-        <source>Decrypt wallet</source>
-        <translation>Iššifruoti piniginę</translation>
-    </message>
-    <message>
-        <source>Change passphrase</source>
-        <translation>Pakeisti slaptafrazę</translation>
-    </message>
-    <message>
-        <source>Confirm wallet encryption</source>
-        <translation>Patvirtinkite piniginės užšifravimą</translation>
-    </message>
-    <message>
-        <source>Warning: If you encrypt your wallet and lose your passphrase, you will &lt;b&gt;LOSE ALL OF YOUR MYRIADS&lt;/b&gt;!</source>
-        <translation>Dėmesio: jei užšifruosite savo piniginę ir pamesite slaptafrazę, jūs&lt;b&gt;PRARASITE VISUS SAVO BITCOINUS&lt;/b&gt;! </translation>
-    </message>
-    <message>
-        <source>Are you sure you wish to encrypt your wallet?</source>
-        <translation>Ar tikrai norite šifruoti savo piniginę?</translation>
-    </message>
-    <message>
-        <source>Warning: The Caps Lock key is on!</source>
-        <translation>Įspėjimas: įjungtas Caps Lock klavišas!</translation>
-    </message>
-    <message>
-        <source>Wallet encrypted</source>
-        <translation>Piniginė užšifruota</translation>
-    </message>
-    <message>
-        <source>Wallet encryption failed</source>
-        <translation>Nepavyko užšifruoti piniginę</translation>
-    </message>
-    <message>
-        <source>Wallet encryption failed due to an internal error. Your wallet was not encrypted.</source>
-        <translation>Dėl vidinės klaidos nepavyko užšifruoti piniginę.Piniginė neužšifruota.</translation>
-    </message>
-    <message>
-        <source>The supplied passphrases do not match.</source>
-        <translation>Įvestos slaptafrazės nesutampa.</translation>
-    </message>
-    <message>
-        <source>Wallet unlock failed</source>
-        <translation>Nepavyko atrakinti piniginę</translation>
-    </message>
-    <message>
-        <source>The passphrase entered for the wallet decryption was incorrect.</source>
-        <translation>Neteisingai įvestas slaptažodis piniginės iššifravimui.</translation>
-    </message>
-    <message>
-        <source>Wallet decryption failed</source>
-        <translation>Nepavyko iššifruoti piniginės</translation>
-    </message>
-    <message>
-        <source>Wallet passphrase was successfully changed.</source>
-        <translation>Piniginės slaptažodis sėkmingai pakeistas.</translation>
-=======
         <source>Banned Until</source>
         <translation>Užblokuotas iki</translation>
->>>>>>> fc073561
     </message>
 </context>
 <context>
@@ -272,13 +110,10 @@
         <translation>Išjungti programą</translation>
     </message>
     <message>
-<<<<<<< HEAD
-=======
         <source>&amp;About %1</source>
         <translation>&amp;Apie %1</translation>
     </message>
     <message>
->>>>>>> fc073561
         <source>About &amp;Qt</source>
         <translation>Apie &amp;Qt</translation>
     </message>
@@ -313,32 +148,14 @@
     <message>
         <source>Open &amp;URI...</source>
         <translation>Atidaryti &amp;URI...</translation>
-<<<<<<< HEAD
-    </message>
-    <message>
-        <source>Myriad Core client</source>
-        <translation>Myriad Core klientas</translation>
-    </message>
-    <message>
-        <source>Importing blocks from disk...</source>
-        <translation>Blokai importuojami iš disko...</translation>
-    </message>
-    <message>
-=======
-    </message>
-    <message>
->>>>>>> fc073561
+    </message>
+    <message>
         <source>Reindexing blocks on disk...</source>
         <translation>Blokai iš naujo indeksuojami...</translation>
     </message>
     <message>
-<<<<<<< HEAD
-        <source>Send coins to a Myriad address</source>
-        <translation>Siųsti monetas Myriad adresui</translation>
-=======
         <source>Send coins to a Myriadcoin address</source>
         <translation>Siųsti monetas Myriadcoin adresui</translation>
->>>>>>> fc073561
     </message>
     <message>
         <source>Backup wallet to another location</source>
@@ -361,13 +178,8 @@
         <translation>&amp;Tikrinti žinutę...</translation>
     </message>
     <message>
-<<<<<<< HEAD
-        <source>Myriad</source>
-        <translation>Myriad</translation>
-=======
         <source>Bitcoin</source>
         <translation>Bitcoin</translation>
->>>>>>> fc073561
     </message>
     <message>
         <source>Wallet</source>
@@ -382,13 +194,6 @@
         <translation>&amp;Gauti</translation>
     </message>
     <message>
-<<<<<<< HEAD
-        <source>Show information about Myriad Core</source>
-        <translation>Rodyti informaciją apie Myriad Core</translation>
-    </message>
-    <message>
-=======
->>>>>>> fc073561
         <source>&amp;Show / Hide</source>
         <translation>&amp;Rodyti / Slėpti</translation>
     </message>
@@ -417,13 +222,8 @@
         <translation>Kortelių įrankinė</translation>
     </message>
     <message>
-<<<<<<< HEAD
-        <source>Myriad Core</source>
-        <translation>Myriad branduolys</translation>
-    </message>
-    <message>
-        <source>&amp;About Myriad Core</source>
-        <translation>&amp;Apie Myriad Core</translation>
+        <source>&amp;Command-line options</source>
+        <translation>Komandinės eilutės parametrai</translation>
     </message>
     <message>
         <source>Error</source>
@@ -461,22 +261,10 @@
         <source>Wallet is &lt;b&gt;encrypted&lt;/b&gt; and currently &lt;b&gt;locked&lt;/b&gt;</source>
         <translation>Piniginė &lt;b&gt;užšifruota&lt;/b&gt; ir šiuo metu &lt;b&gt;užrakinta&lt;/b&gt;</translation>
     </message>
-</context>
-<context>
-    <name>ClientModel</name>
-    <message>
-        <source>Network Alert</source>
-        <translation>Tinklo įspėjimas</translation>
-=======
-        <source>&amp;Command-line options</source>
-        <translation>Komandinės eilutės parametrai</translation>
->>>>>>> fc073561
-    </message>
-</context>
+    </context>
 <context>
     <name>CoinControlDialog</name>
     <message>
-<<<<<<< HEAD
         <source>Coin Selection</source>
         <translation>Monetų pasirinkimas</translation>
     </message>
@@ -493,10 +281,6 @@
         <translation>Suma:</translation>
     </message>
     <message>
-        <source>Priority:</source>
-        <translation>Pirmumas:</translation>
-    </message>
-    <message>
         <source>Fee:</source>
         <translation>Mokestis:</translation>
     </message>
@@ -531,1883 +315,705 @@
     <message>
         <source>Confirmations</source>
         <translation>Patvirtinimai</translation>
-=======
+    </message>
+    <message>
+        <source>Confirmed</source>
+        <translation>Patvirtintas</translation>
+    </message>
+    </context>
+<context>
+    <name>EditAddressDialog</name>
+    <message>
+        <source>Edit Address</source>
+        <translation>Keisti adresą</translation>
+    </message>
+    <message>
+        <source>&amp;Label</source>
+        <translation>Ž&amp;ymė</translation>
+    </message>
+    <message>
+        <source>&amp;Address</source>
+        <translation>&amp;Adresas</translation>
+    </message>
+    </context>
+<context>
+    <name>FreespaceChecker</name>
+    <message>
+        <source>name</source>
+        <translation>pavadinimas</translation>
+    </message>
+    </context>
+<context>
+    <name>HelpMessageDialog</name>
+    <message>
+        <source>version</source>
+        <translation>versija</translation>
+    </message>
+    <message>
+        <source>Command-line options</source>
+        <translation>Komandinės eilutės parametrai</translation>
+    </message>
+    <message>
+        <source>Usage:</source>
+        <translation>Naudojimas:</translation>
+    </message>
+    <message>
+        <source>command-line options</source>
+        <translation>komandinės eilutės parametrai</translation>
+    </message>
+    </context>
+<context>
+    <name>Intro</name>
+    <message>
+        <source>Welcome</source>
+        <translation>Sveiki</translation>
+    </message>
+    <message>
         <source>Error</source>
         <translation>Klaida</translation>
     </message>
+    </context>
+<context>
+    <name>ModalOverlay</name>
+    <message>
+        <source>Form</source>
+        <translation>Forma</translation>
+    </message>
+    <message>
+        <source>Last block time</source>
+        <translation>Paskutinio bloko laikas</translation>
+    </message>
+    </context>
+<context>
+    <name>OpenURIDialog</name>
+    </context>
+<context>
+    <name>OptionsDialog</name>
+    <message>
+        <source>Options</source>
+        <translation>Parinktys</translation>
+    </message>
+    <message>
+        <source>&amp;Main</source>
+        <translation>&amp;Pagrindinės</translation>
+    </message>
+    <message>
+        <source>MB</source>
+        <translation>MB</translation>
+    </message>
+    <message>
+        <source>IP address of the proxy (e.g. IPv4: 127.0.0.1 / IPv6: ::1)</source>
+        <translation>Proxy IP adresas (Pvz. IPv4: 127.0.0.1 / IPv6: ::1)</translation>
+    </message>
+    <message>
+        <source>&amp;Reset Options</source>
+        <translation>&amp;Atstatyti Parinktis</translation>
+    </message>
+    <message>
+        <source>&amp;Network</source>
+        <translation>&amp;Tinklas</translation>
+    </message>
+    <message>
+        <source>W&amp;allet</source>
+        <translation>Piniginė</translation>
+    </message>
+    <message>
+        <source>Automatically open the Myriadcoin client port on the router. This only works when your router supports UPnP and it is enabled.</source>
+        <translation>Automatiškai atidaryti Myriadcoin kliento prievadą maršrutizatoriuje. Tai veikia tik tada, kai jūsų maršrutizatorius palaiko UPnP ir ji įjungta.</translation>
+    </message>
+    <message>
+        <source>Map port using &amp;UPnP</source>
+        <translation>Persiųsti prievadą naudojant &amp;UPnP</translation>
+    </message>
+    <message>
+        <source>Proxy &amp;IP:</source>
+        <translation>Tarpinio serverio &amp;IP:</translation>
+    </message>
+    <message>
+        <source>&amp;Port:</source>
+        <translation>&amp;Prievadas:</translation>
+    </message>
+    <message>
+        <source>Port of the proxy (e.g. 9050)</source>
+        <translation>Tarpinio serverio preivadas (pvz, 9050)</translation>
+    </message>
+    <message>
+        <source>IPv4</source>
+        <translation>IPv4</translation>
+    </message>
+    <message>
+        <source>IPv6</source>
+        <translation>IPv6</translation>
+    </message>
+    <message>
+        <source>Tor</source>
+        <translation>Tor</translation>
+    </message>
+    <message>
+        <source>&amp;Window</source>
+        <translation>&amp;Langas</translation>
+    </message>
+    <message>
+        <source>Show only a tray icon after minimizing the window.</source>
+        <translation>Po programos lango sumažinimo rodyti tik programos ikoną.</translation>
+    </message>
+    <message>
+        <source>&amp;Minimize to the tray instead of the taskbar</source>
+        <translation>&amp;M sumažinti langą bet ne užduočių juostą</translation>
+    </message>
+    <message>
+        <source>M&amp;inimize on close</source>
+        <translation>&amp;Sumažinti uždarant</translation>
+    </message>
+    <message>
+        <source>&amp;Display</source>
+        <translation>&amp;Rodymas</translation>
+    </message>
+    <message>
+        <source>User Interface &amp;language:</source>
+        <translation>Naudotojo sąsajos &amp;kalba:</translation>
+    </message>
+    <message>
+        <source>&amp;Unit to show amounts in:</source>
+        <translation>&amp;Vienetai, kuriais rodyti sumas:</translation>
+    </message>
+    <message>
+        <source>Choose the default subdivision unit to show in the interface and when sending coins.</source>
+        <translation>Rodomų ir siunčiamų monetų kiekio matavimo vienetai</translation>
+    </message>
+    <message>
+        <source>&amp;OK</source>
+        <translation>&amp;Gerai</translation>
+    </message>
+    <message>
+        <source>&amp;Cancel</source>
+        <translation>&amp;Atšaukti</translation>
+    </message>
+    <message>
+        <source>default</source>
+        <translation>numatyta</translation>
+    </message>
+    <message>
+        <source>none</source>
+        <translation>niekas</translation>
+    </message>
+    <message>
+        <source>Confirm options reset</source>
+        <translation>Patvirtinti nustatymų atstatymą</translation>
+    </message>
+    <message>
+        <source>Client restart required to activate changes.</source>
+        <translation>Kliento perkrovimas reikalingas nustatymų aktyvavimui</translation>
+    </message>
+    <message>
+        <source>This change would require a client restart.</source>
+        <translation>Šis pakeitimas reikalautų kliento perkrovimo</translation>
+    </message>
+    <message>
+        <source>The supplied proxy address is invalid.</source>
+        <translation>Nurodytas tarpinio serverio adresas negalioja.</translation>
+    </message>
+</context>
+<context>
+    <name>OverviewPage</name>
+    <message>
+        <source>Form</source>
+        <translation>Forma</translation>
+    </message>
+    <message>
+        <source>Available:</source>
+        <translation>Galimi:</translation>
+    </message>
+    <message>
+        <source>Your current spendable balance</source>
+        <translation>Jūsų dabartinis išleidžiamas balansas</translation>
+    </message>
+    <message>
+        <source>Pending:</source>
+        <translation>Laukiantys:</translation>
+    </message>
+    <message>
+        <source>Immature:</source>
+        <translation>Nepribrendę:</translation>
+    </message>
+    <message>
+        <source>Total:</source>
+        <translation>Viso:</translation>
+    </message>
+    <message>
+        <source>Your current total balance</source>
+        <translation>Jūsų balansas</translation>
+    </message>
+    </context>
+<context>
+    <name>PaymentServer</name>
+    </context>
+<context>
+    <name>PeerTableModel</name>
+    </context>
+<context>
+    <name>QObject</name>
+    <message>
+        <source>Amount</source>
+        <translation>Suma</translation>
+    </message>
+    <message>
+        <source>%1 h</source>
+        <translation>%1 h</translation>
+    </message>
+    <message>
+        <source>%1 m</source>
+        <translation>%1 m</translation>
+    </message>
+    <message>
+        <source>N/A</source>
+        <translation>nėra</translation>
+    </message>
+    </context>
+<context>
+    <name>QObject::QObject</name>
+    </context>
+<context>
+    <name>QRImageWidget</name>
+    </context>
+<context>
+    <name>RPCConsole</name>
+    <message>
+        <source>N/A</source>
+        <translation>nėra</translation>
+    </message>
+    <message>
+        <source>Client version</source>
+        <translation>Kliento versija</translation>
+    </message>
+    <message>
+        <source>&amp;Information</source>
+        <translation>&amp;Informacija</translation>
+    </message>
+    <message>
+        <source>Debug window</source>
+        <translation>Derinimo langas</translation>
+    </message>
+    <message>
+        <source>Startup time</source>
+        <translation>Paleidimo laikas</translation>
+    </message>
+    <message>
+        <source>Network</source>
+        <translation>Tinklas</translation>
+    </message>
+    <message>
+        <source>Name</source>
+        <translation>Pavadinimas</translation>
+    </message>
+    <message>
+        <source>Number of connections</source>
+        <translation>Prisijungimų kiekis</translation>
+    </message>
+    <message>
+        <source>Block chain</source>
+        <translation>Blokų grandinė</translation>
+    </message>
+    <message>
+        <source>Current number of blocks</source>
+        <translation>Dabartinis blokų skaičius</translation>
+    </message>
+    <message>
+        <source>Received</source>
+        <translation>Gauta</translation>
+    </message>
+    <message>
+        <source>Direction</source>
+        <translation>Kryptis</translation>
+    </message>
+    <message>
+        <source>Version</source>
+        <translation>Versija</translation>
+    </message>
+    <message>
+        <source>Last block time</source>
+        <translation>Paskutinio bloko laikas</translation>
+    </message>
+    <message>
+        <source>&amp;Open</source>
+        <translation>&amp;Atverti</translation>
+    </message>
+    <message>
+        <source>&amp;Console</source>
+        <translation>&amp;Konsolė</translation>
+    </message>
+    <message>
+        <source>&amp;Clear</source>
+        <translation>Išvalyti</translation>
+    </message>
+    <message>
+        <source>Totals</source>
+        <translation>Viso:</translation>
+    </message>
+    <message>
+        <source>Debug log file</source>
+        <translation>Derinimo žurnalo failas</translation>
+    </message>
+    <message>
+        <source>Clear console</source>
+        <translation>Išvalyti konsolę</translation>
+    </message>
+    <message>
+        <source>%1 B</source>
+        <translation>%1 B</translation>
+    </message>
+    <message>
+        <source>%1 KB</source>
+        <translation>%1 KB</translation>
+    </message>
+    <message>
+        <source>%1 MB</source>
+        <translation>%1 MB</translation>
+    </message>
+    <message>
+        <source>%1 GB</source>
+        <translation>%1 GB</translation>
+    </message>
+    <message>
+        <source>never</source>
+        <translation>Niekada</translation>
+    </message>
+    <message>
+        <source>Yes</source>
+        <translation>Taip</translation>
+    </message>
+    <message>
+        <source>No</source>
+        <translation>Ne</translation>
+    </message>
+    </context>
+<context>
+    <name>ReceiveCoinsDialog</name>
+    <message>
+        <source>&amp;Amount:</source>
+        <translation>Suma:</translation>
+    </message>
+    <message>
+        <source>&amp;Label:</source>
+        <translation>Ž&amp;ymė:</translation>
+    </message>
+    <message>
+        <source>&amp;Message:</source>
+        <translation>Žinutė:</translation>
+    </message>
+    <message>
+        <source>Clear</source>
+        <translation>Išvalyti</translation>
+    </message>
+    </context>
+<context>
+    <name>ReceiveRequestDialog</name>
+    <message>
+        <source>QR Code</source>
+        <translation>QR kodas</translation>
+    </message>
+    <message>
+        <source>Copy &amp;Address</source>
+        <translation>&amp;Kopijuoti adresą</translation>
+    </message>
+    </context>
+<context>
+    <name>RecentRequestsTableModel</name>
+    </context>
+<context>
+    <name>SendCoinsDialog</name>
+    <message>
+        <source>Send Coins</source>
+        <translation>Siųsti monetas</translation>
+    </message>
+    <message>
+        <source>Insufficient funds!</source>
+        <translation>Nepakanka lėšų</translation>
+    </message>
+    <message>
+        <source>Quantity:</source>
+        <translation>Kiekis:</translation>
+    </message>
+    <message>
+        <source>Bytes:</source>
+        <translation>Baitai:</translation>
+    </message>
+    <message>
+        <source>Amount:</source>
+        <translation>Suma:</translation>
+    </message>
+    <message>
+        <source>Fee:</source>
+        <translation>Mokestis:</translation>
+    </message>
+    <message>
+        <source>After Fee:</source>
+        <translation>Po mokesčio:</translation>
+    </message>
+    <message>
+        <source>Change:</source>
+        <translation>Graža:</translation>
+    </message>
+    <message>
+        <source>Transaction Fee:</source>
+        <translation>Sandorio mokestis:</translation>
+    </message>
+    <message>
+        <source>Send to multiple recipients at once</source>
+        <translation>Siųsti keliems gavėjams vienu metu</translation>
+    </message>
+    <message>
+        <source>Add &amp;Recipient</source>
+        <translation>&amp;A Pridėti gavėją</translation>
+    </message>
+    <message>
+        <source>Clear &amp;All</source>
+        <translation>Išvalyti &amp;viską</translation>
+    </message>
+    <message>
+        <source>Balance:</source>
+        <translation>Balansas:</translation>
+    </message>
+    <message>
+        <source>Confirm the send action</source>
+        <translation>Patvirtinti siuntimo veiksmą</translation>
+    </message>
+    <message>
+        <source>S&amp;end</source>
+        <translation>&amp;Siųsti</translation>
+    </message>
+    </context>
+<context>
+    <name>SendCoinsEntry</name>
+    <message>
+        <source>A&amp;mount:</source>
+        <translation>Su&amp;ma:</translation>
+    </message>
+    <message>
+        <source>Pay &amp;To:</source>
+        <translation>Mokėti &amp;gavėjui:</translation>
+    </message>
+    <message>
+        <source>&amp;Label:</source>
+        <translation>Ž&amp;ymė:</translation>
+    </message>
+    <message>
+        <source>Alt+A</source>
+        <translation>Alt+A</translation>
+    </message>
+    <message>
+        <source>Paste address from clipboard</source>
+        <translation>Įvesti adresą iš mainų atminties</translation>
+    </message>
+    <message>
+        <source>Alt+P</source>
+        <translation>Alt+P</translation>
+    </message>
+    <message>
+        <source>Message:</source>
+        <translation>Žinutė:</translation>
+    </message>
+    <message>
+        <source>Pay To:</source>
+        <translation>Mokėti gavėjui:</translation>
+    </message>
+    </context>
+<context>
+    <name>SendConfirmationDialog</name>
+    </context>
+<context>
+    <name>ShutdownWindow</name>
+    </context>
+<context>
+    <name>SignVerifyMessageDialog</name>
+    <message>
+        <source>&amp;Sign Message</source>
+        <translation>&amp;Pasirašyti žinutę</translation>
+    </message>
+    <message>
+        <source>Alt+A</source>
+        <translation>Alt+A</translation>
+    </message>
+    <message>
+        <source>Paste address from clipboard</source>
+        <translation>Įvesti adresą iš mainų atminties</translation>
+    </message>
+    <message>
+        <source>Alt+P</source>
+        <translation>Alt+P</translation>
+    </message>
+    <message>
+        <source>Enter the message you want to sign here</source>
+        <translation>Įveskite pranešimą, kurį norite pasirašyti čia</translation>
+    </message>
+    <message>
+        <source>Sign the message to prove you own this Myriadcoin address</source>
+        <translation>Registruotis žinute įrodymuii, kad turite šį adresą</translation>
+    </message>
+    <message>
+        <source>Sign &amp;Message</source>
+        <translation>Registruoti praneši&amp;mą</translation>
+    </message>
+    <message>
+        <source>Clear &amp;All</source>
+        <translation>Išvalyti &amp;viską</translation>
+    </message>
+    <message>
+        <source>&amp;Verify Message</source>
+        <translation>&amp;Patikrinti žinutę</translation>
+    </message>
+    <message>
+        <source>Verify the message to ensure it was signed with the specified Myriadcoin address</source>
+        <translation>Patikrinkite žinutę, jog įsitikintumėte, kad ją pasirašė nurodytas Myriadcoin adresas</translation>
+    </message>
+    <message>
+        <source>Verify &amp;Message</source>
+        <translation>&amp;Patikrinti žinutę</translation>
+    </message>
+    </context>
+<context>
+    <name>SplashScreen</name>
+    <message>
+        <source>[testnet]</source>
+        <translation>[testavimotinklas]</translation>
+    </message>
+</context>
+<context>
+    <name>TrafficGraphWidget</name>
+    <message>
+        <source>KB/s</source>
+        <translation>KB/s</translation>
+    </message>
+</context>
+<context>
+    <name>TransactionDesc</name>
+    </context>
+<context>
+    <name>TransactionDescDialog</name>
+    <message>
+        <source>This pane shows a detailed description of the transaction</source>
+        <translation>Šis langas sandorio detalų aprašymą</translation>
+    </message>
+    </context>
+<context>
+    <name>TransactionTableModel</name>
+    </context>
+<context>
+    <name>TransactionView</name>
+    </context>
+<context>
+    <name>UnitDisplayStatusBarControl</name>
+    </context>
+<context>
+    <name>WalletFrame</name>
+    </context>
+<context>
+    <name>WalletModel</name>
+    </context>
+<context>
+    <name>WalletView</name>
+    </context>
+<context>
+    <name>bitcoin-core</name>
+    <message>
+        <source>Options:</source>
+        <translation>Parinktys:</translation>
+    </message>
+    <message>
+        <source>Specify data directory</source>
+        <translation>Nustatyti duomenų aplanką</translation>
+    </message>
+    <message>
+        <source>Specify your own public address</source>
+        <translation>Nurodykite savo nuosavą viešą adresą</translation>
+    </message>
+    <message>
+        <source>Accept command line and JSON-RPC commands</source>
+        <translation>Priimti komandinę eilutę ir JSON-RPC komandas</translation>
+    </message>
+    <message>
+        <source>Run in the background as a daemon and accept commands</source>
+        <translation>Dirbti fone kaip šešėlyje ir priimti komandas</translation>
+    </message>
+    <message>
+        <source>Myriadcoin Core</source>
+        <translation>Myriadcoin branduolys</translation>
+    </message>
+    <message>
+        <source>Error opening block database</source>
+        <translation>Klaida atveriant blokų duombazę</translation>
+    </message>
+    <message>
+        <source>Verifying blocks...</source>
+        <translation>Tikrinami blokai...</translation>
+    </message>
+    <message>
+        <source>Verifying wallet...</source>
+        <translation>Tikrinama piniginė...</translation>
+    </message>
+    <message>
+        <source>Information</source>
+        <translation>Informacija</translation>
+    </message>
+    <message>
+        <source>Send trace/debug info to console instead of debug.log file</source>
+        <translation>Siųsti atsekimo/derinimo info į konsolę vietoj debug.log failo</translation>
+    </message>
+    <message>
+        <source>Username for JSON-RPC connections</source>
+        <translation>Vartotojo vardas JSON-RPC jungimuisi</translation>
+    </message>
     <message>
         <source>Warning</source>
         <translation>Įspėjimas</translation>
     </message>
     <message>
-        <source>Information</source>
-        <translation>Informacija</translation>
-    </message>
-    <message>
-        <source>Up to date</source>
-        <translation>Atnaujinta</translation>
-    </message>
-    <message>
-        <source>Catching up...</source>
-        <translation>Vejamasi...</translation>
-    </message>
-    <message>
-        <source>Sent transaction</source>
-        <translation>Sandoris nusiųstas</translation>
-    </message>
-    <message>
-        <source>Incoming transaction</source>
-        <translation>Ateinantis sandoris</translation>
-    </message>
-    <message>
-        <source>Wallet is &lt;b&gt;encrypted&lt;/b&gt; and currently &lt;b&gt;unlocked&lt;/b&gt;</source>
-        <translation>Piniginė &lt;b&gt;užšifruota&lt;/b&gt; ir šiuo metu &lt;b&gt;atrakinta&lt;/b&gt;</translation>
-    </message>
-    <message>
-        <source>Wallet is &lt;b&gt;encrypted&lt;/b&gt; and currently &lt;b&gt;locked&lt;/b&gt;</source>
-        <translation>Piniginė &lt;b&gt;užšifruota&lt;/b&gt; ir šiuo metu &lt;b&gt;užrakinta&lt;/b&gt;</translation>
->>>>>>> fc073561
-    </message>
-    </context>
-<context>
-    <name>CoinControlDialog</name>
-    <message>
-<<<<<<< HEAD
-        <source>Confirmed</source>
-        <translation>Patvirtintas</translation>
-    </message>
-    <message>
-        <source>Priority</source>
-        <translation>Pirmumas</translation>
-    </message>
-    <message>
-        <source>Copy address</source>
-        <translation>Kopijuoti adresą</translation>
-    </message>
-    <message>
-        <source>Copy label</source>
-        <translation>Kopijuoti žymę</translation>
-    </message>
-    <message>
-        <source>Copy amount</source>
-        <translation>Kopijuoti sumą</translation>
-    </message>
-    <message>
-        <source>Copy quantity</source>
-        <translation>Kopijuoti kiekį</translation>
-    </message>
-    <message>
-        <source>Copy fee</source>
-        <translation>Kopijuoti mokestį</translation>
-    </message>
-    <message>
-        <source>Copy after fee</source>
-        <translation>Kopijuoti po mokesčio</translation>
-    </message>
-    <message>
-        <source>Copy bytes</source>
-        <translation>Kopijuoti baitus</translation>
-    </message>
-    <message>
-        <source>Copy priority</source>
-        <translation>Kopijuoti pirmumą</translation>
-    </message>
-    <message>
-        <source>highest</source>
-        <translation>auksčiausias</translation>
-    </message>
-    <message>
-        <source>higher</source>
-        <translation>aukštesnis</translation>
-    </message>
-    <message>
-        <source>high</source>
-        <translation>aukštas</translation>
-    </message>
-    <message>
-        <source>medium-high</source>
-        <translation>vidutiniškai aukštas</translation>
-    </message>
-    <message>
-        <source>medium</source>
-        <translation>vidutiniškai</translation>
-    </message>
-    <message>
-        <source>low-medium</source>
-        <translation>žemai-vidutiniškas</translation>
-    </message>
-    <message>
-        <source>low</source>
-        <translation>žemas</translation>
-    </message>
-    <message>
-        <source>lower</source>
-        <translation>žemesnis</translation>
-    </message>
-    <message>
-        <source>lowest</source>
-        <translation>žemiausias</translation>
-    </message>
-    <message>
-        <source>none</source>
-        <translation>niekas</translation>
-    </message>
-    <message>
-        <source>yes</source>
-        <translation>taip</translation>
-    </message>
-    <message>
-        <source>no</source>
-        <translation>ne</translation>
-    </message>
-    <message>
-        <source>(no label)</source>
-        <translation>(nėra žymės)</translation>
-    </message>
-    </context>
-<context>
-    <name>EditAddressDialog</name>
-    <message>
-        <source>Edit Address</source>
-        <translation>Keisti adresą</translation>
-    </message>
-    <message>
-        <source>&amp;Label</source>
-        <translation>Ž&amp;ymė</translation>
-    </message>
-    <message>
-        <source>&amp;Address</source>
-        <translation>&amp;Adresas</translation>
-    </message>
-    <message>
-        <source>New receiving address</source>
-        <translation>Naujas gavimo adresas</translation>
-    </message>
-    <message>
-        <source>New sending address</source>
-        <translation>Naujas siuntimo adresas</translation>
-    </message>
-    <message>
-        <source>Edit receiving address</source>
-        <translation>Keisti gavimo adresą</translation>
-    </message>
-    <message>
-        <source>Edit sending address</source>
-        <translation>Keisti siuntimo adresą</translation>
-    </message>
-    <message>
-        <source>The entered address "%1" is already in the address book.</source>
-        <translation>Įvestas adresas „%1“ jau yra adresų knygelėje.</translation>
-    </message>
-    <message>
-        <source>The entered address "%1" is not a valid Myriad address.</source>
-        <translation>Įvestas adresas „%1“ nėra galiojantis Myriad adresas.</translation>
-    </message>
-    <message>
-        <source>Could not unlock wallet.</source>
-        <translation>Nepavyko atrakinti piniginės.</translation>
-=======
-        <source>Coin Selection</source>
-        <translation>Monetų pasirinkimas</translation>
-    </message>
-    <message>
-        <source>Quantity:</source>
-        <translation>Kiekis:</translation>
-    </message>
-    <message>
-        <source>Bytes:</source>
-        <translation>Baitai:</translation>
-    </message>
-    <message>
-        <source>Amount:</source>
-        <translation>Suma:</translation>
-    </message>
-    <message>
-        <source>Fee:</source>
-        <translation>Mokestis:</translation>
-    </message>
-    <message>
-        <source>After Fee:</source>
-        <translation>Po mokesčio:</translation>
-    </message>
-    <message>
-        <source>Change:</source>
-        <translation>Graža:</translation>
-    </message>
-    <message>
-        <source>(un)select all</source>
-        <translation>(ne)pasirinkti viską</translation>
-    </message>
-    <message>
-        <source>Tree mode</source>
-        <translation>Medžio režimas</translation>
-    </message>
-    <message>
-        <source>List mode</source>
-        <translation>Sąrašo režimas</translation>
-    </message>
-    <message>
-        <source>Amount</source>
-        <translation>Suma</translation>
-    </message>
-    <message>
-        <source>Date</source>
-        <translation>Data</translation>
-    </message>
-    <message>
-        <source>Confirmations</source>
-        <translation>Patvirtinimai</translation>
-    </message>
-    <message>
-        <source>Confirmed</source>
-        <translation>Patvirtintas</translation>
->>>>>>> fc073561
-    </message>
-    </context>
-<context>
-    <name>EditAddressDialog</name>
-    <message>
-<<<<<<< HEAD
-        <source>New key generation failed.</source>
-        <translation>Naujo rakto generavimas nepavyko.</translation>
-=======
-        <source>Edit Address</source>
-        <translation>Keisti adresą</translation>
->>>>>>> fc073561
-    </message>
-    <message>
-        <source>&amp;Label</source>
-        <translation>Ž&amp;ymė</translation>
-    </message>
-    <message>
-        <source>&amp;Address</source>
-        <translation>&amp;Adresas</translation>
-    </message>
-    </context>
-<context>
-    <name>FreespaceChecker</name>
-<<<<<<< HEAD
-    <message>
-        <source>name</source>
-        <translation>pavadinimas</translation>
-    </message>
-    </context>
-<context>
-    <name>HelpMessageDialog</name>
-    <message>
-        <source>Myriad Core</source>
-        <translation>Myriad branduolys</translation>
-=======
-    <message>
-        <source>name</source>
-        <translation>pavadinimas</translation>
->>>>>>> fc073561
-    </message>
-    </context>
-<context>
-    <name>HelpMessageDialog</name>
-    <message>
-        <source>version</source>
-        <translation>versija</translation>
-    </message>
-    <message>
-<<<<<<< HEAD
-        <source>About Myriad Core</source>
-        <translation>Apie Myriad Core</translation>
-    </message>
-    <message>
-=======
->>>>>>> fc073561
-        <source>Command-line options</source>
-        <translation>Komandinės eilutės parametrai</translation>
-    </message>
-    <message>
-        <source>Usage:</source>
-        <translation>Naudojimas:</translation>
-    </message>
-    <message>
-        <source>command-line options</source>
-        <translation>komandinės eilutės parametrai</translation>
-    </message>
-<<<<<<< HEAD
-</context>
-=======
-    </context>
->>>>>>> fc073561
-<context>
-    <name>Intro</name>
-    <message>
-        <source>Welcome</source>
-        <translation>Sveiki</translation>
-    </message>
-    <message>
-<<<<<<< HEAD
-        <source>Welcome to Myriad Core.</source>
-        <translation>Sveiki atvykę į Myriad Core.</translation>
-=======
+        <source>Password for JSON-RPC connections</source>
+        <translation>Slaptažodis JSON-RPC sujungimams</translation>
+    </message>
+    <message>
+        <source>Allow DNS lookups for -addnode, -seednode and -connect</source>
+        <translation>Leisti DNS paiešką sujungimui ir mazgo pridėjimui</translation>
+    </message>
+    <message>
+        <source>Loading addresses...</source>
+        <translation>Užkraunami adresai...</translation>
+    </message>
+    <message>
+        <source>Invalid -proxy address: '%s'</source>
+        <translation>Neteisingas proxy adresas: '%s'</translation>
+    </message>
+    <message>
+        <source>Insufficient funds</source>
+        <translation>Nepakanka lėšų</translation>
+    </message>
+    <message>
+        <source>Loading block index...</source>
+        <translation>Įkeliamas blokų indeksas...</translation>
+    </message>
+    <message>
+        <source>Add a node to connect to and attempt to keep the connection open</source>
+        <translation>Pridėti mazgą prie sujungti su and attempt to keep the connection open</translation>
+    </message>
+    <message>
+        <source>Loading wallet...</source>
+        <translation>Užkraunama piniginė...</translation>
+    </message>
+    <message>
+        <source>Cannot write default address</source>
+        <translation>Negalima parašyti įprasto adreso</translation>
+    </message>
+    <message>
+        <source>Rescanning...</source>
+        <translation>Peržiūra</translation>
+    </message>
+    <message>
+        <source>Done loading</source>
+        <translation>Įkėlimas baigtas</translation>
+    </message>
+    <message>
         <source>Error</source>
         <translation>Klaida</translation>
->>>>>>> fc073561
-    </message>
-    </context>
-<context>
-    <name>ModalOverlay</name>
-    <message>
-<<<<<<< HEAD
-        <source>Myriad Core</source>
-        <translation>Myriad branduolys</translation>
-    </message>
-    <message>
-        <source>Error</source>
-        <translation>Klaida</translation>
-=======
-        <source>Form</source>
-        <translation>Forma</translation>
-    </message>
-    <message>
-        <source>Last block time</source>
-        <translation>Paskutinio bloko laikas</translation>
->>>>>>> fc073561
-    </message>
-    </context>
-<context>
-    <name>OpenURIDialog</name>
-    </context>
-<context>
-    <name>OptionsDialog</name>
-    <message>
-        <source>Options</source>
-        <translation>Parinktys</translation>
-    </message>
-    <message>
-        <source>&amp;Main</source>
-        <translation>&amp;Pagrindinės</translation>
-    </message>
-    <message>
-<<<<<<< HEAD
-=======
-        <source>MB</source>
-        <translation>MB</translation>
-    </message>
-    <message>
-        <source>IP address of the proxy (e.g. IPv4: 127.0.0.1 / IPv6: ::1)</source>
-        <translation>Proxy IP adresas (Pvz. IPv4: 127.0.0.1 / IPv6: ::1)</translation>
-    </message>
-    <message>
-        <source>&amp;Reset Options</source>
-        <translation>&amp;Atstatyti Parinktis</translation>
-    </message>
-    <message>
->>>>>>> fc073561
-        <source>&amp;Network</source>
-        <translation>&amp;Tinklas</translation>
-    </message>
-    <message>
-<<<<<<< HEAD
-        <source>Automatically open the Myriad client port on the router. This only works when your router supports UPnP and it is enabled.</source>
-        <translation>Automatiškai atidaryti Myriad kliento prievadą maršrutizatoriuje. Tai veikia tik tada, kai jūsų maršrutizatorius palaiko UPnP ir ji įjungta.</translation>
-    </message>
-    <message>
-        <source>Map port using &amp;UPnP</source>
-        <translation>Persiųsti prievadą naudojant &amp;UPnP</translation>
-    </message>
-    <message>
-=======
-        <source>W&amp;allet</source>
-        <translation>Piniginė</translation>
-    </message>
-    <message>
-        <source>Automatically open the Myriadcoin client port on the router. This only works when your router supports UPnP and it is enabled.</source>
-        <translation>Automatiškai atidaryti Myriadcoin kliento prievadą maršrutizatoriuje. Tai veikia tik tada, kai jūsų maršrutizatorius palaiko UPnP ir ji įjungta.</translation>
-    </message>
-    <message>
-        <source>Map port using &amp;UPnP</source>
-        <translation>Persiųsti prievadą naudojant &amp;UPnP</translation>
-    </message>
-    <message>
->>>>>>> fc073561
-        <source>Proxy &amp;IP:</source>
-        <translation>Tarpinio serverio &amp;IP:</translation>
-    </message>
-    <message>
-        <source>&amp;Port:</source>
-        <translation>&amp;Prievadas:</translation>
-    </message>
-    <message>
-        <source>Port of the proxy (e.g. 9050)</source>
-        <translation>Tarpinio serverio preivadas (pvz, 9050)</translation>
-    </message>
-    <message>
-<<<<<<< HEAD
-=======
-        <source>IPv4</source>
-        <translation>IPv4</translation>
-    </message>
-    <message>
-        <source>IPv6</source>
-        <translation>IPv6</translation>
-    </message>
-    <message>
-        <source>Tor</source>
-        <translation>Tor</translation>
-    </message>
-    <message>
->>>>>>> fc073561
-        <source>&amp;Window</source>
-        <translation>&amp;Langas</translation>
-    </message>
-    <message>
-        <source>Show only a tray icon after minimizing the window.</source>
-        <translation>Po programos lango sumažinimo rodyti tik programos ikoną.</translation>
-    </message>
-    <message>
-        <source>&amp;Minimize to the tray instead of the taskbar</source>
-        <translation>&amp;M sumažinti langą bet ne užduočių juostą</translation>
-    </message>
-    <message>
-        <source>M&amp;inimize on close</source>
-        <translation>&amp;Sumažinti uždarant</translation>
-    </message>
-    <message>
-        <source>&amp;Display</source>
-        <translation>&amp;Rodymas</translation>
-    </message>
-    <message>
-        <source>User Interface &amp;language:</source>
-        <translation>Naudotojo sąsajos &amp;kalba:</translation>
-    </message>
-    <message>
-        <source>&amp;Unit to show amounts in:</source>
-        <translation>&amp;Vienetai, kuriais rodyti sumas:</translation>
-    </message>
-    <message>
-        <source>Choose the default subdivision unit to show in the interface and when sending coins.</source>
-        <translation>Rodomų ir siunčiamų monetų kiekio matavimo vienetai</translation>
-    </message>
-    <message>
-        <source>&amp;OK</source>
-        <translation>&amp;Gerai</translation>
-    </message>
-    <message>
-        <source>&amp;Cancel</source>
-        <translation>&amp;Atšaukti</translation>
-    </message>
-    <message>
-        <source>default</source>
-        <translation>numatyta</translation>
-    </message>
-    <message>
-        <source>none</source>
-        <translation>niekas</translation>
-<<<<<<< HEAD
-    </message>
-    <message>
-        <source>Confirm options reset</source>
-        <translation>Patvirtinti nustatymų atstatymą</translation>
-=======
-    </message>
-    <message>
-        <source>Confirm options reset</source>
-        <translation>Patvirtinti nustatymų atstatymą</translation>
-    </message>
-    <message>
-        <source>Client restart required to activate changes.</source>
-        <translation>Kliento perkrovimas reikalingas nustatymų aktyvavimui</translation>
-    </message>
-    <message>
-        <source>This change would require a client restart.</source>
-        <translation>Šis pakeitimas reikalautų kliento perkrovimo</translation>
->>>>>>> fc073561
-    </message>
-    <message>
-        <source>The supplied proxy address is invalid.</source>
-        <translation>Nurodytas tarpinio serverio adresas negalioja.</translation>
-    </message>
-</context>
-<context>
-    <name>OverviewPage</name>
-    <message>
-        <source>Form</source>
-        <translation>Forma</translation>
-    </message>
-    <message>
-        <source>Available:</source>
-        <translation>Galimi:</translation>
-<<<<<<< HEAD
-=======
-    </message>
-    <message>
-        <source>Your current spendable balance</source>
-        <translation>Jūsų dabartinis išleidžiamas balansas</translation>
->>>>>>> fc073561
-    </message>
-    <message>
-        <source>Pending:</source>
-        <translation>Laukiantys:</translation>
-    </message>
-    <message>
-        <source>Immature:</source>
-        <translation>Nepribrendę:</translation>
-    </message>
-    <message>
-        <source>Total:</source>
-        <translation>Viso:</translation>
-    </message>
-    <message>
-        <source>Your current total balance</source>
-        <translation>Jūsų balansas</translation>
-    </message>
-    </context>
-<context>
-    <name>PaymentServer</name>
-<<<<<<< HEAD
-    <message>
-        <source>URI handling</source>
-        <translation>URI apdorojimas</translation>
-    </message>
-    <message>
-        <source>Payment request rejected</source>
-        <translation>Mokėjimo siuntimas atmestas</translation>
-    </message>
-    <message>
-        <source>Network request error</source>
-        <translation>Tinklo užklausos klaida</translation>
-    </message>
-</context>
-<context>
-    <name>PeerTableModel</name>
-    </context>
-<context>
-    <name>QObject</name>
-    <message>
-        <source>Amount</source>
-        <translation>Suma</translation>
-    </message>
-    <message>
-        <source>%1 h</source>
-        <translation>%1 h</translation>
-    </message>
-    <message>
-        <source>%1 m</source>
-        <translation>%1 m</translation>
-    </message>
-    <message>
-=======
-    </context>
-<context>
-    <name>PeerTableModel</name>
-    </context>
-<context>
-    <name>QObject</name>
-    <message>
-        <source>Amount</source>
-        <translation>Suma</translation>
-    </message>
-    <message>
-        <source>%1 h</source>
-        <translation>%1 h</translation>
-    </message>
-    <message>
-        <source>%1 m</source>
-        <translation>%1 m</translation>
-    </message>
-    <message>
->>>>>>> fc073561
-        <source>N/A</source>
-        <translation>nėra</translation>
-    </message>
-    </context>
-<context>
-<<<<<<< HEAD
-    <name>QRImageWidget</name>
-    <message>
-        <source>Save QR Code</source>
-        <translation>Įrašyti QR kodą</translation>
-    </message>
-=======
-    <name>QObject::QObject</name>
-    </context>
-<context>
-    <name>QRImageWidget</name>
->>>>>>> fc073561
-    </context>
-<context>
-    <name>RPCConsole</name>
-    <message>
-<<<<<<< HEAD
-        <source>Client name</source>
-        <translation>Kliento pavadinimas</translation>
-    </message>
-    <message>
-=======
->>>>>>> fc073561
-        <source>N/A</source>
-        <translation>nėra</translation>
-    </message>
-    <message>
-        <source>Client version</source>
-        <translation>Kliento versija</translation>
-    </message>
-    <message>
-        <source>&amp;Information</source>
-        <translation>&amp;Informacija</translation>
-    </message>
-    <message>
-<<<<<<< HEAD
-        <source>Using OpenSSL version</source>
-        <translation>Naudojama OpenSSL versija</translation>
-=======
-        <source>Debug window</source>
-        <translation>Derinimo langas</translation>
->>>>>>> fc073561
-    </message>
-    <message>
-        <source>Startup time</source>
-        <translation>Paleidimo laikas</translation>
-    </message>
-    <message>
-        <source>Network</source>
-        <translation>Tinklas</translation>
-    </message>
-    <message>
-<<<<<<< HEAD
-        <source>Number of connections</source>
-        <translation>Prisijungimų kiekis</translation>
-    </message>
-    <message>
-=======
-        <source>Name</source>
-        <translation>Pavadinimas</translation>
-    </message>
-    <message>
-        <source>Number of connections</source>
-        <translation>Prisijungimų kiekis</translation>
-    </message>
-    <message>
->>>>>>> fc073561
-        <source>Block chain</source>
-        <translation>Blokų grandinė</translation>
-    </message>
-    <message>
-        <source>Current number of blocks</source>
-        <translation>Dabartinis blokų skaičius</translation>
-    </message>
-    <message>
-        <source>Received</source>
-        <translation>Gauta</translation>
-<<<<<<< HEAD
-    </message>
-    <message>
-        <source>Direction</source>
-        <translation>Kryptis</translation>
-    </message>
-    <message>
-        <source>Version</source>
-        <translation>Versija</translation>
-    </message>
-    <message>
-        <source>Bytes Sent</source>
-        <translation>Nusiųsti baitai</translation>
-    </message>
-    <message>
-        <source>Bytes Received</source>
-        <translation>Gauti baitai</translation>
-    </message>
-    <message>
-        <source>Last block time</source>
-        <translation>Paskutinio bloko laikas</translation>
-    </message>
-    <message>
-        <source>&amp;Open</source>
-        <translation>&amp;Atverti</translation>
-    </message>
-    <message>
-        <source>&amp;Console</source>
-        <translation>&amp;Konsolė</translation>
-    </message>
-    <message>
-        <source>Totals</source>
-        <translation>Viso:</translation>
-    </message>
-    <message>
-        <source>Build date</source>
-        <translation>Kompiliavimo data</translation>
-    </message>
-    <message>
-        <source>Debug log file</source>
-        <translation>Derinimo žurnalo failas</translation>
-    </message>
-    <message>
-        <source>Clear console</source>
-        <translation>Išvalyti konsolę</translation>
-    </message>
-    <message>
-        <source>%1 B</source>
-        <translation>%1 B</translation>
-    </message>
-    <message>
-        <source>%1 KB</source>
-        <translation>%1 KB</translation>
-    </message>
-    <message>
-        <source>%1 MB</source>
-        <translation>%1 MB</translation>
-    </message>
-    <message>
-        <source>%1 GB</source>
-        <translation>%1 GB</translation>
-    </message>
-    <message>
-        <source>never</source>
-        <translation>Niekada</translation>
-    </message>
-    </context>
-<context>
-    <name>ReceiveCoinsDialog</name>
-    <message>
-        <source>&amp;Label:</source>
-        <translation>Ž&amp;ymė:</translation>
-    </message>
-    <message>
-        <source>Clear</source>
-        <translation>Išvalyti</translation>
-    </message>
-    <message>
-        <source>Copy label</source>
-        <translation>Kopijuoti žymę</translation>
-    </message>
-    <message>
-        <source>Copy amount</source>
-        <translation>Kopijuoti sumą</translation>
-    </message>
-</context>
-<context>
-    <name>ReceiveRequestDialog</name>
-    <message>
-        <source>QR Code</source>
-        <translation>QR kodas</translation>
-    </message>
-    <message>
-        <source>Payment information</source>
-        <translation>Mokėjimo informacija</translation>
-    </message>
-    <message>
-        <source>Address</source>
-        <translation>Adresas</translation>
-    </message>
-    <message>
-        <source>Amount</source>
-        <translation>Suma</translation>
-    </message>
-    <message>
-        <source>Label</source>
-        <translation>Žymė</translation>
-    </message>
-    <message>
-        <source>Message</source>
-        <translation>Žinutė</translation>
-=======
-    </message>
-    <message>
-        <source>Direction</source>
-        <translation>Kryptis</translation>
-    </message>
-    <message>
-        <source>Version</source>
-        <translation>Versija</translation>
-    </message>
-    <message>
-        <source>Last block time</source>
-        <translation>Paskutinio bloko laikas</translation>
-    </message>
-    <message>
-        <source>&amp;Open</source>
-        <translation>&amp;Atverti</translation>
-    </message>
-    <message>
-        <source>&amp;Console</source>
-        <translation>&amp;Konsolė</translation>
-    </message>
-    <message>
-        <source>&amp;Clear</source>
-        <translation>Išvalyti</translation>
-    </message>
-    <message>
-        <source>Totals</source>
-        <translation>Viso:</translation>
-    </message>
-    <message>
-        <source>Debug log file</source>
-        <translation>Derinimo žurnalo failas</translation>
-    </message>
-    <message>
-        <source>Clear console</source>
-        <translation>Išvalyti konsolę</translation>
-    </message>
-    <message>
-        <source>%1 B</source>
-        <translation>%1 B</translation>
-    </message>
-    <message>
-        <source>%1 KB</source>
-        <translation>%1 KB</translation>
-    </message>
-    <message>
-        <source>%1 MB</source>
-        <translation>%1 MB</translation>
-    </message>
-    <message>
-        <source>%1 GB</source>
-        <translation>%1 GB</translation>
-    </message>
-    <message>
-        <source>never</source>
-        <translation>Niekada</translation>
-    </message>
-    <message>
-        <source>Yes</source>
-        <translation>Taip</translation>
-    </message>
-    <message>
-        <source>No</source>
-        <translation>Ne</translation>
->>>>>>> fc073561
-    </message>
-    </context>
-<context>
-    <name>ReceiveCoinsDialog</name>
-    <message>
-<<<<<<< HEAD
-        <source>Error encoding URI into QR Code.</source>
-        <translation>Klaida, koduojant URI į QR kodą.</translation>
-    </message>
-</context>
-<context>
-    <name>RecentRequestsTableModel</name>
-    <message>
-        <source>Date</source>
-        <translation>Data</translation>
-    </message>
-    <message>
-        <source>Label</source>
-        <translation>Žymė</translation>
-    </message>
-    <message>
-        <source>Message</source>
-        <translation>Žinutė</translation>
-    </message>
-    <message>
-        <source>Amount</source>
-        <translation>Suma</translation>
-    </message>
-    <message>
-        <source>(no label)</source>
-        <translation>(nėra žymės)</translation>
-    </message>
-    </context>
-<context>
-    <name>SendCoinsDialog</name>
-    <message>
-        <source>Send Coins</source>
-        <translation>Siųsti monetas</translation>
-    </message>
-    <message>
-        <source>Quantity:</source>
-        <translation>Kiekis:</translation>
-    </message>
-    <message>
-        <source>Bytes:</source>
-        <translation>Baitai:</translation>
-    </message>
-    <message>
-        <source>Amount:</source>
-        <translation>Suma:</translation>
-    </message>
-    <message>
-        <source>Priority:</source>
-        <translation>Pirmumas:</translation>
-    </message>
-    <message>
-        <source>Fee:</source>
-        <translation>Mokestis:</translation>
-    </message>
-    <message>
-        <source>After Fee:</source>
-        <translation>Po mokesčio:</translation>
-    </message>
-    <message>
-        <source>Change:</source>
-        <translation>Graža:</translation>
-    </message>
-    <message>
-        <source>Send to multiple recipients at once</source>
-        <translation>Siųsti keliems gavėjams vienu metu</translation>
-    </message>
-    <message>
-        <source>Add &amp;Recipient</source>
-        <translation>&amp;A Pridėti gavėją</translation>
-=======
-        <source>&amp;Amount:</source>
-        <translation>Suma:</translation>
-    </message>
-    <message>
-        <source>&amp;Label:</source>
-        <translation>Ž&amp;ymė:</translation>
-    </message>
-    <message>
-        <source>&amp;Message:</source>
-        <translation>Žinutė:</translation>
-    </message>
-    <message>
-        <source>Clear</source>
-        <translation>Išvalyti</translation>
->>>>>>> fc073561
-    </message>
-    </context>
-<context>
-    <name>ReceiveRequestDialog</name>
-    <message>
-<<<<<<< HEAD
-        <source>Clear &amp;All</source>
-        <translation>Išvalyti &amp;viską</translation>
-=======
-        <source>QR Code</source>
-        <translation>QR kodas</translation>
-    </message>
-    <message>
-        <source>Copy &amp;Address</source>
-        <translation>&amp;Kopijuoti adresą</translation>
->>>>>>> fc073561
-    </message>
-    </context>
-<context>
-    <name>RecentRequestsTableModel</name>
-    </context>
-<context>
-    <name>SendCoinsDialog</name>
-    <message>
-<<<<<<< HEAD
-        <source>Balance:</source>
-        <translation>Balansas:</translation>
-    </message>
-    <message>
-        <source>Confirm the send action</source>
-        <translation>Patvirtinti siuntimo veiksmą</translation>
-    </message>
-    <message>
-        <source>S&amp;end</source>
-        <translation>&amp;Siųsti</translation>
-    </message>
-    <message>
-        <source>Confirm send coins</source>
-        <translation>Patvirtinti monetų siuntimą</translation>
-    </message>
-    <message>
-        <source>Copy quantity</source>
-        <translation>Kopijuoti kiekį</translation>
-    </message>
-    <message>
-        <source>Copy amount</source>
-        <translation>Kopijuoti sumą</translation>
-    </message>
-    <message>
-        <source>Copy fee</source>
-        <translation>Kopijuoti mokestį</translation>
-    </message>
-    <message>
-        <source>Copy after fee</source>
-        <translation>Kopijuoti po mokesčio</translation>
-    </message>
-    <message>
-        <source>Copy bytes</source>
-        <translation>Kopijuoti baitus</translation>
-    </message>
-    <message>
-        <source>Copy priority</source>
-        <translation>Kopijuoti pirmumą</translation>
-    </message>
-    <message>
-        <source>The amount to pay must be larger than 0.</source>
-        <translation>Apmokėjimo suma turi būti didesnė nei 0.</translation>
-    </message>
-    <message>
-        <source>The amount exceeds your balance.</source>
-        <translation>Suma viršija jūsų balansą.</translation>
-    </message>
-    <message>
-        <source>The total exceeds your balance when the %1 transaction fee is included.</source>
-        <translation>Jei pridedame sandorio mokestį %1 bendra suma viršija jūsų balansą.</translation>
-    </message>
-    <message>
-        <source>(no label)</source>
-        <translation>(nėra žymės)</translation>
-=======
-        <source>Send Coins</source>
-        <translation>Siųsti monetas</translation>
-    </message>
-    <message>
-        <source>Insufficient funds!</source>
-        <translation>Nepakanka lėšų</translation>
-    </message>
-    <message>
-        <source>Quantity:</source>
-        <translation>Kiekis:</translation>
-    </message>
-    <message>
-        <source>Bytes:</source>
-        <translation>Baitai:</translation>
-    </message>
-    <message>
-        <source>Amount:</source>
-        <translation>Suma:</translation>
-    </message>
-    <message>
-        <source>Fee:</source>
-        <translation>Mokestis:</translation>
-    </message>
-    <message>
-        <source>After Fee:</source>
-        <translation>Po mokesčio:</translation>
-    </message>
-    <message>
-        <source>Change:</source>
-        <translation>Graža:</translation>
-    </message>
-    <message>
-        <source>Transaction Fee:</source>
-        <translation>Sandorio mokestis:</translation>
-    </message>
-    <message>
-        <source>Send to multiple recipients at once</source>
-        <translation>Siųsti keliems gavėjams vienu metu</translation>
-    </message>
-    <message>
-        <source>Add &amp;Recipient</source>
-        <translation>&amp;A Pridėti gavėją</translation>
-    </message>
-    <message>
-        <source>Clear &amp;All</source>
-        <translation>Išvalyti &amp;viską</translation>
-    </message>
-    <message>
-        <source>Balance:</source>
-        <translation>Balansas:</translation>
-    </message>
-    <message>
-        <source>Confirm the send action</source>
-        <translation>Patvirtinti siuntimo veiksmą</translation>
-    </message>
-    <message>
-        <source>S&amp;end</source>
-        <translation>&amp;Siųsti</translation>
->>>>>>> fc073561
-    </message>
-    </context>
-<context>
-    <name>SendCoinsEntry</name>
-    <message>
-        <source>A&amp;mount:</source>
-        <translation>Su&amp;ma:</translation>
-    </message>
-    <message>
-        <source>Pay &amp;To:</source>
-        <translation>Mokėti &amp;gavėjui:</translation>
-    </message>
-    <message>
-<<<<<<< HEAD
-        <source>Enter a label for this address to add it to your address book</source>
-        <translation>Įveskite žymę šiam adresui kad galėtumėte įtraukti ją į adresų knygelę</translation>
-    </message>
-    <message>
-=======
->>>>>>> fc073561
-        <source>&amp;Label:</source>
-        <translation>Ž&amp;ymė:</translation>
-    </message>
-    <message>
-        <source>Alt+A</source>
-        <translation>Alt+A</translation>
-    </message>
-    <message>
-        <source>Paste address from clipboard</source>
-        <translation>Įvesti adresą iš mainų atminties</translation>
-    </message>
-    <message>
-        <source>Alt+P</source>
-        <translation>Alt+P</translation>
-    </message>
-    <message>
-        <source>Message:</source>
-        <translation>Žinutė:</translation>
-<<<<<<< HEAD
-    </message>
-    </context>
-<context>
-=======
-    </message>
-    <message>
-        <source>Pay To:</source>
-        <translation>Mokėti gavėjui:</translation>
-    </message>
-    </context>
-<context>
-    <name>SendConfirmationDialog</name>
-    </context>
-<context>
->>>>>>> fc073561
-    <name>ShutdownWindow</name>
-    </context>
-<context>
-    <name>SignVerifyMessageDialog</name>
-    <message>
-        <source>&amp;Sign Message</source>
-        <translation>&amp;Pasirašyti žinutę</translation>
-    </message>
-    <message>
-        <source>Alt+A</source>
-        <translation>Alt+A</translation>
-    </message>
-    <message>
-        <source>Paste address from clipboard</source>
-        <translation>Įvesti adresą iš mainų atminties</translation>
-    </message>
-    <message>
-        <source>Alt+P</source>
-        <translation>Alt+P</translation>
-    </message>
-    <message>
-        <source>Enter the message you want to sign here</source>
-        <translation>Įveskite pranešimą, kurį norite pasirašyti čia</translation>
-    </message>
-    <message>
-<<<<<<< HEAD
-        <source>Sign the message to prove you own this Myriad address</source>
-=======
-        <source>Sign the message to prove you own this Myriadcoin address</source>
->>>>>>> fc073561
-        <translation>Registruotis žinute įrodymuii, kad turite šį adresą</translation>
-    </message>
-    <message>
-        <source>Sign &amp;Message</source>
-        <translation>Registruoti praneši&amp;mą</translation>
-    </message>
-    <message>
-        <source>Clear &amp;All</source>
-        <translation>Išvalyti &amp;viską</translation>
-    </message>
-    <message>
-        <source>&amp;Verify Message</source>
-        <translation>&amp;Patikrinti žinutę</translation>
-    </message>
-    <message>
-<<<<<<< HEAD
-        <source>Verify the message to ensure it was signed with the specified Myriad address</source>
-        <translation>Patikrinkite žinutę, jog įsitikintumėte, kad ją pasirašė nurodytas Myriad adresas</translation>
-    </message>
-    <message>
-        <source>Click "Sign Message" to generate signature</source>
-        <translation>Spragtelėkite "Registruotis žinutę" tam, kad gauti parašą</translation>
-    </message>
-    <message>
-        <source>The entered address is invalid.</source>
-        <translation>Įvestas adresas negalioja.</translation>
-    </message>
-    <message>
-        <source>Please check the address and try again.</source>
-        <translation>Prašom patikrinti adresą ir bandyti iš naujo.</translation>
-    </message>
-    <message>
-        <source>Wallet unlock was cancelled.</source>
-        <translation>Piniginės atrakinimas atšauktas.</translation>
-    </message>
-    <message>
-        <source>Message signing failed.</source>
-        <translation>Žinutės pasirašymas nepavyko.</translation>
-    </message>
-    <message>
-        <source>Message signed.</source>
-        <translation>Žinutė pasirašyta.</translation>
-    </message>
-    <message>
-        <source>The signature could not be decoded.</source>
-        <translation>Nepavyko iškoduoti parašo.</translation>
-    </message>
-    <message>
-        <source>Please check the signature and try again.</source>
-        <translation>Prašom patikrinti parašą ir bandyti iš naujo.</translation>
-    </message>
-    <message>
-        <source>The signature did not match the message digest.</source>
-        <translation>Parašas neatitinka žinutės.</translation>
-    </message>
-    <message>
-        <source>Message verification failed.</source>
-        <translation>Žinutės tikrinimas nepavyko.</translation>
-    </message>
-    <message>
-        <source>Message verified.</source>
-        <translation>Žinutė patikrinta.</translation>
-=======
-        <source>Verify the message to ensure it was signed with the specified Myriadcoin address</source>
-        <translation>Patikrinkite žinutę, jog įsitikintumėte, kad ją pasirašė nurodytas Myriadcoin adresas</translation>
-    </message>
-    <message>
-        <source>Verify &amp;Message</source>
-        <translation>&amp;Patikrinti žinutę</translation>
->>>>>>> fc073561
-    </message>
-    </context>
-<context>
-    <name>SplashScreen</name>
-    <message>
-<<<<<<< HEAD
-        <source>Myriad Core</source>
-        <translation>Myriad branduolys</translation>
-    </message>
-    <message>
-=======
->>>>>>> fc073561
-        <source>[testnet]</source>
-        <translation>[testavimotinklas]</translation>
-    </message>
-</context>
-<context>
-    <name>TrafficGraphWidget</name>
-<<<<<<< HEAD
-    <message>
-        <source>KB/s</source>
-        <translation>KB/s</translation>
-    </message>
-</context>
-<context>
-    <name>TransactionDesc</name>
-    <message>
-        <source>Open until %1</source>
-        <translation>Atidaryta iki %1</translation>
-    </message>
-    <message>
-        <source>%1/offline</source>
-        <translation>%1/neprisijungęs</translation>
-    </message>
-    <message>
-        <source>%1/unconfirmed</source>
-        <translation>%1/nepatvirtintas</translation>
-    </message>
-    <message>
-        <source>%1 confirmations</source>
-        <translation>%1 patvirtinimų</translation>
-    </message>
-    <message>
-        <source>Status</source>
-        <translation>Būsena</translation>
-    </message>
-    <message>
-        <source>Date</source>
-        <translation>Data</translation>
-    </message>
-    <message>
-        <source>Source</source>
-        <translation>Šaltinis</translation>
-    </message>
-    <message>
-        <source>Generated</source>
-        <translation>Sugeneruotas</translation>
-=======
-    <message>
-        <source>KB/s</source>
-        <translation>KB/s</translation>
->>>>>>> fc073561
-    </message>
-</context>
-<context>
-    <name>TransactionDesc</name>
-    </context>
-<context>
-    <name>TransactionDescDialog</name>
-    <message>
-<<<<<<< HEAD
-        <source>From</source>
-        <translation>Nuo</translation>
-=======
-        <source>This pane shows a detailed description of the transaction</source>
-        <translation>Šis langas sandorio detalų aprašymą</translation>
->>>>>>> fc073561
-    </message>
-    </context>
-<context>
-    <name>TransactionTableModel</name>
-    </context>
-<context>
-    <name>TransactionView</name>
-    </context>
-<context>
-    <name>UnitDisplayStatusBarControl</name>
-    </context>
-<context>
-    <name>WalletFrame</name>
-    </context>
-<context>
-    <name>WalletModel</name>
-    </context>
-<context>
-    <name>WalletView</name>
-    </context>
-<context>
-    <name>bitcoin-core</name>
-    <message>
-<<<<<<< HEAD
-        <source>To</source>
-        <translation>Kam</translation>
-    </message>
-    <message>
-        <source>own address</source>
-        <translation>savo adresas</translation>
-    </message>
-    <message>
-        <source>label</source>
-        <translation>žymė</translation>
-    </message>
-    <message>
-        <source>Credit</source>
-        <translation>Kreditas</translation>
-    </message>
-    <message>
-        <source>not accepted</source>
-        <translation>nepriimta</translation>
-    </message>
-    <message>
-        <source>Debit</source>
-        <translation>Debitas</translation>
-    </message>
-    <message>
-        <source>Transaction fee</source>
-        <translation>Sandorio mokestis</translation>
-    </message>
-    <message>
-        <source>Net amount</source>
-        <translation>Neto suma</translation>
-    </message>
-    <message>
-        <source>Message</source>
-        <translation>Žinutė</translation>
-    </message>
-    <message>
-        <source>Comment</source>
-        <translation>Komentaras</translation>
-    </message>
-    <message>
-        <source>Transaction ID</source>
-        <translation>Sandorio ID</translation>
-    </message>
-    <message>
-        <source>Debug information</source>
-        <translation>Derinimo informacija</translation>
-    </message>
-    <message>
-        <source>Transaction</source>
-        <translation>Sandoris</translation>
-    </message>
-    <message>
-        <source>Amount</source>
-        <translation>Suma</translation>
-    </message>
-    <message>
-        <source>true</source>
-        <translation>tiesa</translation>
-    </message>
-    <message>
-        <source>false</source>
-        <translation>netiesa</translation>
-    </message>
-    <message>
-        <source>, has not been successfully broadcast yet</source>
-        <translation>, transliavimas dar nebuvo sėkmingas</translation>
-    </message>
-    <message>
-        <source>unknown</source>
-        <translation>nežinomas</translation>
-=======
-        <source>Options:</source>
-        <translation>Parinktys:</translation>
-    </message>
-    <message>
-        <source>Specify data directory</source>
-        <translation>Nustatyti duomenų aplanką</translation>
-    </message>
-    <message>
-        <source>Specify your own public address</source>
-        <translation>Nurodykite savo nuosavą viešą adresą</translation>
-    </message>
-    <message>
-        <source>Accept command line and JSON-RPC commands</source>
-        <translation>Priimti komandinę eilutę ir JSON-RPC komandas</translation>
-    </message>
-    <message>
-        <source>Run in the background as a daemon and accept commands</source>
-        <translation>Dirbti fone kaip šešėlyje ir priimti komandas</translation>
-    </message>
-    <message>
-        <source>Myriadcoin Core</source>
-        <translation>Myriadcoin branduolys</translation>
-    </message>
-    <message>
-        <source>Error opening block database</source>
-        <translation>Klaida atveriant blokų duombazę</translation>
-    </message>
-    <message>
-        <source>Verifying blocks...</source>
-        <translation>Tikrinami blokai...</translation>
-    </message>
-    <message>
-        <source>Verifying wallet...</source>
-        <translation>Tikrinama piniginė...</translation>
-    </message>
-    <message>
-        <source>Information</source>
-        <translation>Informacija</translation>
-    </message>
-    <message>
-        <source>Send trace/debug info to console instead of debug.log file</source>
-        <translation>Siųsti atsekimo/derinimo info į konsolę vietoj debug.log failo</translation>
-    </message>
-    <message>
-        <source>Username for JSON-RPC connections</source>
-        <translation>Vartotojo vardas JSON-RPC jungimuisi</translation>
-    </message>
-    <message>
-        <source>Warning</source>
-        <translation>Įspėjimas</translation>
-    </message>
-    <message>
-        <source>Password for JSON-RPC connections</source>
-        <translation>Slaptažodis JSON-RPC sujungimams</translation>
-    </message>
-    <message>
-        <source>Allow DNS lookups for -addnode, -seednode and -connect</source>
-        <translation>Leisti DNS paiešką sujungimui ir mazgo pridėjimui</translation>
-    </message>
-    <message>
-        <source>Loading addresses...</source>
-        <translation>Užkraunami adresai...</translation>
-    </message>
-    <message>
-        <source>Invalid -proxy address: '%s'</source>
-        <translation>Neteisingas proxy adresas: '%s'</translation>
-    </message>
-    <message>
-        <source>Insufficient funds</source>
-        <translation>Nepakanka lėšų</translation>
-    </message>
-    <message>
-        <source>Loading block index...</source>
-        <translation>Įkeliamas blokų indeksas...</translation>
-    </message>
-    <message>
-        <source>Add a node to connect to and attempt to keep the connection open</source>
-        <translation>Pridėti mazgą prie sujungti su and attempt to keep the connection open</translation>
->>>>>>> fc073561
-    </message>
-    <message>
-<<<<<<< HEAD
-        <source>Transaction details</source>
-        <translation>Sandorio detelės</translation>
-    </message>
-    <message>
-        <source>This pane shows a detailed description of the transaction</source>
-        <translation>Šis langas sandorio detalų aprašymą</translation>
-=======
-        <source>Loading wallet...</source>
-        <translation>Užkraunama piniginė...</translation>
-    </message>
-    <message>
-        <source>Cannot write default address</source>
-        <translation>Negalima parašyti įprasto adreso</translation>
->>>>>>> fc073561
-    </message>
-    <message>
-<<<<<<< HEAD
-        <source>Date</source>
-        <translation>Data</translation>
-    </message>
-    <message>
-        <source>Type</source>
-        <translation>Tipas</translation>
-    </message>
-    <message>
-        <source>Open until %1</source>
-        <translation>Atidaryta iki %1</translation>
-    </message>
-    <message>
-        <source>Confirmed (%1 confirmations)</source>
-        <translation>Patvirtinta (%1 patvirtinimai)</translation>
-    </message>
-    <message>
-        <source>This block was not received by any other nodes and will probably not be accepted!</source>
-        <translation>Šis blokas negautas nė vienu iš mazgų ir matomai nepriimtas</translation>
-    </message>
-    <message>
-        <source>Generated but not accepted</source>
-        <translation>Išgauta bet nepriimta</translation>
-    </message>
-    <message>
-        <source>Label</source>
-        <translation>Žymė</translation>
-    </message>
-    <message>
-        <source>Received with</source>
-        <translation>Gauta su</translation>
-    </message>
-    <message>
-        <source>Received from</source>
-        <translation>Gauta iš</translation>
-    </message>
-    <message>
-        <source>Sent to</source>
-        <translation>Išsiųsta</translation>
-    </message>
-    <message>
-        <source>Payment to yourself</source>
-        <translation>Mokėjimas sau</translation>
-    </message>
-    <message>
-        <source>Mined</source>
-        <translation>Išgauta</translation>
-    </message>
-    <message>
-        <source>(n/a)</source>
-        <translation>nepasiekiama</translation>
-    </message>
-    <message>
-        <source>Transaction status. Hover over this field to show number of confirmations.</source>
-        <translation>Sandorio būklė. Užvedus pelės žymeklį ant šios srities matysite patvirtinimų skaičių.</translation>
-    </message>
-    <message>
-        <source>Date and time that the transaction was received.</source>
-        <translation>Sandorio gavimo data ir laikas</translation>
-    </message>
-    <message>
-        <source>Type of transaction.</source>
-        <translation>Sandorio tipas.</translation>
-    </message>
-    <message>
-        <source>Amount removed from or added to balance.</source>
-        <translation>Suma pridėta ar išskaičiuota iš balanso</translation>
-    </message>
-</context>
-<context>
-    <name>TransactionView</name>
-    <message>
-        <source>All</source>
-        <translation>Visi</translation>
-    </message>
-    <message>
-        <source>Today</source>
-        <translation>Šiandien</translation>
-    </message>
-    <message>
-        <source>This week</source>
-        <translation>Šią savaitę</translation>
-    </message>
-    <message>
-        <source>This month</source>
-        <translation>Šį mėnesį</translation>
-    </message>
-    <message>
-        <source>Last month</source>
-        <translation>Paskutinį mėnesį</translation>
-    </message>
-    <message>
-        <source>This year</source>
-        <translation>Šiais metais</translation>
-    </message>
-    <message>
-        <source>Range...</source>
-        <translation>Intervalas...</translation>
-    </message>
-    <message>
-        <source>Received with</source>
-        <translation>Gauta su</translation>
-    </message>
-    <message>
-        <source>Sent to</source>
-        <translation>Išsiųsta</translation>
-    </message>
-    <message>
-        <source>To yourself</source>
-        <translation>Skirta sau</translation>
-    </message>
-    <message>
-        <source>Mined</source>
-        <translation>Išgauta</translation>
-    </message>
-    <message>
-        <source>Other</source>
-        <translation>Kita</translation>
-    </message>
-    <message>
-        <source>Enter address or label to search</source>
-        <translation>Įveskite adresą ar žymę į paiešką</translation>
-    </message>
-    <message>
-        <source>Min amount</source>
-        <translation>Minimali suma</translation>
-    </message>
-    <message>
-        <source>Copy address</source>
-        <translation>Kopijuoti adresą</translation>
-    </message>
-    <message>
-        <source>Copy label</source>
-        <translation>Kopijuoti žymę</translation>
-    </message>
-    <message>
-        <source>Copy amount</source>
-        <translation>Kopijuoti sumą</translation>
-    </message>
-    <message>
-        <source>Edit label</source>
-        <translation>Taisyti žymę</translation>
-    </message>
-    <message>
-        <source>Show transaction details</source>
-        <translation>Rodyti sandėrio detales</translation>
-    </message>
-    <message>
-        <source>Exporting Failed</source>
-        <translation>Eksportavimas nepavyko</translation>
-    </message>
-    <message>
-        <source>Comma separated file (*.csv)</source>
-        <translation>Kableliais atskirtų duomenų failas (*.csv)</translation>
-    </message>
-    <message>
-        <source>Confirmed</source>
-        <translation>Patvirtintas</translation>
-    </message>
-    <message>
-        <source>Date</source>
-        <translation>Data</translation>
-    </message>
-    <message>
-        <source>Type</source>
-        <translation>Tipas</translation>
-    </message>
-    <message>
-        <source>Label</source>
-        <translation>Žymė</translation>
-    </message>
-    <message>
-        <source>Address</source>
-        <translation>Adresas</translation>
-    </message>
-    <message>
-        <source>ID</source>
-        <translation>ID</translation>
-    </message>
-    <message>
-        <source>Range:</source>
-        <translation>Grupė:</translation>
-    </message>
-    <message>
-        <source>to</source>
-        <translation>skirta</translation>
-    </message>
-</context>
-<context>
-    <name>UnitDisplayStatusBarControl</name>
-    </context>
-<context>
-    <name>WalletFrame</name>
-    </context>
-<context>
-    <name>WalletModel</name>
-    <message>
-        <source>Send Coins</source>
-        <translation>Siųsti monetas</translation>
-    </message>
-</context>
-<context>
-    <name>WalletView</name>
-    <message>
-        <source>&amp;Export</source>
-        <translation>&amp;Eksportuoti</translation>
-    </message>
-    <message>
-        <source>Backup Wallet</source>
-        <translation>Backup piniginę</translation>
-    </message>
-    <message>
-        <source>Wallet Data (*.dat)</source>
-        <translation>Piniginės duomenys (*.dat)</translation>
-    </message>
-    <message>
-        <source>Backup Failed</source>
-        <translation>Nepavyko padaryti atsarginės kopijos</translation>
-    </message>
-    <message>
-        <source>Backup Successful</source>
-        <translation>Atsarginė kopija sėkmingai padaryta</translation>
-    </message>
-</context>
-<context>
-    <name>bitcoin-core</name>
-    <message>
-        <source>Options:</source>
-        <translation>Parinktys:</translation>
-    </message>
-    <message>
-        <source>Specify data directory</source>
-        <translation>Nustatyti duomenų aplanką</translation>
-    </message>
-    <message>
-        <source>Specify your own public address</source>
-        <translation>Nurodykite savo nuosavą viešą adresą</translation>
-    </message>
-    <message>
-        <source>Accept command line and JSON-RPC commands</source>
-        <translation>Priimti komandinę eilutę ir JSON-RPC komandas</translation>
-    </message>
-    <message>
-        <source>Run in the background as a daemon and accept commands</source>
-        <translation>Dirbti fone kaip šešėlyje ir priimti komandas</translation>
-    </message>
-    <message>
-        <source>Use the test network</source>
-        <translation>Naudoti testavimo tinklą</translation>
-    </message>
-    <message>
-        <source>Warning: -paytxfee is set very high! This is the transaction fee you will pay if you send a transaction.</source>
-        <translation>Įspėjimas: -paytxfee yra nustatytas per didelis. Tai sandorio mokestis, kurį turėsite mokėti, jei siųsite sandorį.</translation>
-    </message>
-    <message>
-        <source>Connect only to the specified node(s)</source>
-        <translation>Prisijungti tik prie nurodyto mazgo</translation>
-    </message>
-    <message>
-        <source>Error opening block database</source>
-        <translation>Klaida atveriant blokų duombazę</translation>
-    </message>
-    <message>
-        <source>Verifying blocks...</source>
-        <translation>Tikrinami blokai...</translation>
-    </message>
-    <message>
-        <source>Verifying wallet...</source>
-        <translation>Tikrinama piniginė...</translation>
-    </message>
-    <message>
-        <source>Information</source>
-        <translation>Informacija</translation>
-    </message>
-    <message>
-        <source>Send trace/debug info to console instead of debug.log file</source>
-        <translation>Siųsti atsekimo/derinimo info į konsolę vietoj debug.log failo</translation>
-    </message>
-    <message>
-        <source>Set language, for example "de_DE" (default: system locale)</source>
-        <translation>Nustatyti kalbą, pavyzdžiui "lt_LT" (numatyta: sistemos kalba)</translation>
-    </message>
-    <message>
-        <source>Start minimized</source>
-        <translation>Paleisti sumažintą</translation>
-    </message>
-    <message>
-        <source>Use UPnP to map the listening port (default: 1 when listening)</source>
-        <translation>Bandymas naudoti UPnP struktūra klausymosi prievadui (default: 1 when listening)</translation>
-    </message>
-    <message>
-        <source>Username for JSON-RPC connections</source>
-        <translation>Vartotojo vardas JSON-RPC jungimuisi</translation>
-    </message>
-    <message>
-        <source>Warning</source>
-        <translation>Įspėjimas</translation>
-    </message>
-    <message>
-        <source>Password for JSON-RPC connections</source>
-        <translation>Slaptažodis JSON-RPC sujungimams</translation>
-    </message>
-    <message>
-        <source>Upgrade wallet to latest format</source>
-        <translation>Atnaujinti piniginę į naujausią formatą</translation>
-    </message>
-    <message>
-        <source>Rescan the block chain for missing wallet transactions</source>
-        <translation>Ieškoti  prarastų piniginės sandorių blokų grandinėje</translation>
-    </message>
-    <message>
-        <source>Use OpenSSL (https) for JSON-RPC connections</source>
-        <translation>Naudoti OpenSSL (https) jungimuisi JSON-RPC </translation>
-    </message>
-    <message>
-        <source>This help message</source>
-        <translation>Pagelbos žinutė</translation>
-    </message>
-    <message>
-        <source>Allow DNS lookups for -addnode, -seednode and -connect</source>
-        <translation>Leisti DNS paiešką sujungimui ir mazgo pridėjimui</translation>
-    </message>
-    <message>
-        <source>Loading addresses...</source>
-        <translation>Užkraunami adresai...</translation>
-    </message>
-    <message>
-        <source>Error loading wallet.dat: Wallet corrupted</source>
-        <translation> wallet.dat pakrovimo klaida,  wallet.dat sugadintas</translation>
-    </message>
-    <message>
-        <source>Error loading wallet.dat</source>
-        <translation> wallet.dat pakrovimo klaida</translation>
-    </message>
-    <message>
-        <source>Invalid -proxy address: '%s'</source>
-        <translation>Neteisingas proxy adresas: '%s'</translation>
-    </message>
-    <message>
-        <source>Invalid amount for -paytxfee=&lt;amount&gt;: '%s'</source>
-        <translation>Neteisinga suma -paytxfee=&lt;amount&gt;: '%s'</translation>
-    </message>
-    <message>
-        <source>Insufficient funds</source>
-        <translation>Nepakanka lėšų</translation>
-    </message>
-    <message>
-        <source>Loading block index...</source>
-        <translation>Įkeliamas blokų indeksas...</translation>
-    </message>
-    <message>
-        <source>Add a node to connect to and attempt to keep the connection open</source>
-        <translation>Pridėti mazgą prie sujungti su and attempt to keep the connection open</translation>
-    </message>
-    <message>
-        <source>Loading wallet...</source>
-        <translation>Užkraunama piniginė...</translation>
-    </message>
-    <message>
-        <source>Cannot write default address</source>
-        <translation>Negalima parašyti įprasto adreso</translation>
-    </message>
-    <message>
-        <source>Rescanning...</source>
-        <translation>Peržiūra</translation>
-    </message>
-    <message>
-        <source>Done loading</source>
-        <translation>Įkėlimas baigtas</translation>
-    </message>
-    <message>
-=======
-        <source>Rescanning...</source>
-        <translation>Peržiūra</translation>
-    </message>
-    <message>
-        <source>Done loading</source>
-        <translation>Įkėlimas baigtas</translation>
-    </message>
-    <message>
->>>>>>> fc073561
-        <source>Error</source>
-        <translation>Klaida</translation>
     </message>
 </context>
 </TS>