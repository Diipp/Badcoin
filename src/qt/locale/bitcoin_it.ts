<TS language="it" version="2.1">
<context>
    <name>AddressBookPage</name>
    <message>
        <source>Right-click to edit address or label</source>
<<<<<<< HEAD
        <translation>Fare clic con il tasto destro del mouse per modificare l'indirizzo o l'etichetta</translation>
=======
        <translation>Fai clic con il tasto destro del mouse per modificare l'indirizzo o l'etichetta</translation>
>>>>>>> 9e116a6f
    </message>
    <message>
        <source>Create a new address</source>
        <translation>Crea un nuovo indirizzo</translation>
    </message>
    <message>
        <source>&amp;New</source>
        <translation>&amp;Nuovo</translation>
    </message>
    <message>
        <source>Copy the currently selected address to the system clipboard</source>
        <translation>Copia negli appunti l'indirizzo attualmente selezionato</translation>
    </message>
    <message>
        <source>&amp;Copy</source>
        <translation>&amp;Copia</translation>
    </message>
    <message>
        <source>C&amp;lose</source>
        <translation>C&amp;hiudi</translation>
    </message>
    <message>
        <source>Delete the currently selected address from the list</source>
        <translation>Rimuovi dalla lista l'indirizzo attualmente selezionato</translation>
    </message>
    <message>
        <source>Export the data in the current tab to a file</source>
        <translation>Esporta su file i dati contenuti nella tabella corrente</translation>
    </message>
    <message>
        <source>&amp;Export</source>
        <translation>&amp;Esporta</translation>
    </message>
    <message>
        <source>&amp;Delete</source>
        <translation>&amp;Elimina</translation>
    </message>
    <message>
        <source>Choose the address to send coins to</source>
        <translation>Scegli l'indirizzo a cui inviare bitcoin</translation>
    </message>
    <message>
        <source>Choose the address to receive coins with</source>
        <translation>Scegli l'indirizzo con cui ricevere bitcoin</translation>
    </message>
    <message>
        <source>C&amp;hoose</source>
        <translation>Sc&amp;egli</translation>
    </message>
    <message>
        <source>Sending addresses</source>
        <translation>Indirizzi d'invio</translation>
    </message>
    <message>
        <source>Receiving addresses</source>
        <translation>Indirizzi di ricezione</translation>
    </message>
    <message>
<<<<<<< HEAD
        <source>These are your Myriadcoin addresses for sending payments. Always check the amount and the receiving address before sending coins.</source>
        <translation>Questo è un elenco di indirizzi Myriadcoin a cui puoi inviare pagamenti. Controlla sempre l'importo e l'indirizzo del beneficiario prima di inviare bitcoin.</translation>
    </message>
    <message>
        <source>These are your Myriadcoin addresses for receiving payments. It is recommended to use a new receiving address for each transaction.</source>
        <translation>Questi sono i tuoi indirizzi Myriadcoin che puoi usare per ricevere pagamenti. Si raccomanda di generare un nuovo indirizzo per ogni transazione.</translation>
=======
        <source>These are your Bitcoin addresses for sending payments. Always check the amount and the receiving address before sending coins.</source>
        <translation>Questi sono i tuoi indirizzi Bitcoin per l'invio di pagamenti. Controlla sempre l'importo e l'indirizzo del beneficiario prima di inviare bitcoin.</translation>
    </message>
    <message>
        <source>These are your Bitcoin addresses for receiving payments. It is recommended to use a new receiving address for each transaction.</source>
        <translation>Questi sono i tuoi indirizzi Bitcoin per la ricezione di pagamenti. Si raccomanda di usare un nuovo indirizzo di ricezione per ogni transazione.</translation>
>>>>>>> 9e116a6f
    </message>
    <message>
        <source>&amp;Copy Address</source>
        <translation>&amp;Copia indirizzo</translation>
    </message>
    <message>
        <source>Copy &amp;Label</source>
        <translation>Copia &amp;etichetta</translation>
    </message>
    <message>
        <source>&amp;Edit</source>
        <translation>&amp;Modifica</translation>
    </message>
    <message>
        <source>Export Address List</source>
        <translation>Esporta elenco indirizzi</translation>
    </message>
    <message>
        <source>Comma separated file (*.csv)</source>
        <translation>Testo CSV (*.csv)</translation>
    </message>
    <message>
        <source>Exporting Failed</source>
        <translation>Esportazione fallita</translation>
    </message>
    <message>
        <source>There was an error trying to save the address list to %1. Please try again.</source>
        <translation>Si è verificato un errore nel salvare l'elenco degli indirizzi su %1. Provare di nuovo.</translation>
    </message>
</context>
<context>
    <name>AddressTableModel</name>
    <message>
        <source>Label</source>
        <translation>Etichetta</translation>
    </message>
    <message>
        <source>Address</source>
        <translation>Indirizzo</translation>
    </message>
    <message>
        <source>(no label)</source>
        <translation>(nessuna etichetta)</translation>
    </message>
</context>
<context>
    <name>AskPassphraseDialog</name>
    <message>
        <source>Passphrase Dialog</source>
        <translation>Finestra passphrase</translation>
    </message>
    <message>
        <source>Enter passphrase</source>
        <translation>Inserisci la passphrase</translation>
    </message>
    <message>
        <source>New passphrase</source>
        <translation>Nuova passphrase</translation>
    </message>
    <message>
        <source>Repeat new passphrase</source>
        <translation>Ripeti la nuova passphrase</translation>
    </message>
    <message>
        <source>Show password</source>
        <translation>Mostra password</translation>
    </message>
    <message>
        <source>Enter the new passphrase to the wallet.&lt;br/&gt;Please use a passphrase of &lt;b&gt;ten or more random characters&lt;/b&gt;, or &lt;b&gt;eight or more words&lt;/b&gt;.</source>
        <translation>Inserire la nuova passphrase per il portafoglio.&lt;br/&gt;Si consiglia di utilizzare una passphrase di &lt;b&gt;almeno dieci caratteri casuali&lt;/b&gt; oppure &lt;b&gt;otto o più parole&lt;/b&gt;.</translation>
    </message>
    <message>
        <source>Encrypt wallet</source>
        <translation>Cifra il portafoglio</translation>
    </message>
    <message>
        <source>This operation needs your wallet passphrase to unlock the wallet.</source>
        <translation>Questa operazione necessita della passphrase per sbloccare il portafoglio.</translation>
    </message>
    <message>
        <source>Unlock wallet</source>
        <translation>Sblocca il portafoglio</translation>
    </message>
    <message>
        <source>This operation needs your wallet passphrase to decrypt the wallet.</source>
        <translation>Questa operazione necessita della passphrase per decifrare il portafoglio.</translation>
    </message>
    <message>
        <source>Decrypt wallet</source>
        <translation>Decifra il portafoglio</translation>
    </message>
    <message>
        <source>Change passphrase</source>
        <translation>Cambia la passphrase</translation>
    </message>
    <message>
        <source>Enter the old passphrase and new passphrase to the wallet.</source>
        <translation>Inserisci la vecchia e la nuova passphrase per il portafoglio.</translation>
    </message>
    <message>
        <source>Confirm wallet encryption</source>
        <translation>Conferma la cifratura del portafoglio</translation>
    </message>
    <message>
        <source>Warning: If you encrypt your wallet and lose your passphrase, you will &lt;b&gt;LOSE ALL OF YOUR BITCOINS&lt;/b&gt;!</source>
        <translation>Attenzione: perdendo la passphrase di un portamonete cifrato &lt;b&gt;TUTTI I PROPRI BITCOIN ANDRANNO PERSI&lt;/b&gt;!</translation>
    </message>
    <message>
        <source>Are you sure you wish to encrypt your wallet?</source>
        <translation>Cifrare veramente il portafoglio?</translation>
    </message>
    <message>
        <source>Wallet encrypted</source>
        <translation>Portafoglio cifrato</translation>
    </message>
    <message>
        <source>%1 will close now to finish the encryption process. Remember that encrypting your wallet cannot fully protect your bitcoins from being stolen by malware infecting your computer.</source>
        <translation>%1 verrà chiuso per completare il processo di cifratura. Ricorda che cifrare il tuo portafoglio non può proteggerlo contro potenziali furti di malware che potrebbero aver infettato il tuo computer.</translation>
    </message>
    <message>
        <source>IMPORTANT: Any previous backups you have made of your wallet file should be replaced with the newly generated, encrypted wallet file. For security reasons, previous backups of the unencrypted wallet file will become useless as soon as you start using the new, encrypted wallet.</source>
        <translation>IMPORTANTE: qualsiasi backup del portafoglio effettuato in precedenza dovrà essere sostituito con il file del portamonete cifrato appena generato. Per ragioni di sicurezza, i precedenti backup del file del portafoglio non cifrato diventeranno inservibili non appena si inizierà ad utilizzare il nuovo portafoglio cifrato.</translation>
    </message>
    <message>
        <source>IMPORTANT: Any previous backups you have made of your wallet file should be replaced with the newly generated, encrypted wallet file. For security reasons, previous backups of the unencrypted wallet file will become useless as soon as you start using the new, encrypted wallet.</source>
        <translation>IMPORTANTE: qualsiasi backup del file portamonete effettuato in precedenza dovrà essere sostituito con il file del portamonete cifrato appena generato. Per ragioni di sicurezza, i precedenti backup del file del portamonete non cifrato diventeranno inservibili non appena si inizierà ad utilizzare il nuovo portamonete cifrato.</translation>
    </message>
    <message>
        <source>Wallet encryption failed</source>
        <translation>Cifratura portafoglio fallita</translation>
    </message>
    <message>
        <source>Wallet encryption failed due to an internal error. Your wallet was not encrypted.</source>
        <translation>La cifratura del portafoglio non è riuscita a causa di un errore interno. Il portafoglio personale non è stato cifrato.</translation>
    </message>
    <message>
        <source>The supplied passphrases do not match.</source>
        <translation>Le passphrase fornite non corrispondono.</translation>
    </message>
    <message>
        <source>Wallet encryption failed due to an internal error. Your wallet was not encrypted.</source>
        <translation>Crittaggio fallito a causa di un errore interno. Il portamonete non è stato crittato.</translation>
    </message>
    <message>
        <source>The supplied passphrases do not match.</source>
        <translation>Le frasi di accesso non corrispondono.</translation>
    </message>
    <message>
        <source>Wallet unlock failed</source>
        <translation>Sbloccaggio del portafoglio fallito</translation>
    </message>
    <message>
        <source>The passphrase entered for the wallet decryption was incorrect.</source>
        <translation>La passphrase inserita per decifrare il tuo portafoglio non è corretta.</translation>
    </message>
    <message>
        <source>Wallet decryption failed</source>
        <translation>Decrittazione del portafoglio fallita.</translation>
    </message>
    <message>
        <source>Wallet passphrase was successfully changed.</source>
        <translation>La modifica della passphrase del portafoglio è riuscita.</translation>
    </message>
    <message>
        <source>Warning: The Caps Lock key is on!</source>
        <translation>Attenzione: è attivo il tasto blocco maiuscole !</translation>
    </message>
<<<<<<< HEAD
    <message>
        <source>Wallet decryption failed</source>
        <translation>Decrittazione del portamonete fallita.</translation>
    </message>
    <message>
        <source>Wallet passphrase was successfully changed.</source>
        <translation>La frase di accesso al portamonete è stata cambiata con successo.</translation>
    </message>
    <message>
        <source>Warning: The Caps Lock key is on!</source>
        <translation>Attenzione: è attivo il tasto blocco maiuscole !</translation>
    </message>
=======
>>>>>>> 9e116a6f
</context>
<context>
    <name>BanTableModel</name>
    <message>
        <source>IP/Netmask</source>
        <translation>IP/Netmask</translation>
    </message>
    <message>
        <source>Banned Until</source>
        <translation>Bannato fino a</translation>
    </message>
</context>
<context>
    <name>BitcoinGUI</name>
    <message>
        <source>Sign &amp;message...</source>
        <translation>Firma &amp;messaggio...</translation>
    </message>
    <message>
        <source>Synchronizing with network...</source>
        <translation>Sincronizzazione con la rete in corso...</translation>
    </message>
    <message>
        <source>&amp;Overview</source>
        <translation>&amp;Sintesi</translation>
    </message>
    <message>
        <source>Node</source>
        <translation>Nodo</translation>
    </message>
    <message>
        <source>Show general overview of wallet</source>
        <translation>Mostra lo stato generale del portamonete</translation>
    </message>
    <message>
        <source>&amp;Transactions</source>
        <translation>&amp;Transazioni</translation>
    </message>
    <message>
        <source>Browse transaction history</source>
        <translation>Mostra la cronologia delle transazioni</translation>
    </message>
    <message>
        <source>E&amp;xit</source>
        <translation>&amp;Esci</translation>
    </message>
    <message>
        <source>Quit application</source>
        <translation>Chiudi applicazione</translation>
    </message>
    <message>
        <source>&amp;About %1</source>
        <translation>&amp;Informazioni su %1</translation>
    </message>
    <message>
        <source>Show information about %1</source>
        <translation>Mostra informazioni su %1</translation>
    </message>
    <message>
        <source>About &amp;Qt</source>
        <translation>Informazioni su &amp;Qt</translation>
    </message>
    <message>
        <source>Show information about Qt</source>
        <translation>Mostra le informazioni su Qt</translation>
    </message>
    <message>
        <source>&amp;Options...</source>
        <translation>&amp;Opzioni...</translation>
    </message>
    <message>
        <source>Modify configuration options for %1</source>
        <translation>Modifica le opzioni di configurazione per %1</translation>
    </message>
    <message>
        <source>&amp;Encrypt Wallet...</source>
        <translation>&amp;Cifra portafoglio...</translation>
    </message>
    <message>
        <source>&amp;Backup Wallet...</source>
        <translation>&amp;Backup portafoglio...</translation>
    </message>
    <message>
        <source>&amp;Change Passphrase...</source>
        <translation>&amp;Cambia passphrase...</translation>
    </message>
    <message>
        <source>&amp;Sending addresses...</source>
        <translation>&amp;Indirizzi di invio...</translation>
    </message>
    <message>
        <source>&amp;Receiving addresses...</source>
        <translation>Indirizzi di &amp;ricezione...</translation>
    </message>
    <message>
        <source>Open &amp;URI...</source>
        <translation>Apri &amp;URI...</translation>
    </message>
    <message>
        <source>Click to disable network activity.</source>
        <translation>Clicca per disattivare la rete.</translation>
    </message>
    <message>
        <source>Network activity disabled.</source>
        <translation>Attività di rete disabilitata</translation>
    </message>
    <message>
        <source>Click to enable network activity again.</source>
        <translation>Clicca per abilitare nuovamente l'attività di rete</translation>
    </message>
    <message>
        <source>Syncing Headers (%1%)...</source>
        <translation>Sincronizzazione Headers (%1%)...</translation>
    </message>
    <message>
        <source>Reindexing blocks on disk...</source>
        <translation>Re-indicizzazione blocchi su disco...</translation>
    </message>
    <message>
        <source>Send coins to a Myriadcoin address</source>
        <translation>Invia fondi ad un indirizzo Bitcoin</translation>
    </message>
    <message>
        <source>Backup wallet to another location</source>
        <translation>Effettua il backup del portamonete</translation>
    </message>
    <message>
        <source>Change the passphrase used for wallet encryption</source>
        <translation>Cambia la passphrase utilizzata per la cifratura del portamonete</translation>
    </message>
    <message>
        <source>&amp;Debug window</source>
        <translation>Finestra di &amp;debug</translation>
    </message>
    <message>
        <source>Open debugging and diagnostic console</source>
        <translation>Apri la console di debugging e diagnostica</translation>
    </message>
    <message>
        <source>&amp;Verify message...</source>
        <translation>&amp;Verifica messaggio...</translation>
    </message>
    <message>
        <source>Bitcoin</source>
        <translation>Bitcoin</translation>
    </message>
    <message>
        <source>Wallet</source>
        <translation>Portafoglio</translation>
    </message>
    <message>
        <source>&amp;Send</source>
        <translation>&amp;Invia</translation>
    </message>
    <message>
        <source>&amp;Receive</source>
        <translation>&amp;Ricevi</translation>
    </message>
    <message>
        <source>&amp;Show / Hide</source>
        <translation>&amp;Mostra / Nascondi</translation>
    </message>
    <message>
        <source>Show or hide the main Window</source>
        <translation>Mostra o nascondi la Finestra principale</translation>
    </message>
    <message>
        <source>Encrypt the private keys that belong to your wallet</source>
        <translation>Cifra le chiavi private che appartengono al tuo portamonete</translation>
    </message>
    <message>
        <source>Sign messages with your Myriadcoin addresses to prove you own them</source>
        <translation>Firma messaggi con i tuoi indirizzi Myriadcoin per dimostrarne il possesso</translation>
    </message>
    <message>
        <source>Verify messages to ensure they were signed with specified Myriadcoin addresses</source>
        <translation>Verifica che i messaggi siano stati firmati con gli indirizzi Myriadcoin specificati</translation>
    </message>
    <message>
        <source>&amp;File</source>
        <translation>&amp;File</translation>
    </message>
    <message>
        <source>&amp;Settings</source>
        <translation>&amp;Impostazioni</translation>
    </message>
    <message>
        <source>&amp;Help</source>
        <translation>&amp;Aiuto</translation>
    </message>
    <message>
        <source>Tabs toolbar</source>
        <translation>Barra degli strumenti</translation>
    </message>
    <message>
        <source>Request payments (generates QR codes and myriadcoin: URIs)</source>
        <translation>Richiedi pagamenti (genera codici QR e myriadcoin: URI)</translation>
    </message>
    <message>
        <source>Show the list of used sending addresses and labels</source>
        <translation>Mostra la lista degli indirizzi di invio utilizzati</translation>
    </message>
    <message>
        <source>Show the list of used receiving addresses and labels</source>
        <translation>Mostra la lista degli indirizzi di ricezione utilizzati</translation>
    </message>
    <message>
        <source>Open a myriadcoin: URI or payment request</source>
        <translation>Apri un myriadcoin: URI o una richiesta di pagamento</translation>
    </message>
    <message>
        <source>&amp;Command-line options</source>
        <translation>Opzioni della riga di &amp;comando</translation>
    </message>
    <message numerus="yes">
        <source>%n active connection(s) to Myriadcoin network</source>
        <translation><numerusform>%n connessione attiva alla rete Bitcoin</numerusform><numerusform>%n connessioni alla rete Myriadcoin attive</numerusform></translation>
    </message>
    <message>
        <source>Indexing blocks on disk...</source>
        <translation>Indicizzando i blocchi su disco...</translation>
    </message>
    <message>
        <source>Processing blocks on disk...</source>
        <translation>Elaborazione dei blocchi su disco...</translation>
    </message>
    <message numerus="yes">
        <source>Processed %n block(s) of transaction history.</source>
        <translation><numerusform>Elaborato %n blocco dello storico transazioni.</numerusform><numerusform>Elaborati %n blocchi dello storico transazioni.</numerusform></translation>
    </message>
    <message>
        <source>%1 behind</source>
        <translation>Indietro di %1</translation>
    </message>
    <message>
        <source>Last received block was generated %1 ago.</source>
        <translation>L'ultimo blocco ricevuto è stato generato %1 fa.</translation>
    </message>
    <message>
        <source>Transactions after this will not yet be visible.</source>
        <translation>Le transazioni effettuate successivamente non sono ancora visibili.</translation>
    </message>
    <message>
        <source>Error</source>
        <translation>Errore</translation>
    </message>
    <message>
        <source>Warning</source>
        <translation>Attenzione</translation>
    </message>
    <message>
        <source>Information</source>
        <translation>Informazioni</translation>
    </message>
    <message>
        <source>Up to date</source>
        <translation>Aggiornato</translation>
    </message>
    <message>
        <source>Show the %1 help message to get a list with possible Myriadcoin command-line options</source>
        <translation>Mostra il messaggio di aiuto di %1 per ottenere una lista di opzioni di comando per Myriadcoin </translation>
    </message>
    <message>
        <source>%1 client</source>
        <translation>%1 client</translation>
    </message>
    <message>
        <source>Connecting to peers...</source>
        <translation>Connessione ai peers</translation>
    </message>
    <message>
        <source>Catching up...</source>
        <translation>In aggiornamento...</translation>
    </message>
    <message>
        <source>Date: %1
</source>
        <translation>Data: %1
</translation>
    </message>
    <message>
        <source>Amount: %1
</source>
        <translation>Quantità: %1
</translation>
    </message>
    <message>
        <source>Type: %1
</source>
        <translation>Tipo: %1
</translation>
    </message>
    <message>
        <source>Label: %1
</source>
        <translation>Etichetta: %1
</translation>
    </message>
    <message>
        <source>Address: %1
</source>
        <translation>Indirizzo: %1
</translation>
    </message>
    <message>
        <source>Sent transaction</source>
        <translation>Transazione inviata</translation>
    </message>
    <message>
        <source>Incoming transaction</source>
        <translation>Transazione ricevuta</translation>
    </message>
    <message>
        <source>HD key generation is &lt;b&gt;enabled&lt;/b&gt;</source>
        <translation>La creazione della chiave HD è &lt;b&gt;abilitata&lt;/b&gt;</translation>
    </message>
    <message>
        <source>HD key generation is &lt;b&gt;disabled&lt;/b&gt;</source>
        <translation>La creazione della chiave HD è &lt;b&gt;disabilitata&lt;/b&gt;</translation>
    </message>
    <message>
        <source>Wallet is &lt;b&gt;encrypted&lt;/b&gt; and currently &lt;b&gt;unlocked&lt;/b&gt;</source>
        <translation>Il portamonete è &lt;b&gt;cifrato&lt;/b&gt; ed attualmente &lt;b&gt;sbloccato&lt;/b&gt;</translation>
    </message>
    <message>
        <source>Wallet is &lt;b&gt;encrypted&lt;/b&gt; and currently &lt;b&gt;locked&lt;/b&gt;</source>
        <translation>Il portamonete è &lt;b&gt;cifrato&lt;/b&gt; ed attualmente &lt;b&gt;bloccato&lt;/b&gt;</translation>
    </message>
    <message>
        <source>A fatal error occurred. Bitcoin can no longer continue safely and will quit.</source>
        <translation>Si è verificato un errore critico. Bitcoin non può più funzionare in maniera sicura e verrà chiuso.</translation>
    </message>
</context>
<context>
    <name>CoinControlDialog</name>
    <message>
        <source>Coin Selection</source>
        <translation>Selezione coin</translation>
    </message>
    <message>
        <source>Quantity:</source>
        <translation>Quantità:</translation>
    </message>
    <message>
        <source>Bytes:</source>
        <translation>Byte:</translation>
    </message>
    <message>
        <source>Amount:</source>
        <translation>Importo:</translation>
    </message>
    <message>
        <source>Fee:</source>
        <translation>Commissione:</translation>
    </message>
    <message>
        <source>Dust:</source>
        <translation>Trascurabile:</translation>
    </message>
    <message>
        <source>After Fee:</source>
        <translation>Dopo Commissione:</translation>
    </message>
    <message>
        <source>Change:</source>
        <translation>Resto:</translation>
    </message>
    <message>
        <source>(un)select all</source>
        <translation>(de)seleziona tutto</translation>
    </message>
    <message>
        <source>Tree mode</source>
        <translation>Modalità Albero</translation>
    </message>
    <message>
        <source>List mode</source>
        <translation>Modalità Lista</translation>
    </message>
    <message>
        <source>Amount</source>
        <translation>Importo</translation>
    </message>
    <message>
        <source>Received with label</source>
        <translation>Ricevuto con l'etichetta</translation>
    </message>
    <message>
        <source>Received with address</source>
        <translation>Ricevuto con l'indirizzo</translation>
    </message>
    <message>
        <source>Date</source>
        <translation>Data</translation>
    </message>
    <message>
        <source>Confirmations</source>
        <translation>Conferme</translation>
    </message>
    <message>
        <source>Confirmed</source>
        <translation>Confermato</translation>
    </message>
    <message>
        <source>Copy address</source>
        <translation>Copia indirizzo</translation>
    </message>
    <message>
        <source>Copy label</source>
        <translation>Copia etichetta</translation>
    </message>
    <message>
        <source>Copy amount</source>
        <translation>Copia l'importo</translation>
    </message>
    <message>
        <source>Copy transaction ID</source>
        <translation>Copia l'ID transazione</translation>
    </message>
    <message>
        <source>Lock unspent</source>
        <translation>Bloccare non spesi</translation>
    </message>
    <message>
        <source>Unlock unspent</source>
        <translation>Sbloccare non spesi</translation>
    </message>
    <message>
        <source>Copy quantity</source>
        <translation>Copia quantità</translation>
    </message>
    <message>
        <source>Copy fee</source>
        <translation>Copia commissione</translation>
    </message>
    <message>
        <source>Copy after fee</source>
        <translation>Copia dopo commissione</translation>
    </message>
    <message>
        <source>Copy bytes</source>
        <translation>Copia byte</translation>
    </message>
    <message>
        <source>Copy dust</source>
        <translation>Copia trascurabile</translation>
    </message>
    <message>
        <source>Copy change</source>
        <translation>Copia resto</translation>
    </message>
    <message>
        <source>(%1 locked)</source>
        <translation>(%1 bloccato)</translation>
    </message>
    <message>
        <source>yes</source>
        <translation>sì</translation>
    </message>
    <message>
        <source>no</source>
        <translation>no</translation>
    </message>
    <message>
        <source>This label turns red if any recipient receives an amount smaller than the current dust threshold.</source>
        <translation>Questa etichetta diventerà rossa se uno qualsiasi dei destinatari riceverà un importo inferiore alla corrente soglia minima per la movimentazione della valuta.</translation>
    </message>
    <message>
        <source>Can vary +/- %1 satoshi(s) per input.</source>
        <translation>Può variare di +/- %1 satoshi per input.</translation>
    </message>
    <message>
        <source>(no label)</source>
        <translation>(nessuna etichetta)</translation>
    </message>
    <message>
        <source>change from %1 (%2)</source>
        <translation>cambio da %1 (%2)</translation>
    </message>
    <message>
        <source>(change)</source>
        <translation>(resto)</translation>
    </message>
</context>
<context>
    <name>EditAddressDialog</name>
    <message>
        <source>Edit Address</source>
        <translation>Modifica l'indirizzo</translation>
    </message>
    <message>
        <source>&amp;Label</source>
        <translation>&amp;Etichetta</translation>
    </message>
    <message>
        <source>The label associated with this address list entry</source>
        <translation>L'etichetta associata con questa voce della lista degli indirizzi</translation>
    </message>
    <message>
        <source>The address associated with this address list entry. This can only be modified for sending addresses.</source>
        <translation>L'indirizzo associato con questa voce della lista degli indirizzi. Può essere modificato solo per gli indirizzi d'invio.</translation>
    </message>
    <message>
        <source>&amp;Address</source>
        <translation>&amp;Indirizzo</translation>
    </message>
    <message>
        <source>New receiving address</source>
        <translation>Nuovo indirizzo di ricezione</translation>
    </message>
    <message>
        <source>New sending address</source>
        <translation>Nuovo indirizzo d'invio</translation>
    </message>
    <message>
        <source>Edit receiving address</source>
        <translation>Modifica indirizzo di ricezione</translation>
    </message>
    <message>
        <source>Edit sending address</source>
        <translation>Modifica indirizzo d'invio</translation>
    </message>
    <message>
        <source>The entered address "%1" is not a valid Bitcoin address.</source>
        <translation>L'indirizzo inserito "%1" non è un indirizzo bitcoin valido.</translation>
    </message>
    <message>
        <source>The entered address "%1" is already in the address book.</source>
        <translation>L'indirizzo inserito "%1" è già in rubrica.</translation>
    </message>
    <message>
        <source>Could not unlock wallet.</source>
        <translation>Impossibile sbloccare il portamonete.</translation>
    </message>
    <message>
        <source>New key generation failed.</source>
        <translation>Generazione della nuova chiave non riuscita.</translation>
    </message>
</context>
<context>
    <name>FreespaceChecker</name>
    <message>
        <source>A new data directory will be created.</source>
        <translation>Sarà creata una nuova cartella dati.</translation>
    </message>
    <message>
        <source>name</source>
        <translation>nome</translation>
    </message>
    <message>
        <source>Directory already exists. Add %1 if you intend to create a new directory here.</source>
        <translation>Cartella già esistente. Aggiungi %1 se intendi creare qui una nuova cartella.</translation>
    </message>
    <message>
        <source>Path already exists, and is not a directory.</source>
        <translation>Il percorso è già esistente e non è una cartella.</translation>
    </message>
    <message>
        <source>Cannot create data directory here.</source>
        <translation>Impossibile creare una cartella dati qui.</translation>
    </message>
</context>
<context>
    <name>HelpMessageDialog</name>
    <message>
        <source>version</source>
        <translation>versione</translation>
    </message>
    <message>
        <source>(%1-bit)</source>
        <translation>(%1-bit)</translation>
    </message>
    <message>
        <source>About %1</source>
        <translation>Informazioni %1</translation>
    </message>
    <message>
        <source>Command-line options</source>
        <translation>Opzioni della riga di comando</translation>
    </message>
    <message>
        <source>Usage:</source>
        <translation>Utilizzo:</translation>
    </message>
    <message>
        <source>command-line options</source>
        <translation>opzioni della riga di comando</translation>
    </message>
    <message>
        <source>UI Options:</source>
        <translation>Opzioni interfaccia:</translation>
    </message>
    <message>
        <source>Choose data directory on startup (default: %u)</source>
        <translation>Seleziona la directory dei dati all'avvio (default: %u)</translation>
    </message>
    <message>
        <source>Set language, for example "de_DE" (default: system locale)</source>
        <translation>Imposta la lingua, ad esempio "it_IT" (default: locale di sistema)</translation>
    </message>
    <message>
        <source>Start minimized</source>
        <translation>Avvia ridotto a icona</translation>
    </message>
    <message>
        <source>Set SSL root certificates for payment request (default: -system-)</source>
        <translation>Imposta un certificato SSL root per le richieste di pagamento (default: -system-)</translation>
    </message>
    <message>
        <source>Show splash screen on startup (default: %u)</source>
        <translation>Mostra schermata iniziale all'avvio (default: %u)</translation>
    </message>
    <message>
        <source>Reset all settings changed in the GUI</source>
        <translation>Reimposta tutti i campi dell'interfaccia grafica</translation>
    </message>
</context>
<context>
    <name>Intro</name>
    <message>
        <source>Welcome</source>
        <translation>Benvenuto</translation>
    </message>
    <message>
        <source>Welcome to %1.</source>
        <translation>Benvenuto su %1.</translation>
    </message>
    <message>
        <source>As this is the first time the program is launched, you can choose where %1 will store its data.</source>
        <translation>Dato che questa è la prima volta che il programma viene lanciato, puoi scegliere dove %1 salverà i suoi dati.</translation>
    </message>
    <message>
<<<<<<< HEAD
        <source>%1 will download and store a copy of the Myriadcoin block chain. At least %2GB of data will be stored in this directory, and it will grow over time. The wallet will also be stored in this directory.</source>
        <translation>%1 scaricherà e salverà una copia della Blockchain di Bitcoin. Saranno salvati almeno %2GB di dati in questo percorso e continueranno ad aumentare col tempo. Anche il portafoglio verrà salvato in questo percorso.</translation>
=======
        <source>When you click OK, %1 will begin to download and process the full %4 block chain (%2GB) starting with the earliest transactions in %3 when %4 initially launched.</source>
        <translation>Quando fai click su OK, %1 comincerà a scaricare e processare l'intera %4 block chain (%2GB) a partire dalla prime transazioni del %3 quando %4 venne inaugurato.</translation>
    </message>
    <message>
        <source>This initial synchronisation is very demanding, and may expose hardware problems with your computer that had previously gone unnoticed. Each time you run %1, it will continue downloading where it left off.</source>
        <translation>La sincronizzazione iniziale è molto dispendiosa e potrebbe mettere in luce problemi di harware del tuo computer che erano prima passati inosservati. Ogni volta che lanci %1 continuerà a scaricare da dove l'avevi lasciato.</translation>
    </message>
    <message>
        <source>If you have chosen to limit block chain storage (pruning), the historical data must still be downloaded and processed, but will be deleted afterward to keep your disk usage low.</source>
        <translation>Se hai scelto di limitare l'immagazzinamento della block chain (operazione nota come "pruning" o "potatura"), i dati storici devono comunque essere scaricati e processati, ma verranno cancellati in seguito per mantenere basso l'utilizzo del tuo disco.</translation>
>>>>>>> 9e116a6f
    </message>
    <message>
        <source>Use the default data directory</source>
        <translation>Usa la cartella dati predefinita</translation>
    </message>
    <message>
        <source>Use a custom data directory:</source>
        <translation>Usa una cartella dati personalizzata:</translation>
    </message>
    <message>
        <source>Bitcoin</source>
        <translation>Bitcoin</translation>
    </message>
    <message>
        <source>At least %1 GB of data will be stored in this directory, and it will grow over time.</source>
        <translation>Almeno %1 GB di dati verrà salvato in questa cartella e continuerà ad aumentare col tempo.</translation>
    </message>
    <message>
        <source>Approximately %1 GB of data will be stored in this directory.</source>
        <translation>Verranno salvati circa %1 GB di dati in questa cartella.</translation>
    </message>
    <message>
        <source>%1 will download and store a copy of the Bitcoin block chain.</source>
        <translation>%1 scaricherà e salverà una copia della block chain di Bitcoin.</translation>
    </message>
    <message>
        <source>The wallet will also be stored in this directory.</source>
        <translation>Anche il portafoglio verrà salvato in questa cartella.</translation>
    </message>
    <message>
        <source>Error: Specified data directory "%1" cannot be created.</source>
        <translation>Errore: La cartella dati "%1" specificata non può essere creata.</translation>
    </message>
    <message>
        <source>Error</source>
        <translation>Errore</translation>
    </message>
    <message numerus="yes">
        <source>%n GB of free space available</source>
        <translation><numerusform>GB di spazio libero disponibile</numerusform><numerusform>%n GB di spazio disponibile</numerusform></translation>
    </message>
    <message numerus="yes">
        <source>(of %n GB needed)</source>
        <translation><numerusform>(di %nGB richiesti)</numerusform><numerusform>(%n GB richiesti)</numerusform></translation>
    </message>
</context>
<context>
    <name>ModalOverlay</name>
    <message>
        <source>Form</source>
        <translation>Modulo</translation>
    </message>
    <message>
<<<<<<< HEAD
=======
        <source>Recent transactions may not yet be visible, and therefore your wallet's balance might be incorrect. This information will be correct once your wallet has finished synchronizing with the bitcoin network, as detailed below.</source>
        <translation>Transazioni recenti potrebbero non essere visibili ancora, perciò il saldo del tuo portafoglio potrebbe non essere corretto. Questa informazione risulterà corretta quando il tuo portafoglio avrà terminato la sincronizzazione con la rete bitcoin, come indicato in dettaglio più sotto.</translation>
    </message>
    <message>
        <source>Attempting to spend bitcoins that are affected by not-yet-displayed transactions will not be accepted by the network.</source>
        <translation>Il tentativo di spendere bitcoin legati a transazioni non ancora visualizzate non verrà accettato dalla rete.</translation>
    </message>
    <message>
>>>>>>> 9e116a6f
        <source>Number of blocks left</source>
        <translation>Numero di blocchi mancanti</translation>
    </message>
    <message>
        <source>Unknown...</source>
        <translation>Sconosciuto...</translation>
    </message>
    <message>
        <source>Last block time</source>
        <translation>Ora del blocco più recente</translation>
    </message>
    <message>
        <source>Progress</source>
        <translation>Progresso</translation>
    </message>
    <message>
<<<<<<< HEAD
=======
        <source>Progress increase per hour</source>
        <translation>Aumento dei progressi per ogni ora</translation>
    </message>
    <message>
        <source>calculating...</source>
        <translation>calcolando...</translation>
    </message>
    <message>
        <source>Estimated time left until synced</source>
        <translation>Tempo stimato al completamento della sincronizzazione</translation>
    </message>
    <message>
>>>>>>> 9e116a6f
        <source>Hide</source>
        <translation>Nascondi</translation>
    </message>
    <message>
        <source>Unknown. Syncing Headers (%1)...</source>
        <translation>Sconosciuto. Sincronizzazione Headers (%1)...</translation>
    </message>
</context>
<context>
    <name>OpenURIDialog</name>
    <message>
        <source>Open URI</source>
        <translation>Apri URI</translation>
    </message>
    <message>
        <source>Open payment request from URI or file</source>
        <translation>Apri richiesta di pagamento da URI o file</translation>
    </message>
    <message>
        <source>URI:</source>
        <translation>URI:</translation>
    </message>
    <message>
        <source>Select payment request file</source>
        <translation>Seleziona il file di richiesta di pagamento</translation>
    </message>
    <message>
        <source>Select payment request file to open</source>
        <translation>Seleziona il file di richiesta di pagamento da aprire</translation>
    </message>
</context>
<context>
    <name>OptionsDialog</name>
    <message>
        <source>Options</source>
        <translation>Opzioni</translation>
    </message>
    <message>
        <source>&amp;Main</source>
        <translation>&amp;Principale</translation>
    </message>
    <message>
        <source>Automatically start %1 after logging in to the system.</source>
        <translation>Avvia automaticamente %1 una volta effettuato l'accesso al sistema.</translation>
    </message>
    <message>
        <source>&amp;Start %1 on system login</source>
        <translation>&amp;Start %1 all'accesso al sistema</translation>
    </message>
    <message>
        <source>Size of &amp;database cache</source>
        <translation>Dimensione della cache del &amp;database.</translation>
    </message>
    <message>
        <source>MB</source>
        <translation>MB</translation>
    </message>
    <message>
        <source>Number of script &amp;verification threads</source>
        <translation>Numero di thread di &amp;verifica degli script </translation>
    </message>
    <message>
        <source>IP address of the proxy (e.g. IPv4: 127.0.0.1 / IPv6: ::1)</source>
        <translation>Indirizzo IP del proxy (ad es. IPv4: 127.0.0.1 / IPv6: ::1)</translation>
    </message>
    <message>
        <source>Shows if the supplied default SOCKS5 proxy is used to reach peers via this network type.</source>
        <translation>Mostra se il proxy SOCK5 di default che p stato fornito è usato per raggiungere i contatti attraverso questo tipo di rete.</translation>
    </message>
    <message>
        <source>Use separate SOCKS&amp;5 proxy to reach peers via Tor hidden services:</source>
        <translation>Usa una SOCKS&amp;5 proxy differente per raggiungere peers usando servizi Tor hidden</translation>
    </message>
    <message>
        <source>Hide the icon from the system tray.</source>
        <translation>Nascondi l'icona nella barra delle applicazioni.</translation>
    </message>
    <message>
        <source>&amp;Hide tray icon</source>
        <translation>&amp;Nascondi l'icona della barra delle applicazioni</translation>
    </message>
    <message>
        <source>Minimize instead of exit the application when the window is closed. When this option is enabled, the application will be closed only after selecting Exit in the menu.</source>
        <translation>Riduci ad icona invece di uscire dall'applicazione quando la finestra viene chiusa. Attivando questa opzione l'applicazione terminerà solo dopo aver selezionato Esci dal menu File.</translation>
    </message>
    <message>
        <source>Third party URLs (e.g. a block explorer) that appear in the transactions tab as context menu items. %s in the URL is replaced by transaction hash. Multiple URLs are separated by vertical bar |.</source>
        <translation>URL di terze parti (ad es. un block explorer) che appaiono nella tabella delle transazioni come voci nel menu contestuale. "%s" nell'URL è sostituito dall'hash della transazione.
Per specificare più URL separarli con una barra verticale "|".</translation>
    </message>
    <message>
        <source>Active command-line options that override above options:</source>
        <translation>Opzioni della riga di comando attive che sostituiscono i settaggi sopra elencati:</translation>
    </message>
    <message>
        <source>Open the %1 configuration file from the working directory.</source>
        <translation>Apri il %1 file di configurazione dalla cartella attiva.</translation>
    </message>
    <message>
        <source>Open Configuration File</source>
        <translation>Apri il file di configurazione</translation>
    </message>
    <message>
        <source>Reset all client options to default.</source>
        <translation>Reimposta tutte le opzioni del client allo stato predefinito.</translation>
    </message>
    <message>
        <source>&amp;Reset Options</source>
        <translation>&amp;Ripristina Opzioni</translation>
    </message>
    <message>
        <source>&amp;Network</source>
        <translation>Rete</translation>
    </message>
    <message>
        <source>(0 = auto, &lt;0 = leave that many cores free)</source>
        <translation>(0 = automatico, &lt;0 = lascia questo numero di core liberi)</translation>
    </message>
    <message>
        <source>W&amp;allet</source>
        <translation>Port&amp;amonete</translation>
    </message>
    <message>
        <source>Expert</source>
        <translation>Esperti</translation>
    </message>
    <message>
        <source>Enable coin &amp;control features</source>
        <translation>Abilita le funzionalità di coin &amp;control</translation>
    </message>
    <message>
        <source>If you disable the spending of unconfirmed change, the change from a transaction cannot be used until that transaction has at least one confirmation. This also affects how your balance is computed.</source>
        <translation>Disabilitando l'uso di resti non confermati, il resto di una transazione non potrà essere speso fino a quando non avrà ottenuto almeno una conferma. Questa impostazione influisce inoltre sul calcolo del saldo.</translation>
    </message>
    <message>
        <source>&amp;Spend unconfirmed change</source>
        <translation>&amp;Spendi resti non confermati</translation>
    </message>
    <message>
        <source>Automatically open the Myriadcoin client port on the router. This only works when your router supports UPnP and it is enabled.</source>
        <translation>Apri automaticamente la porta del client Myriadcoin sul router. Il protocollo UPnP deve essere supportato da parte del router ed attivo.</translation>
    </message>
    <message>
        <source>Map port using &amp;UPnP</source>
        <translation>Mappa le porte tramite &amp;UPnP</translation>
    </message>
    <message>
<<<<<<< HEAD
        <source>Connect to the Myriadcoin network through a SOCKS5 proxy.</source>
        <translation>Connessione alla rete Myriadcoin attraverso un proxy SOCKS5.</translation>
=======
        <source>Accept connections from outside.</source>
        <translation>Accetta connessione esterne.</translation>
    </message>
    <message>
        <source>Allow incomin&amp;g connections</source>
        <translation>Accetta connessioni in entrata</translation>
    </message>
    <message>
        <source>Connect to the Bitcoin network through a SOCKS5 proxy.</source>
        <translation>Connessione alla rete Bitcoin attraverso un proxy SOCKS5.</translation>
>>>>>>> 9e116a6f
    </message>
    <message>
        <source>&amp;Connect through SOCKS5 proxy (default proxy):</source>
        <translation>&amp;Connessione attraverso proxy SOCKS5 (proxy predefinito):</translation>
    </message>
    <message>
        <source>Proxy &amp;IP:</source>
        <translation>&amp;IP del proxy:</translation>
    </message>
    <message>
        <source>&amp;Port:</source>
        <translation>&amp;Porta:</translation>
    </message>
    <message>
        <source>Port of the proxy (e.g. 9050)</source>
        <translation>Porta del proxy (ad es. 9050)</translation>
    </message>
    <message>
        <source>Used for reaching peers via:</source>
        <translation>Utilizzata per connettersi attraverso:</translation>
    </message>
    <message>
        <source>IPv4</source>
        <translation>IPv4</translation>
    </message>
    <message>
        <source>IPv6</source>
        <translation>IPv6</translation>
    </message>
    <message>
        <source>Tor</source>
        <translation>Tor</translation>
    </message>
    <message>
        <source>Connect to the Myriadcoin network through a separate SOCKS5 proxy for Tor hidden services.</source>
        <translation>Connette alla rete Myriadcoin attraverso un proxy SOCKS5 separato per Tor.</translation>
    </message>
    <message>
        <source>&amp;Window</source>
        <translation>&amp;Finestra</translation>
    </message>
    <message>
        <source>Show only a tray icon after minimizing the window.</source>
        <translation>Mostra solo nella tray bar quando si riduce ad icona.</translation>
    </message>
    <message>
        <source>&amp;Minimize to the tray instead of the taskbar</source>
        <translation>&amp;Minimizza nella tray bar invece che sulla barra delle applicazioni</translation>
    </message>
    <message>
        <source>M&amp;inimize on close</source>
        <translation>M&amp;inimizza alla chiusura</translation>
    </message>
    <message>
        <source>&amp;Display</source>
        <translation>&amp;Mostra</translation>
    </message>
    <message>
        <source>User Interface &amp;language:</source>
        <translation>&amp;Lingua Interfaccia Utente:</translation>
    </message>
    <message>
        <source>The user interface language can be set here. This setting will take effect after restarting %1.</source>
        <translation>La lingua dell'interfaccia utente può essere impostata qui. L'impostazione avrà effetto dopo il riavvio %1.</translation>
    </message>
    <message>
        <source>&amp;Unit to show amounts in:</source>
        <translation>&amp;Unità di misura con cui visualizzare gli importi:</translation>
    </message>
    <message>
        <source>Choose the default subdivision unit to show in the interface and when sending coins.</source>
        <translation>Scegli l'unità di suddivisione predefinita da utilizzare per l'interfaccia e per l'invio di bitcoin.</translation>
    </message>
    <message>
        <source>Whether to show coin control features or not.</source>
        <translation>Specifica se le funzionalita di coin control saranno visualizzate.</translation>
    </message>
    <message>
        <source>&amp;Third party transaction URLs</source>
        <translation>&amp;URLs per transazioni terzi </translation>
    </message>
    <message>
        <source>&amp;OK</source>
        <translation>&amp;OK</translation>
    </message>
    <message>
        <source>&amp;Cancel</source>
        <translation>&amp;Cancella</translation>
    </message>
    <message>
        <source>default</source>
        <translation>predefinito</translation>
    </message>
    <message>
        <source>none</source>
        <translation>nessuno</translation>
    </message>
    <message>
        <source>Confirm options reset</source>
        <translation>Conferma ripristino opzioni</translation>
    </message>
    <message>
        <source>Client restart required to activate changes.</source>
        <translation>È necessario un riavvio del client per applicare le modifiche.</translation>
    </message>
    <message>
        <source>Client will be shut down. Do you want to proceed?</source>
        <translation>Il client sarà arrestato. Si desidera procedere?</translation>
    </message>
    <message>
        <source>Configuration options</source>
        <translation>Opzioni di configurazione</translation>
    </message>
    <message>
        <source>The configuration file is used to specify advanced user options which override GUI settings. Additionally, any command-line options will override this configuration file.</source>
        <translation>Il file di configurazione è utilizzato per specificare opzioni utente avanzate che aggirano le impostazioni della GUI. Inoltre qualunque opzione da linea di comando aggirerà il file di configurazione.</translation>
    </message>
    <message>
        <source>Error</source>
        <translation>Errore</translation>
    </message>
    <message>
        <source>The configuration file could not be opened.</source>
        <translation>Il file di configurazione non può essere aperto.</translation>
    </message>
    <message>
        <source>This change would require a client restart.</source>
        <translation>Questa modifica richiede un riavvio del client.</translation>
    </message>
    <message>
        <source>The supplied proxy address is invalid.</source>
        <translation>L'indirizzo proxy che hai fornito non è valido.</translation>
    </message>
</context>
<context>
    <name>OverviewPage</name>
    <message>
        <source>Form</source>
        <translation>Modulo</translation>
    </message>
    <message>
        <source>The displayed information may be out of date. Your wallet automatically synchronizes with the Myriadcoin network after a connection is established, but this process has not completed yet.</source>
        <translation>Le informazioni visualizzate potrebbero non essere aggiornate. Il portamonete si sincronizza automaticamente con la rete Myriadcoin una volta stabilita una connessione, ma questo processo non è ancora stato completato.</translation>
    </message>
    <message>
        <source>Watch-only:</source>
        <translation>Sola lettura:</translation>
    </message>
    <message>
        <source>Available:</source>
        <translation>Disponibile:</translation>
    </message>
    <message>
        <source>Your current spendable balance</source>
        <translation>Il tuo saldo spendibile attuale</translation>
    </message>
    <message>
        <source>Pending:</source>
        <translation>In attesa:</translation>
    </message>
    <message>
        <source>Total of transactions that have yet to be confirmed, and do not yet count toward the spendable balance</source>
        <translation>Totale delle transazioni in corso di conferma e che non sono ancora conteggiate nel saldo spendibile</translation>
    </message>
    <message>
        <source>Immature:</source>
        <translation>Immaturo:</translation>
    </message>
    <message>
        <source>Mined balance that has not yet matured</source>
        <translation>Importo generato dal mining e non ancora maturato</translation>
    </message>
    <message>
        <source>Balances</source>
        <translation>Saldo</translation>
    </message>
    <message>
        <source>Total:</source>
        <translation>Totale:</translation>
    </message>
    <message>
        <source>Your current total balance</source>
        <translation>Il tuo saldo totale attuale</translation>
    </message>
    <message>
        <source>Your current balance in watch-only addresses</source>
        <translation>Il tuo saldo attuale negli indirizzi di sola lettura</translation>
    </message>
    <message>
        <source>Spendable:</source>
        <translation>Spendibile:</translation>
    </message>
    <message>
        <source>Recent transactions</source>
        <translation>Transazioni recenti</translation>
    </message>
    <message>
        <source>Unconfirmed transactions to watch-only addresses</source>
        <translation>Transazioni non confermate su indirizzi di sola lettura</translation>
    </message>
    <message>
        <source>Mined balance in watch-only addresses that has not yet matured</source>
        <translation>Importo generato dal mining su indirizzi di sola lettura e non ancora maturato</translation>
    </message>
    <message>
        <source>Current total balance in watch-only addresses</source>
        <translation>Saldo corrente totale negli indirizzi di sola lettura</translation>
    </message>
</context>
<context>
    <name>PaymentServer</name>
<<<<<<< HEAD
    <message>
        <source>Payment request error</source>
        <translation>Errore di richiesta di pagamento</translation>
    </message>
    <message>
        <source>Cannot start bitcoin: click-to-pay handler</source>
        <translation>Impossibile avviare bitcoin: gestore click-to-pay</translation>
    </message>
    <message>
        <source>URI handling</source>
        <translation>Gestione URI</translation>
    </message>
    <message>
        <source>Payment request fetch URL is invalid: %1</source>
        <translation>URL di recupero della Richiesta di pagamento non valido: %1</translation>
    </message>
    <message>
        <source>Invalid payment address %1</source>
        <translation>Indirizzo di pagamento non valido %1</translation>
    </message>
    <message>
        <source>URI cannot be parsed! This can be caused by an invalid Bitcoin address or malformed URI parameters.</source>
        <translation>Impossibile interpretare l'URI! I parametri dell'URI o l'indirizzo Bitcoin potrebbero non essere corretti.</translation>
    </message>
    <message>
        <source>Payment request file handling</source>
        <translation>Gestione del file di richiesta del pagamento</translation>
    </message>
    <message>
        <source>Payment request file cannot be read! This can be caused by an invalid payment request file.</source>
        <translation>Impossibile leggere il file della richiesta di pagamento! Il file della richiesta di pagamento potrebbe non essere valido</translation>
    </message>
    <message>
        <source>Payment request rejected</source>
        <translation>Richiesta di pagamento respinta</translation>
    </message>
    <message>
        <source>Payment request network doesn't match client network.</source>
        <translation>La rete della richiesta di pagamento non corrisponde alla rete del client.</translation>
    </message>
    <message>
        <source>Payment request expired.</source>
        <translation>Richiesta di pagamento scaduta.</translation>
    </message>
    <message>
        <source>Payment request is not initialized.</source>
        <translation>La richiesta di pagamento non è stata inizializzata.</translation>
    </message>
    <message>
        <source>Unverified payment requests to custom payment scripts are unsupported.</source>
        <translation>Le richieste di pagamento non verificate verso script di pagamento personalizzati non sono supportate.</translation>
    </message>
    <message>
        <source>Invalid payment request.</source>
        <translation>Richiesta di pagamento invalida</translation>
    </message>
    <message>
        <source>Requested payment amount of %1 is too small (considered dust).</source>
        <translation>L'importo di pagamento di %1 richiesto è troppo basso (considerato come trascurabile).</translation>
    </message>
    <message>
        <source>Refund from %1</source>
        <translation>Rimborso da %1</translation>
    </message>
    <message>
        <source>Payment request %1 is too large (%2 bytes, allowed %3 bytes).</source>
        <translation>La richiesta di pagamento %1 è troppo grande (%2 bytes, consentiti %3 bytes)</translation>
    </message>
    <message>
        <source>Error communicating with %1: %2</source>
        <translation>Errore di comunicazione con %1: %2</translation>
    </message>
    <message>
        <source>Payment request cannot be parsed!</source>
        <translation>La richiesta di pagamento non può essere processata!</translation>
    </message>
    <message>
        <source>Payment acknowledged</source>
        <translation>Pagamento riconosciuto</translation>
    </message>
</context>
<context>
    <name>PeerTableModel</name>
    <message>
        <source>User Agent</source>
        <translation>User Agent</translation>
    </message>
=======
>>>>>>> 9e116a6f
    <message>
        <source>Payment request error</source>
        <translation>Errore di richiesta di pagamento</translation>
    </message>
<<<<<<< HEAD
    <message>
        <source>Ping</source>
        <translation>Ping</translation>
    </message>
</context>
<context>
    <name>QObject</name>
=======
>>>>>>> 9e116a6f
    <message>
        <source>Cannot start bitcoin: click-to-pay handler</source>
        <translation>Impossibile avviare bitcoin: gestore click-to-pay</translation>
    </message>
    <message>
<<<<<<< HEAD
        <source>Enter a Myriadcoin address (e.g. %1)</source>
        <translation>Inserisci un indirizzo Myriadcoin (ad es. %1)</translation>
=======
        <source>URI handling</source>
        <translation>Gestione URI</translation>
>>>>>>> 9e116a6f
    </message>
    <message>
        <source>Payment request fetch URL is invalid: %1</source>
        <translation>URL di recupero della Richiesta di pagamento non valido: %1</translation>
    </message>
    <message>
        <source>Invalid payment address %1</source>
        <translation>Indirizzo di pagamento non valido %1</translation>
    </message>
    <message>
        <source>URI cannot be parsed! This can be caused by an invalid Bitcoin address or malformed URI parameters.</source>
        <translation>Impossibile interpretare l'URI! I parametri dell'URI o l'indirizzo Bitcoin potrebbero non essere corretti.</translation>
    </message>
    <message>
        <source>Payment request file handling</source>
        <translation>Gestione del file di richiesta del pagamento</translation>
    </message>
    <message>
        <source>Payment request file cannot be read! This can be caused by an invalid payment request file.</source>
        <translation>Impossibile leggere il file della richiesta di pagamento! Il file della richiesta di pagamento potrebbe non essere valido</translation>
    </message>
    <message>
        <source>Payment request rejected</source>
        <translation>Richiesta di pagamento respinta</translation>
    </message>
    <message>
        <source>Payment request network doesn't match client network.</source>
        <translation>La rete della richiesta di pagamento non corrisponde alla rete del client.</translation>
    </message>
    <message numerus="yes">
        <source>%n second(s)</source>
        <translation><numerusform>%n secondo</numerusform><numerusform>%n secondi</numerusform></translation>
    </message>
    <message numerus="yes">
        <source>%n minute(s)</source>
        <translation><numerusform>%n minuto</numerusform><numerusform>%n minuti</numerusform></translation>
    </message>
    <message numerus="yes">
        <source>%n hour(s)</source>
        <translation><numerusform>%n ora</numerusform><numerusform>%n ore</numerusform></translation>
    </message>
    <message numerus="yes">
        <source>%n day(s)</source>
        <translation><numerusform>%n giorno</numerusform><numerusform>%n giorni</numerusform></translation>
    </message>
    <message numerus="yes">
        <source>%n week(s)</source>
        <translation><numerusform>%n settimana</numerusform><numerusform>%n settimane</numerusform></translation>
    </message>
    <message>
        <source>Payment request expired.</source>
        <translation>Richiesta di pagamento scaduta.</translation>
    </message>
<<<<<<< HEAD
    <message numerus="yes">
        <source>%n year(s)</source>
        <translation><numerusform>%n anno</numerusform><numerusform>%n anni</numerusform></translation>
    </message>
    </context>
<context>
    <name>QObject::QObject</name>
    <message>
        <source>Error: %1</source>
        <translation>Errore: %1</translation>
    </message>
</context>
<context>
    <name>QRImageWidget</name>
    <message>
        <source>&amp;Save Image...</source>
        <translation>&amp;Salva immagine</translation>
    </message>
    <message>
        <source>&amp;Copy Image</source>
        <translation>&amp;Copia immagine</translation>
    </message>
    <message>
        <source>Save QR Code</source>
        <translation>Salva codice QR</translation>
    </message>
    <message>
        <source>PNG Image (*.png)</source>
        <translation>Immagine PNG (*.png)</translation>
    </message>
</context>
<context>
    <name>RPCConsole</name>
=======
>>>>>>> 9e116a6f
    <message>
        <source>Payment request is not initialized.</source>
        <translation>La richiesta di pagamento non è stata inizializzata.</translation>
    </message>
    <message>
        <source>Unverified payment requests to custom payment scripts are unsupported.</source>
        <translation>Le richieste di pagamento non verificate verso script di pagamento personalizzati non sono supportate.</translation>
    </message>
    <message>
        <source>Invalid payment request.</source>
        <translation>Richiesta di pagamento invalida</translation>
    </message>
    <message>
        <source>Requested payment amount of %1 is too small (considered dust).</source>
        <translation>L'importo di pagamento di %1 richiesto è troppo basso (considerato come trascurabile).</translation>
    </message>
    <message>
        <source>Refund from %1</source>
        <translation>Rimborso da %1</translation>
    </message>
    <message>
        <source>Payment request %1 is too large (%2 bytes, allowed %3 bytes).</source>
        <translation>La richiesta di pagamento %1 è troppo grande (%2 bytes, consentiti %3 bytes)</translation>
    </message>
    <message>
        <source>Error communicating with %1: %2</source>
        <translation>Errore di comunicazione con %1: %2</translation>
    </message>
    <message>
        <source>Payment request cannot be parsed!</source>
        <translation>La richiesta di pagamento non può essere processata!</translation>
    </message>
    <message>
        <source>Bad response from server %1</source>
        <translation> Risposta errata da parte del server %1 </translation>
    </message>
    <message>
        <source>Network request error</source>
        <translation> Errore di richiesta di rete</translation>
    </message>
    <message>
        <source>Payment acknowledged</source>
        <translation>Pagamento riconosciuto</translation>
    </message>
</context>
<context>
    <name>PeerTableModel</name>
    <message>
        <source>User Agent</source>
        <translation>User Agent</translation>
    </message>
    <message>
        <source>Node/Service</source>
        <translation>Nodo/Servizio</translation>
    </message>
    <message>
        <source>NodeId</source>
        <translation>Nodeld</translation>
    </message>
    <message>
        <source>Ping</source>
        <translation>Ping</translation>
    </message>
    <message>
        <source>Sent</source>
        <translation>Inviato</translation>
    </message>
    <message>
        <source>Received</source>
        <translation>Ricevuto</translation>
    </message>
</context>
<context>
    <name>QObject</name>
    <message>
        <source>Amount</source>
        <translation>Importo</translation>
    </message>
    <message>
        <source>Enter a Bitcoin address (e.g. %1)</source>
        <translation>Inserisci un indirizzo Bitcoin (ad es. %1)</translation>
    </message>
    <message>
        <source>%1 d</source>
        <translation>%1 d</translation>
    </message>
    <message>
        <source>%1 h</source>
        <translation>%1 h</translation>
    </message>
    <message>
        <source>%1 m</source>
        <translation>%1 m</translation>
    </message>
    <message>
        <source>%1 s</source>
        <translation>%1 s</translation>
    </message>
    <message>
        <source>None</source>
        <translation>Nessuno</translation>
    </message>
    <message>
        <source>N/A</source>
        <translation>N/D</translation>
    </message>
    <message>
        <source>%1 ms</source>
        <translation>%1 ms</translation>
    </message>
    <message numerus="yes">
        <source>%n second(s)</source>
        <translation><numerusform>%n secondo</numerusform><numerusform>%n secondi</numerusform></translation>
    </message>
    <message numerus="yes">
        <source>%n minute(s)</source>
        <translation><numerusform>%n minuto</numerusform><numerusform>%n minuti</numerusform></translation>
    </message>
    <message numerus="yes">
        <source>%n hour(s)</source>
        <translation><numerusform>%n ora</numerusform><numerusform>%n ore</numerusform></translation>
    </message>
    <message numerus="yes">
        <source>%n day(s)</source>
        <translation><numerusform>%n giorno</numerusform><numerusform>%n giorni</numerusform></translation>
    </message>
    <message numerus="yes">
        <source>%n week(s)</source>
        <translation><numerusform>%n settimana</numerusform><numerusform>%n settimane</numerusform></translation>
    </message>
    <message>
        <source>%1 and %2</source>
        <translation>%1 e %2</translation>
    </message>
    <message numerus="yes">
        <source>%n year(s)</source>
        <translation><numerusform>%n anno</numerusform><numerusform>%n anni</numerusform></translation>
    </message>
    <message>
        <source>%1 B</source>
        <translation>%1 B</translation>
    </message>
    <message>
        <source>%1 KB</source>
        <translation>%1 KB</translation>
    </message>
    <message>
        <source>%1 MB</source>
        <translation>%1 MB</translation>
    </message>
    <message>
        <source>%1 GB</source>
        <translation>%1 GB</translation>
    </message>
    <message>
        <source>%1 didn't yet exit safely...</source>
        <translation>%1 non è ancora stato chiuso in modo sicuro</translation>
    </message>
    <message>
        <source>unknown</source>
        <translation>sconosciuto</translation>
    </message>
</context>
<context>
    <name>QObject::QObject</name>
    <message>
        <source>Error: Specified data directory "%1" does not exist.</source>
        <translation>Errore: La cartella dati "%1" specificata non esiste.</translation>
    </message>
    <message>
        <source>Error: Cannot parse configuration file: %1. Only use key=value syntax.</source>
        <translation>Errore: impossibile interpretare il file di configurazione: %1. Usare esclusivamente la sintassi chiave=valore.</translation>
    </message>
    <message>
        <source>Error: %1</source>
        <translation>Errore: %1</translation>
    </message>
</context>
<context>
    <name>QRImageWidget</name>
    <message>
        <source>&amp;Save Image...</source>
        <translation>&amp;Salva immagine</translation>
    </message>
    <message>
        <source>&amp;Copy Image</source>
        <translation>&amp;Copia immagine</translation>
    </message>
    <message>
        <source>Save QR Code</source>
        <translation>Salva codice QR</translation>
    </message>
    <message>
        <source>PNG Image (*.png)</source>
        <translation>Immagine PNG (*.png)</translation>
    </message>
</context>
<context>
    <name>RPCConsole</name>
    <message>
        <source>N/A</source>
        <translation>N/D</translation>
    </message>
    <message>
        <source>Client version</source>
        <translation>Versione client</translation>
    </message>
    <message>
        <source>&amp;Information</source>
        <translation>&amp;Informazioni</translation>
    </message>
    <message>
        <source>Debug window</source>
        <translation>Finestra di debug</translation>
    </message>
    <message>
        <source>General</source>
        <translation>Generale</translation>
    </message>
    <message>
        <source>Using BerkeleyDB version</source>
        <translation>Versione BerkeleyDB in uso</translation>
    </message>
    <message>
        <source>Datadir</source>
        <translation>Datadir</translation>
    </message>
    <message>
        <source>Startup time</source>
        <translation>Ora di avvio</translation>
    </message>
    <message>
        <source>Network</source>
        <translation>Rete</translation>
    </message>
    <message>
        <source>Name</source>
        <translation>Nome</translation>
    </message>
    <message>
        <source>Number of connections</source>
        <translation>Numero di connessioni</translation>
    </message>
    <message>
        <source>Block chain</source>
        <translation>Block chain</translation>
    </message>
    <message>
        <source>Current number of blocks</source>
        <translation>Numero attuale di blocchi</translation>
    </message>
    <message>
        <source>Memory Pool</source>
        <translation>Memory Pool</translation>
    </message>
    <message>
        <source>Current number of transactions</source>
        <translation>Numero attuale di transazioni</translation>
    </message>
    <message>
        <source>Memory usage</source>
        <translation>Utilizzo memoria</translation>
    </message>
    <message>
        <source>&amp;Reset</source>
        <translation>&amp;Ripristina</translation>
    </message>
    <message>
        <source>Received</source>
        <translation>Ricevuto</translation>
    </message>
    <message>
        <source>Sent</source>
        <translation>Inviato</translation>
    </message>
    <message>
        <source>&amp;Peers</source>
        <translation>&amp;Peer</translation>
    </message>
    <message>
        <source>Banned peers</source>
        <translation>Peers bannati</translation>
    </message>
    <message>
        <source>Select a peer to view detailed information.</source>
        <translation>Seleziona un peer per visualizzare informazioni più dettagliate.</translation>
    </message>
    <message>
        <source>Whitelisted</source>
        <translation>Whitelisted/sicuri</translation>
    </message>
    <message>
        <source>Direction</source>
        <translation>Direzione</translation>
    </message>
    <message>
        <source>Version</source>
        <translation>Versione</translation>
    </message>
    <message>
        <source>Starting Block</source>
        <translation>Blocco di partenza</translation>
    </message>
    <message>
        <source>Synced Headers</source>
        <translation>Headers sincronizzati</translation>
    </message>
    <message>
        <source>Synced Blocks</source>
        <translation>Blocchi sincronizzati</translation>
    </message>
    <message>
        <source>User Agent</source>
        <translation>User Agent</translation>
    </message>
    <message>
        <source>Open the %1 debug log file from the current data directory. This can take a few seconds for large log files.</source>
        <translation>Apri il file log del debug di %1 dalla cartella dati attuale. Può richiedere alcuni secondi per file di log di grandi dimensioni.</translation>
    </message>
    <message>
        <source>Decrease font size</source>
        <translation>Riduci dimensioni font.</translation>
    </message>
    <message>
        <source>Increase font size</source>
        <translation>Aumenta dimensioni font</translation>
    </message>
    <message>
        <source>Services</source>
        <translation>Servizi</translation>
    </message>
    <message>
        <source>Ban Score</source>
        <translation>Punteggio di Ban</translation>
    </message>
    <message>
        <source>Connection Time</source>
        <translation>Tempo di Connessione</translation>
    </message>
    <message>
        <source>Last Send</source>
        <translation>Ultimo Invio</translation>
    </message>
    <message>
        <source>Last Receive</source>
        <translation>Ultima Ricezione</translation>
    </message>
    <message>
        <source>Ping Time</source>
        <translation>Tempo di Ping</translation>
    </message>
    <message>
        <source>The duration of a currently outstanding ping.</source>
        <translation>La durata di un ping attualmente in corso.</translation>
    </message>
    <message>
        <source>Ping Wait</source>
        <translation>Attesa ping</translation>
    </message>
    <message>
        <source>Min Ping</source>
        <translation>Ping Minimo</translation>
    </message>
    <message>
        <source>Time Offset</source>
        <translation>Scarto Temporale</translation>
    </message>
    <message>
        <source>Last block time</source>
        <translation>Ora del blocco più recente</translation>
    </message>
    <message>
        <source>&amp;Open</source>
        <translation>&amp;Apri</translation>
    </message>
    <message>
        <source>&amp;Console</source>
        <translation>&amp;Console</translation>
    </message>
    <message>
        <source>&amp;Network Traffic</source>
        <translation>&amp;Traffico di Rete</translation>
    </message>
    <message>
        <source>Totals</source>
        <translation>Totali</translation>
    </message>
    <message>
        <source>In:</source>
        <translation>Entrata:</translation>
    </message>
    <message>
        <source>Out:</source>
        <translation>Uscita:</translation>
    </message>
    <message>
        <source>Debug log file</source>
        <translation>File log del Debug</translation>
    </message>
    <message>
        <source>Clear console</source>
        <translation>Cancella console</translation>
    </message>
    <message>
        <source>1 &amp;hour</source>
        <translation>1 &amp;ora</translation>
    </message>
    <message>
        <source>1 &amp;day</source>
        <translation>1 &amp;giorno</translation>
    </message>
    <message>
        <source>1 &amp;week</source>
        <translation>1 &amp;settimana</translation>
    </message>
    <message>
        <source>1 &amp;year</source>
        <translation>1 &amp;anno</translation>
    </message>
    <message>
        <source>&amp;Disconnect</source>
        <translation>&amp;Disconnetti</translation>
<<<<<<< HEAD
    </message>
    <message>
        <source>Welcome to the %1 RPC console.</source>
        <translation>Benvenuto nella console RPC di %1.</translation>
=======
>>>>>>> 9e116a6f
    </message>
    <message>
        <source>Ban for</source>
        <translation>Bannato per</translation>
    </message>
    <message>
        <source>&amp;Unban</source>
        <translation>&amp;Elimina Ban</translation>
    </message>
    <message>
        <source>Welcome to the %1 RPC console.</source>
        <translation>Benvenuto nella console RPC di %1.</translation>
    </message>
    <message>
        <source>Use up and down arrows to navigate history, and %1 to clear screen.</source>
        <translation>Usa le flecce su e giú per navigare nella storia, e %1 per pulire lo schermo</translation>
    </message>
    <message>
        <source>Type %1 for an overview of available commands.</source>
        <translation>Digita %1 per una descrizione di comandi disponibili</translation>
    </message>
    <message>
        <source>For more information on using this console type %1.</source>
        <translation>Per maggiori informazioni su come usare questa console digita %1</translation>
    </message>
    <message>
        <source>WARNING: Scammers have been active, telling users to type commands here, stealing their wallet contents. Do not use this console without fully understanding the ramifications of a command.</source>
        <translation>ATTENZIONE: I truffatori sono stati attivi in quest'area, cercando di convincere gli utenti a digitare linee di comando e rubando i contenuti dei loro portafogli. Non usare questa console senza la piena consapevolezza delle ramificazioni di un comando.</translation>
    </message>
    <message>
        <source>Network activity disabled</source>
        <translation>Attività di rete disabilitata</translation>
    </message>
    <message>
        <source>(node id: %1)</source>
        <translation>(id nodo: %1)</translation>
    </message>
    <message>
        <source>via %1</source>
        <translation>via %1</translation>
    </message>
    <message>
        <source>never</source>
        <translation>mai</translation>
    </message>
    <message>
        <source>Inbound</source>
        <translation>In entrata</translation>
    </message>
    <message>
        <source>Outbound</source>
        <translation>In uscita</translation>
    </message>
    <message>
        <source>Yes</source>
        <translation>Si</translation>
    </message>
    <message>
        <source>No</source>
        <translation>No</translation>
    </message>
    <message>
        <source>Unknown</source>
        <translation>Sconosciuto</translation>
    </message>
</context>
<context>
    <name>ReceiveCoinsDialog</name>
    <message>
        <source>&amp;Amount:</source>
        <translation>&amp;Importo:</translation>
    </message>
    <message>
        <source>&amp;Label:</source>
        <translation>&amp;Etichetta:</translation>
    </message>
    <message>
        <source>&amp;Message:</source>
        <translation>&amp;Messaggio:</translation>
    </message>
    <message>
<<<<<<< HEAD
        <source>Reuse one of the previously used receiving addresses. Reusing addresses has security and privacy issues. Do not use this unless re-generating a payment request made before.</source>
        <translation>Riutilizza uno degli indirizzi di ricezione generati in precedenza. Riutilizzare un indirizzo comporta problemi di sicurezza e privacy. Non selezionare questa opzione a meno che non si stia rigenerando una richiesta di pagamento creata in precedenza.</translation>
    </message>
    <message>
        <source>R&amp;euse an existing receiving address (not recommended)</source>
        <translation>R&amp;iusa un indirizzo di ricezione (non raccomandato)</translation>
    </message>
    <message>
        <source>An optional message to attach to the payment request, which will be displayed when the request is opened. Note: The message will not be sent with the payment over the Myriadcoin network.</source>
=======
        <source>An optional message to attach to the payment request, which will be displayed when the request is opened. Note: The message will not be sent with the payment over the Bitcoin network.</source>
>>>>>>> 9e116a6f
        <translation>Un messaggio opzionale da allegare e mostrare all'apertura della richiesta di pagamento. Nota: Il messaggio non sarà inviato con il pagamento sulla rete Bitcoin.</translation>
    </message>
    <message>
        <source>An optional label to associate with the new receiving address.</source>
        <translation>Un'etichetta opzionale da associare al nuovo indirizzo di ricezione.</translation>
    </message>
    <message>
        <source>Use this form to request payments. All fields are &lt;b&gt;optional&lt;/b&gt;.</source>
        <translation>Usa questo modulo per richiedere pagamenti. Tutti i campi sono &lt;b&gt;opzionali&lt;/b&gt;.</translation>
    </message>
    <message>
        <source>An optional amount to request. Leave this empty or zero to not request a specific amount.</source>
        <translation>Un importo opzionale da associare alla richiesta. Lasciare vuoto o a zero per non richiedere un importo specifico.</translation>
    </message>
    <message>
        <source>Clear all fields of the form.</source>
        <translation>Cancellare tutti i campi del modulo.</translation>
    </message>
    <message>
        <source>Clear</source>
        <translation>Cancella</translation>
    </message>
    <message>
        <source>Requested payments history</source>
        <translation>Cronologia pagamenti richiesti</translation>
    </message>
    <message>
        <source>&amp;Request payment</source>
        <translation>&amp;Richiedi pagamento</translation>
    </message>
    <message>
        <source>Show the selected request (does the same as double clicking an entry)</source>
        <translation>Mostra la richiesta selezionata (produce lo stesso effetto di un doppio click su una voce)</translation>
    </message>
    <message>
        <source>Show</source>
        <translation>Mostra</translation>
    </message>
    <message>
        <source>Remove the selected entries from the list</source>
        <translation>Rimuovi le voci selezionate dalla lista</translation>
    </message>
    <message>
        <source>Remove</source>
        <translation>Rimuovi</translation>
    </message>
    <message>
        <source>Copy URI</source>
        <translation>Copia URI</translation>
    </message>
    <message>
        <source>Copy label</source>
        <translation>Copia etichetta</translation>
    </message>
    <message>
        <source>Copy message</source>
        <translation>Copia il messaggio</translation>
    </message>
    <message>
        <source>Copy amount</source>
        <translation>Copia l'importo</translation>
    </message>
</context>
<context>
    <name>ReceiveRequestDialog</name>
    <message>
        <source>QR Code</source>
        <translation>Codice QR</translation>
    </message>
    <message>
        <source>Copy &amp;URI</source>
        <translation>Copia &amp;URI</translation>
    </message>
    <message>
        <source>Copy &amp;Address</source>
        <translation>Copia &amp;Indirizzo</translation>
    </message>
    <message>
        <source>&amp;Save Image...</source>
        <translation>&amp;Salva Immagine...</translation>
    </message>
    <message>
        <source>Request payment to %1</source>
        <translation>Richiesta di pagamento a %1</translation>
    </message>
    <message>
        <source>Payment information</source>
        <translation>Informazioni di pagamento</translation>
    </message>
    <message>
        <source>URI</source>
        <translation>URI</translation>
    </message>
    <message>
        <source>Address</source>
        <translation>Indirizzo</translation>
    </message>
    <message>
        <source>Amount</source>
        <translation>Importo</translation>
    </message>
    <message>
        <source>Label</source>
        <translation>Etichetta</translation>
    </message>
    <message>
        <source>Message</source>
        <translation>Messaggio</translation>
    </message>
<<<<<<< HEAD
    </context>
=======
    <message>
        <source>Resulting URI too long, try to reduce the text for label / message.</source>
        <translation> L'URI risultante è troppo lungo, prova a ridurre il testo nell'etichetta / messaggio.</translation>
    </message>
    <message>
        <source>Error encoding URI into QR Code.</source>
        <translation> Errore nella codifica dell'URI nel codice QR.</translation>
    </message>
</context>
>>>>>>> 9e116a6f
<context>
    <name>RecentRequestsTableModel</name>
    <message>
        <source>Date</source>
        <translation>Data</translation>
    </message>
    <message>
        <source>Label</source>
        <translation>Etichetta</translation>
    </message>
    <message>
        <source>Message</source>
        <translation>Messaggio</translation>
    </message>
    <message>
        <source>(no label)</source>
        <translation>(nessuna etichetta)</translation>
    </message>
    <message>
        <source>(no message)</source>
        <translation>(nessun messaggio)</translation>
    </message>
    <message>
        <source>(no amount requested)</source>
        <translation>(nessun importo richiesto)</translation>
    </message>
    <message>
        <source>Requested</source>
        <translation>Richiesto</translation>
    </message>
</context>
<context>
    <name>SendCoinsDialog</name>
    <message>
        <source>Send Coins</source>
        <translation>Invia Bitcoin</translation>
    </message>
    <message>
        <source>Coin Control Features</source>
        <translation>Funzionalità di Coin Control</translation>
    </message>
    <message>
        <source>Inputs...</source>
        <translation>Input...</translation>
    </message>
    <message>
        <source>automatically selected</source>
        <translation>selezionato automaticamente</translation>
    </message>
    <message>
        <source>Insufficient funds!</source>
        <translation>Fondi insufficienti!</translation>
    </message>
    <message>
        <source>Quantity:</source>
        <translation>Quantità:</translation>
    </message>
    <message>
        <source>Bytes:</source>
        <translation>Byte:</translation>
    </message>
    <message>
        <source>Amount:</source>
        <translation>Importo:</translation>
    </message>
    <message>
        <source>Fee:</source>
        <translation>Commissione:</translation>
    </message>
    <message>
        <source>After Fee:</source>
        <translation>Dopo Commissione:</translation>
    </message>
    <message>
        <source>Change:</source>
        <translation>Resto:</translation>
    </message>
    <message>
        <source>If this is activated, but the change address is empty or invalid, change will be sent to a newly generated address.</source>
        <translation>In caso di abilitazione con indirizzo vuoto o non valido, il resto sarà inviato ad un nuovo indirizzo generato appositamente.</translation>
    </message>
    <message>
        <source>Custom change address</source>
        <translation>Personalizza indirizzo di resto</translation>
    </message>
    <message>
        <source>Transaction Fee:</source>
        <translation>Commissione di Transazione:</translation>
    </message>
    <message>
        <source>Choose...</source>
        <translation>Scegli...</translation>
    </message>
    <message>
        <source>Using the fallbackfee can result in sending a transaction that will take several hours or days (or never) to confirm. Consider choosing your fee manually or wait until you have validated the complete chain.</source>
        <translation>L'utilizzo della fallback fee può risultare nell'invio di una transazione che impiegherà diverse ore o giorni per essere confermata (e potrebbe non esserlo mai). Prendi in considerazione di scegliere la tua commissione manualmente o aspetta fino ad aver validato l'intera catena.</translation>
    </message>
    <message>
        <source>Warning: Fee estimation is currently not possible.</source>
        <translation>Attenzione: il calcolo delle commissioni non è attualmente disponibile.</translation>
    </message>
    <message>
        <source>collapse fee-settings</source>
        <translation>minimizza le impostazioni di commissione</translation>
    </message>
    <message>
        <source>per kilobyte</source>
        <translation>per kilobyte</translation>
    </message>
    <message>
        <source>If the custom fee is set to 1000 satoshis and the transaction is only 250 bytes, then "per kilobyte" only pays 250 satoshis in fee, while "total at least" pays 1000 satoshis. For transactions bigger than a kilobyte both pay by kilobyte.</source>
        <translation>Se la commissione personalizzata è impostata su 1000 satoshi e la transazione è di soli 250 byte, allora "per kilobyte" paga solo 250 satoshi di commissione, mentre "somma almeno" paga 1000 satoshi. Per transazioni più grandi di un kilobyte, entrambe le opzioni pagano al kilobyte.</translation>
    </message>
    <message>
        <source>Hide</source>
        <translation>Nascondi</translation>
    </message>
    <message>
        <source>Paying only the minimum fee is just fine as long as there is less transaction volume than space in the blocks. But be aware that this can end up in a never confirming transaction once there is more demand for bitcoin transactions than the network can process.</source>
        <translation>Non vi è alcuna controindicazione a pagare la commissione minima, a patto che il volume delle transazioni sia inferiore allo spazio disponibile nei blocchi. Occorre comunque essere consapevoli che ciò potrebbe impedire la conferma delle transazioni nel caso in cui la rete risultasse satura.</translation>
    </message>
    <message>
        <source>(read the tooltip)</source>
        <translation>(leggi il suggerimento)</translation>
    </message>
    <message>
        <source>Recommended:</source>
        <translation>Raccomandata:</translation>
    </message>
    <message>
        <source>Custom:</source>
        <translation>Personalizzata:</translation>
    </message>
    <message>
        <source>(Smart fee not initialized yet. This usually takes a few blocks...)</source>
        <translation>(Commissione intelligente non ancora inizializzata. Normalmente richiede un'attesa di alcuni blocchi...)</translation>
    </message>
    <message>
        <source>Send to multiple recipients at once</source>
        <translation>Invia simultaneamente a più beneficiari</translation>
    </message>
    <message>
        <source>Add &amp;Recipient</source>
        <translation>&amp;Aggiungi beneficiario</translation>
    </message>
    <message>
        <source>Clear all fields of the form.</source>
        <translation>Cancellare tutti i campi del modulo.</translation>
    </message>
    <message>
        <source>Dust:</source>
        <translation>Trascurabile:</translation>
    </message>
    <message>
        <source>Confirmation time target:</source>
        <translation>Obiettivo del tempo di conferma:</translation>
    </message>
    <message>
        <source>Enable Replace-By-Fee</source>
        <translation>Attiva Replace-By-Fee</translation>
    </message>
    <message>
        <source>With Replace-By-Fee (BIP-125) you can increase a transaction's fee after it is sent. Without this, a higher fee may be recommended to compensate for increased transaction delay risk.</source>
        <translation>Con Replace-By-Fee (BIP-125) si puo' aumentare la commissione sulla transazione dopo averla inviata. Senza questa, una commissione piu' alta e' consigliabile per compensare l'aumento del rischio dovuto al ritardo della transazione.</translation>
    </message>
    <message>
        <source>Clear &amp;All</source>
        <translation>Cancella &amp;tutto</translation>
    </message>
    <message>
        <source>Balance:</source>
        <translation>Saldo:</translation>
    </message>
    <message>
        <source>Confirm the send action</source>
        <translation>Conferma l'azione di invio</translation>
    </message>
    <message>
        <source>S&amp;end</source>
        <translation>&amp;Invia</translation>
    </message>
    <message>
        <source>Copy quantity</source>
        <translation>Copia quantità</translation>
<<<<<<< HEAD
    </message>
    <message>
        <source>Copy amount</source>
        <translation>Copia l'importo</translation>
    </message>
    <message>
        <source>Copy fee</source>
        <translation>Copia commissione</translation>
    </message>
    <message>
        <source>Copy after fee</source>
        <translation>Copia dopo commissione</translation>
    </message>
    <message>
        <source>Copy bytes</source>
        <translation>Copia byte</translation>
    </message>
    <message>
        <source>Copy dust</source>
        <translation>Copia trascurabile</translation>
    </message>
    <message>
        <source>Copy change</source>
        <translation>Copia resto</translation>
    </message>
    <message>
        <source>%1 to %2</source>
        <translation>%1 a %2</translation>
    </message>
    <message>
        <source>added as transaction fee</source>
        <translation> Includi il costo della transazione</translation>
    </message>
    <message>
        <source>or</source>
        <translation>o</translation>
    </message>
    <message>
        <source>The amount exceeds your balance.</source>
        <translation>Non hai abbastanza fondi</translation>
    </message>
    <message>
        <source>Transaction creation failed!</source>
        <translation>Creazione della transazione fallita!</translation>
    </message>
    <message>
        <source>The transaction was rejected with the following reason: %1</source>
        <translation>La transazione è stata respinta per il seguente motivo: %1</translation>
    </message>
    <message>
        <source>Payment request expired.</source>
        <translation>Richiesta di pagamento scaduta.</translation>
    </message>
    <message numerus="yes">
        <source>%n block(s)</source>
        <translation><numerusform>%n blocco</numerusform><numerusform>%n blocchi</numerusform></translation>
    </message>
    <message>
        <source>Warning: Invalid Myriadcoin address</source>
        <translation>Attenzione: Indirizzo Myriadcoin non valido</translation>
    </message>
    <message>
        <source>Warning: Unknown change address</source>
        <translation>Attenzione: Indirizzo per il resto sconosciuto</translation>
    </message>
    <message>
        <source>(no label)</source>
        <translation>(nessuna etichetta)</translation>
=======
>>>>>>> 9e116a6f
    </message>
    <message>
        <source>Copy amount</source>
        <translation>Copia l'importo</translation>
    </message>
    <message>
        <source>Copy fee</source>
        <translation>Copia commissione</translation>
    </message>
    <message>
        <source>Copy after fee</source>
        <translation>Copia dopo commissione</translation>
    </message>
    <message>
        <source>Copy bytes</source>
        <translation>Copia byte</translation>
    </message>
    <message>
        <source>Copy dust</source>
        <translation>Copia trascurabile</translation>
    </message>
    <message>
        <source>Copy change</source>
        <translation>Copia resto</translation>
    </message>
    <message>
        <source>%1 (%2 blocks)</source>
        <translation>%1 (%2 blocchi)</translation>
    </message>
    <message>
        <source>%1 to %2</source>
        <translation>%1 a %2</translation>
    </message>
    <message>
        <source>Are you sure you want to send?</source>
        <translation> Sei sicuro di voler inviare?</translation>
    </message>
    <message>
        <source>added as transaction fee</source>
        <translation> Includi il costo della transazione</translation>
    </message>
    <message>
        <source>Total Amount %1</source>
        <translation>Importo Totale %1</translation>
    </message>
    <message>
        <source>or</source>
        <translation>o</translation>
    </message>
    <message>
        <source>You can increase the fee later (signals Replace-By-Fee, BIP-125).</source>
        <translation>Si puo' aumentare la commissione successivamente (segnalando Replace-By-Fee, BIP-125).</translation>
    </message>
    <message>
        <source>Not signalling Replace-By-Fee, BIP-125.</source>
        <translation>Senza segnalare Replace-By-Fee, BIP-125.</translation>
    </message>
    <message>
        <source>Confirm send coins</source>
        <translation>Conferma invio coins</translation>
    </message>
    <message>
        <source>The recipient address is not valid. Please recheck.</source>
        <translation> L'indirizzo del destinatario non è valido. Si prega di ricontrollare.</translation>
    </message>
    <message>
        <source>The amount to pay must be larger than 0.</source>
        <translation> L'importo da pagare deve essere maggiore di 0.</translation>
    </message>
    <message>
        <source>The amount exceeds your balance.</source>
        <translation>Non hai abbastanza fondi</translation>
    </message>
    <message>
        <source>The total exceeds your balance when the %1 transaction fee is included.</source>
        <translation> Il totale è superiore al tuo saldo attuale includendo la commissione di %1. </translation>
    </message>
    <message>
        <source>Duplicate address found: addresses should only be used once each.</source>
        <translation> Rilevato un indirizzo duplicato Ciascun indirizzo dovrebbe essere utilizzato una sola volta.</translation>
    </message>
    <message>
        <source>Transaction creation failed!</source>
        <translation>Creazione della transazione fallita!</translation>
    </message>
    <message>
        <source>The transaction was rejected with the following reason: %1</source>
        <translation>La transazione è stata respinta per il seguente motivo: %1</translation>
    </message>
    <message>
        <source>A fee higher than %1 is considered an absurdly high fee.</source>
        <translation> Una commissione maggiore di %1 è considerata irragionevolmente elevata.</translation>
    </message>
    <message>
        <source>Payment request expired.</source>
        <translation>Richiesta di pagamento scaduta.</translation>
    </message>
    <message>
        <source>Pay only the required fee of %1</source>
        <translation> Paga solamente la commissione richiesta di %1</translation>
    </message>
    <message numerus="yes">
        <source>Estimated to begin confirmation within %n block(s).</source>
        <translation><numerusform>Inizio delle conferme stimato entro %n blocchi.</numerusform><numerusform>Inizio delle conferme stimato entro %n blocchi.</numerusform></translation>
    </message>
    <message>
        <source>Warning: Invalid Bitcoin address</source>
        <translation>Attenzione: Indirizzo Bitcoin non valido</translation>
    </message>
    <message>
        <source>Warning: Unknown change address</source>
        <translation>Attenzione: Indirizzo per il resto sconosciuto</translation>
    </message>
    <message>
        <source>Confirm custom change address</source>
        <translation>Conferma il cambio di indirizzo</translation>
    </message>
    <message>
        <source>The address you selected for change is not part of this wallet. Any or all funds in your wallet may be sent to this address. Are you sure?</source>
        <translation>L'indirizzo selezionato per il cambio non fa parte di questo portafoglio. Alcuni o tutti i fondi nel tuo portafoglio potrebbero essere inviati a questo indirizzo. Sei sicuro?</translation>
    </message>
    <message>
        <source>(no label)</source>
        <translation>(nessuna etichetta)</translation>
    </message>
</context>
<context>
    <name>SendCoinsEntry</name>
    <message>
        <source>A&amp;mount:</source>
        <translation>&amp;Importo:</translation>
    </message>
    <message>
        <source>Pay &amp;To:</source>
        <translation>Paga &amp;a:</translation>
    </message>
    <message>
        <source>&amp;Label:</source>
        <translation>&amp;Etichetta:</translation>
    </message>
    <message>
        <source>Choose previously used address</source>
        <translation>Scegli un indirizzo usato precedentemente</translation>
    </message>
    <message>
        <source>This is a normal payment.</source>
        <translation>Questo è un normale pagamento.</translation>
    </message>
    <message>
        <source>The Myriadcoin address to send the payment to</source>
        <translation>L'indirizzo Myriadcoin a cui vuoi inviare il pagamento</translation>
    </message>
    <message>
        <source>Alt+A</source>
        <translation>Alt+A</translation>
    </message>
    <message>
        <source>Paste address from clipboard</source>
        <translation>Incollare l'indirizzo dagli appunti</translation>
    </message>
    <message>
        <source>Alt+P</source>
        <translation>Alt+P</translation>
    </message>
    <message>
        <source>Remove this entry</source>
        <translation>Rimuovi questa voce</translation>
    </message>
    <message>
        <source>The fee will be deducted from the amount being sent. The recipient will receive less myriadcoins than you enter in the amount field. If multiple recipients are selected, the fee is split equally.</source>
        <translation>La commissione sarà sottratta dall'importo che si sta inviando. Il beneficiario riceverà un totale di bitcoin inferiore al valore digitato. Nel caso in cui siano stati selezionati più beneficiari la commissione sarà suddivisa in parti uguali.</translation>
    </message>
    <message>
        <source>S&amp;ubtract fee from amount</source>
        <translation>S&amp;ottrae la commissione dall'importo</translation>
    </message>
    <message>
        <source>Use available balance</source>
        <translation>Usa saldo disponibile</translation>
    </message>
    <message>
        <source>Message:</source>
        <translation>Messaggio:</translation>
    </message>
    <message>
        <source>This is an unauthenticated payment request.</source>
        <translation>Questa è una richiesta di pagamento non autenticata.</translation>
    </message>
    <message>
        <source>This is an authenticated payment request.</source>
        <translation>Questa è una richiesta di pagamento autenticata.</translation>
    </message>
    <message>
        <source>Enter a label for this address to add it to the list of used addresses</source>
        <translation>Inserisci un'etichetta per questo indirizzo per aggiungerlo alla lista degli indirizzi utilizzati</translation>
    </message>
    <message>
        <source>A message that was attached to the myriadcoin: URI which will be stored with the transaction for your reference. Note: This message will not be sent over the Myriadcoin network.</source>
        <translation>Messaggio incluso nel bitcoin URI e che sarà memorizzato con la transazione per vostro riferimento. Nota: Questo messaggio non sarà inviato attraverso la rete Bitcoin.</translation>
    </message>
    <message>
        <source>Pay To:</source>
        <translation>Pagare a:</translation>
    </message>
    <message>
        <source>Memo:</source>
        <translation>Memo:</translation>
    </message>
    <message>
        <source>Enter a label for this address to add it to your address book</source>
        <translation>Inserisci un'etichetta per questo indirizzo per aggiungerlo alla tua rubrica</translation>
    </message>
</context>
<context>
    <name>SendConfirmationDialog</name>
    <message>
        <source>Yes</source>
        <translation>Si</translation>
    </message>
</context>
<context>
    <name>ShutdownWindow</name>
    <message>
        <source>%1 is shutting down...</source>
        <translation>Arresto di %1 in corso...</translation>
    </message>
    <message>
        <source>Do not shut down the computer until this window disappears.</source>
        <translation>Non spegnere il computer fino a quando questa finestra non si sarà chiusa.</translation>
    </message>
</context>
<context>
    <name>SignVerifyMessageDialog</name>
    <message>
        <source>Signatures - Sign / Verify a Message</source>
        <translation>Firme - Firma / Verifica un messaggio</translation>
    </message>
    <message>
        <source>&amp;Sign Message</source>
        <translation>&amp;Firma Messaggio</translation>
    </message>
    <message>
        <source>You can sign messages/agreements with your addresses to prove you can receive myriadcoins sent to them. Be careful not to sign anything vague or random, as phishing attacks may try to trick you into signing your identity over to them. Only sign fully-detailed statements you agree to.</source>
        <translation>È possibile firmare messaggi/accordi con i propri indirizzi in modo da dimostrare di poter ricevere bitcoin attraverso di essi. Si consiglia di prestare attenzione a non firmare dichiarazioni vaghe o casuali, attacchi di phishing potrebbero cercare di indurre ad apporre la firma su di esse. Si raccomanda di firmare esclusivamente dichiarazioni completamente dettagliate e delle quali si condivide in pieno il contenuto.</translation>
    </message>
    <message>
<<<<<<< HEAD
        <source>The Myriadcoin address to sign the message with</source>
        <translation>L'indirizzo Myriadcoin da utilizzare per firmare il messaggio</translation>
=======
        <source>The Bitcoin address to sign the message with</source>
        <translation>L'indirizzo Bitcoin da utilizzare per firmare il messaggio</translation>
    </message>
    <message>
        <source>Choose previously used address</source>
        <translation>Scegli un indirizzo usato precedentemente</translation>
    </message>
    <message>
        <source>Alt+A</source>
        <translation>Alt+A</translation>
    </message>
    <message>
        <source>Paste address from clipboard</source>
        <translation>Incolla l'indirizzo dagli appunti</translation>
    </message>
    <message>
        <source>Alt+P</source>
        <translation>Alt+P</translation>
    </message>
    <message>
        <source>Enter the message you want to sign here</source>
        <translation>Inserisci qui il messaggio che vuoi firmare</translation>
    </message>
    <message>
        <source>Signature</source>
        <translation>Firma</translation>
    </message>
    <message>
        <source>Copy the current signature to the system clipboard</source>
        <translation>Copia la firma corrente nella clipboard</translation>
    </message>
    <message>
        <source>Sign the message to prove you own this Bitcoin address</source>
        <translation>Firma un messaggio per dimostrare di possedere questo indirizzo Bitcoin</translation>
    </message>
    <message>
        <source>Sign &amp;Message</source>
        <translation>Firma &amp;Messaggio</translation>
    </message>
    <message>
        <source>Reset all sign message fields</source>
        <translation>Reimposta tutti i campi della firma messaggio</translation>
    </message>
    <message>
        <source>Clear &amp;All</source>
        <translation>Cancella &amp;Tutto</translation>
    </message>
    <message>
        <source>&amp;Verify Message</source>
        <translation>&amp;Verifica Messaggio</translation>
    </message>
    <message>
        <source>Enter the receiver's address, message (ensure you copy line breaks, spaces, tabs, etc. exactly) and signature below to verify the message. Be careful not to read more into the signature than what is in the signed message itself, to avoid being tricked by a man-in-the-middle attack. Note that this only proves the signing party receives with the address, it cannot prove sendership of any transaction!</source>
        <translation>Per verificare il messaggio inserire l'indirizzo del firmatario, il messaggio e la firma nei campi sottostanti, assicurandosi di copiare esattamente anche ritorni a capo, spazi, tabulazioni, etc.. Si raccomanda di non lasciarsi fuorviare dalla firma a leggere più di quanto non sia riportato nel testo del messaggio stesso, in modo da evitare di cadere vittima di attacchi di tipo man-in-the-middle. Si ricorda che la verifica della firma dimostra soltanto che il firmatario può ricevere pagamenti con l'indirizzo corrispondente, non prova l'invio di alcuna transazione.</translation>
    </message>
    <message>
        <source>The Bitcoin address the message was signed with</source>
        <translation>L'indirizzo Bitcoin con cui è stato contrassegnato il messaggio</translation>
    </message>
    <message>
        <source>Verify the message to ensure it was signed with the specified Bitcoin address</source>
        <translation>Verifica il messaggio per accertare che sia stato firmato con l'indirizzo specificato</translation>
    </message>
    <message>
        <source>Verify &amp;Message</source>
        <translation>Verifica &amp;Messaggio</translation>
    </message>
    <message>
        <source>Reset all verify message fields</source>
        <translation>Reimposta tutti i campi della verifica messaggio</translation>
    </message>
    <message>
        <source>Click "Sign Message" to generate signature</source>
        <translation>Clicca "Firma Messaggio" per generare una firma</translation>
    </message>
    <message>
        <source>The entered address is invalid.</source>
        <translation>L'indirizzo inserito non è valido.</translation>
    </message>
    <message>
        <source>Please check the address and try again.</source>
        <translation>Per favore controlla l'indirizzo e prova di nuovo.</translation>
    </message>
    <message>
        <source>The entered address does not refer to a key.</source>
        <translation>L'indirizzo bitcoin inserito non è associato a nessuna chiave.</translation>
    </message>
    <message>
        <source>Wallet unlock was cancelled.</source>
        <translation>Sblocco del portamonete annullato.</translation>
    </message>
    <message>
        <source>Private key for the entered address is not available.</source>
        <translation>La chiave privata per l'indirizzo inserito non è disponibile.</translation>
    </message>
    <message>
        <source>Message signing failed.</source>
        <translation>Firma messaggio fallita.</translation>
    </message>
    <message>
        <source>Message signed.</source>
        <translation>Messaggio firmato.</translation>
    </message>
    <message>
        <source>The signature could not be decoded.</source>
        <translation>Non è stato possibile decodificare la firma.</translation>
    </message>
    <message>
        <source>Please check the signature and try again.</source>
        <translation>Per favore controlla la firma e prova di nuovo.</translation>
    </message>
    <message>
        <source>The signature did not match the message digest.</source>
        <translation>La firma non corrisponde al digest del messaggio.</translation>
    </message>
    <message>
        <source>Message verification failed.</source>
        <translation>Verifica messaggio fallita.</translation>
    </message>
    <message>
        <source>Message verified.</source>
        <translation>Messaggio verificato.</translation>
    </message>
</context>
<context>
    <name>SplashScreen</name>
    <message>
        <source>[testnet]</source>
        <translation>[testnet]</translation>
    </message>
</context>
<context>
    <name>TrafficGraphWidget</name>
    <message>
        <source>KB/s</source>
        <translation>KB/s</translation>
    </message>
</context>
<context>
    <name>TransactionDesc</name>
    <message numerus="yes">
        <source>Open for %n more block(s)</source>
        <translation><numerusform>Aperto per altri %n blocchi</numerusform><numerusform>Aperto per altri %n blocchi</numerusform></translation>
    </message>
    <message>
        <source>conflicted with a transaction with %1 confirmations</source>
        <translation>in conflitto con una transazione con %1 conferme</translation>
    </message>
    <message>
        <source>%1/offline</source>
        <translation>%1/offline</translation>
    </message>
    <message>
        <source>0/unconfirmed, %1</source>
        <translation>0/non confermati, %1</translation>
    </message>
    <message>
        <source>in memory pool</source>
        <translation>nella riserva di memoria</translation>
    </message>
    <message>
        <source>not in memory pool</source>
        <translation>non nella riserva di memoria</translation>
    </message>
    <message>
        <source>abandoned</source>
        <translation>abbandonato</translation>
    </message>
    <message>
        <source>%1/unconfirmed</source>
        <translation>%1/non confermato</translation>
    </message>
    <message>
        <source>%1 confirmations</source>
        <translation>%1 conferme</translation>
    </message>
    <message>
        <source>Status</source>
        <translation>Stato</translation>
    </message>
    <message>
        <source>, has not been successfully broadcast yet</source>
        <translation>, non è ancora stata trasmessa con successo</translation>
    </message>
    <message numerus="yes">
        <source>, broadcast through %n node(s)</source>
        <translation><numerusform>, trasmessa attraverso %n nodi</numerusform><numerusform>, trasmessa attraverso %n nodi</numerusform></translation>
    </message>
    <message>
        <source>Date</source>
        <translation>Data</translation>
    </message>
    <message>
        <source>Source</source>
        <translation>Sorgente</translation>
    </message>
    <message>
        <source>Generated</source>
        <translation>Generato</translation>
    </message>
    <message>
        <source>From</source>
        <translation>Da</translation>
    </message>
    <message>
        <source>unknown</source>
        <translation>sconosciuto</translation>
    </message>
    <message>
        <source>To</source>
        <translation>A</translation>
    </message>
    <message>
        <source>own address</source>
        <translation>proprio indirizzo</translation>
    </message>
    <message>
        <source>watch-only</source>
        <translation>sola lettura</translation>
    </message>
    <message>
        <source>label</source>
        <translation>etichetta</translation>
    </message>
    <message>
        <source>Credit</source>
        <translation>Credito</translation>
    </message>
    <message numerus="yes">
        <source>matures in %n more block(s)</source>
        <translation><numerusform>matura tra %n blocchi</numerusform><numerusform>matura tra %n blocchi</numerusform></translation>
    </message>
    <message>
        <source>not accepted</source>
        <translation>non accettate</translation>
    </message>
    <message>
        <source>Debit</source>
        <translation>Debito</translation>
    </message>
    <message>
        <source>Total debit</source>
        <translation>Debito totale</translation>
    </message>
    <message>
        <source>Total credit</source>
        <translation>Credito totale</translation>
    </message>
    <message>
        <source>Transaction fee</source>
        <translation>Commissione transazione</translation>
    </message>
    <message>
        <source>Net amount</source>
        <translation>Importo netto</translation>
    </message>
    <message>
        <source>Message</source>
        <translation>Messaggio</translation>
    </message>
    <message>
        <source>Comment</source>
        <translation>Commento</translation>
    </message>
    <message>
        <source>Transaction ID</source>
        <translation>ID della transazione</translation>
    </message>
    <message>
        <source>Transaction total size</source>
        <translation>Dimensione totale della transazione</translation>
    </message>
    <message>
        <source>Output index</source>
        <translation>Indice di output</translation>
    </message>
    <message>
        <source>Merchant</source>
        <translation>Commerciante</translation>
    </message>
    <message>
        <source>Generated coins must mature %1 blocks before they can be spent. When you generated this block, it was broadcast to the network to be added to the block chain. If it fails to get into the chain, its state will change to "not accepted" and it won't be spendable. This may occasionally happen if another node generates a block within a few seconds of yours.</source>
        <translation>I bitcoin generati devono maturare %1 blocchi prima di poter essere spesi. Quando hai generato questo blocco, è stato trasmesso alla rete per essere aggiunto alla block chain. Se l'inserimento nella catena avrà esito negativo, il suo stato cambierà a "non accettato" e non sarà spendibile. Talvolta ciò può accadere anche nel caso in cui un altro nodo generi un blocco entro pochi secondi dal tuo.</translation>
    </message>
    <message>
        <source>Debug information</source>
        <translation>Informazione di debug</translation>
    </message>
    <message>
        <source>Transaction</source>
        <translation>Transazione</translation>
    </message>
    <message>
        <source>Inputs</source>
        <translation>Input</translation>
    </message>
    <message>
        <source>Amount</source>
        <translation>Importo</translation>
    </message>
    <message>
        <source>true</source>
        <translation>vero</translation>
    </message>
    <message>
        <source>false</source>
        <translation>falso</translation>
    </message>
</context>
<context>
    <name>TransactionDescDialog</name>
    <message>
        <source>This pane shows a detailed description of the transaction</source>
        <translation>Questo pannello mostra una descrizione dettagliata della transazione</translation>
    </message>
    <message>
        <source>Details for %1</source>
        <translation>Dettagli per %1</translation>
    </message>
</context>
<context>
    <name>TransactionTableModel</name>
    <message>
        <source>Date</source>
        <translation>Data</translation>
    </message>
    <message>
        <source>Type</source>
        <translation>Tipo</translation>
    </message>
    <message>
        <source>Label</source>
        <translation>Etichetta</translation>
    </message>
    <message numerus="yes">
        <source>Open for %n more block(s)</source>
        <translation><numerusform>Aperto per altri %n blocchi</numerusform><numerusform>Aperto per altri %n blocchi</numerusform></translation>
    </message>
    <message>
        <source>Offline</source>
        <translation>Offline</translation>
    </message>
    <message>
        <source>Unconfirmed</source>
        <translation>Non confermata</translation>
    </message>
    <message>
        <source>Abandoned</source>
        <translation>Abbandonato</translation>
    </message>
    <message>
        <source>Confirming (%1 of %2 recommended confirmations)</source>
        <translation>In conferma (%1 di %2 conferme raccomandate)</translation>
    </message>
    <message>
        <source>Confirmed (%1 confirmations)</source>
        <translation>Confermata (%1 conferme)</translation>
    </message>
    <message>
        <source>Conflicted</source>
        <translation>In conflitto</translation>
    </message>
    <message>
        <source>Immature (%1 confirmations, will be available after %2)</source>
        <translation>Immaturo (%1 conferme, sarà disponibile fra %2)</translation>
    </message>
    <message>
        <source>This block was not received by any other nodes and will probably not be accepted!</source>
        <translation>Questo blocco non è stato ricevuto da alcun altro nodo e probabilmente non sarà accettato!</translation>
    </message>
    <message>
        <source>Generated but not accepted</source>
        <translation>Generati, ma non accettati</translation>
    </message>
    <message>
        <source>Received with</source>
        <translation>Ricevuto tramite</translation>
    </message>
    <message>
        <source>Received from</source>
        <translation>Ricevuto da</translation>
    </message>
    <message>
        <source>Sent to</source>
        <translation>Inviato a</translation>
    </message>
    <message>
        <source>Payment to yourself</source>
        <translation>Pagamento a te stesso</translation>
    </message>
    <message>
        <source>Mined</source>
        <translation>Ottenuto dal mining</translation>
    </message>
    <message>
        <source>watch-only</source>
        <translation>sola lettura</translation>
    </message>
    <message>
        <source>(n/a)</source>
        <translation>(n/d)</translation>
    </message>
    <message>
        <source>(no label)</source>
        <translation>(nessuna etichetta)</translation>
    </message>
    <message>
        <source>Transaction status. Hover over this field to show number of confirmations.</source>
        <translation>Stato della transazione. Passare con il mouse su questo campo per visualizzare il numero di conferme.</translation>
    </message>
    <message>
        <source>Date and time that the transaction was received.</source>
        <translation>Data e ora in cui la transazione è stata ricevuta.</translation>
    </message>
    <message>
        <source>Type of transaction.</source>
        <translation>Tipo di transazione.</translation>
    </message>
    <message>
        <source>Whether or not a watch-only address is involved in this transaction.</source>
        <translation>Indica se un indirizzo di sola lettura sia o meno coinvolto in questa transazione.</translation>
    </message>
    <message>
        <source>User-defined intent/purpose of the transaction.</source>
        <translation>Intento/scopo della transazione definito dall'utente.</translation>
    </message>
    <message>
        <source>Amount removed from or added to balance.</source>
        <translation>Importo rimosso o aggiunto al saldo.</translation>
    </message>
</context>
<context>
    <name>TransactionView</name>
    <message>
        <source>All</source>
        <translation>Tutti</translation>
    </message>
    <message>
        <source>Today</source>
        <translation>Oggi</translation>
    </message>
    <message>
        <source>This week</source>
        <translation>Questa settimana</translation>
    </message>
    <message>
        <source>This month</source>
        <translation>Questo mese</translation>
    </message>
    <message>
        <source>Last month</source>
        <translation>Il mese scorso</translation>
    </message>
    <message>
        <source>This year</source>
        <translation>Quest'anno</translation>
    </message>
    <message>
        <source>Range...</source>
        <translation>Intervallo...</translation>
    </message>
    <message>
        <source>Received with</source>
        <translation>Ricevuto tramite</translation>
    </message>
    <message>
        <source>Sent to</source>
        <translation>Inviato a</translation>
    </message>
    <message>
        <source>To yourself</source>
        <translation>A te stesso</translation>
    </message>
    <message>
        <source>Mined</source>
        <translation>Ottenuto dal mining</translation>
    </message>
    <message>
        <source>Other</source>
        <translation>Altro</translation>
    </message>
    <message>
        <source>Enter address, transaction id, or label to search</source>
        <translation>Inserisci indirizzo, ID transazione, o etichetta per iniziare la ricerca</translation>
    </message>
    <message>
        <source>Min amount</source>
        <translation>Importo minimo</translation>
    </message>
    <message>
        <source>Abandon transaction</source>
        <translation>Abbandona transazione </translation>
    </message>
    <message>
        <source>Increase transaction fee</source>
        <translation>Aumenta la commissione di transazione</translation>
    </message>
    <message>
        <source>Copy address</source>
        <translation>Copia indirizzo</translation>
    </message>
    <message>
        <source>Copy label</source>
        <translation>Copia etichetta</translation>
    </message>
    <message>
        <source>Copy amount</source>
        <translation>Copia l'importo</translation>
    </message>
    <message>
        <source>Copy transaction ID</source>
        <translation>Copia l'ID transazione</translation>
    </message>
    <message>
        <source>Copy raw transaction</source>
        <translation>Copia la transazione raw</translation>
    </message>
    <message>
        <source>Copy full transaction details</source>
        <translation>Copia i dettagli dell'intera transazione</translation>
    </message>
    <message>
        <source>Edit label</source>
        <translation>Modifica l'etichetta</translation>
    </message>
    <message>
        <source>Show transaction details</source>
        <translation>Mostra i dettagli della transazione</translation>
    </message>
    <message>
        <source>Export Transaction History</source>
        <translation>Esporta lo storico delle transazioni</translation>
    </message>
    <message>
        <source>Comma separated file (*.csv)</source>
        <translation>Testo CSV (*.csv)</translation>
    </message>
    <message>
        <source>Confirmed</source>
        <translation>Confermato</translation>
    </message>
    <message>
        <source>Watch-only</source>
        <translation>Sola lettura</translation>
    </message>
    <message>
        <source>Date</source>
        <translation>Data</translation>
    </message>
    <message>
        <source>Type</source>
        <translation>Tipo</translation>
    </message>
    <message>
        <source>Label</source>
        <translation>Etichetta</translation>
    </message>
    <message>
        <source>Address</source>
        <translation>Indirizzo</translation>
>>>>>>> 9e116a6f
    </message>
    <message>
        <source>ID</source>
        <translation>ID</translation>
    </message>
    <message>
        <source>Exporting Failed</source>
        <translation>Esportazione Fallita</translation>
    </message>
    <message>
        <source>There was an error trying to save the transaction history to %1.</source>
        <translation>Si è verificato un errore durante il salvataggio dello storico delle transazioni in %1.</translation>
    </message>
    <message>
        <source>Exporting Successful</source>
        <translation>Esportazione Riuscita</translation>
    </message>
    <message>
        <source>The transaction history was successfully saved to %1.</source>
        <translation>Lo storico delle transazioni e' stato salvato con successo in %1.</translation>
    </message>
    <message>
        <source>Range:</source>
        <translation>Intervallo:</translation>
    </message>
    <message>
        <source>to</source>
        <translation>a</translation>
    </message>
</context>
<context>
    <name>UnitDisplayStatusBarControl</name>
    <message>
<<<<<<< HEAD
        <source>Sign the message to prove you own this Myriadcoin address</source>
        <translation>Firma un messaggio per dimostrare di possedere questo indirizzo Bitcoin</translation>
=======
        <source>Unit to show amounts in. Click to select another unit.</source>
        <translation>Unità con cui visualizzare gli importi. Clicca per selezionare un'altra unità.</translation>
>>>>>>> 9e116a6f
    </message>
</context>
<context>
    <name>WalletFrame</name>
    <message>
        <source>No wallet has been loaded.</source>
        <translation>Non è stato caricato alcun portamonete.</translation>
    </message>
</context>
<context>
    <name>WalletModel</name>
    <message>
        <source>Send Coins</source>
        <translation>Invia Bitcoin</translation>
    </message>
    <message>
        <source>Fee bump error</source>
        <translation>Errore di salto di commissione</translation>
    </message>
    <message>
        <source>Increasing transaction fee failed</source>
        <translation>Aumento della commissione di transazione fallito</translation>
    </message>
    <message>
        <source>Do you want to increase the fee?</source>
        <translation>Vuoi aumentare la commissione?</translation>
    </message>
    <message>
<<<<<<< HEAD
        <source>The Myriadcoin address the message was signed with</source>
        <translation>L'indirizzo Myriadcoin con cui è stato contrassegnato il messaggio</translation>
    </message>
    <message>
        <source>Verify the message to ensure it was signed with the specified Myriadcoin address</source>
        <translation>Verifica il messaggio per accertare che sia stato firmato con l'indirizzo specificato</translation>
=======
        <source>Current fee:</source>
        <translation>Commissione attuale:</translation>
    </message>
    <message>
        <source>Increase:</source>
        <translation>Aumento:</translation>
>>>>>>> 9e116a6f
    </message>
    <message>
        <source>New fee:</source>
        <translation>Nuova commissione:</translation>
    </message>
    <message>
        <source>Confirm fee bump</source>
        <translation>Conferma il salto di commissione</translation>
    </message>
<<<<<<< HEAD
    <message>
        <source>The entered address is invalid.</source>
        <translation>L'indirizzo inserito non è valido.</translation>
    </message>
    <message>
        <source>Please check the address and try again.</source>
        <translation>Per favore controlla l'indirizzo e prova di nuovo.</translation>
    </message>
    <message>
        <source>The entered address does not refer to a key.</source>
        <translation>L'indirizzo bitcoin inserito non è associato a nessuna chiave.</translation>
    </message>
    <message>
        <source>Wallet unlock was cancelled.</source>
        <translation>Sblocco del portamonete annullato.</translation>
    </message>
    <message>
        <source>Private key for the entered address is not available.</source>
        <translation>La chiave privata per l'indirizzo inserito non è disponibile.</translation>
    </message>
    <message>
        <source>Message signing failed.</source>
        <translation>Firma messaggio fallita.</translation>
    </message>
    <message>
        <source>Message signed.</source>
        <translation>Messaggio firmato.</translation>
    </message>
    <message>
        <source>The signature could not be decoded.</source>
        <translation>Non è stato possibile decodificare la firma.</translation>
    </message>
    <message>
        <source>Please check the signature and try again.</source>
        <translation>Per favore controlla la firma e prova di nuovo.</translation>
    </message>
    <message>
        <source>The signature did not match the message digest.</source>
        <translation>La firma non corrisponde al digest del messaggio.</translation>
    </message>
    <message>
        <source>Message verification failed.</source>
        <translation>Verifica messaggio fallita.</translation>
    </message>
    <message>
        <source>Message verified.</source>
        <translation>Messaggio verificato.</translation>
    </message>
</context>
<context>
    <name>SplashScreen</name>
=======
>>>>>>> 9e116a6f
    <message>
        <source>Can't sign transaction.</source>
        <translation>Non è possibile firmare la transazione.</translation>
    </message>
    <message>
        <source>Could not commit transaction</source>
        <translation>Non è stato possibile completare la transazione</translation>
    </message>
</context>
<context>
<<<<<<< HEAD
    <name>TransactionDesc</name>
    <message>
        <source>%1/offline</source>
        <translation>%1/offline</translation>
    </message>
    <message>
        <source>0/unconfirmed, %1</source>
        <translation>0/non confermati, %1</translation>
    </message>
    <message>
        <source>abandoned</source>
        <translation>abbandonato</translation>
    </message>
    <message>
        <source>%1/unconfirmed</source>
        <translation>%1/non confermato</translation>
    </message>
    <message>
        <source>%1 confirmations</source>
        <translation>%1 conferme</translation>
    </message>
    <message>
        <source>Status</source>
        <translation>Stato</translation>
    </message>
    <message>
        <source>, has not been successfully broadcast yet</source>
        <translation>, non è ancora stata trasmessa con successo</translation>
    </message>
    <message>
        <source>Date</source>
        <translation>Data</translation>
    </message>
    <message>
        <source>Source</source>
        <translation>Sorgente</translation>
    </message>
    <message>
        <source>Generated</source>
        <translation>Generato</translation>
    </message>
    <message>
        <source>From</source>
        <translation>Da</translation>
    </message>
    <message>
        <source>unknown</source>
        <translation>sconosciuto</translation>
    </message>
    <message>
        <source>To</source>
        <translation>A</translation>
    </message>
    <message>
        <source>own address</source>
        <translation>proprio indirizzo</translation>
    </message>
    <message>
        <source>watch-only</source>
        <translation>sola lettura</translation>
    </message>
    <message>
        <source>label</source>
        <translation>etichetta</translation>
    </message>
    <message>
        <source>Credit</source>
        <translation>Credito</translation>
    </message>
    <message>
        <source>not accepted</source>
        <translation>non accettate</translation>
    </message>
    <message>
        <source>Debit</source>
        <translation>Debito</translation>
    </message>
    <message>
        <source>Total debit</source>
        <translation>Debito totale</translation>
    </message>
    <message>
        <source>Total credit</source>
        <translation>Credito totale</translation>
    </message>
    <message>
        <source>Transaction fee</source>
        <translation>Commissione transazione</translation>
    </message>
    <message>
        <source>Net amount</source>
        <translation>Importo netto</translation>
    </message>
    <message>
        <source>Message</source>
        <translation>Messaggio</translation>
    </message>
    <message>
        <source>Comment</source>
        <translation>Commento</translation>
    </message>
    <message>
        <source>Transaction ID</source>
        <translation>ID della transazione</translation>
    </message>
    <message>
        <source>Merchant</source>
        <translation>Commerciante</translation>
    </message>
    <message>
        <source>Debug information</source>
        <translation>Informazione di debug</translation>
    </message>
    <message>
        <source>Transaction</source>
        <translation>Transazione</translation>
    </message>
    <message>
        <source>Inputs</source>
        <translation>Input</translation>
    </message>
    <message>
        <source>Amount</source>
        <translation>Importo</translation>
    </message>
    <message>
        <source>true</source>
        <translation>vero</translation>
    </message>
    <message>
        <source>false</source>
        <translation>falso</translation>
    </message>
</context>
<context>
    <name>TransactionDescDialog</name>
=======
    <name>WalletView</name>
>>>>>>> 9e116a6f
    <message>
        <source>&amp;Export</source>
        <translation>&amp;Esporta</translation>
    </message>
    <message>
<<<<<<< HEAD
        <source>Date</source>
        <translation>Data</translation>
    </message>
    <message>
        <source>Type</source>
        <translation>Tipo</translation>
    </message>
    <message>
        <source>Label</source>
        <translation>Etichetta</translation>
    </message>
    <message>
        <source>Offline</source>
        <translation>Offline</translation>
    </message>
    <message>
        <source>Unconfirmed</source>
        <translation>Non confermata</translation>
    </message>
    <message>
        <source>Confirmed (%1 confirmations)</source>
        <translation>Confermata (%1 conferme)</translation>
    </message>
    <message>
        <source>This block was not received by any other nodes and will probably not be accepted!</source>
        <translation>Questo blocco non è stato ricevuto da alcun altro nodo e probabilmente non sarà accettato!</translation>
    </message>
    <message>
        <source>Generated but not accepted</source>
        <translation>Generati, ma non accettati</translation>
    </message>
    <message>
        <source>Received with</source>
        <translation>Ricevuto tramite</translation>
    </message>
    <message>
        <source>Sent to</source>
        <translation>Inviato a</translation>
    </message>
    <message>
        <source>Payment to yourself</source>
        <translation>Pagamento a te stesso</translation>
    </message>
    <message>
        <source>Mined</source>
        <translation>Ottenuto dal mining</translation>
    </message>
    <message>
        <source>watch-only</source>
        <translation>sola lettura</translation>
    </message>
    <message>
        <source>(n/a)</source>
        <translation>(n/d)</translation>
    </message>
    <message>
        <source>(no label)</source>
        <translation>(nessuna etichetta)</translation>
    </message>
    <message>
        <source>Transaction status. Hover over this field to show number of confirmations.</source>
        <translation>Stato della transazione. Passare con il mouse su questo campo per visualizzare il numero di conferme.</translation>
    </message>
    <message>
        <source>Date and time that the transaction was received.</source>
        <translation>Data e ora in cui la transazione è stata ricevuta.</translation>
    </message>
    <message>
        <source>Type of transaction.</source>
        <translation>Tipo di transazione.</translation>
    </message>
    <message>
        <source>Whether or not a watch-only address is involved in this transaction.</source>
        <translation>Indica se un indirizzo di sola lettura sia o meno coinvolto in questa transazione.</translation>
    </message>
    <message>
        <source>User-defined intent/purpose of the transaction.</source>
        <translation>Intento/scopo della transazione definito dall'utente.</translation>
    </message>
    <message>
        <source>Amount removed from or added to balance.</source>
        <translation>Importo rimosso o aggiunto al saldo.</translation>
    </message>
</context>
<context>
    <name>TransactionView</name>
    <message>
        <source>All</source>
        <translation>Tutti</translation>
    </message>
    <message>
        <source>Today</source>
        <translation>Oggi</translation>
    </message>
    <message>
        <source>This week</source>
        <translation>Questa settimana</translation>
    </message>
    <message>
        <source>This month</source>
        <translation>Questo mese</translation>
    </message>
    <message>
        <source>Last month</source>
        <translation>Il mese scorso</translation>
    </message>
    <message>
        <source>This year</source>
        <translation>Quest'anno</translation>
    </message>
    <message>
        <source>Range...</source>
        <translation>Intervallo...</translation>
    </message>
    <message>
        <source>Received with</source>
        <translation>Ricevuto tramite</translation>
    </message>
    <message>
        <source>Sent to</source>
        <translation>Inviato a</translation>
    </message>
    <message>
        <source>To yourself</source>
        <translation>A te stesso</translation>
    </message>
    <message>
        <source>Mined</source>
        <translation>Ottenuto dal mining</translation>
    </message>
    <message>
        <source>Other</source>
        <translation>Altro</translation>
    </message>
    <message>
        <source>Enter address or label to search</source>
        <translation>Inserisci un indirizzo o un'etichetta da cercare</translation>
    </message>
    <message>
        <source>Min amount</source>
        <translation>Importo minimo</translation>
    </message>
    <message>
        <source>Copy address</source>
        <translation>Copia indirizzo</translation>
    </message>
    <message>
        <source>Copy label</source>
        <translation>Copia etichetta</translation>
    </message>
    <message>
        <source>Copy amount</source>
        <translation>Copia l'importo</translation>
    </message>
    <message>
        <source>Copy transaction ID</source>
        <translation>Copia l'ID transazione</translation>
    </message>
    <message>
        <source>Copy raw transaction</source>
        <translation>Copia la transazione raw</translation>
    </message>
    <message>
        <source>Edit label</source>
        <translation>Modifica l'etichetta</translation>
    </message>
    <message>
        <source>Show transaction details</source>
        <translation>Mostra i dettagli della transazione</translation>
    </message>
    <message>
        <source>Export Transaction History</source>
        <translation>Esporta lo storico delle transazioni</translation>
    </message>
    <message>
        <source>Comma separated file (*.csv)</source>
        <translation>Testo CSV (*.csv)</translation>
    </message>
    <message>
        <source>Confirmed</source>
        <translation>Confermato</translation>
    </message>
    <message>
        <source>Watch-only</source>
        <translation>Sola lettura</translation>
    </message>
    <message>
        <source>Date</source>
        <translation>Data</translation>
    </message>
    <message>
        <source>Type</source>
        <translation>Tipo</translation>
    </message>
    <message>
        <source>Label</source>
        <translation>Etichetta</translation>
=======
        <source>Export the data in the current tab to a file</source>
        <translation>Esporta su file i dati contenuti nella tabella corrente</translation>
    </message>
    <message>
        <source>Backup Wallet</source>
        <translation>Backup Portamonete</translation>
    </message>
    <message>
        <source>Wallet Data (*.dat)</source>
        <translation>Dati Portamonete (*.dat)</translation>
    </message>
    <message>
        <source>Backup Failed</source>
        <translation>Backup Fallito</translation>
>>>>>>> 9e116a6f
    </message>
    <message>
        <source>There was an error trying to save the wallet data to %1.</source>
        <translation>Si è verificato un errore durante il salvataggio dei dati del portamonete in %1.</translation>
    </message>
    <message>
<<<<<<< HEAD
        <source>ID</source>
        <translation>ID</translation>
    </message>
    <message>
        <source>Exporting Failed</source>
        <translation>Esportazione Fallita</translation>
    </message>
    <message>
        <source>There was an error trying to save the transaction history to %1.</source>
        <translation>Si è verificato un errore durante il salvataggio dello storico delle transazioni in %1.</translation>
    </message>
    <message>
        <source>Exporting Successful</source>
        <translation>Esportazione Riuscita</translation>
    </message>
    <message>
        <source>The transaction history was successfully saved to %1.</source>
        <translation>Lo storico delle transazioni e' stato salvato con successo in %1.</translation>
    </message>
    <message>
        <source>Range:</source>
        <translation>Intervallo:</translation>
    </message>
    <message>
        <source>to</source>
        <translation>a</translation>
    </message>
</context>
<context>
    <name>UnitDisplayStatusBarControl</name>
=======
        <source>Backup Successful</source>
        <translation>Backup eseguito con successo</translation>
    </message>
>>>>>>> 9e116a6f
    <message>
        <source>The wallet data was successfully saved to %1.</source>
        <translation>Il portamonete è stato correttamente salvato in %1.</translation>
    </message>
</context>
<context>
<<<<<<< HEAD
    <name>WalletFrame</name>
    <message>
        <source>No wallet has been loaded.</source>
        <translation>Non è stato caricato alcun portamonete.</translation>
    </message>
</context>
<context>
    <name>WalletModel</name>
    <message>
        <source>Send Coins</source>
        <translation>Invia Bitcoin</translation>
    </message>
</context>
<context>
    <name>WalletView</name>
    <message>
        <source>&amp;Export</source>
        <translation>&amp;Esporta</translation>
    </message>
    <message>
        <source>Export the data in the current tab to a file</source>
        <translation>Esporta su file i dati contenuti nella tabella corrente</translation>
    </message>
    <message>
        <source>Backup Wallet</source>
        <translation>Backup Portamonete</translation>
    </message>
    <message>
        <source>Wallet Data (*.dat)</source>
        <translation>Dati Portamonete (*.dat)</translation>
    </message>
    <message>
        <source>Backup Failed</source>
        <translation>Backup Fallito</translation>
    </message>
    <message>
        <source>There was an error trying to save the wallet data to %1.</source>
        <translation>Si è verificato un errore durante il salvataggio dei dati del portamonete in %1.</translation>
    </message>
    <message>
        <source>Backup Successful</source>
        <translation>Backup eseguito con successo</translation>
    </message>
    <message>
        <source>The wallet data was successfully saved to %1.</source>
        <translation>Il portamonete è stato correttamente salvato in %1.</translation>
    </message>
</context>
<context>
=======
>>>>>>> 9e116a6f
    <name>bitcoin-core</name>
    <message>
        <source>Options:</source>
        <translation>Opzioni:</translation>
    </message>
    <message>
        <source>Specify data directory</source>
        <translation>Specifica la cartella dati</translation>
    </message>
    <message>
        <source>Connect to a node to retrieve peer addresses, and disconnect</source>
        <translation>Connessione ad un nodo e successiva disconnessione per recuperare gli indirizzi dei peer</translation>
    </message>
    <message>
        <source>Specify your own public address</source>
        <translation>Specifica il tuo indirizzo pubblico</translation>
    </message>
    <message>
        <source>Accept command line and JSON-RPC commands</source>
        <translation>Accetta comandi da riga di comando e JSON-RPC</translation>
    </message>
    <message>
        <source>Distributed under the MIT software license, see the accompanying file %s or %s</source>
        <translation>Distribuito sotto la licenza software del MIT, si veda il file %s o %s incluso</translation>
    </message>
    <message>
        <source>If &lt;category&gt; is not supplied or if &lt;category&gt; = 1, output all debugging information.</source>
        <translation>Se &lt;category&gt; non è specificato oppure se &lt;category&gt; = 1, mostra tutte le informazioni di debug.</translation>
    </message>
    <message>
        <source>Prune configured below the minimum of %d MiB.  Please use a higher number.</source>
        <translation>La modalità prune è configurata al di sotto del minimo di %d MB. Si prega di utilizzare un valore più elevato.</translation>
    </message>
    <message>
        <source>Prune: last wallet synchronisation goes beyond pruned data. You need to -reindex (download the whole blockchain again in case of pruned node)</source>
        <translation>Prune: l'ultima sincronizzazione del wallet risulta essere oltre la riduzione dei dati. È necessario eseguire un -reindex (scaricare nuovamente la blockchain in caso di nodo pruned)</translation>
    </message>
    <message>
        <source>Rescans are not possible in pruned mode. You will need to use -reindex which will download the whole blockchain again.</source>
        <translation>Non è possibile un Rescan in modalità pruned. Sarà necessario utilizzare -reindex che farà scaricare nuovamente tutta la blockchain.</translation>
    </message>
    <message>
        <source>Error: A fatal internal error occurred, see debug.log for details</source>
        <translation>Errore: si è presentato un errore interno fatale, consulta il file debug.log per maggiori dettagli</translation>
    </message>
    <message>
        <source>Fee (in %s/kB) to add to transactions you send (default: %s)</source>
        <translation>Commissione (in %s/kB) da aggiungere alle transazioni inviate (default: %s)</translation>
    </message>
    <message>
        <source>Pruning blockstore...</source>
        <translation>Pruning del blockstore...</translation>
    </message>
    <message>
        <source>Run in the background as a daemon and accept commands</source>
        <translation>Esegui in background come demone ed accetta i comandi</translation>
    </message>
    <message>
        <source>Unable to start HTTP server. See debug log for details.</source>
        <translation>Impossibile avviare il server HTTP. Dettagli nel log di debug.</translation>
    </message>
    <message>
        <source>Myriadcoin Core</source>
        <translation>Myriadcoin Core</translation>
    </message>
    <message>
        <source>The %s developers</source>
        <translation>Sviluppatori di %s</translation>
    </message>
    <message>
        <source>A fee rate (in %s/kB) that will be used when fee estimation has insufficient data (default: %s)</source>
        <translation>Un importo (in %s/kB) che sarà utilizzato quando la stima delle commissioni non ha abbastanza dati (default: %s)</translation>
    </message>
    <message>
        <source>Accept relayed transactions received from whitelisted peers even when not relaying transactions (default: %d)</source>
        <translation>Accetta le transazioni trasmesse ricevute da peers in whitelist anche se non si stanno trasmettendo transazioni (default: %d)</translation>
    </message>
    <message>
        <source>Add a node to connect to and attempt to keep the connection open (see the `addnode` RPC command help for more info)</source>
        <translation>Aggiungi un nodo al quale connettersi e prova a tenere la connessione aperta (fare riferimento al comando di aiuto `addnode` RPC per maggiori informazioni) </translation>
    </message>
    <message>
        <source>Bind to given address and always listen on it. Use [host]:port notation for IPv6</source>
        <translation>Associa all'indirizzo indicato e resta permanentemente in ascolto su di esso. Usa la notazione [host]:porta per l'IPv6</translation>
    </message>
    <message>
        <source>Cannot obtain a lock on data directory %s. %s is probably already running.</source>
        <translation>Non è possibile ottenere i dati sulla cartella %s. Probabilmente %s è già in esecuzione.</translation>
    </message>
    <message>
        <source>Cannot provide specific connections and have addrman find outgoing connections at the same.</source>
        <translation>Non e' possibile fornire connessioni specifiche e contemporaneamente usare addrman per trovare connessioni uscenti.  </translation>
    </message>
    <message>
        <source>Connect only to the specified node(s); -connect=0 disables automatic connections (the rules for this peer are the same as for -addnode)</source>
        <translation>Connettersi solamente a nodo(i) specificati; -connect=0 disattiva connessioni automatiche (le regole per questo peer sono le stesse di quelle per l' -addnode)</translation>
    </message>
    <message>
        <source>Delete all wallet transactions and only recover those parts of the blockchain through -rescan on startup</source>
        <translation>Elimina tutte le transazioni dal portamonete e recupera solo quelle che fanno parte della blockchain attraverso il comando -rescan all'avvio.</translation>
    </message>
    <message>
        <source>Error reading %s! All keys read correctly, but transaction data or address book entries might be missing or incorrect.</source>
        <translation>Errore lettura %s! Tutte le chiavi sono state lette correttamente, ma i dati delle transazioni o della rubrica potrebbero essere mancanti o non corretti.</translation>
    </message>
    <message>
        <source>Exclude debugging information for a category. Can be used in conjunction with -debug=1 to output debug logs for all categories except one or more specified categories.</source>
        <translation>Esclude l'informazione di debug per una categoria. Può essere usata in congiunzione con -debug=1 per generare i log di debug per tutte le categorie eccetto una o più categorie specificate.</translation>
    </message>
    <message>
        <source>Execute command when a wallet transaction changes (%s in cmd is replaced by TxID)</source>
        <translation>Esegue un comando quando lo stato di una transazione del portamonete cambia (%s in cmd è sostituito da TxID)</translation>
    </message>
    <message>
        <source>Extra transactions to keep in memory for compact block reconstructions (default: %u)</source>
        <translation>Transazioni extra da mantenere in memoria per ricostruzioni compatte del blocco (predefinito: %u)</translation>
    </message>
    <message>
        <source>If this block is in the chain assume that it and its ancestors are valid and potentially skip their script verification (0 to verify all, default: %s, testnet: %s)</source>
        <translation>Se questo blocco è nella catena, assume che esso e i suoi predecessori siano validi e potenzialmente salta la verifica dei loro script (0 per verificarli tutti, predefinito: %s, testnet: %s)</translation>
    </message>
    <message>
        <source>Maximum allowed median peer time offset adjustment. Local perspective of time may be influenced by peers forward or backward by this amount. (default: %u seconds)</source>
        <translation>Regolazione della massima differenza media di tempo dei peer consentita. L'impostazione dell'orario locale può essere impostata in avanti o indietro di questa quantità. (default %u secondi)</translation>
    </message>
    <message>
        <source>Maximum total fees (in %s) to use in a single wallet transaction or raw transaction; setting this too low may abort large transactions (default: %s)</source>
        <translation>Totale massimo di commissioni (in %s) da usare in una transazione singola o di gruppo del wallet; valori troppo bassi possono abortire grandi transazioni (default: %s)</translation>
    </message>
    <message>
        <source>Please check that your computer's date and time are correct! If your clock is wrong, %s will not work properly.</source>
        <translation>Per favore controllate che la data del computer e l'ora siano corrette! Se il vostro orologio è sbagliato %s non funzionerà correttamente.</translation>
    </message>
    <message>
        <source>Please contribute if you find %s useful. Visit %s for further information about the software.</source>
        <translation>Per favore contribuite se ritenete %s utile. Visitate %s per maggiori informazioni riguardo il software.</translation>
    </message>
    <message>
        <source>Query for peer addresses via DNS lookup, if low on addresses (default: 1 unless -connect used)</source>
        <translation>Ottiene gli indirizzi dei peer attraverso interrogazioni DNS, in caso di scarsa disponibilità (predefinito: 1 a meno che -connect non sia specificato)</translation>
    </message>
    <message>
        <source>Reduce storage requirements by enabling pruning (deleting) of old blocks. This allows the pruneblockchain RPC to be called to delete specific blocks, and enables automatic pruning of old blocks if a target size in MiB is provided. This mode is incompatible with -txindex and -rescan. Warning: Reverting this setting requires re-downloading the entire blockchain. (default: 0 = disable pruning blocks, 1 = allow manual pruning via RPC, &gt;%u = automatically prune block files to stay under the specified target size in MiB)</source>
        <translation>Riduce i requisiti di spazio di archiviazione abilitando la cancellazione dei vecchi blocchi ("pruning" o potatura). Questo consente di richiedere alla pruneblockchain RPC di cancellare specifici blocchi e abilita il pruning automatico dei vecchi blocchi se viene fornita una dimensione specifica in MiB. Questa modalità è incompatibile con -txindex e -rescan. Attenzione: Per ripristinare questa impostazione è necessario riscaricare l'intera blockchain. (predefinito: 0 = disabilita il pruning dei blocchi, 1 = permetti il pruning manuale tramite RPC, &gt;%u = pota automaticamente i file di blocco per stare sotto una dimensione specifica in MiB)</translation>
    </message>
    <message>
        <source>Set lowest fee rate (in %s/kB) for transactions to be included in block creation. (default: %s)</source>
        <translation>Imposta la tariffa di commissione più bassa (in %s/kB) per transazioni da includere nella creazione del blocco. (predefinito: %s)</translation>
    </message>
    <message>
        <source>Set the number of script verification threads (%u to %d, 0 = auto, &lt;0 = leave that many cores free, default: %d)</source>
        <translation>Imposta il numero di thread per la verifica degli script (da %u a %d, 0 = automatico, &lt;0 = lascia questo numero di core liberi, predefinito: %d)</translation>
    </message>
    <message>
        <source>The block database contains a block which appears to be from the future. This may be due to your computer's date and time being set incorrectly. Only rebuild the block database if you are sure that your computer's date and time are correct</source>
        <translation>Il database dei blocchi contiene un blocco che sembra provenire dal futuro. Questo può essere dovuto alla data e ora del tuo computer impostate in modo scorretto. Ricostruisci il database dei blocchi se sei certo che la data e l'ora sul tuo computer siano corrette</translation>
    </message>
    <message>
        <source>This is a pre-release test build - use at your own risk - do not use for mining or merchant applications</source>
        <translation>Questa è una compilazione di prova pre-rilascio - usala a tuo rischio - da non utilizzare per il mining o per applicazioni commerciali</translation>
    </message>
    <message>
        <source>This is the transaction fee you may discard if change is smaller than dust at this level</source>
        <translation>Questa è la commissione di transazione che puoi scartare se il cambio è più piccolo della polvere a questo livello</translation>
    </message>
    <message>
        <source>Unable to replay blocks. You will need to rebuild the database using -reindex-chainstate.</source>
        <translation>Impossibile ripetere i blocchi. È necessario ricostruire il database usando -reindex-chainstate.</translation>
    </message>
    <message>
        <source>Unable to rewind the database to a pre-fork state. You will need to redownload the blockchain</source>
        <translation>Impossibile riportare il database ad un livello pre-fork. Dovrai riscaricare tutta la blockchain</translation>
    </message>
    <message>
        <source>Use UPnP to map the listening port (default: 1 when listening and no -proxy)</source>
        <translation>Utilizza UPnP per mappare la porta in ascolto (default: 1 quando in ascolto e -proxy non è specificato)</translation>
    </message>
    <message>
        <source>Username and hashed password for JSON-RPC connections. The field &lt;userpw&gt; comes in the format: &lt;USERNAME&gt;:&lt;SALT&gt;$&lt;HASH&gt;. A canonical python script is included in share/rpcuser. The client then connects normally using the rpcuser=&lt;USERNAME&gt;/rpcpassword=&lt;PASSWORD&gt; pair of arguments. This option can be specified multiple times</source>
        <translation>Username e hash password per connessioni JSON-RPC. Il campo &lt;userpw&gt; utilizza il formato: &lt;USERNAME&gt;:&lt;SALT&gt;$&lt;HASH&gt;. Uno script python standard è incluso in share/rpcuser. Il cliente quindi si connette normalmente utilizzando la coppia di argomenti rpcuser=&lt;USERNAME&gt;/rpcpassword=&lt;PASSWORD&gt;. Questa opzione può essere specificata più volte</translation>
    </message>
    <message>
        <source>Wallet will not create transactions that violate mempool chain limits (default: %u)</source>
        <translation>Il portafoglio non creerà transazioni che violino i limiti della mempool chain (predefinito: %u)</translation>
    </message>
    <message>
        <source>Warning: The network does not appear to fully agree! Some miners appear to be experiencing issues.</source>
        <translation>Attenzione: La rete non sembra essere pienamente d'accordo! Alcuni minatori sembrano riscontrare problemi.</translation>
    </message>
    <message>
        <source>Warning: We do not appear to fully agree with our peers! You may need to upgrade, or other nodes may need to upgrade.</source>
        <translation>Attenzione: Sembra che non vi sia pieno consenso con i nostri peer! Un aggiornamento da parte tua o degli altri nodi potrebbe essere necessario.</translation>
    </message>
    <message>
        <source>Whether to save the mempool on shutdown and load on restart (default: %u)</source>
        <translation>Imposta se salvare la mempool allo spegnimento e caricarla alla riaccensione (predefinito: %u)</translation>
    </message>
    <message>
        <source>%d of last 100 blocks have unexpected version</source>
        <translation>%d degli ultimi 100 blocchi hanno una versione inaspettata</translation>
    </message>
    <message>
        <source>%s corrupt, salvage failed</source>
        <translation>%s corrotto, recupero fallito</translation>
    </message>
    <message>
        <source>-maxmempool must be at least %d MB</source>
        <translation>-maxmempool deve essere almeno %d MB</translation>
    </message>
    <message>
        <source>&lt;category&gt; can be:</source>
        <translation>Valori possibili per &lt;category&gt;:</translation>
    </message>
    <message>
        <source>Accept connections from outside (default: 1 if no -proxy or -connect)</source>
        <translation>Accetta connessioni dall'esterno (predefinito: 1 se -proxy o -connect non sono utilizzati)</translation>
    </message>
    <message>
        <source>Append comment to the user agent string</source>
        <translation>Aggiungi commento alla stringa dell'applicazione utente</translation>
    </message>
    <message>
        <source>Attempt to recover private keys from a corrupt wallet on startup</source>
        <translation>Prova a recuperare le chiavi private da un portafoglio corrotto all'avvio</translation>
    </message>
    <message>
        <source>Block creation options:</source>
        <translation>Opzioni creazione blocco:</translation>
    </message>
    <message>
        <source>Cannot resolve -%s address: '%s'</source>
        <translation>Impossobile risolvere l'indirizzo -%s: '%s'</translation>
    </message>
    <message>
        <source>Chain selection options:</source>
        <translation>Opzioni di selezione della catena:</translation>
    </message>
    <message>
        <source>Change index out of range</source>
        <translation>Cambio indice fuori paramentro</translation>
    </message>
    <message>
        <source>Connection options:</source>
        <translation>Opzioni di connessione:</translation>
    </message>
    <message>
        <source>Copyright (C) %i-%i</source>
        <translation>Copyright (C) %i-%i</translation>
    </message>
    <message>
        <source>Corrupted block database detected</source>
        <translation>Rilevato database blocchi corrotto</translation>
    </message>
    <message>
        <source>Debugging/Testing options:</source>
        <translation>Opzioni di Debug/Test:</translation>
    </message>
    <message>
        <source>Do not load the wallet and disable wallet RPC calls</source>
        <translation>Disabilita il portamonete e le relative chiamate RPC</translation>
    </message>
    <message>
        <source>Do you want to rebuild the block database now?</source>
        <translation>Vuoi ricostruire ora il database dei blocchi?</translation>
    </message>
    <message>
        <source>Enable publish hash block in &lt;address&gt;</source>
        <translation>Abilita pubblicazione hash blocco in &lt;address&gt;</translation>
    </message>
    <message>
        <source>Enable publish hash transaction in &lt;address&gt;</source>
        <translation>Abilità pubblicazione hash transazione in &lt;address&gt;</translation>
    </message>
    <message>
        <source>Enable publish raw block in &lt;address&gt;</source>
        <translation>Abilita pubblicazione blocchi raw in &lt;address&gt;</translation>
    </message>
    <message>
        <source>Enable publish raw transaction in &lt;address&gt;</source>
        <translation>Abilita pubblicazione transazione raw in &lt;address&gt;</translation>
    </message>
    <message>
        <source>Enable transaction replacement in the memory pool (default: %u)</source>
        <translation>Abilita la sostituzione della transazione nel pool della memoria (default: %u)</translation>
    </message>
    <message>
        <source>Error creating %s: You can't create non-HD wallets with this version.</source>
        <translation>Errore durante la creazione %s: non e' possibile creare portafogli non-HD con questa versione.</translation>
    </message>
    <message>
        <source>Error initializing block database</source>
        <translation>Errore durante l'inizializzazione del database dei blocchi</translation>
    </message>
    <message>
        <source>Error initializing wallet database environment %s!</source>
        <translation>Errore durante l'inizializzazione dell'ambiente del database del portamonete %s!</translation>
    </message>
    <message>
        <source>Error loading %s</source>
        <translation>Errore caricamento %s</translation>
    </message>
    <message>
        <source>Error loading %s: Wallet corrupted</source>
        <translation>Errore caricamento %s: Portafoglio corrotto</translation>
    </message>
    <message>
        <source>Error loading %s: Wallet requires newer version of %s</source>
        <translation>Errore caricamento %s: il Portafoglio richiede una versione aggiornata di %s</translation>
    </message>
    <message>
        <source>Error loading block database</source>
        <translation>Errore durante il caricamento del database blocchi</translation>
    </message>
    <message>
        <source>Error opening block database</source>
        <translation>Errore durante l'apertura del database blocchi</translation>
    </message>
    <message>
        <source>Error: Disk space is low!</source>
        <translation>Errore: la spazio libero sul disco è insufficiente!</translation>
    </message>
    <message>
        <source>Failed to listen on any port. Use -listen=0 if you want this.</source>
        <translation>Nessuna porta disponibile per l'ascolto. Usa -listen=0 se vuoi procedere comunque.</translation>
    </message>
    <message>
        <source>Failed to rescan the wallet during initialization</source>
        <translation>Impossibile ripetere la scansione del portafoglio durante l'inizializzazione</translation>
    </message>
    <message>
        <source>Importing...</source>
        <translation>Importazione...</translation>
    </message>
    <message>
        <source>Incorrect or no genesis block found. Wrong datadir for network?</source>
        <translation>Blocco genesi non corretto o non trovato. È possibile che la cartella dati appartenga ad un'altra rete.</translation>
    </message>
    <message>
        <source>Initialization sanity check failed. %s is shutting down.</source>
        <translation>Test di integrità iniziale fallito. %s si arresterà.</translation>
    </message>
    <message>
        <source>Invalid amount for -%s=&lt;amount&gt;: '%s'</source>
        <translation>Importo non valido per -%s=&lt;amount&gt;: '%s'</translation>
    </message>
    <message>
        <source>Invalid amount for -discardfee=&lt;amount&gt;: '%s'</source>
        <translation>Importo non valido per -discardfee=&lt;amount&gt;:'%s'</translation>
    </message>
    <message>
        <source>Invalid amount for -fallbackfee=&lt;amount&gt;: '%s'</source>
        <translation>Importo non valido per -fallbackfee=&lt;amount&gt;: '%s'</translation>
    </message>
    <message>
        <source>Keep the transaction memory pool below &lt;n&gt; megabytes (default: %u)</source>
        <translation>Mantieni la memory pool delle transazioni al di sotto di &lt;n&gt; megabytes (default: %u)</translation>
    </message>
    <message>
        <source>Loading P2P addresses...</source>
        <translation>Caricamento indirizzi P2P...</translation>
    </message>
    <message>
        <source>Loading banlist...</source>
        <translation>Caricamento bloccati...</translation>
    </message>
    <message>
        <source>Location of the auth cookie (default: data dir)</source>
        <translation>Posizione del cookie di aiutorizzazione (default: data dir)</translation>
    </message>
    <message>
        <source>Not enough file descriptors available.</source>
        <translation>Non ci sono abbastanza descrittori di file disponibili.</translation>
    </message>
    <message>
        <source>Only connect to nodes in network &lt;net&gt; (ipv4, ipv6 or onion)</source>
        <translation>Connessione ai soli nodi appartenenti alla rete &lt;net&gt; (ipv4, ipv6 o Tor)</translation>
    </message>
    <message>
        <source>Print this help message and exit</source>
        <translation>Mostra questo messaggio di aiuto ed esci</translation>
    </message>
    <message>
        <source>Print version and exit</source>
        <translation>Mostra la versione ed esci</translation>
    </message>
    <message>
        <source>Prune cannot be configured with a negative value.</source>
        <translation>La modalità prune non può essere configurata con un valore negativo.</translation>
    </message>
    <message>
        <source>Prune mode is incompatible with -txindex.</source>
        <translation>La modalità prune è incompatibile con l'opzione -txindex.</translation>
    </message>
    <message>
        <source>Rebuild chain state and block index from the blk*.dat files on disk</source>
        <translation>Ricostruisci lo stato della catena e l'indice dei blocchi partendo dai file blk*.dat presenti sul disco</translation>
    </message>
    <message>
        <source>Rebuild chain state from the currently indexed blocks</source>
        <translation>Ricrea l'indice della catena dei blocchi partendo da quelli già indicizzati</translation>
    </message>
    <message>
        <source>Replaying blocks...</source>
        <translation>Ripetizione dei blocchi...</translation>
    </message>
    <message>
        <source>Rewinding blocks...</source>
        <translation>Verifica blocchi...</translation>
    </message>
    <message>
        <source>Send transactions with full-RBF opt-in enabled (RPC only, default: %u)</source>
        <translation>Invia transazioni con full-RBF opt-in attivo (solo RPC, default: %u)</translation>
    </message>
    <message>
        <source>Set database cache size in megabytes (%d to %d, default: %d)</source>
        <translation>Imposta la dimensione della cache del database in megabyte (%d a %d, predefinito: %d)</translation>
    </message>
    <message>
        <source>Specify wallet file (within data directory)</source>
        <translation>Specifica il file del portamonete (all'interno della cartella dati)</translation>
    </message>
    <message>
        <source>The source code is available from %s.</source>
        <translation>Il codice sorgente è disponibile in %s</translation>
    </message>
    <message>
        <source>Transaction fee and change calculation failed</source>
        <translation>Commissione di transazione e calcolo del cambio falliti</translation>
    </message>
    <message>
        <source>Unable to bind to %s on this computer. %s is probably already running.</source>
        <translation>Impossibile collegarsi a %s su questo computer. Probabilmente %s è già in esecuzione.</translation>
    </message>
    <message>
        <source>Unsupported argument -benchmark ignored, use -debug=bench.</source>
        <translation>Ignorata opzione -benchmark non supportata, utilizzare -debug=bench.</translation>
    </message>
    <message>
        <source>Unsupported argument -debugnet ignored, use -debug=net.</source>
        <translation>Argomento -debugnet ignorato in quanto non supportato, usare -debug=net.</translation>
    </message>
    <message>
        <source>Unsupported argument -tor found, use -onion.</source>
        <translation>Rilevato argomento -tor non supportato, utilizzare -onion.</translation>
    </message>
    <message>
        <source>Unsupported logging category %s=%s.</source>
        <translation>Categoria di registrazione non supportata %s=%s.</translation>
    </message>
    <message>
        <source>Upgrading UTXO database</source>
        <translation>Aggiornamento del database UTXO</translation>
    </message>
    <message>
        <source>Use UPnP to map the listening port (default: %u)</source>
        <translation>Usa UPnP per mappare la porta di ascolto (predefinito: %u)</translation>
    </message>
    <message>
        <source>Use the test chain</source>
        <translation>Utilizza la catena di prova</translation>
    </message>
    <message>
        <source>User Agent comment (%s) contains unsafe characters.</source>
        <translation>Il commento del User Agent (%s) contiene caratteri non sicuri.</translation>
    </message>
    <message>
        <source>Verifying blocks...</source>
        <translation>Verifica blocchi...</translation>
    </message>
    <message>
        <source>Wallet debugging/testing options:</source>
        <translation>Opzioni di Debug/Test del portafoglio:</translation>
    </message>
    <message>
        <source>Wallet needed to be rewritten: restart %s to complete</source>
        <translation>Il portamonete necessita di essere riscritto: riavviare %s per completare</translation>
    </message>
    <message>
        <source>Wallet options:</source>
        <translation>Opzioni portamonete:</translation>
    </message>
    <message>
        <source>Allow JSON-RPC connections from specified source. Valid for &lt;ip&gt; are a single IP (e.g. 1.2.3.4), a network/netmask (e.g. 1.2.3.4/255.255.255.0) or a network/CIDR (e.g. 1.2.3.4/24). This option can be specified multiple times</source>
        <translation>Permette connessioni JSON-RPC dall'origine specificata. I valori validi per &lt;ip&gt; sono un singolo IP (ad es. 1.2.3.4), una network/netmask (ad es. 1.2.3.4/255.255.255.0) oppure una network/CIDR (ad es. 1.2.3.4/24). Questa opzione può essere specificata più volte.</translation>
    </message>
    <message>
        <source>Bind to given address and whitelist peers connecting to it. Use [host]:port notation for IPv6</source>
        <translation>Resta in ascolto sull'indirizzo indicato ed inserisce in whitelist i peer che vi si collegano. Usa la notazione [host]:porta per l'IPv6</translation>
    </message>
    <message>
        <source>Create new files with system default permissions, instead of umask 077 (only effective with disabled wallet functionality)</source>
        <translation>Crea nuovi file con i permessi di default del sistema, invece che con umask 077 (ha effetto solo con funzionalità di portamonete disabilitate)</translation>
    </message>
    <message>
        <source>Discover own IP addresses (default: 1 when listening and no -externalip or -proxy)</source>
        <translation>Scopre i propri indirizzi IP (predefinito: 1 se in ascolto ed -externalip o -proxy non sono specificati)</translation>
    </message>
    <message>
        <source>Error: Listening for incoming connections failed (listen returned error %s)</source>
        <translation>Errore: attesa per connessioni in arrivo fallita (errore riportato %s)</translation>
    </message>
    <message>
        <source>Execute command when a relevant alert is received or we see a really long fork (%s in cmd is replaced by message)</source>
        <translation>Esegue un comando in caso di ricezione di un allarme pertinente o se si rileva un fork molto lungo (%s in cmd è sostituito dal messaggio)</translation>
    </message>
    <message>
        <source>Fees (in %s/kB) smaller than this are considered zero fee for relaying, mining and transaction creation (default: %s)</source>
        <translation>Le commissioni (in %s/kB) inferiori a questo valore sono considerate pari a zero per trasmissione, mining e creazione della transazione (default: %s)</translation>
    </message>
    <message>
        <source>If paytxfee is not set, include enough fee so transactions begin confirmation on average within n blocks (default: %u)</source>
        <translation>Nel caso in cui paytxfee non sia impostato, include una commissione tale da ottenere un avvio delle conferme entro una media di n blocchi (predefinito: %u)</translation>
    </message>
    <message>
        <source>Invalid amount for -maxtxfee=&lt;amount&gt;: '%s' (must be at least the minrelay fee of %s to prevent stuck transactions)</source>
        <translation>Importo non valido per -maxtxfee=&lt;amount&gt;: '%s' (deve essere almeno pari alla commissione 'minrelay fee' di %s per prevenire transazioni bloccate)</translation>
    </message>
    <message>
        <source>Maximum size of data in data carrier transactions we relay and mine (default: %u)</source>
        <translation>Dimensione massima dei dati in transazioni di trasporto dati che saranno trasmesse ed incluse nei blocchi (predefinito: %u)</translation>
    </message>
    <message>
        <source>Randomize credentials for every proxy connection. This enables Tor stream isolation (default: %u)</source>
        <translation>Randomizza le credenziali per ogni connessione proxy. Permette la Tor stream isolation (predefinito: %u)</translation>
    </message>
    <message>
        <source>The transaction amount is too small to send after the fee has been deducted</source>
        <translation>L'importo della transazione risulta troppo basso per l'invio una volta dedotte le commissioni.</translation>
    </message>
    <message>
        <source>Whitelisted peers cannot be DoS banned and their transactions are always relayed, even if they are already in the mempool, useful e.g. for a gateway</source>
        <translation>I peer inclusi in whitelist non possono subire ban per DoS e le loro transazioni saranno sempre trasmesse, anche nel caso in cui si trovino già nel mempool. Ciò è utile ad es. per i gateway</translation>
    </message>
    <message>
        <source>You need to rebuild the database using -reindex to go back to unpruned mode.  This will redownload the entire blockchain</source>
        <translation>Per ritornare alla modalità unpruned sarà necessario ricostruire il database utilizzando l'opzione -reindex. L'intera blockchain sarà riscaricata.</translation>
    </message>
    <message>
        <source>(default: %u)</source>
        <translation>(default: %u)</translation>
    </message>
    <message>
        <source>Accept public REST requests (default: %u)</source>
        <translation>Accetta richieste REST pubbliche (predefinito: %u)</translation>
    </message>
    <message>
        <source>Automatically create Tor hidden service (default: %d)</source>
        <translation>Crea automaticamente il servizio Tor (default: %d)</translation>
    </message>
    <message>
        <source>Connect through SOCKS5 proxy</source>
        <translation>Connessione attraverso un proxy SOCKS5</translation>
    </message>
    <message>
        <source>Error loading %s: You can't disable HD on an already existing HD wallet</source>
        <translation>Errore caricamento %s: Non puoi disabilitare HD in un portafoglio HD già esistente</translation>
    </message>
    <message>
        <source>Error reading from database, shutting down.</source>
        <translation>Errore durante lalettura del database. Arresto in corso.</translation>
    </message>
    <message>
        <source>Error upgrading chainstate database</source>
        <translation>Errore durante l'aggiornamento del database chainstate</translation>
    </message>
    <message>
        <source>Imports blocks from external blk000??.dat file on startup</source>
        <translation>Importa blocchi da un file blk000??.dat esterno all'avvio</translation>
    </message>
    <message>
        <source>Information</source>
        <translation>Informazioni</translation>
    </message>
    <message>
        <source>Invalid -onion address or hostname: '%s'</source>
        <translation>Indirizzo -onion o hostname non valido: '%s'</translation>
    </message>
    <message>
        <source>Invalid -proxy address or hostname: '%s'</source>
        <translation>Indirizzo -proxy o hostname non valido: '%s'</translation>
    </message>
    <message>
        <source>Invalid amount for -paytxfee=&lt;amount&gt;: '%s' (must be at least %s)</source>
        <translation>Importo non valido per -paytxfee=&lt;amount&gt;: '%s' (deve essere almeno %s)</translation>
    </message>
    <message>
        <source>Invalid netmask specified in -whitelist: '%s'</source>
        <translation>Netmask non valida specificata in -whitelist: '%s'</translation>
    </message>
    <message>
        <source>Keep at most &lt;n&gt; unconnectable transactions in memory (default: %u)</source>
        <translation>Mantiene in memoria al massimo &lt;n&gt; transazioni non collegabili (predefinito: %u)</translation>
    </message>
    <message>
        <source>Need to specify a port with -whitebind: '%s'</source>
        <translation>È necessario specificare una porta con -whitebind: '%s'</translation>
    </message>
    <message>
        <source>Node relay options:</source>
        <translation>Opzioni trasmissione nodo:</translation>
    </message>
    <message>
        <source>RPC server options:</source>
        <translation>Opzioni server RPC:</translation>
    </message>
    <message>
        <source>Reducing -maxconnections from %d to %d, because of system limitations.</source>
        <translation>Riduzione -maxconnections da %d a %d a causa di limitazioni di sistema.</translation>
    </message>
    <message>
        <source>Rescan the block chain for missing wallet transactions on startup</source>
        <translation>Ripete la scansione della block chain per individuare le transazioni che mancano dal wallet all'avvio</translation>
    </message>
    <message>
        <source>Send trace/debug info to console instead of debug.log file</source>
        <translation>Invia le informazioni di trace/debug alla console invece che al file debug.log</translation>
    </message>
    <message>
        <source>Show all debugging options (usage: --help -help-debug)</source>
        <translation>Mostra tutte le opzioni di debug (utilizzo: --help -help-debug)</translation>
    </message>
    <message>
        <source>Shrink debug.log file on client startup (default: 1 when no -debug)</source>
        <translation>Riduce il file debug.log all'avvio del client (predefinito: 1 se -debug non è impostato)</translation>
    </message>
    <message>
        <source>Signing transaction failed</source>
        <translation>Firma transazione fallita</translation>
    </message>
    <message>
        <source>Specified -walletdir "%s" does not exist</source>
        <translation>-walletdir "%s"  specificata non esiste</translation>
    </message>
    <message>
        <source>Specified -walletdir "%s" is a relative path</source>
        <translation>-walletdir "%s" specificata e' un path relativo</translation>
    </message>
    <message>
        <source>Specified -walletdir "%s" is not a directory</source>
        <translation>-walletdir "%s" specificata non e' una directory</translation>
    </message>
    <message>
        <source>The transaction amount is too small to pay the fee</source>
        <translation>L'importo della transazione è troppo basso per pagare la commissione</translation>
    </message>
    <message>
        <source>This is experimental software.</source>
        <translation>Questo è un software sperimentale.</translation>
    </message>
    <message>
        <source>Tor control port password (default: empty)</source>
        <translation>Password porta controllo Tor (default: empty)</translation>
    </message>
    <message>
        <source>Tor control port to use if onion listening enabled (default: %s)</source>
        <translation>Porta di controllo Tor da usare se in ascolto su onion (default: %s)</translation>
    </message>
    <message>
        <source>Transaction amount too small</source>
        <translation>Importo transazione troppo piccolo</translation>
    </message>
    <message>
        <source>Transaction too large for fee policy</source>
        <translation>Transazione troppo grande in base alla policy sulle commissioni</translation>
    </message>
    <message>
        <source>Transaction too large</source>
        <translation>Transazione troppo grande</translation>
    </message>
    <message>
        <source>Unable to bind to %s on this computer (bind returned error %s)</source>
        <translation>Impossibile associarsi a %s su questo computer (l'associazione ha restituito l'errore %s)</translation>
    </message>
    <message>
        <source>Unable to generate initial keys</source>
        <translation>Impossibile generare chiave iniziale</translation>
    </message>
    <message>
        <source>Upgrade wallet to latest format on startup</source>
        <translation>Aggiorna il wallet all'ultimo formato all'avvio</translation>
    </message>
    <message>
        <source>Username for JSON-RPC connections</source>
        <translation>Nome utente per connessioni JSON-RPC</translation>
    </message>
    <message>
        <source>Verifying wallet(s)...</source>
        <translation>Verifica portafoglio/i...</translation>
    </message>
    <message>
        <source>Wallet %s resides outside wallet directory %s</source>
        <translation>Il portafoglio %s e' situato fuori dalla directory del portafoglio %s </translation>
    </message>
    <message>
        <source>Warning</source>
        <translation>Attenzione</translation>
    </message>
    <message>
        <source>Warning: unknown new rules activated (versionbit %i)</source>
        <translation>Attenzione: nuove regole non conosciute attivate (versionbit %i)</translation>
    </message>
    <message>
        <source>Whether to operate in a blocks only mode (default: %u)</source>
        <translation>Imposta se operare in modalità solo blocchi (default: %u)</translation>
    </message>
    <message>
        <source>You need to rebuild the database using -reindex to change -txindex</source>
        <translation>È necessario ricostruire il database usando -reindex per cambiare -txindex</translation>
    </message>
    <message>
        <source>Zapping all transactions from wallet...</source>
        <translation>Eliminazione dal portamonete di tutte le transazioni...</translation>
    </message>
    <message>
        <source>ZeroMQ notification options:</source>
        <translation>Opzioni di notifica ZeroMQ</translation>
    </message>
    <message>
        <source>Password for JSON-RPC connections</source>
        <translation>Password per connessioni JSON-RPC</translation>
    </message>
    <message>
        <source>Execute command when the best block changes (%s in cmd is replaced by block hash)</source>
        <translation>Esegue un comando quando il miglior blocco cambia (%s nel cmd è sostituito dall'hash del blocco)</translation>
    </message>
    <message>
        <source>Allow DNS lookups for -addnode, -seednode and -connect</source>
        <translation>Consente interrogazioni DNS per -addnode, -seednode e -connect</translation>
    </message>
    <message>
        <source>(1 = keep tx meta data e.g. account owner and payment request information, 2 = drop tx meta data)</source>
        <translation>(1 = mantiene metadati tx, ad es. proprietario account ed informazioni di richiesta di pagamento, 2 = scarta metadati tx)</translation>
    </message>
    <message>
        <source>-maxtxfee is set very high! Fees this large could be paid on a single transaction.</source>
        <translation>-maxtxfee è impostato molto alto! Commissioni così alte possono venir pagate anche su una singola transazione.</translation>
    </message>
    <message>
        <source>Bind to given address to listen for JSON-RPC connections. This option is ignored unless -rpcallowip is also passed. Port is optional and overrides -rpcport. Use [host]:port notation for IPv6. This option can be specified multiple times (default: 127.0.0.1 and ::1 i.e., localhost, or if -rpcallowip has been specified, 0.0.0.0 and :: i.e., all addresses)</source>
        <translation>Resta in attesa di connessioni JSON-RPC sull'indirizzo indicato. Questa opzione viene ignorata a meno che anche -rpcallowip non sia trasmesso. Port è opzionale e prevale su -rpcport. Usa la notazione [host]:porta per IPv6. Questa opzione può essere specificata più volte (predefinito: 127.0.0.1 e ::1 ovvero localhost, o se -rpcallowip è stato specificato, 0.0.0.0 e :: ovvero tutti gli indirizzi)</translation>
    </message>
    <message>
        <source>Do not keep transactions in the mempool longer than &lt;n&gt; hours (default: %u)</source>
        <translation>Non mantenere le transazioni nella mempool più a lungo di &lt;n&gt; ore (default: %u)</translation>
    </message>
    <message>
        <source>Equivalent bytes per sigop in transactions for relay and mining (default: %u)</source>
        <translation>Byte equivalenti per ottimizzazione segnale dedicati a ritrasmissione ed estrazione (default: %u)</translation>
    </message>
    <message>
        <source>Error loading %s: You can't enable HD on an already existing non-HD wallet</source>
        <translation>Errore caricamento %s: Non puoi abilitare HD in un portafoglio non-HD già esistente</translation>
    </message>
    <message>
        <source>Error loading wallet %s. -wallet parameter must only specify a filename (not a path).</source>
        <translation>Errore caricamento portafoglio %s. Il parametro -wallet deve solo specificare un nome file (non un percorso).</translation>
    </message>
    <message>
        <source>Fees (in %s/kB) smaller than this are considered zero fee for transaction creation (default: %s)</source>
        <translation>Le commissioni (in %s/kB) inferiori a questo valore sono considerate pari a zero per la creazione della transazione (default: %s)</translation>
    </message>
    <message>
        <source>Force relay of transactions from whitelisted peers even if they violate local relay policy (default: %d)</source>
        <translation>Forza la trasmissione della transazione da peer in whitelist anche se violano le regole di trasmissione locali (predefinito: %d)</translation>
    </message>
    <message>
        <source>How thorough the block verification of -checkblocks is (0-4, default: %u)</source>
        <translation>Determina quanto sarà approfondita la verifica da parte di -checkblocks (0-4, predefinito: %u)</translation>
    </message>
    <message>
        <source>Maintain a full transaction index, used by the getrawtransaction rpc call (default: %u)</source>
        <translation>Mantiene l'indice completo delle transazioni usato dalla chiamata rpc getrawtransaction (predefinito: %u)</translation>
    </message>
    <message>
        <source>Number of seconds to keep misbehaving peers from reconnecting (default: %u)</source>
        <translation>Numero di secondi di sospensione prima della riconnessione per i peer che mostrano un comportamento anomalo (predefinito: %u)</translation>
    </message>
    <message>
        <source>Output debugging information (default: %u, supplying &lt;category&gt; is optional)</source>
        <translation>Emette informazioni di debug (predefinito: %u, fornire &lt;category&gt; è opzionale)</translation>
    </message>
    <message>
        <source>Sets the serialization of raw transaction or block hex returned in non-verbose mode, non-segwit(0) or segwit(1) (default: %d)</source>
        <translation>Imposta che la serializzazione degli hex di transazioni o blocchi grezzi sia riportata in maniere non-verbose, non-segwit(0) o segwit(1) (predefinito: %d)</translation>
    </message>
    <message>
        <source>Specify directory to hold wallets (default: &lt;datadir&gt;/wallets if it exists, otherwise &lt;datadir&gt;)</source>
        <translation>Specificare la directory dove i portafogli saranno conservati (default: 1/portafogli se esiste, altrimenti 2)</translation>
    </message>
    <message>
        <source>Specify location of debug log file: this can be an absolute path or a path relative to the data directory (default: %s)</source>
        <translation>Specificare la posizione del debug log file:  questo puo' essere un percorso assoluto o un percorso relativo alla directory dei dati (default: %s)</translation>
    </message>
    <message>
        <source>Support filtering of blocks and transaction with bloom filters (default: %u)</source>
        <translation>Supporta filtraggio di blocchi e transazioni con filtri bloom (default: %u)</translation>
    </message>
    <message>
        <source>The fee rate (in %s/kB) that indicates your tolerance for discarding change by adding it to the fee (default: %s). Note: An output is discarded if it is dust at this rate, but we will always discard up to the dust relay fee and a discard fee above that is limited by the fee estimate for the longest target</source>
        <translation>La tariffa di commissione (in %s/kB) che indica la tua tolleranza a scartare il cambio aggiungendolo alla commissione (predefinito: %s).</translation>
    </message>
    <message>
        <source>This is the transaction fee you may pay when fee estimates are not available.</source>
        <translation>Questo è il costo di transazione che potresti pagare quando le stime della tariffa non sono disponibili.</translation>
    </message>
    <message>
        <source>This product includes software developed by the OpenSSL Project for use in the OpenSSL Toolkit %s and cryptographic software written by Eric Young and UPnP software written by Thomas Bernard.</source>
        <translation>Questo prodotto include software sviluppato dal progetto OpenSSL per l'uso del Toolkit OpenSSL %s, software crittografico scritto da Eric Young e software UPnP scritto da Thomas Bernard.</translation>
    </message>
    <message>
        <source>Total length of network version string (%i) exceeds maximum length (%i). Reduce the number or size of uacomments.</source>
        <translation>La lunghezza totale della stringa di network version (%i) eccede la lunghezza massima (%i). Ridurre il numero o la dimensione di uacomments.</translation>
    </message>
    <message>
        <source>Tries to keep outbound traffic under the given target (in MiB per 24h), 0 = no limit (default: %d)</source>
        <translation>Cerca di mantenere il traffico in uscita al di sotto della soglia scelta (in MiB ogni 24h), 0 = nessun limite (default: %d)</translation>
    </message>
    <message>
        <source>Unsupported argument -socks found. Setting SOCKS version isn't possible anymore, only SOCKS5 proxies are supported.</source>
        <translation>Argomento -socks non supportato. Non è più possibile impostare la versione SOCKS, solamente i proxy SOCKS5 sono supportati.</translation>
    </message>
    <message>
        <source>Unsupported argument -whitelistalwaysrelay ignored, use -whitelistrelay and/or -whitelistforcerelay.</source>
        <translation>Argomento non supportato -whitelistalwaysrelay è stato ignorato, utilizzare -whitelistrelay e/o -whitelistforcerelay.</translation>
    </message>
    <message>
        <source>Use separate SOCKS5 proxy to reach peers via Tor hidden services (default: %s)</source>
        <translation>Usa un proxy SOCKS5 a parte per raggiungere i peer attraverso gli hidden services di Tor (predefinito: %s)</translation>
    </message>
    <message>
        <source>Warning: Unknown block versions being mined! It's possible unknown rules are in effect</source>
        <translation>Attenzione: si stanno minando versioni sconocsiute di blocchi! E' possibile che siano attive regole sconosciute</translation>
    </message>
    <message>
        <source>Warning: Wallet file corrupt, data salvaged! Original %s saved as %s in %s; if your balance or transactions are incorrect you should restore from a backup.</source>
        <translation>Attenzione: file del Portafoglio corrotto, dati recuperati! %s originale salvato come %s in %s; se il saldo o le transazioni non sono corrette effettua un ripristino da un backup.</translation>
    </message>
    <message>
        <source>Whitelist peers connecting from the given IP address (e.g. 1.2.3.4) or CIDR notated network (e.g. 1.2.3.0/24). Can be specified multiple times.</source>
        <translation>I peer in whitelist che si connettono dal dato indirizzo IP (es. 1.2.3.4) o dalla rete annotata CIDR (es. 1.2.3.0/24). Può essere specificato più volte.</translation>
    </message>
    <message>
        <source>%s is set very high!</source>
        <translation>%s ha un'impostazione molto alta!</translation>
    </message>
    <message>
        <source>(default: %s)</source>
        <translation>(predefinito: %s)</translation>
    </message>
    <message>
        <source>Always query for peer addresses via DNS lookup (default: %u)</source>
        <translation>Interroga sempre i DNS per ottenere gli indirizzi dei peer (predefinito: %u)</translation>
    </message>
    <message>
        <source>Error loading wallet %s. -wallet filename must be a regular file.</source>
        <translation>Errore caricamento portafoglio %s. Il nome file -wallet deve essere un file regolare.</translation>
    </message>
    <message>
        <source>Error loading wallet %s. Duplicate -wallet filename specified.</source>
        <translation>Errore caricamento portafoglio %s. Il nome file -wallet specificato è duplicato.</translation>
    </message>
    <message>
        <source>Error loading wallet %s. Invalid characters in -wallet filename.</source>
        <translation>Errore caricamento portafoglio %s. Caratteri invalidi nel nome file -wallet.</translation>
    </message>
    <message>
        <source>How many blocks to check at startup (default: %u, 0 = all)</source>
        <translation>Numero di blocchi da controllare all'avvio (predefinito: %u, 0 = tutti)</translation>
    </message>
    <message>
        <source>Include IP addresses in debug output (default: %u)</source>
        <translation>Include gli indirizzi IP nell'output del debug (predefinito: %u)</translation>
    </message>
    <message>
        <source>Keypool ran out, please call keypoolrefill first</source>
        <translation>Keypool esaurito, prima invocare keypoolrefill</translation>
    </message>
    <message>
        <source>Listen for JSON-RPC connections on &lt;port&gt; (default: %u or testnet: %u)</source>
        <translation>Resta in attesa di connessioni JSON-RPC su &lt;port&gt; (predefinito: %u o testnet: %u)</translation>
    </message>
    <message>
        <source>Listen for connections on &lt;port&gt; (default: %u or testnet: %u)</source>
        <translation>Resta in attesa di connessioni su &lt;port&gt; (predefinito: %u o testnet: %u)</translation>
    </message>
    <message>
        <source>Maintain at most &lt;n&gt; connections to peers (default: %u)</source>
        <translation>Mantiene al massimo &lt;n&gt; connessioni verso i peer (predefinito: %u)</translation>
    </message>
    <message>
        <source>Make the wallet broadcast transactions</source>
        <translation>Configura il portamonete per la trasmissione di transazioni</translation>
    </message>
    <message>
        <source>Maximum per-connection receive buffer, &lt;n&gt;*1000 bytes (default: %u)</source>
        <translation>Buffer di ricezione massimo per connessione, &lt;n&gt;*1000 byte (predefinito: %u)</translation>
    </message>
    <message>
        <source>Maximum per-connection send buffer, &lt;n&gt;*1000 bytes (default: %u)</source>
        <translation>Buffer di invio massimo per connessione, &lt;n&gt;*1000 byte (predefinito: %u)</translation>
    </message>
    <message>
        <source>Prepend debug output with timestamp (default: %u)</source>
        <translation>Antepone un timestamp all'output del debug (predefinito: %u)</translation>
    </message>
    <message>
        <source>Relay and mine data carrier transactions (default: %u)</source>
        <translation>Trasmette ed include nei blocchi transazioni di trasporto dati (predefinito: %u)</translation>
    </message>
    <message>
        <source>Relay non-P2SH multisig (default: %u)</source>
        <translation>Trasmette transazioni non-P2SH multisig (predefinito: %u)</translation>
    </message>
    <message>
        <source>Set key pool size to &lt;n&gt; (default: %u)</source>
        <translation>Imposta la dimensione del pool di chiavi a &lt;n&gt; (predefinito: %u)</translation>
    </message>
    <message>
        <source>Set maximum BIP141 block weight (default: %d)</source>
        <translation>Imposta la dimensione massima del blocco BIP141 (default: %d)</translation>
    </message>
    <message>
        <source>Set the number of threads to service RPC calls (default: %d)</source>
        <translation>Imposta il numero di thread destinati a rispondere alle chiamate RPC (predefinito %d)</translation>
    </message>
    <message>
        <source>Specify configuration file (default: %s)</source>
        <translation>Specifica il file di configurazione (predefinito: %s)</translation>
    </message>
    <message>
        <source>Specify connection timeout in milliseconds (minimum: 1, default: %d)</source>
        <translation>Specifica il timeout di connessione in millisecondi (minimo:1, predefinito: %d)</translation>
    </message>
    <message>
        <source>Specify pid file (default: %s)</source>
        <translation>Specifica il file pid (predefinito: %s)</translation>
    </message>
    <message>
        <source>Spend unconfirmed change when sending transactions (default: %u)</source>
        <translation>Abilita la spesa di resto non confermato quando si inviano transazioni (predefinito: %u)</translation>
    </message>
    <message>
        <source>Starting network threads...</source>
        <translation>Inizializzazione dei thread di rete...</translation>
    </message>
    <message>
        <source>The wallet will avoid paying less than the minimum relay fee.</source>
        <translation>Il portafoglio eviterà di pagare meno della tariffa minima di trasmissione.</translation>
    </message>
    <message>
        <source>This is the minimum transaction fee you pay on every transaction.</source>
        <translation>Questo è il costo di transazione minimo che pagherai su ogni transazione.</translation>
    </message>
    <message>
        <source>This is the transaction fee you will pay if you send a transaction.</source>
        <translation>Questo è il costo di transazione che pagherai se invii una transazione.</translation>
    </message>
    <message>
        <source>Threshold for disconnecting misbehaving peers (default: %u)</source>
        <translation>Soglia di disconnessione per i peer che si comportano in maniera anomala (predefinito: %u)</translation>
    </message>
    <message>
        <source>Transaction amounts must not be negative</source>
        <translation>Gli importi di transazione non devono essere negativi</translation>
    </message>
    <message>
        <source>Transaction has too long of a mempool chain</source>
        <translation>La transazione ha una mempool chain troppo lunga</translation>
    </message>
    <message>
        <source>Transaction must have at least one recipient</source>
        <translation>La transazione deve avere almeno un destinatario</translation>
    </message>
    <message>
        <source>Unknown network specified in -onlynet: '%s'</source>
        <translation>Rete sconosciuta specificata in -onlynet: '%s'</translation>
    </message>
    <message>
        <source>Insufficient funds</source>
        <translation>Fondi insufficienti</translation>
    </message>
    <message>
        <source>Loading block index...</source>
        <translation>Caricamento dell'indice dei blocchi...</translation>
    </message>
    <message>
        <source>Loading wallet...</source>
        <translation>Caricamento portamonete...</translation>
    </message>
    <message>
        <source>Cannot downgrade wallet</source>
        <translation>Non è possibile effettuare il downgrade del portamonete</translation>
    </message>
    <message>
        <source>Rescanning...</source>
        <translation>Ripetizione scansione...</translation>
    </message>
    <message>
        <source>Done loading</source>
        <translation>Caricamento completato</translation>
    </message>
    <message>
        <source>Error</source>
        <translation>Errore</translation>
    </message>
</context>
</TS><|MERGE_RESOLUTION|>--- conflicted
+++ resolved
@@ -3,11 +3,7 @@
     <name>AddressBookPage</name>
     <message>
         <source>Right-click to edit address or label</source>
-<<<<<<< HEAD
-        <translation>Fare clic con il tasto destro del mouse per modificare l'indirizzo o l'etichetta</translation>
-=======
         <translation>Fai clic con il tasto destro del mouse per modificare l'indirizzo o l'etichetta</translation>
->>>>>>> 9e116a6f
     </message>
     <message>
         <source>Create a new address</source>
@@ -66,21 +62,12 @@
         <translation>Indirizzi di ricezione</translation>
     </message>
     <message>
-<<<<<<< HEAD
-        <source>These are your Myriadcoin addresses for sending payments. Always check the amount and the receiving address before sending coins.</source>
-        <translation>Questo è un elenco di indirizzi Myriadcoin a cui puoi inviare pagamenti. Controlla sempre l'importo e l'indirizzo del beneficiario prima di inviare bitcoin.</translation>
-    </message>
-    <message>
-        <source>These are your Myriadcoin addresses for receiving payments. It is recommended to use a new receiving address for each transaction.</source>
-        <translation>Questi sono i tuoi indirizzi Myriadcoin che puoi usare per ricevere pagamenti. Si raccomanda di generare un nuovo indirizzo per ogni transazione.</translation>
-=======
         <source>These are your Bitcoin addresses for sending payments. Always check the amount and the receiving address before sending coins.</source>
         <translation>Questi sono i tuoi indirizzi Bitcoin per l'invio di pagamenti. Controlla sempre l'importo e l'indirizzo del beneficiario prima di inviare bitcoin.</translation>
     </message>
     <message>
         <source>These are your Bitcoin addresses for receiving payments. It is recommended to use a new receiving address for each transaction.</source>
         <translation>Questi sono i tuoi indirizzi Bitcoin per la ricezione di pagamenti. Si raccomanda di usare un nuovo indirizzo di ricezione per ogni transazione.</translation>
->>>>>>> 9e116a6f
     </message>
     <message>
         <source>&amp;Copy Address</source>
@@ -205,10 +192,6 @@
         <translation>IMPORTANTE: qualsiasi backup del portafoglio effettuato in precedenza dovrà essere sostituito con il file del portamonete cifrato appena generato. Per ragioni di sicurezza, i precedenti backup del file del portafoglio non cifrato diventeranno inservibili non appena si inizierà ad utilizzare il nuovo portafoglio cifrato.</translation>
     </message>
     <message>
-        <source>IMPORTANT: Any previous backups you have made of your wallet file should be replaced with the newly generated, encrypted wallet file. For security reasons, previous backups of the unencrypted wallet file will become useless as soon as you start using the new, encrypted wallet.</source>
-        <translation>IMPORTANTE: qualsiasi backup del file portamonete effettuato in precedenza dovrà essere sostituito con il file del portamonete cifrato appena generato. Per ragioni di sicurezza, i precedenti backup del file del portamonete non cifrato diventeranno inservibili non appena si inizierà ad utilizzare il nuovo portamonete cifrato.</translation>
-    </message>
-    <message>
         <source>Wallet encryption failed</source>
         <translation>Cifratura portafoglio fallita</translation>
     </message>
@@ -221,14 +204,6 @@
         <translation>Le passphrase fornite non corrispondono.</translation>
     </message>
     <message>
-        <source>Wallet encryption failed due to an internal error. Your wallet was not encrypted.</source>
-        <translation>Crittaggio fallito a causa di un errore interno. Il portamonete non è stato crittato.</translation>
-    </message>
-    <message>
-        <source>The supplied passphrases do not match.</source>
-        <translation>Le frasi di accesso non corrispondono.</translation>
-    </message>
-    <message>
         <source>Wallet unlock failed</source>
         <translation>Sbloccaggio del portafoglio fallito</translation>
     </message>
@@ -248,21 +223,6 @@
         <source>Warning: The Caps Lock key is on!</source>
         <translation>Attenzione: è attivo il tasto blocco maiuscole !</translation>
     </message>
-<<<<<<< HEAD
-    <message>
-        <source>Wallet decryption failed</source>
-        <translation>Decrittazione del portamonete fallita.</translation>
-    </message>
-    <message>
-        <source>Wallet passphrase was successfully changed.</source>
-        <translation>La frase di accesso al portamonete è stata cambiata con successo.</translation>
-    </message>
-    <message>
-        <source>Warning: The Caps Lock key is on!</source>
-        <translation>Attenzione: è attivo il tasto blocco maiuscole !</translation>
-    </message>
-=======
->>>>>>> 9e116a6f
 </context>
 <context>
     <name>BanTableModel</name>
@@ -382,7 +342,7 @@
         <translation>Re-indicizzazione blocchi su disco...</translation>
     </message>
     <message>
-        <source>Send coins to a Myriadcoin address</source>
+        <source>Send coins to a Bitcoin address</source>
         <translation>Invia fondi ad un indirizzo Bitcoin</translation>
     </message>
     <message>
@@ -434,12 +394,12 @@
         <translation>Cifra le chiavi private che appartengono al tuo portamonete</translation>
     </message>
     <message>
-        <source>Sign messages with your Myriadcoin addresses to prove you own them</source>
-        <translation>Firma messaggi con i tuoi indirizzi Myriadcoin per dimostrarne il possesso</translation>
-    </message>
-    <message>
-        <source>Verify messages to ensure they were signed with specified Myriadcoin addresses</source>
-        <translation>Verifica che i messaggi siano stati firmati con gli indirizzi Myriadcoin specificati</translation>
+        <source>Sign messages with your Bitcoin addresses to prove you own them</source>
+        <translation>Firma messaggi con i tuoi indirizzi Bitcoin per dimostrarne il possesso</translation>
+    </message>
+    <message>
+        <source>Verify messages to ensure they were signed with specified Bitcoin addresses</source>
+        <translation>Verifica che i messaggi siano stati firmati con gli indirizzi Bitcoin specificati</translation>
     </message>
     <message>
         <source>&amp;File</source>
@@ -458,8 +418,8 @@
         <translation>Barra degli strumenti</translation>
     </message>
     <message>
-        <source>Request payments (generates QR codes and myriadcoin: URIs)</source>
-        <translation>Richiedi pagamenti (genera codici QR e myriadcoin: URI)</translation>
+        <source>Request payments (generates QR codes and bitcoin: URIs)</source>
+        <translation>Richiedi pagamenti (genera codici QR e bitcoin: URI)</translation>
     </message>
     <message>
         <source>Show the list of used sending addresses and labels</source>
@@ -470,16 +430,16 @@
         <translation>Mostra la lista degli indirizzi di ricezione utilizzati</translation>
     </message>
     <message>
-        <source>Open a myriadcoin: URI or payment request</source>
-        <translation>Apri un myriadcoin: URI o una richiesta di pagamento</translation>
+        <source>Open a bitcoin: URI or payment request</source>
+        <translation>Apri un bitcoin: URI o una richiesta di pagamento</translation>
     </message>
     <message>
         <source>&amp;Command-line options</source>
         <translation>Opzioni della riga di &amp;comando</translation>
     </message>
     <message numerus="yes">
-        <source>%n active connection(s) to Myriadcoin network</source>
-        <translation><numerusform>%n connessione attiva alla rete Bitcoin</numerusform><numerusform>%n connessioni alla rete Myriadcoin attive</numerusform></translation>
+        <source>%n active connection(s) to Bitcoin network</source>
+        <translation><numerusform>%n connessione attiva alla rete Bitcoin</numerusform><numerusform>%n connessioni alla rete Bitcoin attive</numerusform></translation>
     </message>
     <message>
         <source>Indexing blocks on disk...</source>
@@ -522,8 +482,8 @@
         <translation>Aggiornato</translation>
     </message>
     <message>
-        <source>Show the %1 help message to get a list with possible Myriadcoin command-line options</source>
-        <translation>Mostra il messaggio di aiuto di %1 per ottenere una lista di opzioni di comando per Myriadcoin </translation>
+        <source>Show the %1 help message to get a list with possible Bitcoin command-line options</source>
+        <translation>Mostra il messaggio di aiuto di %1 per ottenere una lista di opzioni di comando per Bitcoin </translation>
     </message>
     <message>
         <source>%1 client</source>
@@ -895,10 +855,6 @@
         <translation>Dato che questa è la prima volta che il programma viene lanciato, puoi scegliere dove %1 salverà i suoi dati.</translation>
     </message>
     <message>
-<<<<<<< HEAD
-        <source>%1 will download and store a copy of the Myriadcoin block chain. At least %2GB of data will be stored in this directory, and it will grow over time. The wallet will also be stored in this directory.</source>
-        <translation>%1 scaricherà e salverà una copia della Blockchain di Bitcoin. Saranno salvati almeno %2GB di dati in questo percorso e continueranno ad aumentare col tempo. Anche il portafoglio verrà salvato in questo percorso.</translation>
-=======
         <source>When you click OK, %1 will begin to download and process the full %4 block chain (%2GB) starting with the earliest transactions in %3 when %4 initially launched.</source>
         <translation>Quando fai click su OK, %1 comincerà a scaricare e processare l'intera %4 block chain (%2GB) a partire dalla prime transazioni del %3 quando %4 venne inaugurato.</translation>
     </message>
@@ -909,7 +865,6 @@
     <message>
         <source>If you have chosen to limit block chain storage (pruning), the historical data must still be downloaded and processed, but will be deleted afterward to keep your disk usage low.</source>
         <translation>Se hai scelto di limitare l'immagazzinamento della block chain (operazione nota come "pruning" o "potatura"), i dati storici devono comunque essere scaricati e processati, ma verranno cancellati in seguito per mantenere basso l'utilizzo del tuo disco.</translation>
->>>>>>> 9e116a6f
     </message>
     <message>
         <source>Use the default data directory</source>
@@ -963,8 +918,6 @@
         <translation>Modulo</translation>
     </message>
     <message>
-<<<<<<< HEAD
-=======
         <source>Recent transactions may not yet be visible, and therefore your wallet's balance might be incorrect. This information will be correct once your wallet has finished synchronizing with the bitcoin network, as detailed below.</source>
         <translation>Transazioni recenti potrebbero non essere visibili ancora, perciò il saldo del tuo portafoglio potrebbe non essere corretto. Questa informazione risulterà corretta quando il tuo portafoglio avrà terminato la sincronizzazione con la rete bitcoin, come indicato in dettaglio più sotto.</translation>
     </message>
@@ -973,7 +926,6 @@
         <translation>Il tentativo di spendere bitcoin legati a transazioni non ancora visualizzate non verrà accettato dalla rete.</translation>
     </message>
     <message>
->>>>>>> 9e116a6f
         <source>Number of blocks left</source>
         <translation>Numero di blocchi mancanti</translation>
     </message>
@@ -990,8 +942,6 @@
         <translation>Progresso</translation>
     </message>
     <message>
-<<<<<<< HEAD
-=======
         <source>Progress increase per hour</source>
         <translation>Aumento dei progressi per ogni ora</translation>
     </message>
@@ -1004,7 +954,6 @@
         <translation>Tempo stimato al completamento della sincronizzazione</translation>
     </message>
     <message>
->>>>>>> 9e116a6f
         <source>Hide</source>
         <translation>Nascondi</translation>
     </message>
@@ -1144,18 +1093,14 @@
         <translation>&amp;Spendi resti non confermati</translation>
     </message>
     <message>
-        <source>Automatically open the Myriadcoin client port on the router. This only works when your router supports UPnP and it is enabled.</source>
-        <translation>Apri automaticamente la porta del client Myriadcoin sul router. Il protocollo UPnP deve essere supportato da parte del router ed attivo.</translation>
+        <source>Automatically open the Bitcoin client port on the router. This only works when your router supports UPnP and it is enabled.</source>
+        <translation>Apri automaticamente la porta del client Bitcoin sul router. Il protocollo UPnP deve essere supportato da parte del router ed attivo.</translation>
     </message>
     <message>
         <source>Map port using &amp;UPnP</source>
         <translation>Mappa le porte tramite &amp;UPnP</translation>
     </message>
     <message>
-<<<<<<< HEAD
-        <source>Connect to the Myriadcoin network through a SOCKS5 proxy.</source>
-        <translation>Connessione alla rete Myriadcoin attraverso un proxy SOCKS5.</translation>
-=======
         <source>Accept connections from outside.</source>
         <translation>Accetta connessione esterne.</translation>
     </message>
@@ -1166,7 +1111,6 @@
     <message>
         <source>Connect to the Bitcoin network through a SOCKS5 proxy.</source>
         <translation>Connessione alla rete Bitcoin attraverso un proxy SOCKS5.</translation>
->>>>>>> 9e116a6f
     </message>
     <message>
         <source>&amp;Connect through SOCKS5 proxy (default proxy):</source>
@@ -1201,8 +1145,8 @@
         <translation>Tor</translation>
     </message>
     <message>
-        <source>Connect to the Myriadcoin network through a separate SOCKS5 proxy for Tor hidden services.</source>
-        <translation>Connette alla rete Myriadcoin attraverso un proxy SOCKS5 separato per Tor.</translation>
+        <source>Connect to the Bitcoin network through a separate SOCKS5 proxy for Tor hidden services.</source>
+        <translation>Connette alla rete Bitcoin attraverso un proxy SOCKS5 separato per Tor.</translation>
     </message>
     <message>
         <source>&amp;Window</source>
@@ -1308,8 +1252,8 @@
         <translation>Modulo</translation>
     </message>
     <message>
-        <source>The displayed information may be out of date. Your wallet automatically synchronizes with the Myriadcoin network after a connection is established, but this process has not completed yet.</source>
-        <translation>Le informazioni visualizzate potrebbero non essere aggiornate. Il portamonete si sincronizza automaticamente con la rete Myriadcoin una volta stabilita una connessione, ma questo processo non è ancora stato completato.</translation>
+        <source>The displayed information may be out of date. Your wallet automatically synchronizes with the Bitcoin network after a connection is established, but this process has not completed yet.</source>
+        <translation>Le informazioni visualizzate potrebbero non essere aggiornate. Il portamonete si sincronizza automaticamente con la rete Bitcoin una volta stabilita una connessione, ma questo processo non è ancora stato completato.</translation>
     </message>
     <message>
         <source>Watch-only:</source>
@@ -1378,7 +1322,6 @@
 </context>
 <context>
     <name>PaymentServer</name>
-<<<<<<< HEAD
     <message>
         <source>Payment request error</source>
         <translation>Errore di richiesta di pagamento</translation>
@@ -1454,6 +1397,14 @@
     <message>
         <source>Payment request cannot be parsed!</source>
         <translation>La richiesta di pagamento non può essere processata!</translation>
+    </message>
+    <message>
+        <source>Bad response from server %1</source>
+        <translation> Risposta errata da parte del server %1 </translation>
+    </message>
+    <message>
+        <source>Network request error</source>
+        <translation> Errore di richiesta di rete</translation>
     </message>
     <message>
         <source>Payment acknowledged</source>
@@ -1466,62 +1417,64 @@
         <source>User Agent</source>
         <translation>User Agent</translation>
     </message>
-=======
->>>>>>> 9e116a6f
-    <message>
-        <source>Payment request error</source>
-        <translation>Errore di richiesta di pagamento</translation>
-    </message>
-<<<<<<< HEAD
+    <message>
+        <source>Node/Service</source>
+        <translation>Nodo/Servizio</translation>
+    </message>
+    <message>
+        <source>NodeId</source>
+        <translation>Nodeld</translation>
+    </message>
     <message>
         <source>Ping</source>
         <translation>Ping</translation>
+    </message>
+    <message>
+        <source>Sent</source>
+        <translation>Inviato</translation>
+    </message>
+    <message>
+        <source>Received</source>
+        <translation>Ricevuto</translation>
     </message>
 </context>
 <context>
     <name>QObject</name>
-=======
->>>>>>> 9e116a6f
-    <message>
-        <source>Cannot start bitcoin: click-to-pay handler</source>
-        <translation>Impossibile avviare bitcoin: gestore click-to-pay</translation>
-    </message>
-    <message>
-<<<<<<< HEAD
-        <source>Enter a Myriadcoin address (e.g. %1)</source>
-        <translation>Inserisci un indirizzo Myriadcoin (ad es. %1)</translation>
-=======
-        <source>URI handling</source>
-        <translation>Gestione URI</translation>
->>>>>>> 9e116a6f
-    </message>
-    <message>
-        <source>Payment request fetch URL is invalid: %1</source>
-        <translation>URL di recupero della Richiesta di pagamento non valido: %1</translation>
-    </message>
-    <message>
-        <source>Invalid payment address %1</source>
-        <translation>Indirizzo di pagamento non valido %1</translation>
-    </message>
-    <message>
-        <source>URI cannot be parsed! This can be caused by an invalid Bitcoin address or malformed URI parameters.</source>
-        <translation>Impossibile interpretare l'URI! I parametri dell'URI o l'indirizzo Bitcoin potrebbero non essere corretti.</translation>
-    </message>
-    <message>
-        <source>Payment request file handling</source>
-        <translation>Gestione del file di richiesta del pagamento</translation>
-    </message>
-    <message>
-        <source>Payment request file cannot be read! This can be caused by an invalid payment request file.</source>
-        <translation>Impossibile leggere il file della richiesta di pagamento! Il file della richiesta di pagamento potrebbe non essere valido</translation>
-    </message>
-    <message>
-        <source>Payment request rejected</source>
-        <translation>Richiesta di pagamento respinta</translation>
-    </message>
-    <message>
-        <source>Payment request network doesn't match client network.</source>
-        <translation>La rete della richiesta di pagamento non corrisponde alla rete del client.</translation>
+    <message>
+        <source>Amount</source>
+        <translation>Importo</translation>
+    </message>
+    <message>
+        <source>Enter a Bitcoin address (e.g. %1)</source>
+        <translation>Inserisci un indirizzo Bitcoin (ad es. %1)</translation>
+    </message>
+    <message>
+        <source>%1 d</source>
+        <translation>%1 d</translation>
+    </message>
+    <message>
+        <source>%1 h</source>
+        <translation>%1 h</translation>
+    </message>
+    <message>
+        <source>%1 m</source>
+        <translation>%1 m</translation>
+    </message>
+    <message>
+        <source>%1 s</source>
+        <translation>%1 s</translation>
+    </message>
+    <message>
+        <source>None</source>
+        <translation>Nessuno</translation>
+    </message>
+    <message>
+        <source>N/A</source>
+        <translation>N/D</translation>
+    </message>
+    <message>
+        <source>%1 ms</source>
+        <translation>%1 ms</translation>
     </message>
     <message numerus="yes">
         <source>%n second(s)</source>
@@ -1544,17 +1497,48 @@
         <translation><numerusform>%n settimana</numerusform><numerusform>%n settimane</numerusform></translation>
     </message>
     <message>
-        <source>Payment request expired.</source>
-        <translation>Richiesta di pagamento scaduta.</translation>
-    </message>
-<<<<<<< HEAD
+        <source>%1 and %2</source>
+        <translation>%1 e %2</translation>
+    </message>
     <message numerus="yes">
         <source>%n year(s)</source>
         <translation><numerusform>%n anno</numerusform><numerusform>%n anni</numerusform></translation>
     </message>
-    </context>
+    <message>
+        <source>%1 B</source>
+        <translation>%1 B</translation>
+    </message>
+    <message>
+        <source>%1 KB</source>
+        <translation>%1 KB</translation>
+    </message>
+    <message>
+        <source>%1 MB</source>
+        <translation>%1 MB</translation>
+    </message>
+    <message>
+        <source>%1 GB</source>
+        <translation>%1 GB</translation>
+    </message>
+    <message>
+        <source>%1 didn't yet exit safely...</source>
+        <translation>%1 non è ancora stato chiuso in modo sicuro</translation>
+    </message>
+    <message>
+        <source>unknown</source>
+        <translation>sconosciuto</translation>
+    </message>
+</context>
 <context>
     <name>QObject::QObject</name>
+    <message>
+        <source>Error: Specified data directory "%1" does not exist.</source>
+        <translation>Errore: La cartella dati "%1" specificata non esiste.</translation>
+    </message>
+    <message>
+        <source>Error: Cannot parse configuration file: %1. Only use key=value syntax.</source>
+        <translation>Errore: impossibile interpretare il file di configurazione: %1. Usare esclusivamente la sintassi chiave=valore.</translation>
+    </message>
     <message>
         <source>Error: %1</source>
         <translation>Errore: %1</translation>
@@ -1581,324 +1565,123 @@
 </context>
 <context>
     <name>RPCConsole</name>
-=======
->>>>>>> 9e116a6f
-    <message>
-        <source>Payment request is not initialized.</source>
-        <translation>La richiesta di pagamento non è stata inizializzata.</translation>
-    </message>
-    <message>
-        <source>Unverified payment requests to custom payment scripts are unsupported.</source>
-        <translation>Le richieste di pagamento non verificate verso script di pagamento personalizzati non sono supportate.</translation>
-    </message>
-    <message>
-        <source>Invalid payment request.</source>
-        <translation>Richiesta di pagamento invalida</translation>
-    </message>
-    <message>
-        <source>Requested payment amount of %1 is too small (considered dust).</source>
-        <translation>L'importo di pagamento di %1 richiesto è troppo basso (considerato come trascurabile).</translation>
-    </message>
-    <message>
-        <source>Refund from %1</source>
-        <translation>Rimborso da %1</translation>
-    </message>
-    <message>
-        <source>Payment request %1 is too large (%2 bytes, allowed %3 bytes).</source>
-        <translation>La richiesta di pagamento %1 è troppo grande (%2 bytes, consentiti %3 bytes)</translation>
-    </message>
-    <message>
-        <source>Error communicating with %1: %2</source>
-        <translation>Errore di comunicazione con %1: %2</translation>
-    </message>
-    <message>
-        <source>Payment request cannot be parsed!</source>
-        <translation>La richiesta di pagamento non può essere processata!</translation>
-    </message>
-    <message>
-        <source>Bad response from server %1</source>
-        <translation> Risposta errata da parte del server %1 </translation>
-    </message>
-    <message>
-        <source>Network request error</source>
-        <translation> Errore di richiesta di rete</translation>
-    </message>
-    <message>
-        <source>Payment acknowledged</source>
-        <translation>Pagamento riconosciuto</translation>
-    </message>
-</context>
-<context>
-    <name>PeerTableModel</name>
+    <message>
+        <source>N/A</source>
+        <translation>N/D</translation>
+    </message>
+    <message>
+        <source>Client version</source>
+        <translation>Versione client</translation>
+    </message>
+    <message>
+        <source>&amp;Information</source>
+        <translation>&amp;Informazioni</translation>
+    </message>
+    <message>
+        <source>Debug window</source>
+        <translation>Finestra di debug</translation>
+    </message>
+    <message>
+        <source>General</source>
+        <translation>Generale</translation>
+    </message>
+    <message>
+        <source>Using BerkeleyDB version</source>
+        <translation>Versione BerkeleyDB in uso</translation>
+    </message>
+    <message>
+        <source>Datadir</source>
+        <translation>Datadir</translation>
+    </message>
+    <message>
+        <source>Startup time</source>
+        <translation>Ora di avvio</translation>
+    </message>
+    <message>
+        <source>Network</source>
+        <translation>Rete</translation>
+    </message>
+    <message>
+        <source>Name</source>
+        <translation>Nome</translation>
+    </message>
+    <message>
+        <source>Number of connections</source>
+        <translation>Numero di connessioni</translation>
+    </message>
+    <message>
+        <source>Block chain</source>
+        <translation>Block chain</translation>
+    </message>
+    <message>
+        <source>Current number of blocks</source>
+        <translation>Numero attuale di blocchi</translation>
+    </message>
+    <message>
+        <source>Memory Pool</source>
+        <translation>Memory Pool</translation>
+    </message>
+    <message>
+        <source>Current number of transactions</source>
+        <translation>Numero attuale di transazioni</translation>
+    </message>
+    <message>
+        <source>Memory usage</source>
+        <translation>Utilizzo memoria</translation>
+    </message>
+    <message>
+        <source>&amp;Reset</source>
+        <translation>&amp;Ripristina</translation>
+    </message>
+    <message>
+        <source>Received</source>
+        <translation>Ricevuto</translation>
+    </message>
+    <message>
+        <source>Sent</source>
+        <translation>Inviato</translation>
+    </message>
+    <message>
+        <source>&amp;Peers</source>
+        <translation>&amp;Peer</translation>
+    </message>
+    <message>
+        <source>Banned peers</source>
+        <translation>Peers bannati</translation>
+    </message>
+    <message>
+        <source>Select a peer to view detailed information.</source>
+        <translation>Seleziona un peer per visualizzare informazioni più dettagliate.</translation>
+    </message>
+    <message>
+        <source>Whitelisted</source>
+        <translation>Whitelisted/sicuri</translation>
+    </message>
+    <message>
+        <source>Direction</source>
+        <translation>Direzione</translation>
+    </message>
+    <message>
+        <source>Version</source>
+        <translation>Versione</translation>
+    </message>
+    <message>
+        <source>Starting Block</source>
+        <translation>Blocco di partenza</translation>
+    </message>
+    <message>
+        <source>Synced Headers</source>
+        <translation>Headers sincronizzati</translation>
+    </message>
+    <message>
+        <source>Synced Blocks</source>
+        <translation>Blocchi sincronizzati</translation>
+    </message>
     <message>
         <source>User Agent</source>
         <translation>User Agent</translation>
     </message>
     <message>
-        <source>Node/Service</source>
-        <translation>Nodo/Servizio</translation>
-    </message>
-    <message>
-        <source>NodeId</source>
-        <translation>Nodeld</translation>
-    </message>
-    <message>
-        <source>Ping</source>
-        <translation>Ping</translation>
-    </message>
-    <message>
-        <source>Sent</source>
-        <translation>Inviato</translation>
-    </message>
-    <message>
-        <source>Received</source>
-        <translation>Ricevuto</translation>
-    </message>
-</context>
-<context>
-    <name>QObject</name>
-    <message>
-        <source>Amount</source>
-        <translation>Importo</translation>
-    </message>
-    <message>
-        <source>Enter a Bitcoin address (e.g. %1)</source>
-        <translation>Inserisci un indirizzo Bitcoin (ad es. %1)</translation>
-    </message>
-    <message>
-        <source>%1 d</source>
-        <translation>%1 d</translation>
-    </message>
-    <message>
-        <source>%1 h</source>
-        <translation>%1 h</translation>
-    </message>
-    <message>
-        <source>%1 m</source>
-        <translation>%1 m</translation>
-    </message>
-    <message>
-        <source>%1 s</source>
-        <translation>%1 s</translation>
-    </message>
-    <message>
-        <source>None</source>
-        <translation>Nessuno</translation>
-    </message>
-    <message>
-        <source>N/A</source>
-        <translation>N/D</translation>
-    </message>
-    <message>
-        <source>%1 ms</source>
-        <translation>%1 ms</translation>
-    </message>
-    <message numerus="yes">
-        <source>%n second(s)</source>
-        <translation><numerusform>%n secondo</numerusform><numerusform>%n secondi</numerusform></translation>
-    </message>
-    <message numerus="yes">
-        <source>%n minute(s)</source>
-        <translation><numerusform>%n minuto</numerusform><numerusform>%n minuti</numerusform></translation>
-    </message>
-    <message numerus="yes">
-        <source>%n hour(s)</source>
-        <translation><numerusform>%n ora</numerusform><numerusform>%n ore</numerusform></translation>
-    </message>
-    <message numerus="yes">
-        <source>%n day(s)</source>
-        <translation><numerusform>%n giorno</numerusform><numerusform>%n giorni</numerusform></translation>
-    </message>
-    <message numerus="yes">
-        <source>%n week(s)</source>
-        <translation><numerusform>%n settimana</numerusform><numerusform>%n settimane</numerusform></translation>
-    </message>
-    <message>
-        <source>%1 and %2</source>
-        <translation>%1 e %2</translation>
-    </message>
-    <message numerus="yes">
-        <source>%n year(s)</source>
-        <translation><numerusform>%n anno</numerusform><numerusform>%n anni</numerusform></translation>
-    </message>
-    <message>
-        <source>%1 B</source>
-        <translation>%1 B</translation>
-    </message>
-    <message>
-        <source>%1 KB</source>
-        <translation>%1 KB</translation>
-    </message>
-    <message>
-        <source>%1 MB</source>
-        <translation>%1 MB</translation>
-    </message>
-    <message>
-        <source>%1 GB</source>
-        <translation>%1 GB</translation>
-    </message>
-    <message>
-        <source>%1 didn't yet exit safely...</source>
-        <translation>%1 non è ancora stato chiuso in modo sicuro</translation>
-    </message>
-    <message>
-        <source>unknown</source>
-        <translation>sconosciuto</translation>
-    </message>
-</context>
-<context>
-    <name>QObject::QObject</name>
-    <message>
-        <source>Error: Specified data directory "%1" does not exist.</source>
-        <translation>Errore: La cartella dati "%1" specificata non esiste.</translation>
-    </message>
-    <message>
-        <source>Error: Cannot parse configuration file: %1. Only use key=value syntax.</source>
-        <translation>Errore: impossibile interpretare il file di configurazione: %1. Usare esclusivamente la sintassi chiave=valore.</translation>
-    </message>
-    <message>
-        <source>Error: %1</source>
-        <translation>Errore: %1</translation>
-    </message>
-</context>
-<context>
-    <name>QRImageWidget</name>
-    <message>
-        <source>&amp;Save Image...</source>
-        <translation>&amp;Salva immagine</translation>
-    </message>
-    <message>
-        <source>&amp;Copy Image</source>
-        <translation>&amp;Copia immagine</translation>
-    </message>
-    <message>
-        <source>Save QR Code</source>
-        <translation>Salva codice QR</translation>
-    </message>
-    <message>
-        <source>PNG Image (*.png)</source>
-        <translation>Immagine PNG (*.png)</translation>
-    </message>
-</context>
-<context>
-    <name>RPCConsole</name>
-    <message>
-        <source>N/A</source>
-        <translation>N/D</translation>
-    </message>
-    <message>
-        <source>Client version</source>
-        <translation>Versione client</translation>
-    </message>
-    <message>
-        <source>&amp;Information</source>
-        <translation>&amp;Informazioni</translation>
-    </message>
-    <message>
-        <source>Debug window</source>
-        <translation>Finestra di debug</translation>
-    </message>
-    <message>
-        <source>General</source>
-        <translation>Generale</translation>
-    </message>
-    <message>
-        <source>Using BerkeleyDB version</source>
-        <translation>Versione BerkeleyDB in uso</translation>
-    </message>
-    <message>
-        <source>Datadir</source>
-        <translation>Datadir</translation>
-    </message>
-    <message>
-        <source>Startup time</source>
-        <translation>Ora di avvio</translation>
-    </message>
-    <message>
-        <source>Network</source>
-        <translation>Rete</translation>
-    </message>
-    <message>
-        <source>Name</source>
-        <translation>Nome</translation>
-    </message>
-    <message>
-        <source>Number of connections</source>
-        <translation>Numero di connessioni</translation>
-    </message>
-    <message>
-        <source>Block chain</source>
-        <translation>Block chain</translation>
-    </message>
-    <message>
-        <source>Current number of blocks</source>
-        <translation>Numero attuale di blocchi</translation>
-    </message>
-    <message>
-        <source>Memory Pool</source>
-        <translation>Memory Pool</translation>
-    </message>
-    <message>
-        <source>Current number of transactions</source>
-        <translation>Numero attuale di transazioni</translation>
-    </message>
-    <message>
-        <source>Memory usage</source>
-        <translation>Utilizzo memoria</translation>
-    </message>
-    <message>
-        <source>&amp;Reset</source>
-        <translation>&amp;Ripristina</translation>
-    </message>
-    <message>
-        <source>Received</source>
-        <translation>Ricevuto</translation>
-    </message>
-    <message>
-        <source>Sent</source>
-        <translation>Inviato</translation>
-    </message>
-    <message>
-        <source>&amp;Peers</source>
-        <translation>&amp;Peer</translation>
-    </message>
-    <message>
-        <source>Banned peers</source>
-        <translation>Peers bannati</translation>
-    </message>
-    <message>
-        <source>Select a peer to view detailed information.</source>
-        <translation>Seleziona un peer per visualizzare informazioni più dettagliate.</translation>
-    </message>
-    <message>
-        <source>Whitelisted</source>
-        <translation>Whitelisted/sicuri</translation>
-    </message>
-    <message>
-        <source>Direction</source>
-        <translation>Direzione</translation>
-    </message>
-    <message>
-        <source>Version</source>
-        <translation>Versione</translation>
-    </message>
-    <message>
-        <source>Starting Block</source>
-        <translation>Blocco di partenza</translation>
-    </message>
-    <message>
-        <source>Synced Headers</source>
-        <translation>Headers sincronizzati</translation>
-    </message>
-    <message>
-        <source>Synced Blocks</source>
-        <translation>Blocchi sincronizzati</translation>
-    </message>
-    <message>
-        <source>User Agent</source>
-        <translation>User Agent</translation>
-    </message>
-    <message>
         <source>Open the %1 debug log file from the current data directory. This can take a few seconds for large log files.</source>
         <translation>Apri il file log del debug di %1 dalla cartella dati attuale. Può richiedere alcuni secondi per file di log di grandi dimensioni.</translation>
     </message>
@@ -2005,13 +1788,6 @@
     <message>
         <source>&amp;Disconnect</source>
         <translation>&amp;Disconnetti</translation>
-<<<<<<< HEAD
-    </message>
-    <message>
-        <source>Welcome to the %1 RPC console.</source>
-        <translation>Benvenuto nella console RPC di %1.</translation>
-=======
->>>>>>> 9e116a6f
     </message>
     <message>
         <source>Ban for</source>
@@ -2093,19 +1869,7 @@
         <translation>&amp;Messaggio:</translation>
     </message>
     <message>
-<<<<<<< HEAD
-        <source>Reuse one of the previously used receiving addresses. Reusing addresses has security and privacy issues. Do not use this unless re-generating a payment request made before.</source>
-        <translation>Riutilizza uno degli indirizzi di ricezione generati in precedenza. Riutilizzare un indirizzo comporta problemi di sicurezza e privacy. Non selezionare questa opzione a meno che non si stia rigenerando una richiesta di pagamento creata in precedenza.</translation>
-    </message>
-    <message>
-        <source>R&amp;euse an existing receiving address (not recommended)</source>
-        <translation>R&amp;iusa un indirizzo di ricezione (non raccomandato)</translation>
-    </message>
-    <message>
-        <source>An optional message to attach to the payment request, which will be displayed when the request is opened. Note: The message will not be sent with the payment over the Myriadcoin network.</source>
-=======
         <source>An optional message to attach to the payment request, which will be displayed when the request is opened. Note: The message will not be sent with the payment over the Bitcoin network.</source>
->>>>>>> 9e116a6f
         <translation>Un messaggio opzionale da allegare e mostrare all'apertura della richiesta di pagamento. Nota: Il messaggio non sarà inviato con il pagamento sulla rete Bitcoin.</translation>
     </message>
     <message>
@@ -2215,9 +1979,6 @@
         <source>Message</source>
         <translation>Messaggio</translation>
     </message>
-<<<<<<< HEAD
-    </context>
-=======
     <message>
         <source>Resulting URI too long, try to reduce the text for label / message.</source>
         <translation> L'URI risultante è troppo lungo, prova a ridurre il testo nell'etichetta / messaggio.</translation>
@@ -2227,7 +1988,6 @@
         <translation> Errore nella codifica dell'URI nel codice QR.</translation>
     </message>
 </context>
->>>>>>> 9e116a6f
 <context>
     <name>RecentRequestsTableModel</name>
     <message>
@@ -2412,77 +2172,6 @@
     <message>
         <source>Copy quantity</source>
         <translation>Copia quantità</translation>
-<<<<<<< HEAD
-    </message>
-    <message>
-        <source>Copy amount</source>
-        <translation>Copia l'importo</translation>
-    </message>
-    <message>
-        <source>Copy fee</source>
-        <translation>Copia commissione</translation>
-    </message>
-    <message>
-        <source>Copy after fee</source>
-        <translation>Copia dopo commissione</translation>
-    </message>
-    <message>
-        <source>Copy bytes</source>
-        <translation>Copia byte</translation>
-    </message>
-    <message>
-        <source>Copy dust</source>
-        <translation>Copia trascurabile</translation>
-    </message>
-    <message>
-        <source>Copy change</source>
-        <translation>Copia resto</translation>
-    </message>
-    <message>
-        <source>%1 to %2</source>
-        <translation>%1 a %2</translation>
-    </message>
-    <message>
-        <source>added as transaction fee</source>
-        <translation> Includi il costo della transazione</translation>
-    </message>
-    <message>
-        <source>or</source>
-        <translation>o</translation>
-    </message>
-    <message>
-        <source>The amount exceeds your balance.</source>
-        <translation>Non hai abbastanza fondi</translation>
-    </message>
-    <message>
-        <source>Transaction creation failed!</source>
-        <translation>Creazione della transazione fallita!</translation>
-    </message>
-    <message>
-        <source>The transaction was rejected with the following reason: %1</source>
-        <translation>La transazione è stata respinta per il seguente motivo: %1</translation>
-    </message>
-    <message>
-        <source>Payment request expired.</source>
-        <translation>Richiesta di pagamento scaduta.</translation>
-    </message>
-    <message numerus="yes">
-        <source>%n block(s)</source>
-        <translation><numerusform>%n blocco</numerusform><numerusform>%n blocchi</numerusform></translation>
-    </message>
-    <message>
-        <source>Warning: Invalid Myriadcoin address</source>
-        <translation>Attenzione: Indirizzo Myriadcoin non valido</translation>
-    </message>
-    <message>
-        <source>Warning: Unknown change address</source>
-        <translation>Attenzione: Indirizzo per il resto sconosciuto</translation>
-    </message>
-    <message>
-        <source>(no label)</source>
-        <translation>(nessuna etichetta)</translation>
-=======
->>>>>>> 9e116a6f
     </message>
     <message>
         <source>Copy amount</source>
@@ -2632,8 +2321,8 @@
         <translation>Questo è un normale pagamento.</translation>
     </message>
     <message>
-        <source>The Myriadcoin address to send the payment to</source>
-        <translation>L'indirizzo Myriadcoin a cui vuoi inviare il pagamento</translation>
+        <source>The Bitcoin address to send the payment to</source>
+        <translation>L'indirizzo Bitcoin a cui vuoi inviare il pagamento</translation>
     </message>
     <message>
         <source>Alt+A</source>
@@ -2652,7 +2341,7 @@
         <translation>Rimuovi questa voce</translation>
     </message>
     <message>
-        <source>The fee will be deducted from the amount being sent. The recipient will receive less myriadcoins than you enter in the amount field. If multiple recipients are selected, the fee is split equally.</source>
+        <source>The fee will be deducted from the amount being sent. The recipient will receive less bitcoins than you enter in the amount field. If multiple recipients are selected, the fee is split equally.</source>
         <translation>La commissione sarà sottratta dall'importo che si sta inviando. Il beneficiario riceverà un totale di bitcoin inferiore al valore digitato. Nel caso in cui siano stati selezionati più beneficiari la commissione sarà suddivisa in parti uguali.</translation>
     </message>
     <message>
@@ -2680,7 +2369,7 @@
         <translation>Inserisci un'etichetta per questo indirizzo per aggiungerlo alla lista degli indirizzi utilizzati</translation>
     </message>
     <message>
-        <source>A message that was attached to the myriadcoin: URI which will be stored with the transaction for your reference. Note: This message will not be sent over the Myriadcoin network.</source>
+        <source>A message that was attached to the bitcoin: URI which will be stored with the transaction for your reference. Note: This message will not be sent over the Bitcoin network.</source>
         <translation>Messaggio incluso nel bitcoin URI e che sarà memorizzato con la transazione per vostro riferimento. Nota: Questo messaggio non sarà inviato attraverso la rete Bitcoin.</translation>
     </message>
     <message>
@@ -2725,14 +2414,10 @@
         <translation>&amp;Firma Messaggio</translation>
     </message>
     <message>
-        <source>You can sign messages/agreements with your addresses to prove you can receive myriadcoins sent to them. Be careful not to sign anything vague or random, as phishing attacks may try to trick you into signing your identity over to them. Only sign fully-detailed statements you agree to.</source>
+        <source>You can sign messages/agreements with your addresses to prove you can receive bitcoins sent to them. Be careful not to sign anything vague or random, as phishing attacks may try to trick you into signing your identity over to them. Only sign fully-detailed statements you agree to.</source>
         <translation>È possibile firmare messaggi/accordi con i propri indirizzi in modo da dimostrare di poter ricevere bitcoin attraverso di essi. Si consiglia di prestare attenzione a non firmare dichiarazioni vaghe o casuali, attacchi di phishing potrebbero cercare di indurre ad apporre la firma su di esse. Si raccomanda di firmare esclusivamente dichiarazioni completamente dettagliate e delle quali si condivide in pieno il contenuto.</translation>
     </message>
     <message>
-<<<<<<< HEAD
-        <source>The Myriadcoin address to sign the message with</source>
-        <translation>L'indirizzo Myriadcoin da utilizzare per firmare il messaggio</translation>
-=======
         <source>The Bitcoin address to sign the message with</source>
         <translation>L'indirizzo Bitcoin da utilizzare per firmare il messaggio</translation>
     </message>
@@ -3293,7 +2978,6 @@
     <message>
         <source>Address</source>
         <translation>Indirizzo</translation>
->>>>>>> 9e116a6f
     </message>
     <message>
         <source>ID</source>
@@ -3327,13 +3011,8 @@
 <context>
     <name>UnitDisplayStatusBarControl</name>
     <message>
-<<<<<<< HEAD
-        <source>Sign the message to prove you own this Myriadcoin address</source>
-        <translation>Firma un messaggio per dimostrare di possedere questo indirizzo Bitcoin</translation>
-=======
         <source>Unit to show amounts in. Click to select another unit.</source>
         <translation>Unità con cui visualizzare gli importi. Clicca per selezionare un'altra unità.</translation>
->>>>>>> 9e116a6f
     </message>
 </context>
 <context>
@@ -3362,21 +3041,12 @@
         <translation>Vuoi aumentare la commissione?</translation>
     </message>
     <message>
-<<<<<<< HEAD
-        <source>The Myriadcoin address the message was signed with</source>
-        <translation>L'indirizzo Myriadcoin con cui è stato contrassegnato il messaggio</translation>
-    </message>
-    <message>
-        <source>Verify the message to ensure it was signed with the specified Myriadcoin address</source>
-        <translation>Verifica il messaggio per accertare che sia stato firmato con l'indirizzo specificato</translation>
-=======
         <source>Current fee:</source>
         <translation>Commissione attuale:</translation>
     </message>
     <message>
         <source>Increase:</source>
         <translation>Aumento:</translation>
->>>>>>> 9e116a6f
     </message>
     <message>
         <source>New fee:</source>
@@ -3386,60 +3056,6 @@
         <source>Confirm fee bump</source>
         <translation>Conferma il salto di commissione</translation>
     </message>
-<<<<<<< HEAD
-    <message>
-        <source>The entered address is invalid.</source>
-        <translation>L'indirizzo inserito non è valido.</translation>
-    </message>
-    <message>
-        <source>Please check the address and try again.</source>
-        <translation>Per favore controlla l'indirizzo e prova di nuovo.</translation>
-    </message>
-    <message>
-        <source>The entered address does not refer to a key.</source>
-        <translation>L'indirizzo bitcoin inserito non è associato a nessuna chiave.</translation>
-    </message>
-    <message>
-        <source>Wallet unlock was cancelled.</source>
-        <translation>Sblocco del portamonete annullato.</translation>
-    </message>
-    <message>
-        <source>Private key for the entered address is not available.</source>
-        <translation>La chiave privata per l'indirizzo inserito non è disponibile.</translation>
-    </message>
-    <message>
-        <source>Message signing failed.</source>
-        <translation>Firma messaggio fallita.</translation>
-    </message>
-    <message>
-        <source>Message signed.</source>
-        <translation>Messaggio firmato.</translation>
-    </message>
-    <message>
-        <source>The signature could not be decoded.</source>
-        <translation>Non è stato possibile decodificare la firma.</translation>
-    </message>
-    <message>
-        <source>Please check the signature and try again.</source>
-        <translation>Per favore controlla la firma e prova di nuovo.</translation>
-    </message>
-    <message>
-        <source>The signature did not match the message digest.</source>
-        <translation>La firma non corrisponde al digest del messaggio.</translation>
-    </message>
-    <message>
-        <source>Message verification failed.</source>
-        <translation>Verifica messaggio fallita.</translation>
-    </message>
-    <message>
-        <source>Message verified.</source>
-        <translation>Messaggio verificato.</translation>
-    </message>
-</context>
-<context>
-    <name>SplashScreen</name>
-=======
->>>>>>> 9e116a6f
     <message>
         <source>Can't sign transaction.</source>
         <translation>Non è possibile firmare la transazione.</translation>
@@ -3447,428 +3063,6 @@
     <message>
         <source>Could not commit transaction</source>
         <translation>Non è stato possibile completare la transazione</translation>
-    </message>
-</context>
-<context>
-<<<<<<< HEAD
-    <name>TransactionDesc</name>
-    <message>
-        <source>%1/offline</source>
-        <translation>%1/offline</translation>
-    </message>
-    <message>
-        <source>0/unconfirmed, %1</source>
-        <translation>0/non confermati, %1</translation>
-    </message>
-    <message>
-        <source>abandoned</source>
-        <translation>abbandonato</translation>
-    </message>
-    <message>
-        <source>%1/unconfirmed</source>
-        <translation>%1/non confermato</translation>
-    </message>
-    <message>
-        <source>%1 confirmations</source>
-        <translation>%1 conferme</translation>
-    </message>
-    <message>
-        <source>Status</source>
-        <translation>Stato</translation>
-    </message>
-    <message>
-        <source>, has not been successfully broadcast yet</source>
-        <translation>, non è ancora stata trasmessa con successo</translation>
-    </message>
-    <message>
-        <source>Date</source>
-        <translation>Data</translation>
-    </message>
-    <message>
-        <source>Source</source>
-        <translation>Sorgente</translation>
-    </message>
-    <message>
-        <source>Generated</source>
-        <translation>Generato</translation>
-    </message>
-    <message>
-        <source>From</source>
-        <translation>Da</translation>
-    </message>
-    <message>
-        <source>unknown</source>
-        <translation>sconosciuto</translation>
-    </message>
-    <message>
-        <source>To</source>
-        <translation>A</translation>
-    </message>
-    <message>
-        <source>own address</source>
-        <translation>proprio indirizzo</translation>
-    </message>
-    <message>
-        <source>watch-only</source>
-        <translation>sola lettura</translation>
-    </message>
-    <message>
-        <source>label</source>
-        <translation>etichetta</translation>
-    </message>
-    <message>
-        <source>Credit</source>
-        <translation>Credito</translation>
-    </message>
-    <message>
-        <source>not accepted</source>
-        <translation>non accettate</translation>
-    </message>
-    <message>
-        <source>Debit</source>
-        <translation>Debito</translation>
-    </message>
-    <message>
-        <source>Total debit</source>
-        <translation>Debito totale</translation>
-    </message>
-    <message>
-        <source>Total credit</source>
-        <translation>Credito totale</translation>
-    </message>
-    <message>
-        <source>Transaction fee</source>
-        <translation>Commissione transazione</translation>
-    </message>
-    <message>
-        <source>Net amount</source>
-        <translation>Importo netto</translation>
-    </message>
-    <message>
-        <source>Message</source>
-        <translation>Messaggio</translation>
-    </message>
-    <message>
-        <source>Comment</source>
-        <translation>Commento</translation>
-    </message>
-    <message>
-        <source>Transaction ID</source>
-        <translation>ID della transazione</translation>
-    </message>
-    <message>
-        <source>Merchant</source>
-        <translation>Commerciante</translation>
-    </message>
-    <message>
-        <source>Debug information</source>
-        <translation>Informazione di debug</translation>
-    </message>
-    <message>
-        <source>Transaction</source>
-        <translation>Transazione</translation>
-    </message>
-    <message>
-        <source>Inputs</source>
-        <translation>Input</translation>
-    </message>
-    <message>
-        <source>Amount</source>
-        <translation>Importo</translation>
-    </message>
-    <message>
-        <source>true</source>
-        <translation>vero</translation>
-    </message>
-    <message>
-        <source>false</source>
-        <translation>falso</translation>
-    </message>
-</context>
-<context>
-    <name>TransactionDescDialog</name>
-=======
-    <name>WalletView</name>
->>>>>>> 9e116a6f
-    <message>
-        <source>&amp;Export</source>
-        <translation>&amp;Esporta</translation>
-    </message>
-    <message>
-<<<<<<< HEAD
-        <source>Date</source>
-        <translation>Data</translation>
-    </message>
-    <message>
-        <source>Type</source>
-        <translation>Tipo</translation>
-    </message>
-    <message>
-        <source>Label</source>
-        <translation>Etichetta</translation>
-    </message>
-    <message>
-        <source>Offline</source>
-        <translation>Offline</translation>
-    </message>
-    <message>
-        <source>Unconfirmed</source>
-        <translation>Non confermata</translation>
-    </message>
-    <message>
-        <source>Confirmed (%1 confirmations)</source>
-        <translation>Confermata (%1 conferme)</translation>
-    </message>
-    <message>
-        <source>This block was not received by any other nodes and will probably not be accepted!</source>
-        <translation>Questo blocco non è stato ricevuto da alcun altro nodo e probabilmente non sarà accettato!</translation>
-    </message>
-    <message>
-        <source>Generated but not accepted</source>
-        <translation>Generati, ma non accettati</translation>
-    </message>
-    <message>
-        <source>Received with</source>
-        <translation>Ricevuto tramite</translation>
-    </message>
-    <message>
-        <source>Sent to</source>
-        <translation>Inviato a</translation>
-    </message>
-    <message>
-        <source>Payment to yourself</source>
-        <translation>Pagamento a te stesso</translation>
-    </message>
-    <message>
-        <source>Mined</source>
-        <translation>Ottenuto dal mining</translation>
-    </message>
-    <message>
-        <source>watch-only</source>
-        <translation>sola lettura</translation>
-    </message>
-    <message>
-        <source>(n/a)</source>
-        <translation>(n/d)</translation>
-    </message>
-    <message>
-        <source>(no label)</source>
-        <translation>(nessuna etichetta)</translation>
-    </message>
-    <message>
-        <source>Transaction status. Hover over this field to show number of confirmations.</source>
-        <translation>Stato della transazione. Passare con il mouse su questo campo per visualizzare il numero di conferme.</translation>
-    </message>
-    <message>
-        <source>Date and time that the transaction was received.</source>
-        <translation>Data e ora in cui la transazione è stata ricevuta.</translation>
-    </message>
-    <message>
-        <source>Type of transaction.</source>
-        <translation>Tipo di transazione.</translation>
-    </message>
-    <message>
-        <source>Whether or not a watch-only address is involved in this transaction.</source>
-        <translation>Indica se un indirizzo di sola lettura sia o meno coinvolto in questa transazione.</translation>
-    </message>
-    <message>
-        <source>User-defined intent/purpose of the transaction.</source>
-        <translation>Intento/scopo della transazione definito dall'utente.</translation>
-    </message>
-    <message>
-        <source>Amount removed from or added to balance.</source>
-        <translation>Importo rimosso o aggiunto al saldo.</translation>
-    </message>
-</context>
-<context>
-    <name>TransactionView</name>
-    <message>
-        <source>All</source>
-        <translation>Tutti</translation>
-    </message>
-    <message>
-        <source>Today</source>
-        <translation>Oggi</translation>
-    </message>
-    <message>
-        <source>This week</source>
-        <translation>Questa settimana</translation>
-    </message>
-    <message>
-        <source>This month</source>
-        <translation>Questo mese</translation>
-    </message>
-    <message>
-        <source>Last month</source>
-        <translation>Il mese scorso</translation>
-    </message>
-    <message>
-        <source>This year</source>
-        <translation>Quest'anno</translation>
-    </message>
-    <message>
-        <source>Range...</source>
-        <translation>Intervallo...</translation>
-    </message>
-    <message>
-        <source>Received with</source>
-        <translation>Ricevuto tramite</translation>
-    </message>
-    <message>
-        <source>Sent to</source>
-        <translation>Inviato a</translation>
-    </message>
-    <message>
-        <source>To yourself</source>
-        <translation>A te stesso</translation>
-    </message>
-    <message>
-        <source>Mined</source>
-        <translation>Ottenuto dal mining</translation>
-    </message>
-    <message>
-        <source>Other</source>
-        <translation>Altro</translation>
-    </message>
-    <message>
-        <source>Enter address or label to search</source>
-        <translation>Inserisci un indirizzo o un'etichetta da cercare</translation>
-    </message>
-    <message>
-        <source>Min amount</source>
-        <translation>Importo minimo</translation>
-    </message>
-    <message>
-        <source>Copy address</source>
-        <translation>Copia indirizzo</translation>
-    </message>
-    <message>
-        <source>Copy label</source>
-        <translation>Copia etichetta</translation>
-    </message>
-    <message>
-        <source>Copy amount</source>
-        <translation>Copia l'importo</translation>
-    </message>
-    <message>
-        <source>Copy transaction ID</source>
-        <translation>Copia l'ID transazione</translation>
-    </message>
-    <message>
-        <source>Copy raw transaction</source>
-        <translation>Copia la transazione raw</translation>
-    </message>
-    <message>
-        <source>Edit label</source>
-        <translation>Modifica l'etichetta</translation>
-    </message>
-    <message>
-        <source>Show transaction details</source>
-        <translation>Mostra i dettagli della transazione</translation>
-    </message>
-    <message>
-        <source>Export Transaction History</source>
-        <translation>Esporta lo storico delle transazioni</translation>
-    </message>
-    <message>
-        <source>Comma separated file (*.csv)</source>
-        <translation>Testo CSV (*.csv)</translation>
-    </message>
-    <message>
-        <source>Confirmed</source>
-        <translation>Confermato</translation>
-    </message>
-    <message>
-        <source>Watch-only</source>
-        <translation>Sola lettura</translation>
-    </message>
-    <message>
-        <source>Date</source>
-        <translation>Data</translation>
-    </message>
-    <message>
-        <source>Type</source>
-        <translation>Tipo</translation>
-    </message>
-    <message>
-        <source>Label</source>
-        <translation>Etichetta</translation>
-=======
-        <source>Export the data in the current tab to a file</source>
-        <translation>Esporta su file i dati contenuti nella tabella corrente</translation>
-    </message>
-    <message>
-        <source>Backup Wallet</source>
-        <translation>Backup Portamonete</translation>
-    </message>
-    <message>
-        <source>Wallet Data (*.dat)</source>
-        <translation>Dati Portamonete (*.dat)</translation>
-    </message>
-    <message>
-        <source>Backup Failed</source>
-        <translation>Backup Fallito</translation>
->>>>>>> 9e116a6f
-    </message>
-    <message>
-        <source>There was an error trying to save the wallet data to %1.</source>
-        <translation>Si è verificato un errore durante il salvataggio dei dati del portamonete in %1.</translation>
-    </message>
-    <message>
-<<<<<<< HEAD
-        <source>ID</source>
-        <translation>ID</translation>
-    </message>
-    <message>
-        <source>Exporting Failed</source>
-        <translation>Esportazione Fallita</translation>
-    </message>
-    <message>
-        <source>There was an error trying to save the transaction history to %1.</source>
-        <translation>Si è verificato un errore durante il salvataggio dello storico delle transazioni in %1.</translation>
-    </message>
-    <message>
-        <source>Exporting Successful</source>
-        <translation>Esportazione Riuscita</translation>
-    </message>
-    <message>
-        <source>The transaction history was successfully saved to %1.</source>
-        <translation>Lo storico delle transazioni e' stato salvato con successo in %1.</translation>
-    </message>
-    <message>
-        <source>Range:</source>
-        <translation>Intervallo:</translation>
-    </message>
-    <message>
-        <source>to</source>
-        <translation>a</translation>
-    </message>
-</context>
-<context>
-    <name>UnitDisplayStatusBarControl</name>
-=======
-        <source>Backup Successful</source>
-        <translation>Backup eseguito con successo</translation>
-    </message>
->>>>>>> 9e116a6f
-    <message>
-        <source>The wallet data was successfully saved to %1.</source>
-        <translation>Il portamonete è stato correttamente salvato in %1.</translation>
-    </message>
-</context>
-<context>
-<<<<<<< HEAD
-    <name>WalletFrame</name>
-    <message>
-        <source>No wallet has been loaded.</source>
-        <translation>Non è stato caricato alcun portamonete.</translation>
-    </message>
-</context>
-<context>
-    <name>WalletModel</name>
-    <message>
-        <source>Send Coins</source>
-        <translation>Invia Bitcoin</translation>
     </message>
 </context>
 <context>
@@ -3907,8 +3101,6 @@
     </message>
 </context>
 <context>
-=======
->>>>>>> 9e116a6f
     <name>bitcoin-core</name>
     <message>
         <source>Options:</source>
@@ -3971,8 +3163,8 @@
         <translation>Impossibile avviare il server HTTP. Dettagli nel log di debug.</translation>
     </message>
     <message>
-        <source>Myriadcoin Core</source>
-        <translation>Myriadcoin Core</translation>
+        <source>Bitcoin Core</source>
+        <translation>Bitcoin Core</translation>
     </message>
     <message>
         <source>The %s developers</source>
