<TS language="sr" version="2.1">
<context>
    <name>AddressBookPage</name>
    <message>
        <source>Right-click to edit address or label</source>
        <translation>Десни клик за измену адресе или ознаке</translation>
    </message>
    <message>
        <source>Create a new address</source>
        <translation>Направите нову адресу</translation>
    </message>
    <message>
        <source>&amp;New</source>
        <translation>&amp;Ново</translation>
    </message>
    <message>
        <source>Copy the currently selected address to the system clipboard</source>
        <translation>Копирај тренутно одабрану адресу</translation>
    </message>
    <message>
        <source>&amp;Copy</source>
        <translation>&amp;Копирај</translation>
    </message>
    <message>
        <source>C&amp;lose</source>
        <translation>&amp;Затвори</translation>
    </message>
    <message>
        <source>Delete the currently selected address from the list</source>
        <translation>Обришите тренутно одабрану адресу са листе</translation>
    </message>
    <message>
        <source>Export the data in the current tab to a file</source>
        <translation>Извези податке из одабране картице у фајлj</translation>
    </message>
    <message>
        <source>&amp;Export</source>
        <translation>&amp;Извези</translation>
    </message>
    <message>
        <source>&amp;Delete</source>
        <translation>&amp;Обриши</translation>
    </message>
    <message>
        <source>Choose the address to send coins to</source>
        <translation>Изаберите адресу за слање</translation>
    </message>
    <message>
        <source>Choose the address to receive coins with</source>
        <translation>Изаберите адресу за примање</translation>
    </message>
    <message>
        <source>C&amp;hoose</source>
        <translation>&amp;Изабери</translation>
    </message>
    <message>
        <source>Sending addresses</source>
        <translation>Адресе за слање</translation>
    </message>
    <message>
        <source>Receiving addresses</source>
        <translation>Адресе за примање</translation>
    </message>
    <message>
        <source>These are your Bitcoin addresses for sending payments. Always check the amount and the receiving address before sending coins.</source>
        <translation>Ово су ваше Биткоин адресе за слање уплата. Увек добро проверите износ и адресу на коју шаљете пре него што пошаљете уплату.</translation>
    </message>
    <message>
        <source>These are your Bitcoin addresses for receiving payments. It is recommended to use a new receiving address for each transaction.</source>
        <translation>Ово су ваше Биткоин адресе за примање уплате. Препоручује се да се за сваку трансакцију користи нова адреса.</translation>
    </message>
    <message>
        <source>&amp;Copy Address</source>
        <translation>&amp;Копирај Адресу</translation>
    </message>
    <message>
        <source>Copy &amp;Label</source>
        <translation>Копирај &amp; Обележи</translation>
    </message>
    <message>
        <source>&amp;Edit</source>
        <translation>&amp;Измени</translation>
    </message>
    <message>
        <source>Export Address List</source>
        <translation>Извези Листу Адреса</translation>
    </message>
    <message>
        <source>Comma separated file (*.csv)</source>
        <translation>Зарезом одвојене вредности (*.csv)</translation>
    </message>
    <message>
        <source>Exporting Failed</source>
        <translation>Извоз Неуспешан</translation>
    </message>
    <message>
        <source>There was an error trying to save the address list to %1. Please try again.</source>
        <translation>Десила се грешка приликом покушаја да се листа адреса упамти на  %1. Молимо покушајте поново.</translation>
    </message>
</context>
<context>
    <name>AddressTableModel</name>
    <message>
        <source>Label</source>
        <translation>Етикета</translation>
    </message>
    <message>
        <source>Address</source>
        <translation>Адреса</translation>
    </message>
    <message>
        <source>(no label)</source>
        <translation>(без етикете)</translation>
    </message>
</context>
<context>
    <name>AskPassphraseDialog</name>
    <message>
        <source>Passphrase Dialog</source>
        <translation>Прозор за унос лозинке</translation>
    </message>
    <message>
        <source>Enter passphrase</source>
        <translation>Унесите лозинку</translation>
    </message>
    <message>
        <source>New passphrase</source>
        <translation>Нова лозинка</translation>
    </message>
    <message>
        <source>Repeat new passphrase</source>
        <translation>Поновите нову лозинку</translation>
    </message>
    <message>
        <source>Show password</source>
        <translation>Прикажи лозинку</translation>
    </message>
    <message>
        <source>Enter the new passphrase to the wallet.&lt;br/&gt;Please use a passphrase of &lt;b&gt;ten or more random characters&lt;/b&gt;, or &lt;b&gt;eight or more words&lt;/b&gt;.</source>
        <translation>Унесите нову лозинку за приступ новчанику. &lt;br/&gt;Молимо да користите лозинку од &lt;b&gt;десет или више насумично одабраних карактера, или &lt;b&gt;осам или више речи&lt;/b&gt;.</translation>
    </message>
    <message>
        <source>Encrypt wallet</source>
        <translation>Шифрирај новчаник</translation>
    </message>
    <message>
        <source>This operation needs your wallet passphrase to unlock the wallet.</source>
        <translation>Ова операција захтева да унесете лозинку новчаника како би откључали новчаник.</translation>
    </message>
    <message>
        <source>Unlock wallet</source>
        <translation>Откључај новчаник</translation>
    </message>
    <message>
        <source>This operation needs your wallet passphrase to decrypt the wallet.</source>
        <translation>Ова операција захтева да унесете лозинку новчаника како би дешифровали новчаник.</translation>
    </message>
    <message>
        <source>Decrypt wallet</source>
        <translation>Дешифруј новчаник</translation>
    </message>
    <message>
        <source>Change passphrase</source>
        <translation>Измену лозинку</translation>
    </message>
    <message>
        <source>Enter the old passphrase and new passphrase to the wallet.</source>
        <translation>Унеси стару лозинку и нову лозинку новчаника.</translation>
    </message>
    <message>
        <source>Confirm wallet encryption</source>
        <translation>Потврди шифрирање новчаника</translation>
    </message>
    <message>
        <source>Warning: If you encrypt your wallet and lose your passphrase, you will &lt;b&gt;LOSE ALL OF YOUR BITCOINS&lt;/b&gt;!</source>
        <translation>Упозорење: Уколико шифрирате новчаник и изгубите своју лозинку, &lt;b&gt;ИЗГУБИЋЕТЕ СВЕ СВОЈЕ БИТКОИНЕ&lt;/b&gt;!</translation>
    </message>
    <message>
        <source>Are you sure you wish to encrypt your wallet?</source>
        <translation>Да ли сте сигурни да желите да шифрирате свој новчаник?</translation>
    </message>
    <message>
        <source>Wallet encrypted</source>
        <translation>Новчаник шифриран</translation>
    </message>
    <message>
        <source>%1 will close now to finish the encryption process. Remember that encrypting your wallet cannot fully protect your bitcoins from being stolen by malware infecting your computer.</source>
        <translation>%1 ће се сада затворити како би се завршио процес шифрирања.  Запамтите да шифрирањем свог новчаника не можете у потпуности заштити своје биткоине од крађе од стране злоћудних програма и компјутерских инфекција.</translation>
    </message>
    <message>
        <source>IMPORTANT: Any previous backups you have made of your wallet file should be replaced with the newly generated, encrypted wallet file. For security reasons, previous backups of the unencrypted wallet file will become useless as soon as you start using the new, encrypted wallet.</source>
        <translation>ВАЖНО: Свакa претходнa резерва новчаника коју сте имали треба да се замени новим, шифрираним фајлом новчаника. Из сигурносних разлога, свака претходна резерва нешифрираног фајла новчаника постаће сувишна, чим почнете да користите нови, шифрирани новчаник.</translation>
    </message>
    <message>
        <source>Wallet encryption failed</source>
        <translation>Шифрирање новчаника неуспешно.</translation>
    </message>
    <message>
        <source>Wallet encryption failed due to an internal error. Your wallet was not encrypted.</source>
        <translation>Шифрирање новчаника није успело због интерне грешке. Ваш новчаник није шифриран.</translation>
    </message>
    <message>
        <source>The supplied passphrases do not match.</source>
        <translation>Лозинке које сте унели нису исте.</translation>
    </message>
    <message>
        <source>Wallet unlock failed</source>
        <translation>Отључавање новчаника није успело.</translation>
    </message>
    <message>
        <source>The passphrase entered for the wallet decryption was incorrect.</source>
        <translation>Лозинка коју сте унели за дешифровање новчаника је погрешна.</translation>
    </message>
    <message>
        <source>Wallet decryption failed</source>
        <translation>Дешифровање новчаника неуспешно.</translation>
    </message>
    <message>
        <source>Wallet passphrase was successfully changed.</source>
        <translation>Лозинка новчаника успешно је промењена.</translation>
    </message>
    <message>
        <source>Warning: The Caps Lock key is on!</source>
        <translation>Упозорање Caps Lock дугме укључено.</translation>
    </message>
</context>
<context>
    <name>BanTableModel</name>
    <message>
        <source>IP/Netmask</source>
        <translation>ИП/Нетмаск</translation>
    </message>
    <message>
        <source>Banned Until</source>
        <translation>Забрањен до</translation>
    </message>
</context>
<context>
    <name>BitcoinGUI</name>
    <message>
        <source>Sign &amp;message...</source>
        <translation>Потпиши &amp;поруку...</translation>
    </message>
    <message>
        <source>Synchronizing with network...</source>
        <translation>Синхронизација са мрежом у току...</translation>
    </message>
    <message>
        <source>&amp;Overview</source>
        <translation>&amp;Општи преглед</translation>
    </message>
    <message>
        <source>Node</source>
        <translation>Ноде</translation>
    </message>
    <message>
        <source>Show general overview of wallet</source>
        <translation>Погледајте општи преглед новчаника</translation>
    </message>
    <message>
        <source>&amp;Transactions</source>
        <translation>&amp;Трансакције</translation>
    </message>
    <message>
        <source>Browse transaction history</source>
        <translation>Претражите историјат трансакција</translation>
    </message>
    <message>
        <source>E&amp;xit</source>
        <translation>И&amp;злаз</translation>
    </message>
    <message>
        <source>Quit application</source>
        <translation>Напустите програм</translation>
    </message>
    <message>
        <source>&amp;About %1</source>
        <translation>&amp;О %1</translation>
    </message>
    <message>
        <source>Show information about %1</source>
        <translation>Прикажи информације о %1</translation>
    </message>
    <message>
        <source>About &amp;Qt</source>
        <translation>О &amp;Qt-у</translation>
    </message>
    <message>
        <source>Show information about Qt</source>
        <translation>Прегледајте информације о Qt-у</translation>
    </message>
    <message>
        <source>&amp;Options...</source>
        <translation>П&amp;оставке...</translation>
    </message>
    <message>
        <source>Modify configuration options for %1</source>
        <translation>Измени конфигурацију поставки за %1</translation>
    </message>
    <message>
        <source>&amp;Encrypt Wallet...</source>
        <translation>&amp;Шифровање новчаника...</translation>
    </message>
    <message>
        <source>&amp;Backup Wallet...</source>
        <translation>&amp;Резерна копија новчаника</translation>
    </message>
    <message>
        <source>&amp;Change Passphrase...</source>
        <translation>Промени &amp;лозинку...</translation>
    </message>
    <message>
<<<<<<< HEAD
        <source>Send coins to a Myriadcoin address</source>
        <translation>Пошаљите новац на bitcoin адресу</translation>
=======
        <source>&amp;Sending addresses...</source>
        <translation>&amp;Адресе за слање...</translation>
    </message>
    <message>
        <source>&amp;Receiving addresses...</source>
        <translation>&amp;Адресе за пријем</translation>
    </message>
    <message>
        <source>Open &amp;URI...</source>
        <translation>Отвори &amp;УРИ...</translation>
    </message>
    <message>
        <source>Click to disable network activity.</source>
        <translation>Кликни да искључиш активност на мрежи.</translation>
    </message>
    <message>
        <source>Network activity disabled.</source>
        <translation>Активност на мрежи искључена.</translation>
    </message>
    <message>
        <source>Click to enable network activity again.</source>
        <translation>Кликни да поново омогућиш активност на мрежи.</translation>
    </message>
    <message>
        <source>Syncing Headers (%1%)...</source>
        <translation>Синхронизовање Заглавља (%1%)...</translation>
    </message>
    <message>
        <source>Reindexing blocks on disk...</source>
        <translation>Поново идексирање блокова на диску.</translation>
    </message>
    <message>
        <source>Send coins to a Bitcoin address</source>
        <translation>Пошаљите новац на Биткоин адресу</translation>
    </message>
    <message>
        <source>Backup wallet to another location</source>
        <translation>Направите резервну копију новчаника на другој локацији</translation>
>>>>>>> 9e116a6f
    </message>
    <message>
        <source>Change the passphrase used for wallet encryption</source>
        <translation>Мењање лозинке којом се шифрује новчаник</translation>
    </message>
    <message>
        <source>&amp;Debug window</source>
        <translation>&amp;Прозор за отклањање грешке</translation>
    </message>
    <message>
        <source>Open debugging and diagnostic console</source>
        <translation>Отвори конзолу за отклањање грешака и дијагностику</translation>
    </message>
    <message>
        <source>&amp;Verify message...</source>
        <translation>&amp;Верификовање поруке...</translation>
    </message>
    <message>
        <source>Bitcoin</source>
        <translation>Биткоин</translation>
    </message>
    <message>
        <source>Wallet</source>
        <translation>Новчаник</translation>
    </message>
    <message>
        <source>&amp;Send</source>
        <translation>&amp;Пошаљи</translation>
    </message>
    <message>
        <source>&amp;Receive</source>
        <translation>&amp;Прими</translation>
    </message>
    <message>
        <source>&amp;Show / Hide</source>
        <translation>&amp;Прикажи / Сакриј</translation>
    </message>
    <message>
        <source>Show or hide the main Window</source>
        <translation>Прикажи или сакрији главни прозор</translation>
    </message>
    <message>
        <source>Encrypt the private keys that belong to your wallet</source>
        <translation>Шифрирај приватни клуљ који припада новчанику.</translation>
    </message>
    <message>
        <source>Sign messages with your Bitcoin addresses to prove you own them</source>
        <translation>Потписуј поруку са своје Биткоин адресе као доказ да си њихов власник</translation>
    </message>
    <message>
        <source>Verify messages to ensure they were signed with specified Bitcoin addresses</source>
        <translation>Верификуј поруке и утврди да ли су потписане од стране спецификованих Биткоин адреса</translation>
    </message>
    <message>
        <source>&amp;File</source>
        <translation>&amp;Фајл</translation>
    </message>
    <message>
        <source>&amp;Settings</source>
        <translation>&amp;Подешавања</translation>
    </message>
    <message>
        <source>&amp;Help</source>
        <translation>&amp;Помоћ</translation>
    </message>
    <message>
        <source>Tabs toolbar</source>
        <translation>Трака са картицама</translation>
    </message>
    <message>
        <source>Request payments (generates QR codes and bitcoin: URIs)</source>
        <translation>Затражи плаћање (генерише QR кодове и биткоин: URI-е)</translation>
    </message>
    <message>
        <source>Show the list of used sending addresses and labels</source>
        <translation>Прегледајте листу коришћених адреса и етикета за слање уплата</translation>
    </message>
    <message>
        <source>Show the list of used receiving addresses and labels</source>
        <translation>Прегледајте листу коришћених адреса и етикета за пријем уплата</translation>
    </message>
    <message>
        <source>Open a bitcoin: URI or payment request</source>
        <translation>Отворите биткоин: URI или захтев за плаћање</translation>
    </message>
    <message>
        <source>&amp;Command-line options</source>
        <translation>&amp;Опције командне линије</translation>
    </message>
    <message>
        <source>Indexing blocks on disk...</source>
        <translation>Идексирање блокова на диску...</translation>
    </message>
    <message>
        <source>Processing blocks on disk...</source>
        <translation>Обрада блокова на диску...</translation>
    </message>
    <message numerus="yes">
        <source>Processed %n block(s) of transaction history.</source>
        <translation><numerusform>Обрађенo %n блокова историјата трансакција.</numerusform><numerusform>Обрађенo %n блокова историјата трансакција.</numerusform><numerusform>Обрађенo је %n блокова историјата трансакција.</numerusform></translation>
    </message>
    <message>
        <source>%1 behind</source>
        <translation>%1 уназад</translation>
    </message>
    <message>
        <source>Last received block was generated %1 ago.</source>
        <translation>Последњи примљени блок је направљен пре %1.</translation>
    </message>
    <message>
        <source>Transactions after this will not yet be visible.</source>
        <translation>Трансакције након овога још неће бити видљиве.</translation>
    </message>
    <message>
        <source>Error</source>
        <translation>Greška</translation>
    </message>
    <message>
        <source>Warning</source>
        <translation>Упозорење</translation>
    </message>
    <message>
        <source>Information</source>
        <translation>Информације</translation>
    </message>
    <message>
        <source>Up to date</source>
        <translation>Ажурно</translation>
    </message>
    <message>
        <source>%1 client</source>
        <translation>%1 клијент</translation>
    </message>
    <message>
        <source>Catching up...</source>
        <translation>Ажурирање у току...</translation>
    </message>
    <message>
        <source>Date: %1
</source>
        <translation>Датум: %1
</translation>
    </message>
    <message>
        <source>Amount: %1
</source>
        <translation>Износ: %1
</translation>
    </message>
    <message>
        <source>Type: %1
</source>
        <translation>Тип: %1
</translation>
    </message>
    <message>
        <source>Label: %1
</source>
        <translation>Етикета: %1
</translation>
    </message>
    <message>
        <source>Address: %1
</source>
        <translation>Адреса: %1
</translation>
    </message>
    <message>
        <source>Sent transaction</source>
        <translation>Послана трансакција</translation>
    </message>
    <message>
        <source>Incoming transaction</source>
        <translation>Придошла трансакција</translation>
    </message>
    <message>
        <source>HD key generation is &lt;b&gt;enabled&lt;/b&gt;</source>
        <translation>Генерисање ХД кључа је &lt;b&gt;омогућено&lt;/b&gt;</translation>
    </message>
    <message>
        <source>HD key generation is &lt;b&gt;disabled&lt;/b&gt;</source>
        <translation>Генерисање ХД кључа је &lt;b&gt;онеомогућено&lt;/b&gt;</translation>
    </message>
    <message>
        <source>Wallet is &lt;b&gt;encrypted&lt;/b&gt; and currently &lt;b&gt;unlocked&lt;/b&gt;</source>
        <translation>Новчаник јс &lt;b&gt;шифрован&lt;/b&gt; и тренутно &lt;b&gt;откључан&lt;/b&gt;</translation>
    </message>
    <message>
        <source>Wallet is &lt;b&gt;encrypted&lt;/b&gt; and currently &lt;b&gt;locked&lt;/b&gt;</source>
        <translation>Новчаник јс &lt;b&gt;шифрован&lt;/b&gt; и тренутно &lt;b&gt;закључан&lt;/b&gt;</translation>
    </message>
    <message>
        <source>A fatal error occurred. Bitcoin can no longer continue safely and will quit.</source>
        <translation>Дошло је до критичне грешке. Биткоин не може безбедно да настави са радом и искључиће се.</translation>
    </message>
</context>
<context>
    <name>CoinControlDialog</name>
    <message>
        <source>Coin Selection</source>
        <translation>Избор новчића</translation>
    </message>
    <message>
        <source>Quantity:</source>
        <translation>Количина:</translation>
    </message>
    <message>
        <source>Bytes:</source>
        <translation>Бајта:</translation>
    </message>
    <message>
        <source>Amount:</source>
        <translation>Износ:</translation>
    </message>
    <message>
        <source>Fee:</source>
        <translation>Накнада:</translation>
    </message>
    <message>
        <source>Dust:</source>
        <translation>Прашина:</translation>
    </message>
    <message>
        <source>After Fee:</source>
        <translation>Након накнаде:</translation>
    </message>
    <message>
        <source>Change:</source>
        <translation>Промени:</translation>
    </message>
    <message>
        <source>(un)select all</source>
        <translation>изаберите / поништите све
</translation>
    </message>
    <message>
        <source>Amount</source>
        <translation>Износ</translation>
    </message>
    <message>
        <source>Received with label</source>
        <translation>Примљено са етикетом</translation>
    </message>
    <message>
        <source>Received with address</source>
        <translation>Примљено са адресом</translation>
    </message>
    <message>
        <source>Date</source>
        <translation>datum</translation>
    </message>
    <message>
        <source>Confirmations</source>
        <translation>Потврде</translation>
    </message>
    <message>
        <source>Confirmed</source>
        <translation>Potvrdjen</translation>
    </message>
    <message>
        <source>Copy address</source>
        <translation>Копирај адресу</translation>
    </message>
    <message>
        <source>Copy label</source>
        <translation>Копирај налепницу</translation>
    </message>
    <message>
        <source>Copy amount</source>
        <translation>Копирај износ</translation>
    </message>
    <message>
        <source>Copy transaction ID</source>
        <translation>Копирај идентификациони број трансакције</translation>
    </message>
    <message>
        <source>Lock unspent</source>
        <translation>Закључај непотрошено</translation>
    </message>
    <message>
        <source>Unlock unspent</source>
        <translation>Откључај непотрошено</translation>
    </message>
    <message>
        <source>Copy quantity</source>
        <translation>Копирај количину</translation>
    </message>
    <message>
        <source>Copy fee</source>
        <translation>Копирај провизију</translation>
    </message>
    <message>
        <source>Copy after fee</source>
        <translation>Копирај након провизије</translation>
    </message>
    <message>
        <source>Copy bytes</source>
        <translation>Копирај бајтове</translation>
    </message>
    <message>
        <source>Copy dust</source>
        <translation>Копирај прашину</translation>
    </message>
    <message>
        <source>Copy change</source>
        <translation>Копирај промену</translation>
    </message>
    <message>
        <source>(%1 locked)</source>
        <translation>(%1 закључан)</translation>
    </message>
    <message>
        <source>yes</source>
        <translation>да</translation>
    </message>
    <message>
        <source>no</source>
        <translation>не</translation>
    </message>
    <message>
        <source>(no label)</source>
        <translation>(без налепнице)</translation>
    </message>
    <message>
        <source>(change)</source>
        <translation>(промени)</translation>
    </message>
</context>
<context>
    <name>EditAddressDialog</name>
    <message>
        <source>Edit Address</source>
        <translation>Измени адресу</translation>
    </message>
    <message>
        <source>&amp;Label</source>
        <translation>&amp;Етикета</translation>
    </message>
    <message>
        <source>The label associated with this address list entry</source>
        <translation>Етикета повезана са овом ставком из листе адреса</translation>
    </message>
    <message>
        <source>The address associated with this address list entry. This can only be modified for sending addresses.</source>
        <translation>Адреса повезана са овом ставком из листе адреса. Ово можете променити једини у случају адреса за плаћање.</translation>
    </message>
    <message>
        <source>&amp;Address</source>
        <translation>&amp;Адреса</translation>
    </message>
    <message>
        <source>New receiving address</source>
        <translation>Нова адреса за пријем</translation>
    </message>
    <message>
        <source>New sending address</source>
        <translation>Нова адреса за слање</translation>
    </message>
    <message>
        <source>Edit receiving address</source>
        <translation>Измени адресу за примање</translation>
    </message>
    <message>
        <source>Edit sending address</source>
        <translation>Измени адресу за слање</translation>
    </message>
    <message>
        <source>The entered address "%1" is already in the address book.</source>
        <translation>Унета адреса "%1" се већ налази у адресару.</translation>
    </message>
    <message>
        <source>Could not unlock wallet.</source>
        <translation>Новчаник није могуће откључати.</translation>
    </message>
    <message>
        <source>New key generation failed.</source>
        <translation>Генерисање новог кључа није успело.</translation>
    </message>
</context>
<context>
    <name>FreespaceChecker</name>
    <message>
        <source>A new data directory will be created.</source>
        <translation>Нови директоријум података ће бити креиран.</translation>
    </message>
    <message>
        <source>name</source>
        <translation>име</translation>
    </message>
    <message>
        <source>Directory already exists. Add %1 if you intend to create a new directory here.</source>
        <translation>Директоријум већ постоји. Додајте %1 ако намеравате да креирате нови директоријум овде.</translation>
    </message>
    <message>
        <source>Path already exists, and is not a directory.</source>
        <translation>Путања већ постоји и није директоријум.</translation>
    </message>
    <message>
        <source>Cannot create data directory here.</source>
        <translation>Не можете креирати директоријум података овде.</translation>
    </message>
</context>
<context>
    <name>HelpMessageDialog</name>
    <message>
        <source>version</source>
        <translation>верзија</translation>
    </message>
    <message>
        <source>(%1-bit)</source>
        <translation>(%1-bit)</translation>
    </message>
    <message>
        <source>About %1</source>
        <translation>Приближно %1</translation>
    </message>
    <message>
        <source>Command-line options</source>
        <translation>Опције командне линије</translation>
    </message>
    <message>
        <source>Usage:</source>
        <translation>Korišćenje:</translation>
    </message>
    <message>
        <source>command-line options</source>
        <translation>опције командне линије</translation>
    </message>
    <message>
        <source>Choose data directory on startup (default: %u)</source>
        <translation>Изаберите директоријум података при покретању (подразумевано: %u)</translation>
    </message>
    </context>
<context>
    <name>Intro</name>
    <message>
        <source>Welcome</source>
        <translation>Добродошли</translation>
    </message>
    <message>
        <source>Welcome to %1.</source>
        <translation>Добродошли на  %1.</translation>
    </message>
    <message>
        <source>As this is the first time the program is launched, you can choose where %1 will store its data.</source>
        <translation>Пошто је ово први пут да је програм покренут, можете изабрати где ће %1 чувати своје податке.</translation>
    </message>
    <message>
        <source>When you click OK, %1 will begin to download and process the full %4 block chain (%2GB) starting with the earliest transactions in %3 when %4 initially launched.</source>
        <translation>Када кликнете на ОК, %1 ће почети с преузимањем и процесирањем целокупног ланца блокова %4 (%2GB), почевши од најранијих трансакција у %3 када је %4 покренут.</translation>
    </message>
    <message>
        <source>This initial synchronisation is very demanding, and may expose hardware problems with your computer that had previously gone unnoticed. Each time you run %1, it will continue downloading where it left off.</source>
        <translation>Ова иницијална синхронизација је веома захтевна и може изложити ваш рачунар хардверским проблемима који раније нису били примећени. Сваки пут када покренете %1, преузимање ће се наставити тамо где је било прекинуто.</translation>
    </message>
    <message>
        <source>If you have chosen to limit block chain storage (pruning), the historical data must still be downloaded and processed, but will be deleted afterward to keep your disk usage low.</source>
        <translation>Ако сте одлучили да ограничите складиштење ланаца блокова (тримовање), историјски подаци се ипак морају преузети и обрадити, али ће након тога бити избрисани како би се ограничила употреба диска.</translation>
    </message>
    <message>
        <source>Use the default data directory</source>
        <translation>Користите подразумевани директоријум података</translation>
    </message>
    <message>
        <source>Use a custom data directory:</source>
        <translation>Користите прилагођени директоријум података:</translation>
    </message>
    <message>
        <source>Bitcoin</source>
        <translation>Биткоин</translation>
    </message>
    <message>
        <source>Error</source>
        <translation>Greška</translation>
    </message>
    </context>
<context>
    <name>ModalOverlay</name>
    <message>
        <source>Form</source>
        <translation>Форма</translation>
    </message>
    <message>
        <source>Number of blocks left</source>
        <translation>Остала количина блокова</translation>
    </message>
    <message>
        <source>Unknown...</source>
        <translation>Непознато...</translation>
    </message>
    <message>
        <source>Last block time</source>
        <translation>Време последњег блока</translation>
    </message>
    <message>
        <source>Progress</source>
        <translation>Напредак</translation>
    </message>
    <message>
        <source>calculating...</source>
        <translation>Рачунање</translation>
    </message>
    <message>
        <source>Hide</source>
        <translation>Сакриј</translation>
    </message>
    </context>
<context>
    <name>OpenURIDialog</name>
    </context>
<context>
    <name>OptionsDialog</name>
    <message>
        <source>Options</source>
        <translation>Поставке</translation>
    </message>
    <message>
        <source>Open Configuration File</source>
        <translation>Отвори Конфигурациону Датотеку</translation>
    </message>
    <message>
        <source>W&amp;allet</source>
        <translation>новчаник</translation>
    </message>
    <message>
        <source>Expert</source>
        <translation>Експерт</translation>
    </message>
    <message>
        <source>IPv4</source>
        <translation>IPv4</translation>
    </message>
    <message>
        <source>IPv6</source>
        <translation>IPv6</translation>
    </message>
    <message>
        <source>Tor</source>
        <translation>Тор</translation>
    </message>
    <message>
        <source>&amp;Unit to show amounts in:</source>
        <translation>&amp;Јединица за приказивање износа:</translation>
    </message>
    <message>
        <source>&amp;OK</source>
        <translation>&amp;Уреду</translation>
    </message>
    <message>
        <source>&amp;Cancel</source>
        <translation>&amp;Откажи</translation>
    </message>
    <message>
        <source>Error</source>
        <translation>Greška</translation>
    </message>
    </context>
<context>
    <name>OverviewPage</name>
    <message>
        <source>Form</source>
        <translation>Форма</translation>
    </message>
    <message>
        <source>Available:</source>
        <translation>Доступно:</translation>
    </message>
    <message>
        <source>Pending:</source>
        <translation>На чекању:</translation>
    </message>
    <message>
        <source>Total:</source>
        <translation>Укупно:</translation>
    </message>
    </context>
<context>
    <name>PaymentServer</name>
    </context>
<context>
    <name>PeerTableModel</name>
    </context>
<context>
    <name>QObject</name>
    <message>
        <source>Amount</source>
        <translation>iznos</translation>
    </message>
    <message>
        <source>unknown</source>
        <translation>nepoznato</translation>
    </message>
</context>
<context>
    <name>QObject::QObject</name>
    </context>
<context>
    <name>QRImageWidget</name>
    </context>
<context>
    <name>RPCConsole</name>
    <message>
        <source>Last block time</source>
        <translation>Време последњег блока</translation>
    </message>
    <message>
        <source>Yes</source>
        <translation>Da</translation>
    </message>
    <message>
        <source>No</source>
        <translation>Ne</translation>
    </message>
    </context>
<context>
    <name>ReceiveCoinsDialog</name>
    <message>
        <source>&amp;Amount:</source>
        <translation>Iznos:</translation>
    </message>
    <message>
        <source>&amp;Label:</source>
        <translation>&amp;Етикета</translation>
    </message>
    <message>
        <source>&amp;Message:</source>
        <translation>Poruka:</translation>
    </message>
    <message>
        <source>Show</source>
        <translation>Prikaži</translation>
    </message>
    <message>
        <source>Copy label</source>
        <translation>Копирај налепницу
</translation>
    </message>
    <message>
        <source>Copy amount</source>
        <translation>к</translation>
    </message>
</context>
<context>
    <name>ReceiveRequestDialog</name>
    <message>
        <source>Copy &amp;Address</source>
        <translation>Kopirajte adresu</translation>
    </message>
    <message>
        <source>Address</source>
        <translation>Adresa</translation>
    </message>
    <message>
        <source>Amount</source>
        <translation>Износ</translation>
    </message>
    <message>
        <source>Label</source>
        <translation>Налепница</translation>
    </message>
    </context>
<context>
    <name>RecentRequestsTableModel</name>
    <message>
        <source>Label</source>
        <translation>Налепница</translation>
    </message>
    <message>
        <source>(no label)</source>
        <translation>(без налепнице)</translation>
    </message>
    </context>
<context>
    <name>SendCoinsDialog</name>
    <message>
        <source>Send Coins</source>
        <translation>Слање новца</translation>
    </message>
    <message>
        <source>Quantity:</source>
        <translation>Количина:</translation>
    </message>
    <message>
        <source>Bytes:</source>
        <translation>Бајта:</translation>
    </message>
    <message>
        <source>Amount:</source>
        <translation>Iznos:</translation>
    </message>
    <message>
        <source>Fee:</source>
        <translation>Накнада:</translation>
    </message>
    <message>
        <source>After Fee:</source>
        <translation>Након накнаде:</translation>
    </message>
    <message>
        <source>Change:</source>
        <translation>Промени:</translation>
    </message>
    <message>
        <source>Hide</source>
        <translation>Сакриј</translation>
    </message>
    <message>
        <source>Dust:</source>
        <translation>Прашина:</translation>
    </message>
    <message>
        <source>Confirm the send action</source>
        <translation>Потврди акцију слања</translation>
    </message>
    <message>
        <source>S&amp;end</source>
        <translation>&amp;Пошаљи</translation>
    </message>
    <message>
        <source>Copy quantity</source>
        <translation>Копирај количину</translation>
    </message>
    <message>
        <source>Copy amount</source>
        <translation>к</translation>
    </message>
    <message>
        <source>Copy fee</source>
        <translation>Копирај провизију</translation>
    </message>
    <message>
        <source>Copy bytes</source>
        <translation>Копирај бајтове</translation>
    </message>
    <message>
        <source>Copy dust</source>
        <translation>Копирај прашину</translation>
    </message>
    <message>
        <source>Copy change</source>
        <translation>Копирај промену</translation>
    </message>
    <message>
        <source>(no label)</source>
        <translation>(без налепнице)</translation>
    </message>
</context>
<context>
    <name>SendCoinsEntry</name>
    <message>
        <source>A&amp;mount:</source>
        <translation>Iznos:</translation>
    </message>
    <message>
        <source>&amp;Label:</source>
        <translation>&amp;Етикета</translation>
    </message>
    <message>
        <source>Alt+A</source>
        <translation>Alt+</translation>
    </message>
    <message>
        <source>Alt+P</source>
        <translation>Alt+П</translation>
    </message>
    <message>
        <source>Message:</source>
        <translation>Poruka:</translation>
    </message>
    </context>
<context>
    <name>SendConfirmationDialog</name>
    <message>
        <source>Yes</source>
        <translation>Da</translation>
    </message>
</context>
<context>
    <name>ShutdownWindow</name>
    </context>
<context>
    <name>SignVerifyMessageDialog</name>
    <message>
        <source>Alt+A</source>
        <translation>Alt+</translation>
    </message>
    <message>
        <source>Alt+P</source>
        <translation>Alt+П</translation>
    </message>
    </context>
<context>
    <name>SplashScreen</name>
    <message>
        <source>[testnet]</source>
        <translation>[testnet]</translation>
    </message>
</context>
<context>
    <name>TrafficGraphWidget</name>
    </context>
<context>
    <name>TransactionDesc</name>
    <message>
        <source>Amount</source>
        <translation>Износ</translation>
    </message>
    </context>
<context>
    <name>TransactionDescDialog</name>
    <message>
        <source>This pane shows a detailed description of the transaction</source>
        <translation>Ovaj odeljak pokazuje detaljan opis transakcije</translation>
    </message>
    </context>
<context>
    <name>TransactionTableModel</name>
    <message>
        <source>Label</source>
        <translation>Налепница</translation>
    </message>
    <message>
        <source>(no label)</source>
        <translation>(без налепнице)</translation>
    </message>
    </context>
<context>
    <name>TransactionView</name>
    <message>
        <source>Copy address</source>
        <translation>Копирај адресу</translation>
    </message>
    <message>
        <source>Copy label</source>
        <translation>Копирај налепницу
</translation>
    </message>
    <message>
        <source>Copy amount</source>
        <translation>к</translation>
    </message>
    <message>
        <source>Copy transaction ID</source>
        <translation>Копирај идентификациони број трансакције</translation>
    </message>
    <message>
        <source>Comma separated file (*.csv)</source>
        <translation>Фајл раздојен тачком (*.csv)</translation>
    </message>
    <message>
        <source>Label</source>
        <translation>Налепница</translation>
    </message>
    <message>
        <source>Address</source>
        <translation>Adresa</translation>
    </message>
    <message>
        <source>Exporting Failed</source>
        <translation>Извоз Неуспешан</translation>
    </message>
    </context>
<context>
    <name>UnitDisplayStatusBarControl</name>
    </context>
<context>
    <name>WalletFrame</name>
    </context>
<context>
    <name>WalletModel</name>
    </context>
<context>
    <name>WalletView</name>
    <message>
        <source>&amp;Export</source>
        <translation>&amp;Izvedi</translation>
    </message>
    <message>
        <source>Export the data in the current tab to a file</source>
        <translation>Извези податке из одабране картице у фајлj</translation>
    </message>
    </context>
<context>
    <name>bitcoin-core</name>
    <message>
        <source>Options:</source>
        <translation>Opcije</translation>
    </message>
    <message>
        <source>Specify data directory</source>
        <translation>Gde je konkretni data direktorijum </translation>
    </message>
    <message>
        <source>Accept command line and JSON-RPC commands</source>
        <translation>Prihvati komandnu liniju i JSON-RPC komande</translation>
    </message>
    <message>
        <source>Run in the background as a daemon and accept commands</source>
        <translation>Radi u pozadini kao daemon servis i prihvati komande</translation>
    </message>
    <message>
        <source>Information</source>
        <translation>Информације</translation>
    </message>
    <message>
        <source>Username for JSON-RPC connections</source>
        <translation>Korisničko ime za JSON-RPC konekcije</translation>
    </message>
    <message>
        <source>Warning</source>
        <translation>Упозорење</translation>
    </message>
    <message>
        <source>Password for JSON-RPC connections</source>
        <translation>Lozinka za JSON-RPC konekcije</translation>
    </message>
    <message>
        <source>Insufficient funds</source>
        <translation>Nedovoljno sredstava</translation>
    </message>
    <message>
        <source>Loading block index...</source>
        <translation>Učitavam blok indeksa...</translation>
    </message>
    <message>
        <source>Loading wallet...</source>
        <translation>Новчаник се учитава...</translation>
    </message>
    <message>
        <source>Rescanning...</source>
        <translation>Ponovo skeniram...</translation>
    </message>
    <message>
        <source>Done loading</source>
        <translation>Završeno učitavanje</translation>
    </message>
    <message>
        <source>Error</source>
        <translation>Greška</translation>
    </message>
</context>
</TS><|MERGE_RESOLUTION|>--- conflicted
+++ resolved
@@ -310,10 +310,6 @@
         <translation>Промени &amp;лозинку...</translation>
     </message>
     <message>
-<<<<<<< HEAD
-        <source>Send coins to a Myriadcoin address</source>
-        <translation>Пошаљите новац на bitcoin адресу</translation>
-=======
         <source>&amp;Sending addresses...</source>
         <translation>&amp;Адресе за слање...</translation>
     </message>
@@ -352,7 +348,6 @@
     <message>
         <source>Backup wallet to another location</source>
         <translation>Направите резервну копију новчаника на другој локацији</translation>
->>>>>>> 9e116a6f
     </message>
     <message>
         <source>Change the passphrase used for wallet encryption</source>
