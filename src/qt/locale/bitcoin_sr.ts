--- conflicted
+++ resolved
@@ -92,7 +92,7 @@
         <translation>Одобрите шифровање новчаника</translation>
     </message>
     <message>
-        <source>Warning: If you encrypt your wallet and lose your passphrase, you will &lt;b&gt;LOSE ALL OF YOUR MYRIADS&lt;/b&gt;!</source>
+        <source>Warning: If you encrypt your wallet and lose your passphrase, you will &lt;b&gt;LOSE ALL OF YOUR BITCOINS&lt;/b&gt;!</source>
         <translation>Упозорење: Ако се ваш новчаник шифрује а потом изгубите лозинкзу, ви ћете &lt;b&gt;ИЗГУБИТИ СВЕ BITCOIN-Е&lt;/b&gt;!</translation>
     </message>
     <message>
@@ -190,13 +190,8 @@
         <translation>Промени &amp;лозинку...</translation>
     </message>
     <message>
-<<<<<<< HEAD
         <source>Send coins to a Myriad address</source>
-        <translation>Пошаљите новац на myriad адресу</translation>
-=======
-        <source>Send coins to a Bitcoin address</source>
         <translation>Пошаљите новац на bitcoin адресу</translation>
->>>>>>> c1b74217
     </message>
     <message>
         <source>Change the passphrase used for wallet encryption</source>
@@ -227,8 +222,8 @@
         <translation>Трака са картицама</translation>
     </message>
     <message>
-        <source>&amp;About Bitcoin Core</source>
-        <translation>O Bitcoin Coru</translation>
+        <source>&amp;About Myriad Core</source>
+        <translation>O Myriad Coru</translation>
     </message>
     <message>
         <source>Up to date</source>
