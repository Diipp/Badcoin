--- conflicted
+++ resolved
@@ -130,7 +130,7 @@
         <translation>Промени &amp;лозинку...</translation>
     </message>
     <message>
-        <source>Send coins to a Myriad address</source>
+        <source>Send coins to a Myriadcoin address</source>
         <translation>Пошаљите новац на bitcoin адресу</translation>
     </message>
     <message>
@@ -162,13 +162,8 @@
         <translation>Трака са картицама</translation>
     </message>
     <message>
-<<<<<<< HEAD
-        <source>&amp;About Myriad Core</source>
-        <translation>O Myriad Coru</translation>
-=======
         <source>Error</source>
         <translation>Greška</translation>
->>>>>>> f2a96e7d
     </message>
     <message>
         <source>Up to date</source>
@@ -239,13 +234,6 @@
         <translation>верзија</translation>
     </message>
     <message>
-<<<<<<< HEAD
-        <source>About Myriad Core</source>
-        <translation>O Myriad Coru</translation>
-    </message>
-    <message>
-=======
->>>>>>> f2a96e7d
         <source>Usage:</source>
         <translation>Korišćenje:</translation>
     </message>
@@ -336,13 +324,6 @@
     <message>
         <source>&amp;Message:</source>
         <translation>Poruka:</translation>
-<<<<<<< HEAD
-    </message>
-    <message>
-        <source>Copy label</source>
-        <translation>kopiraj naziv</translation>
-=======
->>>>>>> f2a96e7d
     </message>
     <message>
         <source>Show</source>
@@ -354,52 +335,10 @@
     <message>
         <source>Copy &amp;Address</source>
         <translation>Kopirajte adresu</translation>
-<<<<<<< HEAD
-    </message>
-    <message>
-        <source>Address</source>
-        <translation>Адреса</translation>
-    </message>
-    <message>
-        <source>Amount</source>
-        <translation>iznos</translation>
-    </message>
-    <message>
-        <source>Label</source>
-        <translation>Етикета</translation>
-=======
->>>>>>> f2a96e7d
-    </message>
-    <message>
-        <source>Message</source>
-        <translation>Poruka</translation>
     </message>
     </context>
 <context>
     <name>RecentRequestsTableModel</name>
-<<<<<<< HEAD
-    <message>
-        <source>Date</source>
-        <translation>datum</translation>
-    </message>
-    <message>
-        <source>Label</source>
-        <translation>Етикета</translation>
-    </message>
-    <message>
-        <source>Message</source>
-        <translation>Poruka</translation>
-    </message>
-    <message>
-        <source>Amount</source>
-        <translation>iznos</translation>
-    </message>
-    <message>
-        <source>(no label)</source>
-        <translation>(без етикете)</translation>
-    </message>
-=======
->>>>>>> f2a96e7d
     </context>
 <context>
     <name>SendCoinsDialog</name>
@@ -476,51 +415,7 @@
     </context>
 <context>
     <name>TransactionDesc</name>
-<<<<<<< HEAD
-    <message>
-        <source>Open until %1</source>
-        <translation>Otvoreno do %1</translation>
-    </message>
-    <message>
-        <source>%1/unconfirmed</source>
-        <translation>%1/nepotvrdjeno</translation>
-    </message>
-    <message>
-        <source>%1 confirmations</source>
-        <translation>%1 potvrde</translation>
-    </message>
-    <message>
-        <source>Date</source>
-        <translation>datum</translation>
-    </message>
-    <message>
-        <source>label</source>
-        <translation>етикета</translation>
-    </message>
-    <message>
-        <source>Message</source>
-        <translation>Poruka</translation>
-    </message>
-    <message>
-        <source>Transaction</source>
-        <translation>transakcije</translation>
-    </message>
-    <message>
-        <source>Amount</source>
-        <translation>iznos</translation>
-    </message>
-    <message>
-        <source>, has not been successfully broadcast yet</source>
-        <translation>, nije još uvek uspešno emitovan</translation>
-    </message>
-    <message>
-        <source>unknown</source>
-        <translation>nepoznato</translation>
-    </message>
-</context>
-=======
-    </context>
->>>>>>> f2a96e7d
+    </context>
 <context>
     <name>TransactionDescDialog</name>
     <message>
