--- conflicted
+++ resolved
@@ -62,25 +62,16 @@
         <translation>Recibiendo direcciones</translation>
     </message>
     <message>
-<<<<<<< HEAD
-        <source>These are your Myriad addresses for sending payments. Always check the amount and the receiving address before sending coins.</source>
-        <translation>Estas son tus direcciones de Myriad para enviar pagos. Comprueba siempre la cantidad y la dirección receptora antes de enviar monedas.</translation>
-    </message>
-    <message>
-        <source>These are your Myriad addresses for receiving payments. It is recommended to use a new receiving address for each transaction.</source>
-        <translation>Estas son tus direcciones de Myriad para recibir pagos. Se recomienda usar una nueva dirección receptora para cada transacción</translation>
-=======
-        <source>These are your Bitcoin addresses for sending payments. Always check the amount and the receiving address before sending coins.</source>
-        <translation>Estas son sus direcciones Bitcoin para enviar pagos. Verifique siempre la cantidad y la dirección de recibimiento antes de enviar monedas.</translation>
-    </message>
-    <message>
-        <source>These are your Bitcoin addresses for receiving payments. It is recommended to use a new receiving address for each transaction.</source>
-        <translation>Estas son sus direcciones Bitcoin para recibir pagos. Se recomienda utilizar una nueva dirección de recibimiento para cada transacción</translation>
+        <source>These are your Myriadcoin addresses for sending payments. Always check the amount and the receiving address before sending coins.</source>
+        <translation>Estas son sus direcciones Myriadcoin para enviar pagos. Verifique siempre la cantidad y la dirección de recibimiento antes de enviar monedas.</translation>
+    </message>
+    <message>
+        <source>These are your Myriadcoin addresses for receiving payments. It is recommended to use a new receiving address for each transaction.</source>
+        <translation>Estas son sus direcciones Myriadcoin para recibir pagos. Se recomienda utilizar una nueva dirección de recibimiento para cada transacción</translation>
     </message>
     <message>
         <source>&amp;Copy Address</source>
         <translation>&amp;Copiar Dirección</translation>
->>>>>>> f2a96e7d
     </message>
     <message>
         <source>Copy &amp;Label</source>
@@ -182,30 +173,14 @@
     </message>
     <message>
         <source>Are you sure you wish to encrypt your wallet?</source>
-<<<<<<< HEAD
-        <translation>Estás seguro ue deseas encriptar tu cartera?</translation>
-    </message>
-    <message>
-        <source>Myriad Core will close now to finish the encryption process. Remember that encrypting your wallet cannot fully protect your myriadcoins from being stolen by malware infecting your computer.</source>
-        <translation>Myriad Core se cerrará ahora para finalizar el proceso de encriptación. Recuerda que encriptar tu cartera no protege completamente tus myriadcoins de ser robados por malware infectando tu ordenador.</translation>
-    </message>
-    <message>
-        <source>IMPORTANT: Any previous backups you have made of your wallet file should be replaced with the newly generated, encrypted wallet file. For security reasons, previous backups of the unencrypted wallet file will become useless as soon as you start using the new, encrypted wallet.</source>
-        <translation>IMPORTANTE: Cualquier copia de seguridad anterior del archivo de tu cartera debería ser remplazado con el nuevo archivo encriptado. Por motivos de seguridad, las copias de seguridad anteriores de la cartera desencriptada quedaran inusables tan pronto como empieces a usar la nueva cartera encriptada.</translation>
-    </message>
-    <message>
-        <source>Warning: The Caps Lock key is on!</source>
-        <translation>Advertencia: La Tecla de Bloqueo de Mayusculas esta activada!</translation>
-=======
         <translation>¿Seguro que desea encriptar su monedero?</translation>
->>>>>>> f2a96e7d
     </message>
     <message>
         <source>Wallet encrypted</source>
         <translation>Monedero encriptado</translation>
     </message>
     <message>
-        <source>%1 will close now to finish the encryption process. Remember that encrypting your wallet cannot fully protect your bitcoins from being stolen by malware infecting your computer.</source>
+        <source>%1 will close now to finish the encryption process. Remember that encrypting your wallet cannot fully protect your myriadcoins from being stolen by malware infecting your computer.</source>
         <translation>%1 se cerrará ahora para terminar el proceso de encriptación. Recuerde que encriptar su monedero no puede proteger completamente su monedero de ser robado por malware que infecte su ordenador.</translation>
     </message>
     <message>
@@ -343,17 +318,12 @@
         <translation>Abrir &amp;URI...</translation>
     </message>
     <message>
-<<<<<<< HEAD
-        <source>Myriad Core client</source>
-        <translation>Cliente Myriad Core</translation>
-=======
         <source>Click to disable network activity.</source>
         <translation>Haz click para desactivar la actividad de red.</translation>
     </message>
     <message>
         <source>Network activity disabled.</source>
         <translation>Actividad de red desactivada.</translation>
->>>>>>> f2a96e7d
     </message>
     <message>
         <source>Click to enable network activity again.</source>
@@ -368,13 +338,8 @@
         <translation>Reindexando bloques en disco...</translation>
     </message>
     <message>
-<<<<<<< HEAD
-        <source>Send coins to a Myriad address</source>
-        <translation>Envia monedas a una dirección Bitcoin</translation>
-=======
-        <source>Send coins to a Bitcoin address</source>
-        <translation>Enviar bitcoins a una dirección Bitcoin</translation>
->>>>>>> f2a96e7d
+        <source>Send coins to a Myriadcoin address</source>
+        <translation>Enviar myriadcoins a una dirección Bitcoin</translation>
     </message>
     <message>
         <source>Backup wallet to another location</source>
@@ -425,12 +390,12 @@
         <translation>Cifrar las claves privadas de su monedero</translation>
     </message>
     <message>
-        <source>Sign messages with your Bitcoin addresses to prove you own them</source>
-        <translation>Firmar mensajes con sus direcciones Bitcoin para demostrar la propiedad</translation>
-    </message>
-    <message>
-        <source>Verify messages to ensure they were signed with specified Bitcoin addresses</source>
-        <translation>Verificar mensajes comprobando que están firmados con direcciones Bitcoin concretas</translation>
+        <source>Sign messages with your Myriadcoin addresses to prove you own them</source>
+        <translation>Firmar mensajes con sus direcciones Myriadcoin para demostrar la propiedad</translation>
+    </message>
+    <message>
+        <source>Verify messages to ensure they were signed with specified Myriadcoin addresses</source>
+        <translation>Verificar mensajes comprobando que están firmados con direcciones Myriadcoin concretas</translation>
     </message>
     <message>
         <source>&amp;File</source>
@@ -449,8 +414,8 @@
         <translation>Barra de pestañas</translation>
     </message>
     <message>
-        <source>Request payments (generates QR codes and bitcoin: URIs)</source>
-        <translation>Solicitar pagos (generando códigos QR e identificadores URI "bitcoin:")</translation>
+        <source>Request payments (generates QR codes and myriadcoin: URIs)</source>
+        <translation>Solicitar pagos (generando códigos QR e identificadores URI "myriadcoin:")</translation>
     </message>
     <message>
         <source>Show the list of used sending addresses and labels</source>
@@ -461,15 +426,15 @@
         <translation>Muestra la lista de direcciones de recepción y etiquetas</translation>
     </message>
     <message>
-        <source>Open a bitcoin: URI or payment request</source>
-        <translation>Abrir un identificador URI "bitcoin:" o una petición de pago</translation>
+        <source>Open a myriadcoin: URI or payment request</source>
+        <translation>Abrir un identificador URI "myriadcoin:" o una petición de pago</translation>
     </message>
     <message>
         <source>&amp;Command-line options</source>
         <translation>&amp;Opciones de consola de comandos</translation>
     </message>
     <message numerus="yes">
-        <source>%n active connection(s) to Bitcoin network</source>
+        <source>%n active connection(s) to Myriadcoin network</source>
         <translation><numerusform>%n conexión activa hacia la red Bitcoin</numerusform><numerusform>%n conexiones activas hacia la red Bitcoin</numerusform></translation>
     </message>
     <message>
@@ -513,7 +478,7 @@
         <translation>Actualizado</translation>
     </message>
     <message>
-        <source>Show the %1 help message to get a list with possible Bitcoin command-line options</source>
+        <source>Show the %1 help message to get a list with possible Myriadcoin command-line options</source>
         <translation>Mostrar el mensaje de ayuda %1 para obtener una lista de los posibles comandos de linea de comandos de Bitcoin</translation>
     </message>
     <message>
@@ -571,8 +536,8 @@
         <translation>El monedero está &lt;b&gt;cifrado&lt;/b&gt; y actualmente &lt;b&gt;bloqueado&lt;/b&gt;</translation>
     </message>
     <message>
-        <source>A fatal error occurred. Bitcoin can no longer continue safely and will quit.</source>
-        <translation>Ha ocurrido un error fatal. Bitcoin no puede continuar de manera segura y se cerrará.</translation>
+        <source>A fatal error occurred. Myriadcoin can no longer continue safely and will quit.</source>
+        <translation>Ha ocurrido un error fatal. Myriadcoin no puede continuar de manera segura y se cerrará.</translation>
     </message>
 </context>
 <context>
@@ -581,69 +546,9 @@
         <source>Coin Selection</source>
         <translation>Selección de la moneda</translation>
     </message>
-<<<<<<< HEAD
-    </context>
-<context>
-    <name>EditAddressDialog</name>
-    <message>
-        <source>&amp;Label</source>
-        <translation>Etiqueta</translation>
-    </message>
-    <message>
-        <source>&amp;Address</source>
-        <translation>Dirección</translation>
-    </message>
-    </context>
-<context>
-    <name>FreespaceChecker</name>
-    </context>
-<context>
-    <name>HelpMessageDialog</name>
-    </context>
-<context>
-    <name>Intro</name>
-    </context>
-<context>
-    <name>OpenURIDialog</name>
-    </context>
-<context>
-    <name>OptionsDialog</name>
-    </context>
-<context>
-    <name>OverviewPage</name>
-    </context>
-<context>
-    <name>PaymentServer</name>
-    </context>
-<context>
-    <name>PeerTableModel</name>
-    </context>
-<context>
-    <name>QObject</name>
-    </context>
-<context>
-    <name>QRImageWidget</name>
-    </context>
-<context>
-    <name>RPCConsole</name>
-    </context>
-<context>
-    <name>ReceiveCoinsDialog</name>
-    </context>
-<context>
-    <name>ReceiveRequestDialog</name>
-    <message>
-        <source>Copy &amp;Address</source>
-        <translation>&amp;Copiar Direccón</translation>
-    </message>
-    <message>
-        <source>Address</source>
-        <translation>Dirección</translation>
-=======
     <message>
         <source>Quantity:</source>
         <translation>Cantidad:</translation>
->>>>>>> f2a96e7d
     </message>
     <message>
         <source>Bytes:</source>
@@ -825,8 +730,8 @@
         <translation>Editar dirección de envío</translation>
     </message>
     <message>
-        <source>The entered address "%1" is not a valid Bitcoin address.</source>
-        <translation>La dirección introducida "%1" no es una dirección Bitcoin válida.</translation>
+        <source>The entered address "%1" is not a valid Myriadcoin address.</source>
+        <translation>La dirección introducida "%1" no es una dirección Myriadcoin válida.</translation>
     </message>
     <message>
         <source>The entered address "%1" is already in the address book.</source>
@@ -934,7 +839,7 @@
         <translation>Al ser la primera vez que se ejecuta el programa, puede elegir donde %1 almacenara sus datos</translation>
     </message>
     <message>
-        <source>%1 will download and store a copy of the Bitcoin block chain. At least %2GB of data will be stored in this directory, and it will grow over time. The wallet will also be stored in this directory.</source>
+        <source>%1 will download and store a copy of the Myriadcoin block chain. At least %2GB of data will be stored in this directory, and it will grow over time. The wallet will also be stored in this directory.</source>
         <translation>%1 va a descargar y almacenar una copia de la cadena de bloques de Bitcoin. Al menos %2GB de datos seran almacenados en este directorio, que ira creciendo con el tiempo. El monedero se guardara tambien en ese directorio. </translation>
     </message>
     <message>
@@ -1123,16 +1028,16 @@
         <translation>&amp;Gastar cambio no confirmado</translation>
     </message>
     <message>
-        <source>Automatically open the Bitcoin client port on the router. This only works when your router supports UPnP and it is enabled.</source>
-        <translation>Abrir automáticamente el puerto del cliente Bitcoin en el router. Esta opción solo funciona si el router admite UPnP y está activado.</translation>
+        <source>Automatically open the Myriadcoin client port on the router. This only works when your router supports UPnP and it is enabled.</source>
+        <translation>Abrir automáticamente el puerto del cliente Myriadcoin en el router. Esta opción solo funciona si el router admite UPnP y está activado.</translation>
     </message>
     <message>
         <source>Map port using &amp;UPnP</source>
         <translation>Mapear el puerto mediante &amp;UPnP</translation>
     </message>
     <message>
-        <source>Connect to the Bitcoin network through a SOCKS5 proxy.</source>
-        <translation>Conectarse a la red Bitcoin a través de un proxy SOCKS5.</translation>
+        <source>Connect to the Myriadcoin network through a SOCKS5 proxy.</source>
+        <translation>Conectarse a la red Myriadcoin a través de un proxy SOCKS5.</translation>
     </message>
     <message>
         <source>&amp;Connect through SOCKS5 proxy (default proxy):</source>
@@ -1171,8 +1076,8 @@
         <translation>Tor</translation>
     </message>
     <message>
-        <source>Connect to the Bitcoin network through a separate SOCKS5 proxy for Tor hidden services.</source>
-        <translation>Conectar a la red Bitcoin mediante un proxy SOCKS5 por separado para los servicios ocultos de Tor.</translation>
+        <source>Connect to the Myriadcoin network through a separate SOCKS5 proxy for Tor hidden services.</source>
+        <translation>Conectar a la red Myriadcoin mediante un proxy SOCKS5 por separado para los servicios ocultos de Tor.</translation>
     </message>
     <message>
         <source>Use separate SOCKS5 proxy to reach peers via Tor hidden services:</source>
@@ -1220,7 +1125,7 @@
     </message>
     <message>
         <source>Choose the default subdivision unit to show in the interface and when sending coins.</source>
-        <translation>Elegir la subdivisión predeterminada para mostrar cantidades en la interfaz y cuando se envían bitcoins.</translation>
+        <translation>Elegir la subdivisión predeterminada para mostrar cantidades en la interfaz y cuando se envían myriadcoins.</translation>
     </message>
     <message>
         <source>Whether to show coin control features or not.</source>
@@ -1270,8 +1175,8 @@
         <translation>Formulario</translation>
     </message>
     <message>
-        <source>The displayed information may be out of date. Your wallet automatically synchronizes with the Bitcoin network after a connection is established, but this process has not completed yet.</source>
-        <translation>La información mostrada puede estar desactualizada. Su monedero se sincroniza automáticamente con la red Bitcoin después de que se haya establecido una conexión, pero este proceso aún no se ha completado.</translation>
+        <source>The displayed information may be out of date. Your wallet automatically synchronizes with the Myriadcoin network after a connection is established, but this process has not completed yet.</source>
+        <translation>La información mostrada puede estar desactualizada. Su monedero se sincroniza automáticamente con la red Myriadcoin después de que se haya establecido una conexión, pero este proceso aún no se ha completado.</translation>
     </message>
     <message>
         <source>Watch-only:</source>
@@ -1345,8 +1250,8 @@
         <translation>Fallo en la solicitud de pago</translation>
     </message>
     <message>
-        <source>Cannot start bitcoin: click-to-pay handler</source>
-        <translation>No se puede iniciar bitcoin: encargado click-para-pagar</translation>
+        <source>Cannot start myriadcoin: click-to-pay handler</source>
+        <translation>No se puede iniciar myriadcoin: encargado click-para-pagar</translation>
     </message>
     <message>
         <source>URI handling</source>
@@ -1361,8 +1266,8 @@
         <translation>Dirección de pago inválida %1</translation>
     </message>
     <message>
-        <source>URI cannot be parsed! This can be caused by an invalid Bitcoin address or malformed URI parameters.</source>
-        <translation>URI no puede ser analizado! Esto puede ser causado por una dirección Bitcoin inválida o parametros URI mal formados.</translation>
+        <source>URI cannot be parsed! This can be caused by an invalid Myriadcoin address or malformed URI parameters.</source>
+        <translation>URI no puede ser analizado! Esto puede ser causado por una dirección Myriadcoin inválida o parametros URI mal formados.</translation>
     </message>
     <message>
         <source>Payment request file handling</source>
@@ -1451,8 +1356,8 @@
         <translation>Cantidad</translation>
     </message>
     <message>
-        <source>Enter a Bitcoin address (e.g. %1)</source>
-        <translation>Introducir una dirección Bitcoin (p. ej. %1)</translation>
+        <source>Enter a Myriadcoin address (e.g. %1)</source>
+        <translation>Introducir una dirección Myriadcoin (p. ej. %1)</translation>
     </message>
     <message>
         <source>%1 d</source>
@@ -1819,7 +1724,7 @@
         <translation>R&amp;eutilizar una dirección existente para recibir (no recomendado)</translation>
     </message>
     <message>
-        <source>An optional message to attach to the payment request, which will be displayed when the request is opened. Note: The message will not be sent with the payment over the Bitcoin network.</source>
+        <source>An optional message to attach to the payment request, which will be displayed when the request is opened. Note: The message will not be sent with the payment over the Myriadcoin network.</source>
         <translation>Un mensaje opcional para adjuntar a la solicitud de pago, que se muestra cuando se abre la solicitud. Nota: El mensaje no se enviará con el pago por la red Bitcoin.</translation>
     </message>
     <message>
@@ -1969,7 +1874,7 @@
     <name>SendCoinsDialog</name>
     <message>
         <source>Send Coins</source>
-        <translation>Enviar bitcoins</translation>
+        <translation>Enviar myriadcoins</translation>
     </message>
     <message>
         <source>Coin Control Features</source>
@@ -2049,7 +1954,7 @@
     </message>
     <message>
         <source>Paying only the minimum fee is just fine as long as there is less transaction volume than space in the blocks. But be aware that this can end up in a never confirming transaction once there is more demand for bitcoin transactions than the network can process.</source>
-        <translation>Pagando solamente la cuota mínima es correcto, siempre y cuando haya menos volumen de transacciones que el espacio en los bloques. Pero tenga en cuenta que esto puede terminar en una transacción nunca confirmada, una vez que haya más demanda para transacciones Bitcoin que la red pueda procesar.</translation>
+        <translation>Pagando solamente la cuota mínima es correcto, siempre y cuando haya menos volumen de transacciones que el espacio en los bloques. Pero tenga en cuenta que esto puede terminar en una transacción nunca confirmada, una vez que haya más demanda para transacciones Myriadcoin que la red pueda procesar.</translation>
     </message>
     <message>
         <source>(read the tooltip)</source>
@@ -2200,8 +2105,8 @@
         <translation>Pagar únicamente la cuota solicitada de %1</translation>
     </message>
     <message>
-        <source>Warning: Invalid Bitcoin address</source>
-        <translation>Alerta: dirección Bitcoin inválida</translation>
+        <source>Warning: Invalid Myriadcoin address</source>
+        <translation>Alerta: dirección Myriadcoin inválida</translation>
     </message>
     <message>
         <source>Warning: Unknown change address</source>
@@ -2235,8 +2140,8 @@
         <translation>Esto es un pago ordinario.</translation>
     </message>
     <message>
-        <source>The Bitcoin address to send the payment to</source>
-        <translation>Dirección Bitcoin a la que enviar el pago</translation>
+        <source>The Myriadcoin address to send the payment to</source>
+        <translation>Dirección Myriadcoin a la que enviar el pago</translation>
     </message>
     <message>
         <source>Alt+A</source>
@@ -2255,8 +2160,8 @@
         <translation>Eliminar esta transacción</translation>
     </message>
     <message>
-        <source>The fee will be deducted from the amount being sent. The recipient will receive less bitcoins than you enter in the amount field. If multiple recipients are selected, the fee is split equally.</source>
-        <translation>La cuota será deducida de la cantidad que sea mandada. El destinatario recibirá menos bitcoins de los que entres en el  </translation>
+        <source>The fee will be deducted from the amount being sent. The recipient will receive less myriadcoins than you enter in the amount field. If multiple recipients are selected, the fee is split equally.</source>
+        <translation>La cuota será deducida de la cantidad que sea mandada. El destinatario recibirá menos myriadcoins de los que entres en el  </translation>
     </message>
     <message>
         <source>S&amp;ubtract fee from amount</source>
@@ -2279,8 +2184,8 @@
         <translation>Introduce una etiqueta para esta dirección para añadirla a la lista de direcciones utilizadas</translation>
     </message>
     <message>
-        <source>A message that was attached to the bitcoin: URI which will be stored with the transaction for your reference. Note: This message will not be sent over the Bitcoin network.</source>
-        <translation>Un mensaje que se adjuntó a la bitcoin: URL que será almacenada con la transacción para su referencia. Nota: Este mensaje no se envía a través de la red Bitcoin.</translation>
+        <source>A message that was attached to the myriadcoin: URI which will be stored with the transaction for your reference. Note: This message will not be sent over the Myriadcoin network.</source>
+        <translation>Un mensaje que se adjuntó a la myriadcoin: URL que será almacenada con la transacción para su referencia. Nota: Este mensaje no se envía a través de la red Bitcoin.</translation>
     </message>
     <message>
         <source>Pay To:</source>
@@ -2324,12 +2229,12 @@
         <translation>&amp;Firmar mensaje</translation>
     </message>
     <message>
-        <source>You can sign messages/agreements with your addresses to prove you can receive bitcoins sent to them. Be careful not to sign anything vague or random, as phishing attacks may try to trick you into signing your identity over to them. Only sign fully-detailed statements you agree to.</source>
+        <source>You can sign messages/agreements with your addresses to prove you can receive myriadcoins sent to them. Be careful not to sign anything vague or random, as phishing attacks may try to trick you into signing your identity over to them. Only sign fully-detailed statements you agree to.</source>
         <translation>Puede firmar los mensajes con sus direcciones para demostrar que las posee. Tenga cuidado de no firmar cualquier cosa de manera vaga o aleatoria, pues los ataques de phishing pueden tratar de engañarle firmando su identidad a través de ellos. Sólo firme declaraciones totalmente detalladas con las que usted esté de acuerdo.</translation>
     </message>
     <message>
-        <source>The Bitcoin address to sign the message with</source>
-        <translation>Dirección Bitcoin con la que firmar el mensaje</translation>
+        <source>The Myriadcoin address to sign the message with</source>
+        <translation>Dirección Myriadcoin con la que firmar el mensaje</translation>
     </message>
     <message>
         <source>Choose previously used address</source>
@@ -2360,7 +2265,7 @@
         <translation>Copiar la firma actual al portapapeles del sistema</translation>
     </message>
     <message>
-        <source>Sign the message to prove you own this Bitcoin address</source>
+        <source>Sign the message to prove you own this Myriadcoin address</source>
         <translation>Firmar el mensaje para demostrar que se posee esta dirección Bitcoin</translation>
     </message>
     <message>
@@ -2384,12 +2289,12 @@
         <translation>Introduzca la dirección para la firma, el mensaje (asegurándose de copiar tal cual los saltos de línea, espacios, tabulaciones, etc.) y la firma a continuación para verificar el mensaje. Tenga cuidado de no asumir más información de lo que dice el propio mensaje firmado para evitar fraudes basados en ataques de tipo man-in-the-middle. </translation>
     </message>
     <message>
-        <source>The Bitcoin address the message was signed with</source>
-        <translation>La dirección Bitcoin con la que se firmó el mensaje</translation>
-    </message>
-    <message>
-        <source>Verify the message to ensure it was signed with the specified Bitcoin address</source>
-        <translation>Verificar el mensaje para comprobar que fue firmado con la dirección Bitcoin indicada</translation>
+        <source>The Myriadcoin address the message was signed with</source>
+        <translation>La dirección Myriadcoin con la que se firmó el mensaje</translation>
+    </message>
+    <message>
+        <source>Verify the message to ensure it was signed with the specified Myriadcoin address</source>
+        <translation>Verificar el mensaje para comprobar que fue firmado con la dirección Myriadcoin indicada</translation>
     </message>
     <message>
         <source>Verify &amp;Message</source>
@@ -2598,7 +2503,7 @@
     </message>
     <message>
         <source>Generated coins must mature %1 blocks before they can be spent. When you generated this block, it was broadcast to the network to be added to the block chain. If it fails to get into the chain, its state will change to "not accepted" and it won't be spendable. This may occasionally happen if another node generates a block within a few seconds of yours.</source>
-        <translation>Los bitcoins generados deben madurar %1 bloques antes de que puedan gastarse. Cuando generó este bloque, se transmitió a la red para que se añadiera a la cadena de bloques. Si no consigue entrar en la cadena, su estado cambiará a "no aceptado" y ya no se podrá gastar. Esto puede ocurrir ocasionalmente si otro nodo genera un bloque a pocos segundos del suyo.</translation>
+        <translation>Los myriadcoins generados deben madurar %1 bloques antes de que puedan gastarse. Cuando generó este bloque, se transmitió a la red para que se añadiera a la cadena de bloques. Si no consigue entrar en la cadena, su estado cambiará a "no aceptado" y ya no se podrá gastar. Esto puede ocurrir ocasionalmente si otro nodo genera un bloque a pocos segundos del suyo.</translation>
     </message>
     <message>
         <source>Debug information</source>
@@ -3020,8 +2925,8 @@
         <translation>No se ha podido comenzar el servidor HTTP. Ver debug log para detalles.</translation>
     </message>
     <message>
-        <source>Bitcoin Core</source>
-        <translation>Bitcoin Core</translation>
+        <source>Myriadcoin Core</source>
+        <translation>Myriadcoin Core</translation>
     </message>
     <message>
         <source>The %s developers</source>
