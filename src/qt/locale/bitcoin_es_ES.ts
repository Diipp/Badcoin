<TS language="es_ES" version="2.1">
<context>
    <name>AddressBookPage</name>
    <message>
        <source>Right-click to edit address or label</source>
        <translation>Haz clic derecho para editar la dirección o etiqueta</translation>
    </message>
    <message>
        <source>Create a new address</source>
        <translation>Crear una nueva dirección</translation>
    </message>
    <message>
        <source>&amp;New</source>
        <translation>&amp;Nuevo</translation>
    </message>
    <message>
        <source>Copy the currently selected address to the system clipboard</source>
        <translation>Copiar la dirección seleccionada al portapapeles del sistema</translation>
    </message>
    <message>
        <source>&amp;Copy</source>
        <translation>&amp;Copiar</translation>
    </message>
    <message>
        <source>C&amp;lose</source>
        <translation>C&amp;errar</translation>
    </message>
    <message>
        <source>Delete the currently selected address from the list</source>
        <translation>Eliminar la dirección seleccionada de la lista</translation>
    </message>
    <message>
        <source>Export the data in the current tab to a file</source>
        <translation>Exportar los datos en la ficha actual a un archivo</translation>
    </message>
    <message>
        <source>&amp;Export</source>
        <translation>&amp;Exportar</translation>
    </message>
    <message>
        <source>&amp;Delete</source>
        <translation>&amp;Eliminar</translation>
    </message>
    <message>
        <source>Choose the address to send coins to</source>
        <translation>Seleccione la dirección a la que enviar monedas</translation>
    </message>
    <message>
        <source>Choose the address to receive coins with</source>
        <translation>Seleccione la dirección de la que recibir monedas</translation>
    </message>
    <message>
        <source>C&amp;hoose</source>
        <translation>E&amp;scoger</translation>
    </message>
    <message>
        <source>Sending addresses</source>
        <translation>Enviando direcciones</translation>
    </message>
    <message>
        <source>Receiving addresses</source>
        <translation>Recibiendo direcciones</translation>
    </message>
    <message>
        <source>These are your Myriadcoin addresses for sending payments. Always check the amount and the receiving address before sending coins.</source>
        <translation>Estas son sus direcciones Myriadcoin para enviar pagos. Verifique siempre la cantidad y la dirección de recibimiento antes de enviar monedas.</translation>
    </message>
    <message>
        <source>These are your Myriadcoin addresses for receiving payments. It is recommended to use a new receiving address for each transaction.</source>
        <translation>Estas son sus direcciones Myriadcoin para recibir pagos. Se recomienda utilizar una nueva dirección de recibimiento para cada transacción</translation>
    </message>
    <message>
        <source>&amp;Copy Address</source>
        <translation>&amp;Copiar Dirección</translation>
    </message>
    <message>
        <source>Copy &amp;Label</source>
        <translation>Copiar &amp;Etiqueta</translation>
    </message>
    <message>
        <source>&amp;Edit</source>
        <translation>&amp;Editar</translation>
    </message>
    <message>
        <source>Export Address List</source>
        <translation>Exportar lista de direcciones</translation>
    </message>
    <message>
        <source>Comma separated file (*.csv)</source>
        <translation>Archivo separado de coma (*.csv)</translation>
    </message>
    <message>
        <source>Exporting Failed</source>
        <translation>Falló la exportación</translation>
    </message>
    <message>
        <source>There was an error trying to save the address list to %1. Please try again.</source>
        <translation>Había un error intentando guardar la lista de direcciones en %1. Por favor inténtelo de nuevo.</translation>
    </message>
</context>
<context>
    <name>AddressTableModel</name>
    <message>
        <source>Label</source>
        <translation>Etiqueta</translation>
    </message>
    <message>
        <source>Address</source>
        <translation>Dirección</translation>
    </message>
    <message>
        <source>(no label)</source>
        <translation>(sin etiqueta)</translation>
    </message>
</context>
<context>
    <name>AskPassphraseDialog</name>
    <message>
        <source>Passphrase Dialog</source>
        <translation>Diálogo de contraseña</translation>
    </message>
    <message>
        <source>Enter passphrase</source>
        <translation>Introducir contraseña</translation>
    </message>
    <message>
        <source>New passphrase</source>
        <translation>Nueva contraseña</translation>
    </message>
    <message>
        <source>Repeat new passphrase</source>
        <translation>Repita la nueva contraseña</translation>
    </message>
    <message>
        <source>Enter the new passphrase to the wallet.&lt;br/&gt;Please use a passphrase of &lt;b&gt;ten or more random characters&lt;/b&gt;, or &lt;b&gt;eight or more words&lt;/b&gt;.</source>
        <translation>Introduzca la nueva frase clave del monedero. &lt;br/&gt;Por favor utilice una frase clave de &lt;b&gt;diez o más carácteres aleatorios&lt;/b&gt;, o &lt;b&gt;ocho o más palabras&lt;/b&gt;.</translation>
    </message>
    <message>
        <source>Encrypt wallet</source>
        <translation>Cifrar cartera</translation>
    </message>
    <message>
        <source>This operation needs your wallet passphrase to unlock the wallet.</source>
        <translation>Esta operación necesita su frase clave de monedero para desbloquear el monedero.</translation>
    </message>
    <message>
        <source>Unlock wallet</source>
        <translation>Desbloquear monedero</translation>
    </message>
    <message>
        <source>This operation needs your wallet passphrase to decrypt the wallet.</source>
        <translation>Esta operación necesita su frase clave de cartera para desencriptar el monedero.</translation>
    </message>
    <message>
        <source>Decrypt wallet</source>
        <translation>Desencriptar monedero</translation>
    </message>
    <message>
        <source>Change passphrase</source>
        <translation>Cambiar frase clave</translation>
    </message>
    <message>
        <source>Enter the old passphrase and new passphrase to the wallet.</source>
        <translation>Introduzca la vieja frase clave y la nueva flase clave para el monedero.</translation>
    </message>
    <message>
        <source>Confirm wallet encryption</source>
        <translation>Confirmar encriptación del monedero</translation>
    </message>
    <message>
        <source>Warning: If you encrypt your wallet and lose your passphrase, you will &lt;b&gt;LOSE ALL OF YOUR BITCOINS&lt;/b&gt;!</source>
        <translation>Advertencia: Si encripta su monedero y pierde su frase clave &lt;b&gt;PERDERÁ TODOS SUS BITCOINS&lt;/b&gt;!</translation>
    </message>
    <message>
        <source>Are you sure you wish to encrypt your wallet?</source>
        <translation>¿Seguro que desea encriptar su monedero?</translation>
    </message>
    <message>
        <source>Wallet encrypted</source>
        <translation>Monedero encriptado</translation>
    </message>
    <message>
        <source>%1 will close now to finish the encryption process. Remember that encrypting your wallet cannot fully protect your myriadcoins from being stolen by malware infecting your computer.</source>
        <translation>%1 se cerrará ahora para terminar el proceso de encriptación. Recuerde que encriptar su monedero no puede proteger completamente su monedero de ser robado por malware que infecte su ordenador.</translation>
    </message>
    <message>
        <source>IMPORTANT: Any previous backups you have made of your wallet file should be replaced with the newly generated, encrypted wallet file. For security reasons, previous backups of the unencrypted wallet file will become useless as soon as you start using the new, encrypted wallet.</source>
        <translation>IMPORTANTE: Cualquier copia de seguridad anterior que haya hecho en su archivo de monedero debería ser reemplazada con el archivo de monedero encriptado generado recientemente. Por razones de seguridad, las copias de seguridad anteriores del archivo de monedero desencriptado serán inútiles en cuanto empiece a utilizar el nuevo monedero encriptado.</translation>
    </message>
    <message>
        <source>Wallet encryption failed</source>
        <translation>Fracasó la encriptación de monedero</translation>
    </message>
    <message>
        <source>Wallet encryption failed due to an internal error. Your wallet was not encrypted.</source>
        <translation>Falló la encriptación del monedero debido a un error interno. Su monedero no fue encriptado.</translation>
    </message>
    <message>
        <source>The supplied passphrases do not match.</source>
        <translation>La frase clave introducida no coincide.</translation>
    </message>
    <message>
        <source>Wallet unlock failed</source>
        <translation>Fracasó el desbloqueo del monedero</translation>
    </message>
    <message>
        <source>The passphrase entered for the wallet decryption was incorrect.</source>
        <translation>La frase clave introducida para la encriptación del monedero es incorrecta.</translation>
    </message>
    <message>
        <source>Wallet decryption failed</source>
        <translation>Fracasó la encriptación del monedero</translation>
    </message>
    <message>
        <source>Wallet passphrase was successfully changed.</source>
        <translation>La frase clave del monedero se ha cambiado con éxito.</translation>
    </message>
    <message>
        <source>Warning: The Caps Lock key is on!</source>
        <translation>Alerta: ¡La clave de bloqueo Caps está activa!</translation>
    </message>
</context>
<context>
    <name>BanTableModel</name>
    <message>
        <source>IP/Netmask</source>
        <translation>IP/Máscara</translation>
    </message>
    <message>
        <source>Banned Until</source>
        <translation>Bloqueado Hasta</translation>
    </message>
</context>
<context>
    <name>BitcoinGUI</name>
    <message>
        <source>Sign &amp;message...</source>
        <translation>Firmar &amp;mensaje...</translation>
    </message>
    <message>
        <source>Synchronizing with network...</source>
        <translation>Sincronizando con la red…</translation>
    </message>
    <message>
        <source>&amp;Overview</source>
        <translation>&amp;Vista general</translation>
    </message>
    <message>
        <source>Node</source>
        <translation>Nodo</translation>
    </message>
    <message>
        <source>Show general overview of wallet</source>
        <translation>Mostrar vista general del monedero</translation>
    </message>
    <message>
        <source>&amp;Transactions</source>
        <translation>&amp;Transacciones</translation>
    </message>
    <message>
        <source>Browse transaction history</source>
        <translation>Examinar el historial de transacciones</translation>
    </message>
    <message>
        <source>E&amp;xit</source>
        <translation>S&amp;alir</translation>
    </message>
    <message>
        <source>Quit application</source>
        <translation>Salir de la aplicación</translation>
    </message>
    <message>
        <source>&amp;About %1</source>
        <translation>&amp;Acerca de %1</translation>
    </message>
    <message>
        <source>Show information about %1</source>
        <translation>Mostrar información acerca de %1</translation>
    </message>
    <message>
        <source>About &amp;Qt</source>
        <translation>Acerca de &amp;Qt</translation>
    </message>
    <message>
        <source>Show information about Qt</source>
        <translation>Mostrar información acerca de Qt</translation>
    </message>
    <message>
        <source>&amp;Options...</source>
        <translation>&amp;Opciones...</translation>
    </message>
    <message>
        <source>Modify configuration options for %1</source>
        <translation>Modificar las opciones de configuración para %1</translation>
    </message>
    <message>
        <source>&amp;Encrypt Wallet...</source>
        <translation>&amp;Cifrar monedero…</translation>
    </message>
    <message>
        <source>&amp;Backup Wallet...</source>
        <translation>&amp;Guardar copia del monedero...</translation>
    </message>
    <message>
        <source>&amp;Change Passphrase...</source>
        <translation>&amp;Cambiar la contraseña…</translation>
    </message>
    <message>
        <source>&amp;Sending addresses...</source>
        <translation>Direcciones de &amp;envío...</translation>
    </message>
    <message>
        <source>&amp;Receiving addresses...</source>
        <translation>Direcciones de &amp;recepción...</translation>
    </message>
    <message>
        <source>Open &amp;URI...</source>
        <translation>Abrir &amp;URI...</translation>
    </message>
    <message>
        <source>Click to disable network activity.</source>
        <translation>Haz click para desactivar la actividad de red.</translation>
    </message>
    <message>
        <source>Network activity disabled.</source>
        <translation>Actividad de red desactivada.</translation>
    </message>
    <message>
        <source>Click to enable network activity again.</source>
        <translation>Haz click para reactivar la actividad de red.</translation>
    </message>
    <message>
        <source>Syncing Headers (%1%)...</source>
        <translation>Sincronizando cabeceras (%1%)...</translation>
    </message>
    <message>
        <source>Reindexing blocks on disk...</source>
        <translation>Reindexando bloques en disco...</translation>
    </message>
    <message>
        <source>Send coins to a Myriadcoin address</source>
        <translation>Enviar myriadcoins a una dirección Bitcoin</translation>
    </message>
    <message>
        <source>Backup wallet to another location</source>
        <translation>Copia de seguridad del monedero en otra ubicación</translation>
    </message>
    <message>
        <source>Change the passphrase used for wallet encryption</source>
        <translation>Cambiar la contraseña utilizada para el cifrado del monedero</translation>
    </message>
    <message>
        <source>&amp;Debug window</source>
        <translation>&amp;Ventana de depuración</translation>
    </message>
    <message>
        <source>Open debugging and diagnostic console</source>
        <translation>Abrir la consola de depuración y diagnóstico</translation>
    </message>
    <message>
        <source>&amp;Verify message...</source>
        <translation>&amp;Verificar mensaje...</translation>
    </message>
    <message>
        <source>Bitcoin</source>
        <translation>Bitcoin</translation>
    </message>
    <message>
        <source>Wallet</source>
        <translation>Monedero</translation>
    </message>
    <message>
        <source>&amp;Send</source>
        <translation>&amp;Enviar</translation>
    </message>
    <message>
        <source>&amp;Receive</source>
        <translation>&amp;Recibir</translation>
    </message>
    <message>
        <source>&amp;Show / Hide</source>
        <translation>&amp;Mostrar / Ocultar</translation>
    </message>
    <message>
        <source>Show or hide the main Window</source>
        <translation>Mostrar u ocultar la ventana principal</translation>
    </message>
    <message>
        <source>Encrypt the private keys that belong to your wallet</source>
        <translation>Cifrar las claves privadas de su monedero</translation>
    </message>
    <message>
        <source>Sign messages with your Myriadcoin addresses to prove you own them</source>
        <translation>Firmar mensajes con sus direcciones Myriadcoin para demostrar la propiedad</translation>
    </message>
    <message>
        <source>Verify messages to ensure they were signed with specified Myriadcoin addresses</source>
        <translation>Verificar mensajes comprobando que están firmados con direcciones Myriadcoin concretas</translation>
    </message>
    <message>
        <source>&amp;File</source>
        <translation>&amp;Archivo</translation>
    </message>
    <message>
        <source>&amp;Settings</source>
        <translation>&amp;Configuración</translation>
    </message>
    <message>
        <source>&amp;Help</source>
        <translation>&amp;Ayuda</translation>
    </message>
    <message>
        <source>Tabs toolbar</source>
        <translation>Barra de pestañas</translation>
    </message>
    <message>
        <source>Request payments (generates QR codes and myriadcoin: URIs)</source>
        <translation>Solicitar pagos (generando códigos QR e identificadores URI "myriadcoin:")</translation>
    </message>
    <message>
        <source>Show the list of used sending addresses and labels</source>
        <translation>Mostrar la lista de direcciones de envío y etiquetas</translation>
    </message>
    <message>
        <source>Show the list of used receiving addresses and labels</source>
        <translation>Muestra la lista de direcciones de recepción y etiquetas</translation>
    </message>
    <message>
        <source>Open a myriadcoin: URI or payment request</source>
        <translation>Abrir un identificador URI "myriadcoin:" o una petición de pago</translation>
    </message>
    <message>
        <source>&amp;Command-line options</source>
        <translation>&amp;Opciones de consola de comandos</translation>
    </message>
    <message numerus="yes">
        <source>%n active connection(s) to Myriadcoin network</source>
        <translation><numerusform>%n conexión activa hacia la red Bitcoin</numerusform><numerusform>%n conexiones activas hacia la red Bitcoin</numerusform></translation>
    </message>
    <message>
        <source>Indexing blocks on disk...</source>
        <translation>Indexando bloques en disco...</translation>
    </message>
    <message>
        <source>Processing blocks on disk...</source>
        <translation>Procesando bloques en disco...</translation>
    </message>
    <message numerus="yes">
        <source>Processed %n block(s) of transaction history.</source>
        <translation><numerusform>%n bloque procesado del historial de transacciones.</numerusform><numerusform>%n bloques procesados del historial de transacciones.</numerusform></translation>
    </message>
    <message>
        <source>%1 behind</source>
        <translation>%1 atrás</translation>
    </message>
    <message>
        <source>Last received block was generated %1 ago.</source>
        <translation>El último bloque recibido fue generado hace %1.</translation>
    </message>
    <message>
        <source>Transactions after this will not yet be visible.</source>
        <translation>Las transacciones posteriores aún no están visibles.</translation>
    </message>
    <message>
        <source>Error</source>
        <translation>Error</translation>
    </message>
    <message>
        <source>Warning</source>
        <translation>Aviso</translation>
    </message>
    <message>
        <source>Information</source>
        <translation>Información</translation>
    </message>
    <message>
        <source>Up to date</source>
        <translation>Actualizado</translation>
    </message>
    <message>
        <source>Show the %1 help message to get a list with possible Myriadcoin command-line options</source>
        <translation>Mostrar el mensaje de ayuda %1 para obtener una lista de los posibles comandos de linea de comandos de Bitcoin</translation>
    </message>
    <message>
        <source>%1 client</source>
        <translation>%1 cliente</translation>
    </message>
    <message>
        <source>Connecting to peers...</source>
        <translation>Conectando a pares...</translation>
    </message>
    <message>
        <source>Catching up...</source>
        <translation>Actualizando...</translation>
    </message>
    <message>
        <source>Date: %1
</source>
        <translation>Fecha: %1
</translation>
    </message>
    <message>
        <source>Amount: %1
</source>
        <translation>Amount: %1
</translation>
    </message>
    <message>
        <source>Type: %1
</source>
        <translation>Tipo: %1
</translation>
    </message>
    <message>
        <source>Label: %1
</source>
        <translation>Etiqueta: %1
</translation>
    </message>
    <message>
        <source>Address: %1
</source>
        <translation>Dirección: %1
</translation>
    </message>
    <message>
        <source>Sent transaction</source>
        <translation>Transacción enviada</translation>
    </message>
    <message>
        <source>Incoming transaction</source>
        <translation>Transacción entrante</translation>
    </message>
    <message>
        <source>HD key generation is &lt;b&gt;enabled&lt;/b&gt;</source>
        <translation>La generación de claves HD está &lt;b&gt;activada&lt;/b&gt;</translation>
    </message>
    <message>
        <source>HD key generation is &lt;b&gt;disabled&lt;/b&gt;</source>
        <translation>La generación de claves HD está &lt;b&gt;desactivada&lt;/b&gt;</translation>
    </message>
    <message>
        <source>Wallet is &lt;b&gt;encrypted&lt;/b&gt; and currently &lt;b&gt;unlocked&lt;/b&gt;</source>
        <translation>El monedero está &lt;b&gt;cifrado&lt;/b&gt; y actualmente &lt;b&gt;desbloqueado&lt;/b&gt;</translation>
    </message>
    <message>
        <source>Wallet is &lt;b&gt;encrypted&lt;/b&gt; and currently &lt;b&gt;locked&lt;/b&gt;</source>
        <translation>El monedero está &lt;b&gt;cifrado&lt;/b&gt; y actualmente &lt;b&gt;bloqueado&lt;/b&gt;</translation>
    </message>
    <message>
<<<<<<< HEAD
        <source>A fatal error occurred. Myriadcoin can no longer continue safely and will quit.</source>
        <translation>Ha ocurrido un error fatal. Myriadcoin no puede continuar de manera segura y se cerrará.</translation>
=======
        <source>A fatal error occurred. Bitcoin can no longer continue safely and will quit.</source>
        <translation>Ha ocurrido un error fatal. Bitcoin no puede continuar de manera segura y se cerrará.</translation>
>>>>>>> 9e116a6f
    </message>
</context>
<context>
    <name>CoinControlDialog</name>
    <message>
        <source>Coin Selection</source>
        <translation>Selección de la moneda</translation>
    </message>
    <message>
        <source>Quantity:</source>
        <translation>Cantidad:</translation>
    </message>
    <message>
        <source>Bytes:</source>
        <translation>Bytes:</translation>
    </message>
    <message>
        <source>Amount:</source>
        <translation>Cuantía:</translation>
    </message>
    <message>
        <source>Fee:</source>
        <translation>Tasa:</translation>
    </message>
    <message>
        <source>Dust:</source>
        <translation>Polvo:</translation>
    </message>
    <message>
        <source>After Fee:</source>
        <translation>Después de aplicar la comisión:</translation>
    </message>
    <message>
        <source>Change:</source>
        <translation>Cambio:</translation>
    </message>
    <message>
        <source>(un)select all</source>
        <translation>(des)marcar todos</translation>
    </message>
    <message>
        <source>Tree mode</source>
        <translation>Modo árbol</translation>
    </message>
    <message>
        <source>List mode</source>
        <translation>Modo lista</translation>
    </message>
    <message>
        <source>Amount</source>
        <translation>Cantidad</translation>
    </message>
    <message>
        <source>Received with label</source>
        <translation>Recibido con etiqueta</translation>
    </message>
    <message>
        <source>Received with address</source>
        <translation>Recibido con dirección</translation>
    </message>
    <message>
        <source>Date</source>
        <translation>Fecha</translation>
    </message>
    <message>
        <source>Confirmations</source>
        <translation>Confirmaciones</translation>
    </message>
    <message>
        <source>Confirmed</source>
        <translation>Confirmado</translation>
    </message>
    <message>
        <source>Copy address</source>
        <translation>Copiar ubicación</translation>
    </message>
    <message>
        <source>Copy label</source>
        <translation>Copiar etiqueta</translation>
    </message>
    <message>
        <source>Copy amount</source>
        <translation>Copiar cantidad</translation>
    </message>
    <message>
        <source>Copy transaction ID</source>
        <translation>Copiar ID de transacción</translation>
    </message>
    <message>
        <source>Lock unspent</source>
        <translation>Bloquear lo no gastado</translation>
    </message>
    <message>
        <source>Unlock unspent</source>
        <translation>Desbloquear lo no gastado</translation>
    </message>
    <message>
        <source>Copy quantity</source>
        <translation>Copiar cantidad</translation>
    </message>
    <message>
        <source>Copy fee</source>
        <translation>Copiar cuota</translation>
    </message>
    <message>
        <source>Copy after fee</source>
        <translation>Copiar después de couta</translation>
    </message>
    <message>
        <source>Copy bytes</source>
        <translation>Copiar bytes</translation>
    </message>
    <message>
        <source>Copy dust</source>
        <translation>Copiar polvo</translation>
    </message>
    <message>
        <source>Copy change</source>
        <translation>Copiar cambio</translation>
    </message>
    <message>
        <source>(%1 locked)</source>
        <translation>(%1 bloqueado)</translation>
    </message>
    <message>
        <source>yes</source>
        <translation>sí</translation>
    </message>
    <message>
        <source>no</source>
        <translation>no</translation>
    </message>
    <message>
        <source>This label turns red if any recipient receives an amount smaller than the current dust threshold.</source>
        <translation>Esta etiqueta se vuelve roja si algún destinatario recibe una cantidad inferior a la actual puerta polvorienta.</translation>
    </message>
    <message>
        <source>Can vary +/- %1 satoshi(s) per input.</source>
        <translation>Puede variar +/- %1 satoshi(s) por entrada.</translation>
    </message>
    <message>
        <source>(no label)</source>
        <translation>(sin etiqueta)</translation>
    </message>
    <message>
        <source>change from %1 (%2)</source>
        <translation>cambia desde %1 (%2)</translation>
    </message>
    <message>
        <source>(change)</source>
        <translation>(cambio)</translation>
    </message>
</context>
<context>
    <name>EditAddressDialog</name>
    <message>
        <source>Edit Address</source>
        <translation>Editar Dirección</translation>
    </message>
    <message>
        <source>&amp;Label</source>
        <translation>&amp;Etiqueta</translation>
    </message>
    <message>
        <source>The label associated with this address list entry</source>
        <translation>La etiqueta asociada con esta entrada de la lista de direcciones</translation>
    </message>
    <message>
        <source>The address associated with this address list entry. This can only be modified for sending addresses.</source>
        <translation>La dirección asociada con esta entrada de la lista de direcciones. Solo puede ser modificada para direcciones de envío.</translation>
    </message>
    <message>
        <source>&amp;Address</source>
        <translation>&amp;Dirección</translation>
    </message>
    <message>
        <source>New receiving address</source>
        <translation>Nueva dirección de recivimiento</translation>
    </message>
    <message>
        <source>New sending address</source>
        <translation>Nueva dirección de envío</translation>
    </message>
    <message>
        <source>Edit receiving address</source>
        <translation>Editar dirección de recivimiento</translation>
    </message>
    <message>
        <source>Edit sending address</source>
        <translation>Editar dirección de envío</translation>
    </message>
    <message>
        <source>The entered address "%1" is not a valid Myriadcoin address.</source>
        <translation>La dirección introducida "%1" no es una dirección Myriadcoin válida.</translation>
    </message>
    <message>
        <source>The entered address "%1" is already in the address book.</source>
        <translation>La dirección introducida "%1" está ya en la agenda.</translation>
    </message>
    <message>
        <source>Could not unlock wallet.</source>
        <translation>Podría no desbloquear el monedero.</translation>
    </message>
    <message>
        <source>New key generation failed.</source>
        <translation>Falló la generación de la nueva clave.</translation>
    </message>
</context>
<context>
    <name>FreespaceChecker</name>
    <message>
        <source>A new data directory will be created.</source>
        <translation>Se creará un nuevo directorio de datos.</translation>
    </message>
    <message>
        <source>name</source>
        <translation>nombre</translation>
    </message>
    <message>
        <source>Directory already exists. Add %1 if you intend to create a new directory here.</source>
        <translation>El directorio ya existe. Añada %1 si pretende crear aquí un directorio nuevo.</translation>
    </message>
    <message>
        <source>Path already exists, and is not a directory.</source>
        <translation>La ruta ya existe y no es un directorio.</translation>
    </message>
    <message>
        <source>Cannot create data directory here.</source>
        <translation>No se puede crear un directorio de datos aquí.</translation>
    </message>
</context>
<context>
    <name>HelpMessageDialog</name>
    <message>
        <source>version</source>
        <translation>versión</translation>
    </message>
    <message>
        <source>(%1-bit)</source>
        <translation>(%1-bit)</translation>
    </message>
    <message>
        <source>About %1</source>
        <translation>Acerda de %1</translation>
    </message>
    <message>
        <source>Command-line options</source>
        <translation>Opciones de la línea de órdenes</translation>
    </message>
    <message>
        <source>Usage:</source>
        <translation>Uso:</translation>
    </message>
    <message>
        <source>command-line options</source>
        <translation>opciones de la consola de comandos</translation>
    </message>
    <message>
        <source>UI Options:</source>
        <translation>Opciones de interfaz de usuario:</translation>
    </message>
    <message>
        <source>Choose data directory on startup (default: %u)</source>
        <translation>Elegir directorio de datos al iniciar (predeterminado: %u)</translation>
    </message>
    <message>
        <source>Set language, for example "de_DE" (default: system locale)</source>
        <translation>Establecer el idioma, por ejemplo, "es_ES" (predeterminado: configuración regional del sistema)</translation>
    </message>
    <message>
        <source>Start minimized</source>
        <translation>Arrancar minimizado</translation>
    </message>
    <message>
        <source>Set SSL root certificates for payment request (default: -system-)</source>
        <translation>Establecer los certificados raíz SSL para solicitudes de pago (predeterminado: -system-)</translation>
    </message>
    <message>
        <source>Show splash screen on startup (default: %u)</source>
        <translation>Mostrar pantalla de bienvenida en el inicio (predeterminado: %u)</translation>
    </message>
    <message>
        <source>Reset all settings changed in the GUI</source>
        <translation>Reiniciar todos los ajustes modificados en el GUI</translation>
    </message>
</context>
<context>
    <name>Intro</name>
    <message>
        <source>Welcome</source>
        <translation>Bienvenido</translation>
    </message>
    <message>
        <source>Welcome to %1.</source>
        <translation>Bienvenido a %1</translation>
    </message>
    <message>
        <source>As this is the first time the program is launched, you can choose where %1 will store its data.</source>
        <translation>Al ser la primera vez que se ejecuta el programa, puede elegir donde %1 almacenara sus datos</translation>
    </message>
    <message>
<<<<<<< HEAD
        <source>%1 will download and store a copy of the Myriadcoin block chain. At least %2GB of data will be stored in this directory, and it will grow over time. The wallet will also be stored in this directory.</source>
        <translation>%1 va a descargar y almacenar una copia de la cadena de bloques de Bitcoin. Al menos %2GB de datos seran almacenados en este directorio, que ira creciendo con el tiempo. El monedero se guardara tambien en ese directorio. </translation>
    </message>
    <message>
=======
>>>>>>> 9e116a6f
        <source>Use the default data directory</source>
        <translation>Utilizar el directorio de datos predeterminado</translation>
    </message>
    <message>
        <source>Use a custom data directory:</source>
        <translation>Utilizar un directorio de datos personalizado:</translation>
    </message>
    <message>
        <source>Bitcoin</source>
        <translation>Bitcoin</translation>
    </message>
    <message>
        <source>Error: Specified data directory "%1" cannot be created.</source>
        <translation>Error: no ha podido crearse el directorio de datos especificado "%1".</translation>
    </message>
    <message>
        <source>Error</source>
        <translation>Error</translation>
    </message>
    <message numerus="yes">
        <source>%n GB of free space available</source>
        <translation><numerusform>%n GB de espacio libre</numerusform><numerusform>%n GB de espacio disponible</numerusform></translation>
    </message>
    <message numerus="yes">
        <source>(of %n GB needed)</source>
        <translation><numerusform>(de %n GB necesitados)</numerusform><numerusform>(de %n GB requeridos)</numerusform></translation>
    </message>
</context>
<context>
    <name>ModalOverlay</name>
    <message>
        <source>Form</source>
        <translation>Formulario</translation>
    </message>
    <message>
<<<<<<< HEAD
=======
        <source>Recent transactions may not yet be visible, and therefore your wallet's balance might be incorrect. This information will be correct once your wallet has finished synchronizing with the bitcoin network, as detailed below.</source>
        <translation>Las transacciones recientes podrían no ser visibles todavía, por lo que el balance de la cartera podría ser incorrecto. Esta información será correcta una vez su cartera se haya terminado de sincronizar con la red bitcoin, como se detalla más abajo.</translation>
    </message>
    <message>
>>>>>>> 9e116a6f
        <source>Number of blocks left</source>
        <translation>Número de bloques restantes</translation>
    </message>
    <message>
        <source>Unknown...</source>
        <translation>Desconocido...</translation>
    </message>
    <message>
        <source>Last block time</source>
        <translation>Hora del último bloque</translation>
    </message>
    <message>
        <source>Progress</source>
        <translation>Progreso</translation>
    </message>
    <message>
        <source>Progress increase per hour</source>
        <translation>Incremento del progreso por hora</translation>
    </message>
    <message>
        <source>calculating...</source>
        <translation>calculando...</translation>
    </message>
    <message>
        <source>Estimated time left until synced</source>
        <translation>Tiempo estimado restante hasta sincronización completa</translation>
    </message>
    <message>
        <source>Hide</source>
        <translation>Ocultar</translation>
    </message>
    <message>
        <source>Unknown. Syncing Headers (%1)...</source>
        <translation>Desconocido. Sincronizando cabeceras (%1)...</translation>
    </message>
</context>
<context>
    <name>OpenURIDialog</name>
    <message>
        <source>Open URI</source>
        <translation>Abrir URI...</translation>
    </message>
    <message>
        <source>Open payment request from URI or file</source>
        <translation>Abrir solicitud de pago a partir de un identificador URI o de un archivo</translation>
    </message>
    <message>
        <source>URI:</source>
        <translation>URI:</translation>
    </message>
    <message>
        <source>Select payment request file</source>
        <translation>Seleccionar archivo de sulicitud de pago</translation>
    </message>
    <message>
        <source>Select payment request file to open</source>
        <translation>Seleccionar el archivo de solicitud de pago para abrir</translation>
    </message>
</context>
<context>
    <name>OptionsDialog</name>
    <message>
        <source>Options</source>
        <translation>Opciones</translation>
    </message>
    <message>
        <source>&amp;Main</source>
        <translation>&amp;Principal</translation>
    </message>
    <message>
        <source>Automatically start %1 after logging in to the system.</source>
        <translation>Iniciar automaticamente  %1 al encender el sistema.</translation>
    </message>
    <message>
        <source>&amp;Start %1 on system login</source>
        <translation>&amp;Iniciar %1 al iniciar el sistema</translation>
    </message>
    <message>
        <source>Size of &amp;database cache</source>
        <translation>Tamaño de cache de la &amp;base de datos</translation>
    </message>
    <message>
        <source>MB</source>
        <translation>MB</translation>
    </message>
    <message>
        <source>Number of script &amp;verification threads</source>
        <translation>Número de hilos de &amp;verificación de scripts</translation>
    </message>
    <message>
        <source>IP address of the proxy (e.g. IPv4: 127.0.0.1 / IPv6: ::1)</source>
        <translation>Dirección IP del proxy (p. ej. IPv4: 127.0.0.1 / IPv6: ::1)</translation>
    </message>
    <message>
        <source>Minimize instead of exit the application when the window is closed. When this option is enabled, the application will be closed only after selecting Exit in the menu.</source>
        <translation>Minimizar en lugar de salir de la aplicación cuando la ventana está cerrada. Cuando se activa esta opción, la aplicación sólo se cerrará después de seleccionar Salir en el menú.</translation>
    </message>
    <message>
        <source>Third party URLs (e.g. a block explorer) that appear in the transactions tab as context menu items. %s in the URL is replaced by transaction hash. Multiple URLs are separated by vertical bar |.</source>
        <translation>Identificadores URL de terceros (por ejemplo, un explorador de bloques) que aparecen en la pestaña de transacciones como elementos del menú contextual. El %s en la URL es reemplazado por el valor hash de la transacción. Se pueden separar URL múltiples por una barra vertical |.</translation>
    </message>
    <message>
        <source>Active command-line options that override above options:</source>
        <translation>Opciones activas de consola de comandos que tienen preferencia sobre las opciones anteriores:</translation>
    </message>
    <message>
        <source>Reset all client options to default.</source>
        <translation>Restablecer todas las opciones predeterminadas del cliente.</translation>
    </message>
    <message>
        <source>&amp;Reset Options</source>
        <translation>&amp;Restablecer opciones</translation>
    </message>
    <message>
        <source>&amp;Network</source>
        <translation>&amp;Red</translation>
    </message>
    <message>
        <source>(0 = auto, &lt;0 = leave that many cores free)</source>
        <translation>(0 = automático, &lt;0 = dejar libres ese número de núcleos)</translation>
    </message>
    <message>
        <source>W&amp;allet</source>
        <translation>&amp;Monedero</translation>
    </message>
    <message>
        <source>Expert</source>
        <translation>Experto</translation>
    </message>
    <message>
        <source>Enable coin &amp;control features</source>
        <translation>Habilitar funcionalidad de &amp;coin control</translation>
    </message>
    <message>
        <source>If you disable the spending of unconfirmed change, the change from a transaction cannot be used until that transaction has at least one confirmation. This also affects how your balance is computed.</source>
        <translation>Si desactiva el gasto del cambio no confirmado, no se podrá usar el cambio de una transacción hasta que se alcance al menos una confirmación. Esto afecta también a cómo se calcula su saldo.</translation>
    </message>
    <message>
        <source>&amp;Spend unconfirmed change</source>
        <translation>&amp;Gastar cambio no confirmado</translation>
    </message>
    <message>
        <source>Automatically open the Myriadcoin client port on the router. This only works when your router supports UPnP and it is enabled.</source>
        <translation>Abrir automáticamente el puerto del cliente Myriadcoin en el router. Esta opción solo funciona si el router admite UPnP y está activado.</translation>
    </message>
    <message>
        <source>Map port using &amp;UPnP</source>
        <translation>Mapear el puerto mediante &amp;UPnP</translation>
    </message>
    <message>
        <source>Connect to the Myriadcoin network through a SOCKS5 proxy.</source>
        <translation>Conectarse a la red Myriadcoin a través de un proxy SOCKS5.</translation>
    </message>
    <message>
        <source>&amp;Connect through SOCKS5 proxy (default proxy):</source>
        <translation>&amp;Conectarse a través de proxy SOCKS5 (proxy predeterminado):</translation>
    </message>
    <message>
        <source>Proxy &amp;IP:</source>
        <translation>Dirección &amp;IP del proxy:</translation>
    </message>
    <message>
        <source>&amp;Port:</source>
        <translation>&amp;Puerto:</translation>
    </message>
    <message>
        <source>Port of the proxy (e.g. 9050)</source>
        <translation>Puerto del servidor proxy (ej. 9050)</translation>
    </message>
    <message>
        <source>Used for reaching peers via:</source>
        <translation>Usado para alcanzar compañeros via:</translation>
    </message>
    <message>
        <source>IPv4</source>
        <translation>IPv4</translation>
    </message>
    <message>
        <source>IPv6</source>
        <translation>IPv6</translation>
    </message>
    <message>
        <source>Tor</source>
        <translation>Tor</translation>
    </message>
    <message>
        <source>Connect to the Myriadcoin network through a separate SOCKS5 proxy for Tor hidden services.</source>
        <translation>Conectar a la red Myriadcoin mediante un proxy SOCKS5 por separado para los servicios ocultos de Tor.</translation>
    </message>
    <message>
        <source>&amp;Window</source>
        <translation>&amp;Ventana</translation>
    </message>
    <message>
        <source>Show only a tray icon after minimizing the window.</source>
        <translation>Minimizar la ventana a la bandeja de iconos del sistema.</translation>
    </message>
    <message>
        <source>&amp;Minimize to the tray instead of the taskbar</source>
        <translation>&amp;Minimizar a la bandeja en vez de a la barra de tareas</translation>
    </message>
    <message>
        <source>M&amp;inimize on close</source>
        <translation>M&amp;inimizar al cerrar</translation>
    </message>
    <message>
        <source>&amp;Display</source>
        <translation>&amp;Interfaz</translation>
    </message>
    <message>
        <source>User Interface &amp;language:</source>
        <translation>I&amp;dioma de la interfaz de usuario</translation>
    </message>
    <message>
        <source>The user interface language can be set here. This setting will take effect after restarting %1.</source>
        <translation>El idioma de la interfaz de usuario puede establecerse aquí. Esta configuración tendrá efecto tras reiniciar %1.</translation>
    </message>
    <message>
        <source>&amp;Unit to show amounts in:</source>
        <translation>Mostrar las cantidades en la &amp;unidad:</translation>
    </message>
    <message>
        <source>Choose the default subdivision unit to show in the interface and when sending coins.</source>
        <translation>Elegir la subdivisión predeterminada para mostrar cantidades en la interfaz y cuando se envían myriadcoins.</translation>
    </message>
    <message>
        <source>Whether to show coin control features or not.</source>
        <translation>Mostrar o no funcionalidad de Coin Control</translation>
    </message>
    <message>
        <source>&amp;OK</source>
        <translation>&amp;Aceptar</translation>
    </message>
    <message>
        <source>&amp;Cancel</source>
        <translation>&amp;Cancelar</translation>
    </message>
    <message>
        <source>default</source>
        <translation>predeterminado</translation>
    </message>
    <message>
        <source>none</source>
        <translation>ninguna</translation>
    </message>
    <message>
        <source>Confirm options reset</source>
        <translation>Confirme el restablecimiento de las opciones</translation>
    </message>
    <message>
        <source>Client restart required to activate changes.</source>
        <translation>Se necesita reiniciar el cliente para activar los cambios.</translation>
    </message>
    <message>
        <source>Client will be shut down. Do you want to proceed?</source>
        <translation>El cliente se cerrará. ¿Desea continuar?</translation>
    </message>
    <message>
        <source>Configuration options</source>
        <translation>Opciones de configuración</translation>
    </message>
    <message>
        <source>Error</source>
        <translation>Error</translation>
    </message>
    <message>
        <source>This change would require a client restart.</source>
        <translation>Este cambio exige el reinicio del cliente.</translation>
    </message>
    <message>
        <source>The supplied proxy address is invalid.</source>
        <translation>La dirección proxy indicada es inválida.</translation>
    </message>
</context>
<context>
    <name>OverviewPage</name>
    <message>
        <source>Form</source>
        <translation>Formulario</translation>
    </message>
    <message>
        <source>The displayed information may be out of date. Your wallet automatically synchronizes with the Myriadcoin network after a connection is established, but this process has not completed yet.</source>
        <translation>La información mostrada puede estar desactualizada. Su monedero se sincroniza automáticamente con la red Myriadcoin después de que se haya establecido una conexión, pero este proceso aún no se ha completado.</translation>
    </message>
    <message>
        <source>Watch-only:</source>
        <translation>De observación:</translation>
    </message>
    <message>
        <source>Available:</source>
        <translation>Disponible:</translation>
    </message>
    <message>
        <source>Your current spendable balance</source>
        <translation>Su saldo disponible actual</translation>
    </message>
    <message>
        <source>Pending:</source>
        <translation>Pendiente:</translation>
    </message>
    <message>
        <source>Total of transactions that have yet to be confirmed, and do not yet count toward the spendable balance</source>
        <translation>Total de transacciones pendientes de confirmar y que aún no contribuye al saldo disponible</translation>
    </message>
    <message>
        <source>Immature:</source>
        <translation>No madurado:</translation>
    </message>
    <message>
        <source>Mined balance that has not yet matured</source>
        <translation>Saldo recién minado que aún no ha madurado.</translation>
    </message>
    <message>
        <source>Balances</source>
        <translation>Saldos</translation>
    </message>
    <message>
        <source>Total:</source>
        <translation>Total:</translation>
    </message>
    <message>
        <source>Your current total balance</source>
        <translation>Su saldo actual total</translation>
    </message>
    <message>
        <source>Your current balance in watch-only addresses</source>
        <translation>Su saldo actual en direcciones watch-only</translation>
    </message>
    <message>
        <source>Spendable:</source>
        <translation>Gastable:</translation>
    </message>
    <message>
        <source>Recent transactions</source>
        <translation>Transacciones recientes</translation>
    </message>
    <message>
        <source>Unconfirmed transactions to watch-only addresses</source>
        <translation>Transacciones sin confirmar en direcciones watch-only</translation>
    </message>
    <message>
        <source>Mined balance in watch-only addresses that has not yet matured</source>
        <translation>Saldo minado en direcciones watch-only que aún no ha madurado</translation>
    </message>
    <message>
        <source>Current total balance in watch-only addresses</source>
        <translation>Saldo total en las direcciones watch-only</translation>
    </message>
</context>
<context>
    <name>PaymentServer</name>
    <message>
        <source>Payment request error</source>
        <translation>Fallo en la solicitud de pago</translation>
    </message>
    <message>
        <source>Cannot start myriadcoin: click-to-pay handler</source>
        <translation>No se puede iniciar myriadcoin: encargado click-para-pagar</translation>
    </message>
    <message>
        <source>URI handling</source>
        <translation>Manejo de URI</translation>
    </message>
    <message>
        <source>Payment request fetch URL is invalid: %1</source>
        <translation>La búsqueda de solicitud de pago URL es válida: %1</translation>
    </message>
    <message>
        <source>Invalid payment address %1</source>
        <translation>Dirección de pago inválida %1</translation>
    </message>
    <message>
        <source>URI cannot be parsed! This can be caused by an invalid Myriadcoin address or malformed URI parameters.</source>
        <translation>URI no puede ser analizado! Esto puede ser causado por una dirección Myriadcoin inválida o parametros URI mal formados.</translation>
    </message>
    <message>
        <source>Payment request file handling</source>
        <translation>Manejo del archivo de solicitud de pago</translation>
    </message>
    <message>
        <source>Payment request file cannot be read! This can be caused by an invalid payment request file.</source>
        <translation>¡El archivo de solicitud de pago no puede ser leído! Esto puede ser causado por un archivo de solicitud de pago inválido.</translation>
    </message>
    <message>
        <source>Payment request rejected</source>
        <translation>Solicitud de pago rechazada</translation>
    </message>
    <message>
        <source>Payment request network doesn't match client network.</source>
        <translation>La red de solicitud de pago no cimbina la red cliente.</translation>
    </message>
    <message>
        <source>Payment request expired.</source>
        <translation>Solicitud de pago caducada.</translation>
    </message>
    <message>
        <source>Payment request is not initialized.</source>
        <translation>La solicitud de pago no se ha iniciado.</translation>
    </message>
    <message>
        <source>Unverified payment requests to custom payment scripts are unsupported.</source>
        <translation>Solicitudes de pago sin verificar a scripts de pago habitual no se soportan.</translation>
    </message>
    <message>
        <source>Invalid payment request.</source>
        <translation>Solicitud de pago inválida.</translation>
    </message>
    <message>
        <source>Requested payment amount of %1 is too small (considered dust).</source>
        <translation>Cantidad de pago solicitada de %1 es demasiado pequeña (considerado polvo).</translation>
    </message>
    <message>
        <source>Refund from %1</source>
        <translation>Reembolsar desde %1</translation>
    </message>
    <message>
        <source>Payment request %1 is too large (%2 bytes, allowed %3 bytes).</source>
        <translation>Solicitud de pago de %1 es demasiado grande (%2 bytes, permitidos %3 bytes).</translation>
    </message>
    <message>
        <source>Error communicating with %1: %2</source>
        <translation>Fallo al comunicar con %1: %2</translation>
    </message>
    <message>
        <source>Payment request cannot be parsed!</source>
        <translation>¡La solicitud de pago no puede ser analizada!</translation>
    </message>
    <message>
        <source>Bad response from server %1</source>
        <translation>Mala respuesta desde el servidor %1</translation>
    </message>
    <message>
        <source>Network request error</source>
        <translation>Fallo de solicitud de red</translation>
    </message>
    <message>
        <source>Payment acknowledged</source>
        <translation>Pago declarado</translation>
    </message>
</context>
<context>
    <name>PeerTableModel</name>
    <message>
        <source>User Agent</source>
        <translation>User Agent</translation>
    </message>
    <message>
        <source>Node/Service</source>
        <translation>Nodo/Servicio</translation>
    </message>
    <message>
        <source>NodeId</source>
        <translation>NodeId</translation>
    </message>
<<<<<<< HEAD
    </context>
=======
    <message>
        <source>Ping</source>
        <translation>Ping</translation>
    </message>
    <message>
        <source>Sent</source>
        <translation>Enviado</translation>
    </message>
    <message>
        <source>Received</source>
        <translation>Recibido</translation>
    </message>
</context>
>>>>>>> 9e116a6f
<context>
    <name>QObject</name>
    <message>
        <source>Amount</source>
        <translation>Cantidad</translation>
    </message>
    <message>
        <source>Enter a Myriadcoin address (e.g. %1)</source>
        <translation>Introducir una dirección Myriadcoin (p. ej. %1)</translation>
    </message>
    <message>
        <source>%1 d</source>
        <translation>%1 d</translation>
    </message>
    <message>
        <source>%1 h</source>
        <translation>%1 h</translation>
    </message>
    <message>
        <source>%1 m</source>
        <translation>%1 m</translation>
    </message>
    <message>
        <source>%1 s</source>
        <translation>%1 s</translation>
    </message>
    <message>
        <source>None</source>
        <translation>Ninguno</translation>
    </message>
    <message>
        <source>N/A</source>
        <translation>N/D</translation>
    </message>
    <message>
        <source>%1 ms</source>
        <translation>%1 ms</translation>
    </message>
    <message>
        <source>%1 and %2</source>
        <translation>%1 y %2</translation>
    </message>
    <message>
<<<<<<< HEAD
        <source>%1 didn't yet exit safely...</source>
        <translation>%1 aún no ha salido de manera segura...</translation>
    </message>
=======
        <source>%1 B</source>
        <translation>%1 B</translation>
    </message>
    <message>
        <source>%1 KB</source>
        <translation>%1 KB</translation>
    </message>
    <message>
        <source>%1 MB</source>
        <translation>%1 MB</translation>
    </message>
    <message>
        <source>%1 GB</source>
        <translation>%1 GB</translation>
    </message>
    <message>
        <source>%1 didn't yet exit safely...</source>
        <translation>%1 aún no ha salido de manera segura...</translation>
    </message>
    <message>
        <source>unknown</source>
        <translation>desconocido</translation>
    </message>
>>>>>>> 9e116a6f
</context>
<context>
    <name>QObject::QObject</name>
    <message>
        <source>Error: Specified data directory "%1" does not exist.</source>
        <translation>Error: directorio especificado "%1" no existe.</translation>
    </message>
<<<<<<< HEAD
    </context>
=======
    <message>
        <source>Error: Cannot parse configuration file: %1. Only use key=value syntax.</source>
        <translation>Error: no se puede interpretar el archivo de configuración: %1. Utilize exclusivamente sintaxis clave=valor.</translation>
    </message>
    <message>
        <source>Error: %1</source>
        <translation>Error: %1</translation>
    </message>
</context>
>>>>>>> 9e116a6f
<context>
    <name>QRImageWidget</name>
    <message>
        <source>&amp;Save Image...</source>
        <translation>&amp;Guardar imagen...</translation>
    </message>
    <message>
        <source>&amp;Copy Image</source>
        <translation>&amp;Copiar imagen</translation>
    </message>
    <message>
        <source>Save QR Code</source>
        <translation>Guardar código QR</translation>
    </message>
    <message>
        <source>PNG Image (*.png)</source>
        <translation>Imagen PNG (*.png)</translation>
    </message>
</context>
<context>
    <name>RPCConsole</name>
    <message>
        <source>N/A</source>
        <translation>N/D</translation>
    </message>
    <message>
        <source>Client version</source>
        <translation>Versión del cliente</translation>
    </message>
    <message>
        <source>&amp;Information</source>
        <translation>&amp;Información</translation>
    </message>
    <message>
        <source>Debug window</source>
        <translation>Ventana de depuración</translation>
    </message>
    <message>
        <source>General</source>
        <translation>General</translation>
    </message>
    <message>
        <source>Using BerkeleyDB version</source>
        <translation>Utilizando la versión de BerkeleyDB</translation>
    </message>
    <message>
        <source>Datadir</source>
        <translation>Datadir</translation>
    </message>
    <message>
        <source>Startup time</source>
        <translation>Hora de inicio</translation>
    </message>
    <message>
        <source>Network</source>
        <translation>Red</translation>
    </message>
    <message>
        <source>Name</source>
        <translation>Nombre</translation>
    </message>
    <message>
        <source>Number of connections</source>
        <translation>Número de conexiones</translation>
    </message>
    <message>
        <source>Block chain</source>
        <translation>Cadena de bloques</translation>
    </message>
    <message>
        <source>Current number of blocks</source>
        <translation>Número actual de bloques</translation>
    </message>
    <message>
        <source>Memory Pool</source>
        <translation>Piscina de Memoria</translation>
    </message>
    <message>
        <source>Current number of transactions</source>
        <translation>Número actual de transacciones</translation>
    </message>
    <message>
        <source>Memory usage</source>
        <translation>Uso de memoria</translation>
    </message>
    <message>
        <source>Received</source>
        <translation>Recibido</translation>
    </message>
    <message>
        <source>Sent</source>
        <translation>Enviado</translation>
    </message>
    <message>
        <source>&amp;Peers</source>
        <translation>&amp;Pares</translation>
    </message>
    <message>
        <source>Banned peers</source>
        <translation>Peers Bloqueados</translation>
    </message>
    <message>
        <source>Select a peer to view detailed information.</source>
        <translation>Seleccionar un par para ver su información detallada.</translation>
    </message>
    <message>
        <source>Whitelisted</source>
        <translation>En la lista blanca</translation>
    </message>
    <message>
        <source>Direction</source>
        <translation>Dirección</translation>
    </message>
    <message>
        <source>Version</source>
        <translation>Versión</translation>
    </message>
    <message>
        <source>Starting Block</source>
        <translation>Importando bloques...</translation>
    </message>
    <message>
        <source>Synced Headers</source>
        <translation>Sincronizar Cabeceras</translation>
    </message>
    <message>
        <source>Synced Blocks</source>
        <translation>Bloques Sincronizados</translation>
    </message>
    <message>
        <source>User Agent</source>
        <translation>User Agent</translation>
    </message>
    <message>
        <source>Open the %1 debug log file from the current data directory. This can take a few seconds for large log files.</source>
        <translation>Abrir el archivo de depuración %1 desde el directorio de datos actual. Puede tardar unos segundos para ficheros de gran tamaño.</translation>
    </message>
    <message>
        <source>Decrease font size</source>
        <translation>Disminuir tamaño de letra</translation>
    </message>
    <message>
        <source>Increase font size</source>
        <translation>Aumentar tamaño de letra</translation>
    </message>
    <message>
        <source>Services</source>
        <translation>Servicios</translation>
    </message>
    <message>
        <source>Ban Score</source>
        <translation>Puntuación de bloqueo</translation>
    </message>
    <message>
        <source>Connection Time</source>
        <translation>Duración de la conexión</translation>
    </message>
    <message>
        <source>Last Send</source>
        <translation>Ultimo envío</translation>
    </message>
    <message>
        <source>Last Receive</source>
        <translation>Ultima recepción</translation>
    </message>
    <message>
        <source>Ping Time</source>
        <translation>Ping</translation>
    </message>
    <message>
        <source>The duration of a currently outstanding ping.</source>
        <translation>La duración de un ping actualmente en proceso.</translation>
    </message>
    <message>
        <source>Ping Wait</source>
        <translation>Espera de Ping</translation>
    </message>
    <message>
        <source>Min Ping</source>
        <translation>Ping mín.</translation>
    </message>
    <message>
        <source>Time Offset</source>
        <translation>Desplazamiento de tiempo</translation>
    </message>
    <message>
        <source>Last block time</source>
        <translation>Hora del último bloque</translation>
    </message>
    <message>
        <source>&amp;Open</source>
        <translation>&amp;Abrir</translation>
    </message>
    <message>
        <source>&amp;Console</source>
        <translation>&amp;Consola</translation>
    </message>
    <message>
        <source>&amp;Network Traffic</source>
        <translation>&amp;Tráfico de Red</translation>
    </message>
    <message>
        <source>Totals</source>
        <translation>Total:</translation>
    </message>
    <message>
        <source>In:</source>
        <translation>Entrante:</translation>
    </message>
    <message>
        <source>Out:</source>
        <translation>Saliente:</translation>
    </message>
    <message>
        <source>Debug log file</source>
        <translation>Archivo de registro de depuración</translation>
    </message>
    <message>
        <source>Clear console</source>
        <translation>Borrar consola</translation>
    </message>
    <message>
        <source>1 &amp;hour</source>
        <translation>1 &amp;hora</translation>
    </message>
    <message>
        <source>1 &amp;day</source>
        <translation>1 &amp;día</translation>
    </message>
    <message>
        <source>1 &amp;week</source>
        <translation>1 &amp;semana</translation>
    </message>
    <message>
        <source>1 &amp;year</source>
        <translation>1 &amp;año</translation>
    </message>
    <message>
        <source>&amp;Disconnect</source>
        <translation>&amp;Desconectar</translation>
    </message>
    <message>
        <source>Ban for</source>
        <translation>Bloqueado por</translation>
    </message>
    <message>
        <source>&amp;Unban</source>
        <translation>&amp;Desbanear</translation>
    </message>
    <message>
        <source>Welcome to the %1 RPC console.</source>
        <translation>Bienvenido a la consola RPC %1.</translation>
    </message>
    <message>
        <source>Network activity disabled</source>
        <translation>Actividad de red desactivada</translation>
    </message>
    <message>
        <source>(node id: %1)</source>
        <translation>(nodo: %1)</translation>
    </message>
    <message>
        <source>via %1</source>
        <translation>via %1</translation>
    </message>
    <message>
        <source>never</source>
        <translation>nunca</translation>
    </message>
    <message>
        <source>Inbound</source>
        <translation>Entrante</translation>
    </message>
    <message>
        <source>Outbound</source>
        <translation>Saliente</translation>
    </message>
    <message>
        <source>Yes</source>
        <translation>Sí</translation>
    </message>
    <message>
        <source>No</source>
        <translation>No</translation>
    </message>
    <message>
        <source>Unknown</source>
        <translation>Desconocido</translation>
    </message>
</context>
<context>
    <name>ReceiveCoinsDialog</name>
    <message>
        <source>&amp;Amount:</source>
        <translation>Cantidad</translation>
    </message>
    <message>
        <source>&amp;Label:</source>
        <translation>&amp;Etiqueta:</translation>
    </message>
    <message>
        <source>&amp;Message:</source>
        <translation>Mensaje:</translation>
    </message>
    <message>
<<<<<<< HEAD
        <source>Reuse one of the previously used receiving addresses. Reusing addresses has security and privacy issues. Do not use this unless re-generating a payment request made before.</source>
        <translation>Reutilizar una de las direcciones previamente usadas para recibir. Reutilizar direcciones tiene problemas de seguridad y privacidad. No lo uses a menos que antes regeneres una solicitud de pago.</translation>
    </message>
    <message>
        <source>R&amp;euse an existing receiving address (not recommended)</source>
        <translation>R&amp;eutilizar una dirección existente para recibir (no recomendado)</translation>
    </message>
    <message>
        <source>An optional message to attach to the payment request, which will be displayed when the request is opened. Note: The message will not be sent with the payment over the Myriadcoin network.</source>
=======
        <source>An optional message to attach to the payment request, which will be displayed when the request is opened. Note: The message will not be sent with the payment over the Bitcoin network.</source>
>>>>>>> 9e116a6f
        <translation>Un mensaje opcional para adjuntar a la solicitud de pago, que se muestra cuando se abre la solicitud. Nota: El mensaje no se enviará con el pago por la red Bitcoin.</translation>
    </message>
    <message>
        <source>An optional label to associate with the new receiving address.</source>
        <translation>Etiqueta opcional para asociar con la nueva dirección de recepción.</translation>
    </message>
    <message>
        <source>Use this form to request payments. All fields are &lt;b&gt;optional&lt;/b&gt;.</source>
        <translation>Utilice este formulario para solicitar pagos. Todos los campos son &lt;b&gt;opcionales&lt;/b&gt;.</translation>
    </message>
    <message>
        <source>An optional amount to request. Leave this empty or zero to not request a specific amount.</source>
        <translation>Para solicitar una cantidad opcional. Deje este vacío o cero para no solicitar una cantidad específica.</translation>
    </message>
    <message>
        <source>Clear all fields of the form.</source>
        <translation>Vaciar todos los campos del formulario.</translation>
    </message>
    <message>
        <source>Clear</source>
        <translation>Vaciar</translation>
    </message>
    <message>
        <source>Requested payments history</source>
        <translation>Historial de pagos solicitados</translation>
    </message>
    <message>
        <source>&amp;Request payment</source>
        <translation>&amp;Solicitar pago</translation>
    </message>
    <message>
        <source>Show the selected request (does the same as double clicking an entry)</source>
        <translation>Muestra la petición seleccionada (También doble clic)</translation>
    </message>
    <message>
        <source>Show</source>
        <translation>Mostrar</translation>
    </message>
    <message>
        <source>Remove the selected entries from the list</source>
        <translation>Borrar de la lista las direcciónes actualmente seleccionadas</translation>
    </message>
    <message>
        <source>Remove</source>
        <translation>Eliminar</translation>
    </message>
    <message>
        <source>Copy URI</source>
        <translation>Copiar URL</translation>
    </message>
    <message>
        <source>Copy label</source>
        <translation>Copiar capa</translation>
    </message>
    <message>
        <source>Copy message</source>
        <translation>Copiar imagen</translation>
    </message>
    <message>
        <source>Copy amount</source>
        <translation>Copiar cantidad</translation>
    </message>
</context>
<context>
    <name>ReceiveRequestDialog</name>
    <message>
        <source>QR Code</source>
        <translation>Código QR</translation>
    </message>
    <message>
        <source>Copy &amp;URI</source>
        <translation>Copiar &amp;URI</translation>
    </message>
    <message>
        <source>Copy &amp;Address</source>
        <translation>Copiar &amp;Dirección</translation>
    </message>
    <message>
        <source>&amp;Save Image...</source>
        <translation>Guardar Imagen...</translation>
    </message>
    <message>
        <source>Request payment to %1</source>
        <translation>Solicitar pago a %1</translation>
    </message>
    <message>
        <source>Payment information</source>
        <translation>Información de pago</translation>
    </message>
    <message>
        <source>URI</source>
        <translation>URI</translation>
    </message>
    <message>
        <source>Address</source>
        <translation>Dirección</translation>
    </message>
    <message>
        <source>Amount</source>
        <translation>Cantidad</translation>
    </message>
    <message>
        <source>Label</source>
        <translation>Etiqueta</translation>
    </message>
    <message>
        <source>Message</source>
        <translation>Mensaje</translation>
    </message>
    <message>
        <source>Resulting URI too long, try to reduce the text for label / message.</source>
        <translation>URI resultante demasiado grande, trate de reducir el texto de etiqueta / mensaje.</translation>
    </message>
    <message>
        <source>Error encoding URI into QR Code.</source>
        <translation>Fallo al codificar URI en código QR.</translation>
    </message>
</context>
<context>
    <name>RecentRequestsTableModel</name>
    <message>
        <source>Date</source>
        <translation>Fecha</translation>
    </message>
    <message>
        <source>Label</source>
        <translation>Etiqueta</translation>
    </message>
    <message>
        <source>Message</source>
        <translation>Mensaje</translation>
    </message>
    <message>
        <source>(no label)</source>
        <translation>(sin etiqueta)</translation>
    </message>
    <message>
        <source>(no message)</source>
        <translation>(no hay mensaje)</translation>
    </message>
    <message>
        <source>(no amount requested)</source>
        <translation>(no hay solicitud de cantidad)</translation>
    </message>
    <message>
        <source>Requested</source>
        <translation>Solicitado</translation>
    </message>
</context>
<context>
    <name>SendCoinsDialog</name>
    <message>
        <source>Send Coins</source>
        <translation>Enviar myriadcoins</translation>
    </message>
    <message>
        <source>Coin Control Features</source>
        <translation>Características de Coin Control</translation>
    </message>
    <message>
        <source>Inputs...</source>
        <translation>Entradas...</translation>
    </message>
    <message>
        <source>automatically selected</source>
        <translation>Seleccionado automáticamente</translation>
    </message>
    <message>
        <source>Insufficient funds!</source>
        <translation>Fondos insuficientes!</translation>
    </message>
    <message>
        <source>Quantity:</source>
        <translation>Cantidad:</translation>
    </message>
    <message>
        <source>Bytes:</source>
        <translation>Bytes:</translation>
    </message>
    <message>
        <source>Amount:</source>
        <translation>Cuantía:</translation>
    </message>
    <message>
        <source>Fee:</source>
        <translation>Tasa:</translation>
    </message>
    <message>
        <source>After Fee:</source>
        <translation>Después de tasas:</translation>
    </message>
    <message>
        <source>Change:</source>
        <translation>Cambio:</translation>
    </message>
    <message>
        <source>If this is activated, but the change address is empty or invalid, change will be sent to a newly generated address.</source>
        <translation>Si se marca esta opción pero la dirección de cambio está vacía o es inválida, el cambio se enviará a una nueva dirección recién generada.</translation>
    </message>
    <message>
        <source>Custom change address</source>
        <translation>Dirección propia</translation>
    </message>
    <message>
        <source>Transaction Fee:</source>
        <translation>Comisión de Transacción:</translation>
    </message>
    <message>
        <source>Choose...</source>
        <translation>Elija...</translation>
    </message>
    <message>
        <source>collapse fee-settings</source>
        <translation>Colapsar ajustes de cuota</translation>
    </message>
    <message>
        <source>per kilobyte</source>
        <translation>por kilobyte</translation>
    </message>
    <message>
        <source>If the custom fee is set to 1000 satoshis and the transaction is only 250 bytes, then "per kilobyte" only pays 250 satoshis in fee, while "total at least" pays 1000 satoshis. For transactions bigger than a kilobyte both pay by kilobyte.</source>
        <translation>Si la tarifa de aduana se establece en 1000 satoshis y la transacción está a sólo 250 bytes, entonces "por kilobyte" sólo paga 250 satoshis de cuota, mientras que "el mínimo total" pagaría 1.000 satoshis. Para las transacciones más grandes que un kilobyte ambos pagan por kilobyte</translation>
    </message>
    <message>
        <source>Hide</source>
        <translation>Ocultar</translation>
    </message>
    <message>
        <source>Paying only the minimum fee is just fine as long as there is less transaction volume than space in the blocks. But be aware that this can end up in a never confirming transaction once there is more demand for bitcoin transactions than the network can process.</source>
        <translation>Pagando solamente la cuota mínima es correcto, siempre y cuando haya menos volumen de transacciones que el espacio en los bloques. Pero tenga en cuenta que esto puede terminar en una transacción nunca confirmada, una vez que haya más demanda para transacciones Myriadcoin que la red pueda procesar.</translation>
    </message>
    <message>
        <source>(read the tooltip)</source>
        <translation>(leer la sugerencia)</translation>
    </message>
    <message>
        <source>Recommended:</source>
        <translation>Recomendado:</translation>
    </message>
    <message>
        <source>Custom:</source>
        <translation>Personalizado:</translation>
    </message>
    <message>
        <source>(Smart fee not initialized yet. This usually takes a few blocks...)</source>
        <translation>(Tarifa inteligente no inicializado aún. Esto generalmente lleva a pocos bloques...)</translation>
    </message>
    <message>
        <source>Send to multiple recipients at once</source>
        <translation>Enviar a múltiples destinatarios de una vez</translation>
    </message>
    <message>
        <source>Add &amp;Recipient</source>
        <translation>Añadir &amp;destinatario</translation>
    </message>
    <message>
        <source>Clear all fields of the form.</source>
        <translation>Vaciar todos los campos del formulario</translation>
    </message>
    <message>
        <source>Dust:</source>
        <translation>Polvo:</translation>
    </message>
    <message>
        <source>Confirmation time target:</source>
        <translation>Tiempo objetivo de confirmación:</translation>
    </message>
    <message>
        <source>Clear &amp;All</source>
        <translation>Vaciar &amp;todo</translation>
    </message>
    <message>
        <source>Balance:</source>
        <translation>Saldo:</translation>
    </message>
    <message>
        <source>Confirm the send action</source>
        <translation>Confirmar el envío</translation>
    </message>
    <message>
        <source>S&amp;end</source>
        <translation>&amp;Enviar</translation>
    </message>
    <message>
        <source>Copy quantity</source>
        <translation>Copiar cantidad</translation>
    </message>
    <message>
        <source>Copy amount</source>
        <translation>Copiar cantidad</translation>
    </message>
    <message>
        <source>Copy fee</source>
        <translation>Copiar cuota</translation>
    </message>
    <message>
        <source>Copy after fee</source>
        <translation>Copiar después de couta</translation>
    </message>
    <message>
        <source>Copy bytes</source>
        <translation>Copiar bytes</translation>
    </message>
    <message>
        <source>Copy dust</source>
        <translation>Copiar polvo</translation>
    </message>
    <message>
        <source>Copy change</source>
        <translation>Copiar cambio</translation>
    </message>
    <message>
        <source>%1 to %2</source>
        <translation>%1 a %2</translation>
    </message>
    <message>
        <source>Are you sure you want to send?</source>
        <translation>¿Seguro que quiere enviar?</translation>
    </message>
    <message>
        <source>added as transaction fee</source>
        <translation>añadido como transacción de cuota</translation>
    </message>
    <message>
        <source>Total Amount %1</source>
        <translation>Cantidad total %1</translation>
    </message>
    <message>
        <source>or</source>
        <translation>o</translation>
    </message>
    <message>
        <source>Confirm send coins</source>
        <translation>Confirmar enviar monedas</translation>
    </message>
    <message>
        <source>The recipient address is not valid. Please recheck.</source>
        <translation>La dirección de destinatario no es válida. Por favor revísela.</translation>
    </message>
    <message>
        <source>The amount to pay must be larger than 0.</source>
        <translation>La cantidad a pagar debe de ser mayor que 0.</translation>
    </message>
    <message>
        <source>The amount exceeds your balance.</source>
        <translation>La cantidad excede su saldo.</translation>
    </message>
    <message>
        <source>The total exceeds your balance when the %1 transaction fee is included.</source>
        <translation>El total excede su saldo cuando la cuota de transacción de %1 es incluida.</translation>
    </message>
    <message>
        <source>Duplicate address found: addresses should only be used once each.</source>
        <translation>Dirección duplicada encontrada: la dirección sólo debería ser utilizada una vez por cada uso.</translation>
    </message>
    <message>
        <source>Transaction creation failed!</source>
        <translation>¡Falló la creación de transacción!</translation>
    </message>
    <message>
        <source>The transaction was rejected with the following reason: %1</source>
        <translation>Esta transacción fue rechazada por la siguiente razón: %1</translation>
    </message>
    <message>
        <source>A fee higher than %1 is considered an absurdly high fee.</source>
        <translation>Una couta mayor que %1 se considera una cuota irracionalmente alta.</translation>
    </message>
    <message>
        <source>Payment request expired.</source>
        <translation>Solicitud de pago caducada.</translation>
    </message>
    <message>
        <source>Pay only the required fee of %1</source>
        <translation>Pagar únicamente la cuota solicitada de %1</translation>
    </message>
    <message>
        <source>Warning: Invalid Myriadcoin address</source>
        <translation>Alerta: dirección Myriadcoin inválida</translation>
    </message>
    <message>
        <source>Warning: Unknown change address</source>
        <translation>Alerta: dirección cambiada desconocida</translation>
    </message>
    <message>
        <source>Confirm custom change address</source>
        <translation>Confirmar dirección de cambio personalizada</translation>
    </message>
    <message>
        <source>The address you selected for change is not part of this wallet. Any or all funds in your wallet may be sent to this address. Are you sure?</source>
        <translation>La dirección que seleccionó para el cambio no es parte de esta cartera. Parte o la totalidad de los fondos de su cartera podrían ser enviados a esta dirección. ¿Está seguro?</translation>
    </message>
    <message>
        <source>(no label)</source>
        <translation>(sin etiqueta)</translation>
    </message>
</context>
<context>
    <name>SendCoinsEntry</name>
    <message>
        <source>A&amp;mount:</source>
        <translation>Ca&amp;ntidad:</translation>
    </message>
    <message>
        <source>Pay &amp;To:</source>
        <translation>&amp;Pagar a:</translation>
    </message>
    <message>
        <source>&amp;Label:</source>
        <translation>&amp;Etiqueta:</translation>
    </message>
    <message>
        <source>Choose previously used address</source>
        <translation>Escoger direcciones previamente usadas</translation>
    </message>
    <message>
        <source>This is a normal payment.</source>
        <translation>Esto es un pago ordinario.</translation>
    </message>
    <message>
        <source>The Myriadcoin address to send the payment to</source>
        <translation>Dirección Myriadcoin a la que enviar el pago</translation>
    </message>
    <message>
        <source>Alt+A</source>
        <translation>Alt+A</translation>
    </message>
    <message>
        <source>Paste address from clipboard</source>
        <translation>Pegar dirección desde portapapeles</translation>
    </message>
    <message>
        <source>Alt+P</source>
        <translation>Alt+P</translation>
    </message>
    <message>
        <source>Remove this entry</source>
        <translation>Eliminar esta transacción</translation>
    </message>
    <message>
        <source>The fee will be deducted from the amount being sent. The recipient will receive less myriadcoins than you enter in the amount field. If multiple recipients are selected, the fee is split equally.</source>
        <translation>La cuota será deducida de la cantidad que sea mandada. El destinatario recibirá menos myriadcoins de los que entres en el  </translation>
    </message>
    <message>
        <source>S&amp;ubtract fee from amount</source>
        <translation>Restar comisiones a la cantidad</translation>
    </message>
    <message>
        <source>Message:</source>
        <translation>Mensaje:</translation>
    </message>
    <message>
        <source>This is an unauthenticated payment request.</source>
        <translation>Esta es una petición de pago no autentificada.</translation>
    </message>
    <message>
        <source>This is an authenticated payment request.</source>
        <translation>Esta es una petición de pago autentificada.</translation>
    </message>
    <message>
        <source>Enter a label for this address to add it to the list of used addresses</source>
        <translation>Introduce una etiqueta para esta dirección para añadirla a la lista de direcciones utilizadas</translation>
    </message>
    <message>
        <source>A message that was attached to the myriadcoin: URI which will be stored with the transaction for your reference. Note: This message will not be sent over the Myriadcoin network.</source>
        <translation>Un mensaje que se adjuntó a la myriadcoin: URL que será almacenada con la transacción para su referencia. Nota: Este mensaje no se envía a través de la red Bitcoin.</translation>
    </message>
    <message>
        <source>Pay To:</source>
        <translation>Paga a:</translation>
    </message>
    <message>
        <source>Memo:</source>
        <translation>Memo:</translation>
    </message>
    <message>
        <source>Enter a label for this address to add it to your address book</source>
        <translation>Introduzca una etiqueta para esta dirección para añadirla a su  agenda</translation>
    </message>
</context>
<context>
    <name>SendConfirmationDialog</name>
    <message>
        <source>Yes</source>
        <translation>Sí</translation>
    </message>
</context>
<context>
    <name>ShutdownWindow</name>
    <message>
        <source>%1 is shutting down...</source>
        <translation>%1 se esta cerrando...</translation>
    </message>
    <message>
        <source>Do not shut down the computer until this window disappears.</source>
        <translation>No apague el equipo hasta que desaparezca esta ventana.</translation>
    </message>
</context>
<context>
    <name>SignVerifyMessageDialog</name>
    <message>
        <source>Signatures - Sign / Verify a Message</source>
        <translation>Firmas - Firmar / verificar un mensaje</translation>
    </message>
    <message>
        <source>&amp;Sign Message</source>
        <translation>&amp;Firmar mensaje</translation>
    </message>
    <message>
        <source>You can sign messages/agreements with your addresses to prove you can receive myriadcoins sent to them. Be careful not to sign anything vague or random, as phishing attacks may try to trick you into signing your identity over to them. Only sign fully-detailed statements you agree to.</source>
        <translation>Puede firmar los mensajes con sus direcciones para demostrar que las posee. Tenga cuidado de no firmar cualquier cosa de manera vaga o aleatoria, pues los ataques de phishing pueden tratar de engañarle firmando su identidad a través de ellos. Sólo firme declaraciones totalmente detalladas con las que usted esté de acuerdo.</translation>
    </message>
    <message>
        <source>The Myriadcoin address to sign the message with</source>
        <translation>Dirección Myriadcoin con la que firmar el mensaje</translation>
    </message>
    <message>
        <source>Choose previously used address</source>
        <translation>Escoger dirección previamente usada</translation>
    </message>
    <message>
        <source>Alt+A</source>
        <translation>Alt+A</translation>
    </message>
    <message>
        <source>Paste address from clipboard</source>
        <translation>Pegar dirección desde portapapeles</translation>
    </message>
    <message>
        <source>Alt+P</source>
        <translation>Alt+P</translation>
    </message>
    <message>
        <source>Enter the message you want to sign here</source>
        <translation>Introduzca el mensaje que desea firmar aquí</translation>
    </message>
    <message>
        <source>Signature</source>
        <translation>Firma</translation>
    </message>
    <message>
        <source>Copy the current signature to the system clipboard</source>
        <translation>Copiar la firma actual al portapapeles del sistema</translation>
    </message>
    <message>
        <source>Sign the message to prove you own this Myriadcoin address</source>
        <translation>Firmar el mensaje para demostrar que se posee esta dirección Bitcoin</translation>
    </message>
    <message>
        <source>Sign &amp;Message</source>
        <translation>Firmar &amp;mensaje</translation>
    </message>
    <message>
        <source>Reset all sign message fields</source>
        <translation>Vaciar todos los campos de la firma de mensaje</translation>
    </message>
    <message>
        <source>Clear &amp;All</source>
        <translation>Vaciar &amp;todo</translation>
    </message>
    <message>
        <source>&amp;Verify Message</source>
        <translation>&amp;Verificar mensaje</translation>
    </message>
    <message>
        <source>Enter the receiver's address, message (ensure you copy line breaks, spaces, tabs, etc. exactly) and signature below to verify the message. Be careful not to read more into the signature than what is in the signed message itself, to avoid being tricked by a man-in-the-middle attack. Note that this only proves the signing party receives with the address, it cannot prove sendership of any transaction!</source>
        <translation>Introduzca la dirección para la firma, el mensaje (asegurándose de copiar tal cual los saltos de línea, espacios, tabulaciones, etc.) y la firma a continuación para verificar el mensaje. Tenga cuidado de no asumir más información de lo que dice el propio mensaje firmado para evitar fraudes basados en ataques de tipo man-in-the-middle. </translation>
    </message>
    <message>
        <source>The Myriadcoin address the message was signed with</source>
        <translation>La dirección Myriadcoin con la que se firmó el mensaje</translation>
    </message>
    <message>
        <source>Verify the message to ensure it was signed with the specified Myriadcoin address</source>
        <translation>Verificar el mensaje para comprobar que fue firmado con la dirección Myriadcoin indicada</translation>
    </message>
    <message>
        <source>Verify &amp;Message</source>
        <translation>Verificar &amp;mensaje</translation>
    </message>
    <message>
        <source>Reset all verify message fields</source>
        <translation>Vaciar todos los campos de la verificación de mensaje</translation>
    </message>
    <message>
        <source>Click "Sign Message" to generate signature</source>
        <translation>Click en "Fírmar mensaje" para generar una firma</translation>
    </message>
    <message>
        <source>The entered address is invalid.</source>
        <translation>La dirección introducida no es válida.</translation>
    </message>
    <message>
        <source>Please check the address and try again.</source>
        <translation>Por favor revise la dirección e inténtelo de nuevo.</translation>
    </message>
    <message>
        <source>The entered address does not refer to a key.</source>
        <translation>La dirección introducida no remite a una clave.</translation>
    </message>
    <message>
        <source>Wallet unlock was cancelled.</source>
        <translation>El desbloqueo del monedero fue cancelado.</translation>
    </message>
    <message>
        <source>Private key for the entered address is not available.</source>
        <translation>La clave privada de la dirección introducida no está disponible.</translation>
    </message>
    <message>
        <source>Message signing failed.</source>
        <translation>Falló la firma del mensaje.</translation>
    </message>
    <message>
        <source>Message signed.</source>
        <translation>Mensaje firmado.</translation>
    </message>
    <message>
        <source>The signature could not be decoded.</source>
        <translation>La firma no pudo descodificarse.</translation>
    </message>
    <message>
        <source>Please check the signature and try again.</source>
        <translation>Por favor compruebe la firma y pruebe de nuevo.</translation>
    </message>
    <message>
        <source>The signature did not match the message digest.</source>
        <translation>La firma no se combinó con el mensaje.</translation>
    </message>
    <message>
        <source>Message verification failed.</source>
        <translation>Falló la verificación del mensaje.</translation>
    </message>
    <message>
        <source>Message verified.</source>
        <translation>Mensaje verificado.</translation>
    </message>
</context>
<context>
    <name>SplashScreen</name>
    <message>
        <source>[testnet]</source>
        <translation>[testnet]</translation>
    </message>
</context>
<context>
    <name>TrafficGraphWidget</name>
    <message>
        <source>KB/s</source>
        <translation>KB/s</translation>
    </message>
</context>
<context>
    <name>TransactionDesc</name>
    <message>
        <source>Open until %1</source>
        <translation>Abierto hasta %1</translation>
    </message>
    <message>
        <source>conflicted with a transaction with %1 confirmations</source>
        <translation>Hay un conflicto con la traducción de las confirmaciones %1</translation>
    </message>
    <message>
        <source>%1/offline</source>
        <translation>%1/sin conexión</translation>
    </message>
    <message>
        <source>0/unconfirmed, %1</source>
        <translation>0/no confirmado, %1</translation>
    </message>
    <message>
        <source>in memory pool</source>
        <translation>en el equipo de memoria</translation>
    </message>
    <message>
        <source>not in memory pool</source>
        <translation>no en el equipo de memoria</translation>
    </message>
    <message>
        <source>abandoned</source>
        <translation>abandonado</translation>
    </message>
    <message>
        <source>%1/unconfirmed</source>
        <translation>%1/no confirmado</translation>
    </message>
    <message>
        <source>%1 confirmations</source>
        <translation>confirmaciones %1</translation>
    </message>
    <message>
        <source>Status</source>
        <translation>Estado</translation>
    </message>
    <message>
        <source>, has not been successfully broadcast yet</source>
        <translation>, no ha sido emitido con éxito aún</translation>
    </message>
    <message>
        <source>Date</source>
        <translation>Fecha</translation>
    </message>
    <message>
        <source>Source</source>
        <translation>Fuente</translation>
    </message>
    <message>
        <source>Generated</source>
        <translation>Generado</translation>
    </message>
    <message>
        <source>From</source>
        <translation>Desde</translation>
    </message>
    <message>
        <source>unknown</source>
        <translation>desconocido</translation>
    </message>
    <message>
        <source>To</source>
        <translation>Para</translation>
    </message>
    <message>
        <source>own address</source>
        <translation>dirección propia</translation>
    </message>
    <message>
        <source>watch-only</source>
        <translation>de observación</translation>
    </message>
    <message>
        <source>label</source>
        <translation>etiqueta</translation>
    </message>
    <message>
        <source>Credit</source>
        <translation>Credito</translation>
    </message>
    <message>
        <source>not accepted</source>
        <translation>no aceptada</translation>
    </message>
    <message>
        <source>Debit</source>
        <translation>Enviado</translation>
    </message>
    <message>
        <source>Total debit</source>
        <translation>Total enviado</translation>
    </message>
    <message>
        <source>Total credit</source>
        <translation>Total recibido</translation>
    </message>
    <message>
        <source>Transaction fee</source>
        <translation>Comisión de transacción</translation>
    </message>
    <message>
        <source>Net amount</source>
        <translation>Cantidad neta</translation>
    </message>
    <message>
        <source>Message</source>
        <translation>Mensaje</translation>
    </message>
    <message>
        <source>Comment</source>
        <translation>Comentario</translation>
    </message>
    <message>
        <source>Transaction ID</source>
        <translation>Identificador de transacción (ID)</translation>
    </message>
    <message>
        <source>Transaction total size</source>
        <translation>Tamaño total de la transacción</translation>
    </message>
    <message>
        <source>Output index</source>
        <translation>Indice de salida</translation>
    </message>
    <message>
        <source>Merchant</source>
        <translation>Vendedor</translation>
    </message>
    <message>
        <source>Generated coins must mature %1 blocks before they can be spent. When you generated this block, it was broadcast to the network to be added to the block chain. If it fails to get into the chain, its state will change to "not accepted" and it won't be spendable. This may occasionally happen if another node generates a block within a few seconds of yours.</source>
        <translation>Los myriadcoins generados deben madurar %1 bloques antes de que puedan gastarse. Cuando generó este bloque, se transmitió a la red para que se añadiera a la cadena de bloques. Si no consigue entrar en la cadena, su estado cambiará a "no aceptado" y ya no se podrá gastar. Esto puede ocurrir ocasionalmente si otro nodo genera un bloque a pocos segundos del suyo.</translation>
    </message>
    <message>
        <source>Debug information</source>
        <translation>Información de depuración</translation>
    </message>
    <message>
        <source>Transaction</source>
        <translation>Transacción</translation>
    </message>
    <message>
        <source>Inputs</source>
        <translation>entradas</translation>
    </message>
    <message>
        <source>Amount</source>
        <translation>Cantidad</translation>
    </message>
    <message>
        <source>true</source>
        <translation>verdadero</translation>
    </message>
    <message>
        <source>false</source>
        <translation>falso</translation>
    </message>
</context>
<context>
    <name>TransactionDescDialog</name>
    <message>
        <source>This pane shows a detailed description of the transaction</source>
        <translation>Esta ventana muestra información detallada sobre la transacción</translation>
    </message>
    <message>
        <source>Details for %1</source>
        <translation>Detalles para %1</translation>
    </message>
</context>
<context>
    <name>TransactionTableModel</name>
    <message>
        <source>Date</source>
        <translation>Fecha</translation>
    </message>
    <message>
        <source>Type</source>
        <translation>Tipo</translation>
    </message>
    <message>
        <source>Label</source>
        <translation>Etiqueta</translation>
    </message>
    <message>
        <source>Open until %1</source>
        <translation>Abierto hasta %1</translation>
    </message>
    <message>
        <source>Offline</source>
        <translation>Sin conexion</translation>
    </message>
    <message>
        <source>Unconfirmed</source>
        <translation>Sin confirmar</translation>
    </message>
    <message>
        <source>Abandoned</source>
        <translation>Abandonado</translation>
    </message>
    <message>
        <source>Confirming (%1 of %2 recommended confirmations)</source>
        <translation>Confirmando (%1 de %2 confirmaciones recomendadas)</translation>
    </message>
    <message>
        <source>Confirmed (%1 confirmations)</source>
        <translation>Confirmado (%1 confirmaciones)</translation>
    </message>
    <message>
        <source>Conflicted</source>
        <translation>En conflicto</translation>
    </message>
    <message>
        <source>Immature (%1 confirmations, will be available after %2)</source>
        <translation>No disponible (%1 confirmaciones. Estarán disponibles al cabo de %2)</translation>
    </message>
    <message>
        <source>This block was not received by any other nodes and will probably not be accepted!</source>
        <translation>Este bloque no ha sido recibido por otros nodos y probablemente no sea aceptado!</translation>
    </message>
    <message>
        <source>Generated but not accepted</source>
        <translation>Generado pero no aceptado</translation>
    </message>
    <message>
        <source>Received with</source>
        <translation>Recibido con</translation>
    </message>
    <message>
        <source>Received from</source>
        <translation>Recibidos de</translation>
    </message>
    <message>
        <source>Sent to</source>
        <translation>Enviado a</translation>
    </message>
    <message>
        <source>Payment to yourself</source>
        <translation>Pago proprio</translation>
    </message>
    <message>
        <source>Mined</source>
        <translation>Minado</translation>
    </message>
    <message>
        <source>watch-only</source>
        <translation>de observación</translation>
    </message>
    <message>
        <source>(n/a)</source>
        <translation>(nd)</translation>
    </message>
    <message>
        <source>(no label)</source>
        <translation>(sin etiqueta)</translation>
    </message>
    <message>
        <source>Transaction status. Hover over this field to show number of confirmations.</source>
        <translation>Estado de transacción. Pasa el ratón sobre este campo para ver el número de confirmaciones.</translation>
    </message>
    <message>
        <source>Date and time that the transaction was received.</source>
        <translation>Fecha y hora en que se recibió la transacción.</translation>
    </message>
    <message>
        <source>Type of transaction.</source>
        <translation>Tipo de transacción.</translation>
    </message>
    <message>
        <source>Whether or not a watch-only address is involved in this transaction.</source>
        <translation>Si una dirección watch-only está involucrada en esta transacción o no.</translation>
    </message>
    <message>
        <source>User-defined intent/purpose of the transaction.</source>
        <translation>Descripción de la transacción definido por el usuario.</translation>
    </message>
    <message>
        <source>Amount removed from or added to balance.</source>
        <translation>Cantidad retirada o añadida al saldo.</translation>
    </message>
</context>
<context>
    <name>TransactionView</name>
    <message>
        <source>All</source>
        <translation>Todo</translation>
    </message>
    <message>
        <source>Today</source>
        <translation>Hoy</translation>
    </message>
    <message>
        <source>This week</source>
        <translation>Esta semana</translation>
    </message>
    <message>
        <source>This month</source>
        <translation>Este mes</translation>
    </message>
    <message>
        <source>Last month</source>
        <translation>Mes pasado</translation>
    </message>
    <message>
        <source>This year</source>
        <translation>Este año</translation>
    </message>
    <message>
        <source>Range...</source>
        <translation>Rango...</translation>
    </message>
    <message>
        <source>Received with</source>
        <translation>Recibido con</translation>
    </message>
    <message>
        <source>Sent to</source>
        <translation>Enviado a</translation>
    </message>
    <message>
        <source>To yourself</source>
        <translation>A usted mismo</translation>
    </message>
    <message>
        <source>Mined</source>
        <translation>Minado</translation>
    </message>
    <message>
        <source>Other</source>
        <translation>Otra</translation>
    </message>
    <message>
        <source>Min amount</source>
        <translation>Cantidad mínima</translation>
    </message>
    <message>
        <source>Abandon transaction</source>
        <translation>Transacción abandonada</translation>
    </message>
    <message>
        <source>Copy address</source>
        <translation>Copiar ubicación</translation>
    </message>
    <message>
        <source>Copy label</source>
        <translation>Copiar capa</translation>
    </message>
    <message>
        <source>Copy amount</source>
        <translation>Copiar cantidad</translation>
    </message>
    <message>
        <source>Copy transaction ID</source>
        <translation>Copiar ID de transacción</translation>
    </message>
    <message>
        <source>Copy raw transaction</source>
        <translation>Copiar transacción raw</translation>
    </message>
    <message>
        <source>Copy full transaction details</source>
        <translation>Copiar todos los detalles de la transacción</translation>
    </message>
    <message>
        <source>Edit label</source>
        <translation>Editar etiqueta</translation>
    </message>
    <message>
        <source>Show transaction details</source>
        <translation>Mostrar detalles de la transacción</translation>
    </message>
    <message>
        <source>Export Transaction History</source>
        <translation>Exportar historial de transacciones</translation>
    </message>
    <message>
        <source>Comma separated file (*.csv)</source>
        <translation>Archivo separado de coma (*.csv)</translation>
    </message>
    <message>
        <source>Confirmed</source>
        <translation>Confirmado</translation>
    </message>
    <message>
        <source>Watch-only</source>
        <translation>De observación</translation>
    </message>
    <message>
        <source>Date</source>
        <translation>Fecha</translation>
    </message>
    <message>
        <source>Type</source>
        <translation>Tipo</translation>
    </message>
    <message>
        <source>Label</source>
        <translation>Etiqueta</translation>
    </message>
    <message>
        <source>Address</source>
        <translation>Dirección</translation>
    </message>
    <message>
        <source>ID</source>
        <translation>ID</translation>
    </message>
    <message>
        <source>Exporting Failed</source>
        <translation>Falló la exportación</translation>
    </message>
    <message>
        <source>There was an error trying to save the transaction history to %1.</source>
        <translation>Ha habido un error al intentar guardar la transacción con %1.</translation>
    </message>
    <message>
        <source>Exporting Successful</source>
        <translation>Exportación finalizada</translation>
    </message>
    <message>
        <source>The transaction history was successfully saved to %1.</source>
        <translation>La transacción ha sido guardada en %1.</translation>
    </message>
    <message>
        <source>Range:</source>
        <translation>Rango:</translation>
    </message>
    <message>
        <source>to</source>
        <translation>para</translation>
    </message>
</context>
<context>
    <name>UnitDisplayStatusBarControl</name>
    <message>
        <source>Unit to show amounts in. Click to select another unit.</source>
        <translation>Unidad en la que se muestran las cantidades. Haga clic para seleccionar otra unidad.</translation>
    </message>
</context>
<context>
    <name>WalletFrame</name>
    <message>
        <source>No wallet has been loaded.</source>
        <translation>No se ha cargado ningún monedero</translation>
    </message>
</context>
<context>
    <name>WalletModel</name>
    <message>
        <source>Send Coins</source>
        <translation>Enviar</translation>
    </message>
    </context>
<context>
    <name>WalletView</name>
    <message>
        <source>&amp;Export</source>
        <translation>&amp;Exportar</translation>
    </message>
    <message>
        <source>Export the data in the current tab to a file</source>
        <translation>Exportar a un archivo los datos de esta pestaña</translation>
    </message>
    <message>
        <source>Backup Wallet</source>
        <translation>Copia de seguridad del monedero</translation>
    </message>
    <message>
        <source>Wallet Data (*.dat)</source>
        <translation>Datos de monedero (*.dat)</translation>
    </message>
    <message>
        <source>Backup Failed</source>
        <translation>La copia de seguridad ha fallado</translation>
    </message>
    <message>
        <source>There was an error trying to save the wallet data to %1.</source>
        <translation>Ha habido un error al intentar guardar los datos del monedero en %1.</translation>
    </message>
    <message>
        <source>Backup Successful</source>
        <translation>Se ha completado con éxito la copia de respaldo</translation>
    </message>
    <message>
        <source>The wallet data was successfully saved to %1.</source>
        <translation>Los datos del monedero se han guardado con éxito en %1.</translation>
    </message>
</context>
<context>
    <name>bitcoin-core</name>
    <message>
        <source>Options:</source>
        <translation>Opciones:
</translation>
    </message>
    <message>
        <source>Specify data directory</source>
        <translation>Especificar directorio para los datos</translation>
    </message>
    <message>
        <source>Connect to a node to retrieve peer addresses, and disconnect</source>
        <translation>Conectar a un nodo para obtener direcciones de pares y desconectar</translation>
    </message>
    <message>
        <source>Specify your own public address</source>
        <translation>Especifique su propia dirección pública</translation>
    </message>
    <message>
        <source>Accept command line and JSON-RPC commands</source>
        <translation>Aceptar comandos consola y JSON-RPC
</translation>
    </message>
    <message>
        <source>If &lt;category&gt; is not supplied or if &lt;category&gt; = 1, output all debugging information.</source>
        <translation>Si &lt;category&gt; no es proporcionado o si &lt;category&gt; =1, muestra toda la información de depuración.</translation>
    </message>
    <message>
        <source>Prune configured below the minimum of %d MiB.  Please use a higher number.</source>
        <translation>La Poda se ha configurado por debajo del minimo de %d MiB. Por favor utiliza un valor mas alto.</translation>
    </message>
    <message>
        <source>Prune: last wallet synchronisation goes beyond pruned data. You need to -reindex (download the whole blockchain again in case of pruned node)</source>
        <translation>Poda:  la ultima sincronizacion de la cartera sobrepasa los datos podados. Necesitas reindexar con -reindex (o descargar la cadena de bloques de nuevo en el caso de un nodo podado)</translation>
    </message>
    <message>
        <source>Rescans are not possible in pruned mode. You will need to use -reindex which will download the whole blockchain again.</source>
        <translation>Nos es posible re-escanear en modo podado.Necesitas utilizar -reindex el cual descargara la cadena de bloques al completo de nuevo.</translation>
    </message>
    <message>
        <source>Error: A fatal internal error occurred, see debug.log for details</source>
        <translation>Un error interno fatal ocurrió, ver debug.log para detalles</translation>
    </message>
    <message>
        <source>Fee (in %s/kB) to add to transactions you send (default: %s)</source>
        <translation>Comisión (en %s/KB) para agregar a las transacciones que envíe (por defecto: %s)</translation>
    </message>
    <message>
        <source>Pruning blockstore...</source>
        <translation>Poda blockstore ...</translation>
    </message>
    <message>
        <source>Run in the background as a daemon and accept commands</source>
        <translation>Ejecutar en segundo plano como daemon y aceptar comandos
</translation>
    </message>
    <message>
        <source>Unable to start HTTP server. See debug log for details.</source>
        <translation>No se ha podido comenzar el servidor HTTP. Ver debug log para detalles.</translation>
    </message>
    <message>
        <source>Myriadcoin Core</source>
        <translation>Myriadcoin Core</translation>
    </message>
    <message>
        <source>The %s developers</source>
        <translation>Los %s desarrolladores</translation>
    </message>
    <message>
        <source>A fee rate (in %s/kB) that will be used when fee estimation has insufficient data (default: %s)</source>
        <translation>Una comision (en %s/kB) que sera usada cuando las estimacion de comision no disponga de suficientes datos (predeterminado: %s)</translation>
    </message>
    <message>
        <source>Accept relayed transactions received from whitelisted peers even when not relaying transactions (default: %d)</source>
        <translation>Aceptar transacciones retransmitidas recibidas desde nodos en la lista blanca incluso cuando no estés retransmitiendo transacciones (predeterminado: %d)</translation>
    </message>
    <message>
        <source>Bind to given address and always listen on it. Use [host]:port notation for IPv6</source>
        <translation>Vincular a la dirección dada y escuchar siempre en ella. Utilice la notación [host]:port para IPv6</translation>
    </message>
    <message>
        <source>Cannot obtain a lock on data directory %s. %s is probably already running.</source>
        <translation>No se puede bloquear el directorio %s. %s ya se está ejecutando.</translation>
    </message>
    <message>
        <source>Delete all wallet transactions and only recover those parts of the blockchain through -rescan on startup</source>
        <translation>Borrar todas las transacciones del monedero y sólo recuperar aquellas partes de la cadena de bloques por medio de -rescan on startup.</translation>
    </message>
    <message>
        <source>Error reading %s! All keys read correctly, but transaction data or address book entries might be missing or incorrect.</source>
        <translation>Error leyendo %s!. Todas las claves se han leido correctamente, pero los datos de transacciones o la libreta de direcciones pueden faltar o ser incorrectos.</translation>
    </message>
    <message>
        <source>Execute command when a wallet transaction changes (%s in cmd is replaced by TxID)</source>
        <translation>Ejecutar comando cuando una transacción del monedero cambia (%s en cmd se remplazará por TxID)</translation>
    </message>
    <message>
        <source>Maximum allowed median peer time offset adjustment. Local perspective of time may be influenced by peers forward or backward by this amount. (default: %u seconds)</source>
        <translation>Ajuste máximo permitido del tiempo offset medio de pares. La perspectiva local de tiempo se verá influenciada por los pares anteriores y posteriores a esta cantidad. (Por defecto: %u segundos)</translation>
    </message>
    <message>
        <source>Maximum total fees (in %s) to use in a single wallet transaction or raw transaction; setting this too low may abort large transactions (default: %s)</source>
        <translation>Máximas comisiones totales (en %s) para utilizar en una sola transacción de la cartera; establecer esto demasiado bajo puede abortar grandes transacciones (predeterminado: %s)</translation>
    </message>
    <message>
        <source>Please check that your computer's date and time are correct! If your clock is wrong, %s will not work properly.</source>
        <translation>Por favor, compruebe si la fecha y hora en su computadora son correctas! Si su reloj esta mal, %s no trabajara correctamente. </translation>
    </message>
    <message>
        <source>Please contribute if you find %s useful. Visit %s for further information about the software.</source>
        <translation>Contribuya si encuentra %s de utilidad. Visite %s para mas información acerca del programa.</translation>
    </message>
    <message>
        <source>Set the number of script verification threads (%u to %d, 0 = auto, &lt;0 = leave that many cores free, default: %d)</source>
        <translation>Establecer el número de hilos (threads) de verificación de scripts (entre %u y %d, 0 = automático, &lt;0 = dejar libres ese número de núcleos; predeterminado: %d)</translation>
    </message>
    <message>
        <source>The block database contains a block which appears to be from the future. This may be due to your computer's date and time being set incorrectly. Only rebuild the block database if you are sure that your computer's date and time are correct</source>
        <translation>La base de datos de bloques contiene un bloque que parece ser del futuro. Esto puede ser porque la fecha y hora de tu ordenador están mal ajustados. Reconstruye la base de datos de bloques solo si estas seguro de que la fecha y hora de tu ordenador estan ajustados correctamente.</translation>
    </message>
    <message>
        <source>Unable to rewind the database to a pre-fork state. You will need to redownload the blockchain</source>
        <translation>No es posible reconstruir la base de datos a un estado anterior. Debe descargar de nuevo la cadena de bloques.</translation>
    </message>
    <message>
        <source>Use UPnP to map the listening port (default: 1 when listening and no -proxy)</source>
        <translation>Utiliza UPnP para asignar el puerto de escucha (predeterminado: 1 cuando esta escuchando sin -proxy)</translation>
    </message>
    <message>
        <source>Wallet will not create transactions that violate mempool chain limits (default: %u)</source>
        <translation>La cartera no creara transacciones que violan los limites de memoria de la cadena (por defecto: %u)</translation>
    </message>
    <message>
        <source>%s corrupt, salvage failed</source>
        <translation>%s corrupto. Fracasó la recuperacion</translation>
    </message>
    <message>
        <source>-maxmempool must be at least %d MB</source>
        <translation>-maxmempool debe ser por lo menos de %d MB</translation>
    </message>
    <message>
        <source>&lt;category&gt; can be:</source>
        <translation>&lt;category&gt; puede ser:</translation>
    </message>
    <message>
        <source>Accept connections from outside (default: 1 if no -proxy or -connect)</source>
        <translation>Aceptar conexiones desde el exterior (predeterminado: 1 si no -proxy o -connect)</translation>
    </message>
    <message>
        <source>Append comment to the user agent string</source>
        <translation>Adjunta un comentario a la linea de agente de usuario</translation>
    </message>
    <message>
        <source>Attempt to recover private keys from a corrupt wallet on startup</source>
        <translation>Intento de recuperar claves privadas de un monedero corrupto en arranque</translation>
    </message>
    <message>
        <source>Block creation options:</source>
        <translation>Opciones de creación de bloques:</translation>
    </message>
    <message>
        <source>Cannot resolve -%s address: '%s'</source>
        <translation>No se puede resolver -%s direccion: '%s'</translation>
    </message>
    <message>
        <source>Chain selection options:</source>
        <translation>Opciones de selección de cadena:</translation>
    </message>
    <message>
        <source>Change index out of range</source>
        <translation>Cambio de indice fuera de rango</translation>
    </message>
    <message>
        <source>Connection options:</source>
        <translation>Opciones de conexión:</translation>
    </message>
    <message>
        <source>Copyright (C) %i-%i</source>
        <translation>Copyright (C) %i-%i</translation>
    </message>
    <message>
        <source>Corrupted block database detected</source>
        <translation>Corrupción de base de datos de bloques detectada.</translation>
    </message>
    <message>
        <source>Debugging/Testing options:</source>
        <translation>Opciones de depuración/pruebas:</translation>
    </message>
    <message>
        <source>Do not load the wallet and disable wallet RPC calls</source>
        <translation>No cargar el monedero y desactivar las llamadas RPC del monedero</translation>
    </message>
    <message>
        <source>Do you want to rebuild the block database now?</source>
        <translation>¿Quieres reconstruir la base de datos de bloques ahora?</translation>
    </message>
    <message>
        <source>Enable publish hash block in &lt;address&gt;</source>
        <translation>Activar publicar bloque .hash en &lt;.Address&gt;</translation>
    </message>
    <message>
        <source>Enable publish hash transaction in &lt;address&gt;</source>
        <translation>Activar publicar transacción .hash en &lt;.Address&gt;</translation>
    </message>
    <message>
        <source>Enable publish raw block in &lt;address&gt;</source>
        <translation>Habilita la publicacion de bloques en bruto en &lt;direccion&gt;</translation>
    </message>
    <message>
        <source>Enable publish raw transaction in &lt;address&gt;</source>
        <translation>Habilitar publicar transacción en rama en &lt;dirección&gt;</translation>
    </message>
    <message>
        <source>Enable transaction replacement in the memory pool (default: %u)</source>
        <translation>Habilita el reemplazamiento de transacciones en la piscina de memoria (predeterminado: %u)</translation>
    </message>
    <message>
        <source>Error initializing block database</source>
        <translation>Error al inicializar la base de datos de bloques</translation>
    </message>
    <message>
        <source>Error initializing wallet database environment %s!</source>
        <translation>Error al inicializar el entorno de la base de datos del monedero  %s</translation>
    </message>
    <message>
        <source>Error loading %s</source>
        <translation>Error cargando %s</translation>
    </message>
    <message>
        <source>Error loading %s: Wallet corrupted</source>
        <translation>Error cargando %s: Monedero dañado</translation>
    </message>
    <message>
        <source>Error loading %s: Wallet requires newer version of %s</source>
        <translation>Error cargando %s: Monedero requiere un versión mas reciente de %s</translation>
    </message>
    <message>
        <source>Error loading block database</source>
        <translation>Error cargando base de datos de bloques</translation>
    </message>
    <message>
        <source>Error opening block database</source>
        <translation>Error al abrir base de datos de bloques.</translation>
    </message>
    <message>
        <source>Error: Disk space is low!</source>
        <translation>Error: ¡Espacio en disco bajo!</translation>
    </message>
    <message>
        <source>Failed to listen on any port. Use -listen=0 if you want this.</source>
        <translation>Ha fallado la escucha en todos los puertos. Use -listen=0 si desea esto.</translation>
    </message>
    <message>
        <source>Importing...</source>
        <translation>Importando...</translation>
    </message>
    <message>
        <source>Incorrect or no genesis block found. Wrong datadir for network?</source>
        <translation>Incorrecto o bloque de génesis no encontrado. Datadir equivocada para la red?</translation>
    </message>
    <message>
        <source>Initialization sanity check failed. %s is shutting down.</source>
        <translation>La inicialización de la verificación de validez falló. Se está apagando %s.</translation>
    </message>
    <message>
        <source>Invalid amount for -%s=&lt;amount&gt;: '%s'</source>
        <translation>Cantidad no valida para -%s=&lt;amount&gt;: '%s'</translation>
    </message>
    <message>
        <source>Invalid amount for -fallbackfee=&lt;amount&gt;: '%s'</source>
        <translation>Cantidad inválida para -fallbackfee=&lt;amount&gt;: '%s'</translation>
    </message>
    <message>
        <source>Keep the transaction memory pool below &lt;n&gt; megabytes (default: %u)</source>
        <translation>Mantener la memoria de transacciones por debajo de &lt;n&gt; megabytes (predeterminado: %u)</translation>
    </message>
    <message>
        <source>Loading banlist...</source>
        <translation>Cargando banlist...</translation>
    </message>
    <message>
        <source>Location of the auth cookie (default: data dir)</source>
        <translation>Ubicación de la cookie de autenticación (default: data dir)</translation>
    </message>
    <message>
        <source>Not enough file descriptors available.</source>
        <translation>No hay suficientes descriptores de archivo disponibles. </translation>
    </message>
    <message>
        <source>Only connect to nodes in network &lt;net&gt; (ipv4, ipv6 or onion)</source>
        <translation>Sólo conectar a nodos en redes &lt;net&gt; (ipv4, ipv6 o onion)</translation>
    </message>
    <message>
        <source>Print this help message and exit</source>
        <translation>Imprimir este mensaje de ayuda y salir</translation>
    </message>
    <message>
        <source>Print version and exit</source>
        <translation>Imprimir versión y salir</translation>
    </message>
    <message>
        <source>Prune cannot be configured with a negative value.</source>
        <translation>Pode no se puede configurar con un valor negativo.</translation>
    </message>
    <message>
        <source>Prune mode is incompatible with -txindex.</source>
        <translation>El modo recorte es incompatible con -txindex.</translation>
    </message>
    <message>
        <source>Rebuild chain state and block index from the blk*.dat files on disk</source>
        <translation>Reconstruir el estado de la cadena e indice de bloques a partir de los ficheros blk*.dat en disco</translation>
    </message>
    <message>
        <source>Rebuild chain state from the currently indexed blocks</source>
        <translation>Reconstruir el estado de la cadena a partir de los bloques indexados</translation>
    </message>
    <message>
        <source>Rewinding blocks...</source>
        <translation>Verificando bloques...</translation>
    </message>
    <message>
        <source>Set database cache size in megabytes (%d to %d, default: %d)</source>
        <translation>Asignar tamaño de cache en megabytes (entre %d y %d; predeterminado: %d)</translation>
    </message>
    <message>
        <source>Specify wallet file (within data directory)</source>
        <translation>Especificar archivo de monedero (dentro del directorio de datos)</translation>
    </message>
    <message>
        <source>The source code is available from %s.</source>
        <translation>El código fuente esta disponible desde %s.</translation>
    </message>
    <message>
        <source>Unable to bind to %s on this computer. %s is probably already running.</source>
        <translation>No se ha podido conectar con %s en este equipo. %s es posible que este todavia en ejecución.</translation>
    </message>
    <message>
        <source>Unsupported argument -benchmark ignored, use -debug=bench.</source>
        <translation>El argumento -benchmark no es soportado y ha sido ignorado, utiliza -debug=bench</translation>
    </message>
    <message>
        <source>Unsupported argument -debugnet ignored, use -debug=net.</source>
        <translation>Parámetros no compatibles -debugnet ignorados , use -debug = red.</translation>
    </message>
    <message>
        <source>Unsupported argument -tor found, use -onion.</source>
        <translation>Parámetros no compatibles -tor encontrados, use -onion .</translation>
    </message>
    <message>
        <source>Use UPnP to map the listening port (default: %u)</source>
        <translation>Usar UPnP para asignar el puerto de escucha (predeterminado:: %u)</translation>
    </message>
    <message>
        <source>Use the test chain</source>
        <translation>Utilizar la cadena de test</translation>
    </message>
    <message>
        <source>User Agent comment (%s) contains unsafe characters.</source>
        <translation>El comentario del Agente de Usuario (%s) contiene caracteres inseguros.</translation>
    </message>
    <message>
        <source>Verifying blocks...</source>
        <translation>Verificando bloques...</translation>
    </message>
    <message>
        <source>Wallet debugging/testing options:</source>
        <translation>Opciones de depuración/pruebas de monedero:</translation>
    </message>
    <message>
        <source>Wallet needed to be rewritten: restart %s to complete</source>
        <translation>Es necesario reescribir el monedero: reiniciar %s para completar</translation>
    </message>
    <message>
        <source>Wallet options:</source>
        <translation>Opciones de monedero:</translation>
    </message>
    <message>
        <source>Allow JSON-RPC connections from specified source. Valid for &lt;ip&gt; are a single IP (e.g. 1.2.3.4), a network/netmask (e.g. 1.2.3.4/255.255.255.0) or a network/CIDR (e.g. 1.2.3.4/24). This option can be specified multiple times</source>
        <translation>Permitir conexiones JSON-RPC de origen especificado. Válido para son una sola IP (por ejemplo 1.2.3.4), una red/máscara de red (por ejemplo 1.2.3.4/255.255.255.0) o una red/CIDR (e.g. 1.2.3.4/24). Esta opción se puede especificar varias veces</translation>
    </message>
    <message>
        <source>Bind to given address and whitelist peers connecting to it. Use [host]:port notation for IPv6</source>
        <translation>Ligar a las direcciones especificadas y poner en lista blanca a los equipos conectados a ellas. Usar la notación para IPv6 [host]:puerto.</translation>
    </message>
    <message>
        <source>Create new files with system default permissions, instead of umask 077 (only effective with disabled wallet functionality)</source>
        <translation>Crear nuevos archivos con permisos por defecto del sistema, en lugar de umask 077 (sólo efectivo con la funcionalidad de monedero desactivada)</translation>
    </message>
    <message>
        <source>Discover own IP addresses (default: 1 when listening and no -externalip or -proxy)</source>
        <translation>Descubra direcciones IP propias (por defecto: 1 cuando se escucha y nadie -externalip o -proxy)</translation>
    </message>
    <message>
        <source>Error: Listening for incoming connections failed (listen returned error %s)</source>
        <translation>Error: la escucha para conexiones entrantes falló (la escucha regresó el error %s)</translation>
    </message>
    <message>
        <source>Execute command when a relevant alert is received or we see a really long fork (%s in cmd is replaced by message)</source>
        <translation>Ejecutar un comando cuando se reciba una alerta importante o cuando veamos un fork demasiado largo (%s en cmd se reemplazará por el mensaje)</translation>
    </message>
    <message>
        <source>Fees (in %s/kB) smaller than this are considered zero fee for relaying, mining and transaction creation (default: %s)</source>
        <translation>Las comisiones (en %s/kB) mas pequeñas que esto se consideran como cero comisión para la retransmisión, minería y creación de la transacción (predeterminado: %s)</translation>
    </message>
    <message>
        <source>If paytxfee is not set, include enough fee so transactions begin confirmation on average within n blocks (default: %u)</source>
        <translation>Si el pago de comisión no está establecido, incluir la cuota suficiente para que las transacciones comiencen la confirmación en una media de n bloques ( por defecto :%u)</translation>
    </message>
    <message>
        <source>Invalid amount for -maxtxfee=&lt;amount&gt;: '%s' (must be at least the minrelay fee of %s to prevent stuck transactions)</source>
        <translation>Cantidad no válida para -maxtxfee=&lt;amount&gt;: '%s' (debe ser por lo menos la cuota de comisión mínima de %s para prevenir transacciones atascadas)</translation>
    </message>
    <message>
        <source>Maximum size of data in data carrier transactions we relay and mine (default: %u)</source>
        <translation>El tamaño máximo de los datos en las operaciones de transporte de datos que transmitimos y el mio (default: %u)</translation>
    </message>
    <message>
        <source>Randomize credentials for every proxy connection. This enables Tor stream isolation (default: %u)</source>
        <translation>Aleatorizar las credenciales para cada conexión proxy. Esto habilita la Tor stream isolation (por defecto: %u)</translation>
    </message>
    <message>
        <source>The transaction amount is too small to send after the fee has been deducted</source>
        <translation>Monto de transacción muy pequeña luego de la deducción por comisión</translation>
    </message>
    <message>
        <source>Whitelisted peers cannot be DoS banned and their transactions are always relayed, even if they are already in the mempool, useful e.g. for a gateway</source>
        <translation>A los equipos en lista blanca no se les pueden prohibir los ataques DoS y sus transacciones siempre son retransmitidas, incluso si ya están en el mempool, es útil por ejemplo para un gateway.</translation>
    </message>
    <message>
        <source>You need to rebuild the database using -reindex to go back to unpruned mode.  This will redownload the entire blockchain</source>
        <translation>Necesitas reconstruir la base de datos utilizando -reindex para volver al modo sin recorte. Esto volverá a descargar toda la cadena de bloques</translation>
    </message>
    <message>
        <source>(default: %u)</source>
        <translation>(por defecto: %u)</translation>
    </message>
    <message>
        <source>Accept public REST requests (default: %u)</source>
        <translation>Aceptar solicitudes públicas en FERIADOS (por defecto: %u)</translation>
    </message>
    <message>
        <source>Automatically create Tor hidden service (default: %d)</source>
        <translation>Automáticamente crea el servicio Tor oculto (por defecto: %d)</translation>
    </message>
    <message>
        <source>Connect through SOCKS5 proxy</source>
        <translation>Conectar usando SOCKS5 proxy</translation>
    </message>
    <message>
        <source>Error reading from database, shutting down.</source>
        <translation>Error al leer la base de datos, cerrando.</translation>
    </message>
    <message>
        <source>Imports blocks from external blk000??.dat file on startup</source>
        <translation>Importa los bloques desde un archivo externo blk000?.dat</translation>
    </message>
    <message>
        <source>Information</source>
        <translation>Información</translation>
    </message>
    <message>
        <source>Invalid amount for -paytxfee=&lt;amount&gt;: '%s' (must be at least %s)</source>
        <translation>Cantidad inválida para -paytxfee=&lt;amount&gt;: '%s' (debe ser por lo menos %s)</translation>
    </message>
    <message>
        <source>Invalid netmask specified in -whitelist: '%s'</source>
        <translation>Máscara de red inválida especificada en -whitelist: '%s'</translation>
    </message>
    <message>
        <source>Keep at most &lt;n&gt; unconnectable transactions in memory (default: %u)</source>
        <translation>Mantener como máximo &lt;n&gt; transacciones no conectables en memoria (por defecto: %u)</translation>
    </message>
    <message>
        <source>Need to specify a port with -whitebind: '%s'</source>
        <translation>Necesita especificar un puerto con -whitebind: '%s'</translation>
    </message>
    <message>
        <source>Node relay options:</source>
        <translation>Opciones de nodos de retransmisión:</translation>
    </message>
    <message>
        <source>RPC server options:</source>
        <translation>Opciones de servidor RPC:</translation>
    </message>
    <message>
        <source>Reducing -maxconnections from %d to %d, because of system limitations.</source>
        <translation>Reduciendo -maxconnections de %d a %d, debido a limitaciones del sistema.</translation>
    </message>
    <message>
        <source>Rescan the block chain for missing wallet transactions on startup</source>
        <translation>Rescanea la cadena de bloques para transacciones perdidas de la cartera</translation>
    </message>
    <message>
        <source>Send trace/debug info to console instead of debug.log file</source>
        <translation>Enviar información de trazas/depuración a la consola en lugar de al archivo debug.log</translation>
    </message>
    <message>
        <source>Show all debugging options (usage: --help -help-debug)</source>
        <translation>Muestra todas las opciones de depuración (uso: --help -help-debug)</translation>
    </message>
    <message>
        <source>Shrink debug.log file on client startup (default: 1 when no -debug)</source>
        <translation>Reducir el archivo debug.log al iniciar el cliente (predeterminado: 1 sin -debug)</translation>
    </message>
    <message>
        <source>Signing transaction failed</source>
        <translation>Transacción falló</translation>
    </message>
    <message>
        <source>The transaction amount is too small to pay the fee</source>
        <translation>Cantidad de la transacción demasiado pequeña para pagar la comisión</translation>
    </message>
    <message>
        <source>This is experimental software.</source>
        <translation>Este software es experimental.</translation>
    </message>
    <message>
        <source>Tor control port password (default: empty)</source>
        <translation>Contraseña del puerto de control de Tor (predeterminado: vacio)</translation>
    </message>
    <message>
        <source>Tor control port to use if onion listening enabled (default: %s)</source>
        <translation>Puerto de control de Tor a utilizar si la escucha de onion esta activada (predeterminado: %s)</translation>
    </message>
    <message>
        <source>Transaction amount too small</source>
        <translation>Cantidad de la transacción demasiado pequeña</translation>
    </message>
    <message>
        <source>Transaction too large for fee policy</source>
        <translation>Operación demasiado grande para la política de tasas</translation>
    </message>
    <message>
        <source>Transaction too large</source>
        <translation>Transacción demasiado grande, intenta dividirla en varias.</translation>
    </message>
    <message>
        <source>Unable to bind to %s on this computer (bind returned error %s)</source>
        <translation>No es posible conectar con %s en este sistema (bind ha dado el error %s)</translation>
    </message>
    <message>
        <source>Upgrade wallet to latest format on startup</source>
        <translation>Actualizar el monedero al último formato al inicio</translation>
    </message>
    <message>
        <source>Username for JSON-RPC connections</source>
        <translation>Nombre de usuario para las conexiones JSON-RPC
</translation>
    </message>
    <message>
        <source>Warning</source>
        <translation>Aviso</translation>
    </message>
    <message>
        <source>Warning: unknown new rules activated (versionbit %i)</source>
        <translation>Advertencia: nuevas reglas desconocidas activadas (versionbit %i)</translation>
    </message>
    <message>
        <source>Whether to operate in a blocks only mode (default: %u)</source>
        <translation>Si se debe o no operar en un modo de solo bloques (predeterminado: %u)</translation>
    </message>
    <message>
        <source>Zapping all transactions from wallet...</source>
        <translation>Eliminando todas las transacciones del monedero...</translation>
    </message>
    <message>
        <source>ZeroMQ notification options:</source>
        <translation>Opciones de notificación ZeroQM:</translation>
    </message>
    <message>
        <source>Password for JSON-RPC connections</source>
        <translation>Contraseña para las conexiones JSON-RPC
</translation>
    </message>
    <message>
        <source>Execute command when the best block changes (%s in cmd is replaced by block hash)</source>
        <translation>Ejecutar un comando cuando cambia el mejor bloque (%s en cmd se sustituye por el hash de bloque)</translation>
    </message>
    <message>
        <source>Allow DNS lookups for -addnode, -seednode and -connect</source>
        <translation>Permitir búsquedas DNS para -addnode, -seednode y -connect</translation>
    </message>
    <message>
        <source>(1 = keep tx meta data e.g. account owner and payment request information, 2 = drop tx meta data)</source>
        <translation>(1 = mantener los meta datos de transacción, por ejemplo: propietario e información de pago, 2 = omitir los metadatos)</translation>
    </message>
    <message>
        <source>-maxtxfee is set very high! Fees this large could be paid on a single transaction.</source>
        <translation>-maxtxfee tiene un ajuste muy elevado! Comisiones muy grandes podrían ser pagadas en una única transaccion.</translation>
    </message>
    <message>
        <source>Do not keep transactions in the mempool longer than &lt;n&gt; hours (default: %u)</source>
        <translation>No mantener transacciones en la memoria mas de &lt;n&gt; horas (predeterminado: %u)</translation>
    </message>
    <message>
        <source>Equivalent bytes per sigop in transactions for relay and mining (default: %u)</source>
        <translation>Bytes equivalentes por sigop en transacciones para retrasmisión y minado (predeterminado: %u)</translation>
    </message>
    <message>
        <source>Fees (in %s/kB) smaller than this are considered zero fee for transaction creation (default: %s)</source>
        <translation>Las comisiones (en %s/kB) menores que esto son consideradas de cero comision para la creacion de transacciones (predeterminado: %s)</translation>
    </message>
    <message>
        <source>Force relay of transactions from whitelisted peers even if they violate local relay policy (default: %d)</source>
        <translation>Fuerza la retransmisión de transacciones desde nodos en la lista blanca incluso si violan la política de retransmisiones local (predeterminado: %d)</translation>
    </message>
    <message>
        <source>How thorough the block verification of -checkblocks is (0-4, default: %u)</source>
        <translation>Nivel de rigor en la verificación de bloques de -checkblocks (0-4; predeterminado: %u)</translation>
    </message>
    <message>
        <source>Maintain a full transaction index, used by the getrawtransaction rpc call (default: %u)</source>
        <translation>Mantener el índice completo de transacciones, usado por la llamada rpc de getrawtransaction  (por defecto: %u)</translation>
    </message>
    <message>
        <source>Number of seconds to keep misbehaving peers from reconnecting (default: %u)</source>
        <translation>Número de segundos en que se evita la reconexión de pares con mal comportamiento (predeterminado: %u)</translation>
    </message>
    <message>
        <source>Output debugging information (default: %u, supplying &lt;category&gt; is optional)</source>
        <translation>Mostrar depuración (por defecto: %u, proporcionar &lt;category&gt; es opcional)</translation>
    </message>
    <message>
        <source>Support filtering of blocks and transaction with bloom filters (default: %u)</source>
        <translation>Admite filtrado de bloques, y transacciones con filtros Bloom. Reduce la carga de red. ( por defecto :%u)</translation>
    </message>
    <message>
        <source>This is the transaction fee you may pay when fee estimates are not available.</source>
        <translation>Esta es la comisión que debe pagar cuando la estimación de comisión no esta disponible.</translation>
    </message>
    <message>
        <source>Total length of network version string (%i) exceeds maximum length (%i). Reduce the number or size of uacomments.</source>
        <translation>La longitud total de la cadena de versión de red ( %i ) supera la longitud máxima ( %i ) . Reducir el número o tamaño de uacomments .</translation>
    </message>
    <message>
        <source>Unsupported argument -socks found. Setting SOCKS version isn't possible anymore, only SOCKS5 proxies are supported.</source>
        <translation>Error:  argumento -socks encontrado. El ajuste de la versión SOCKS ya no es posible, sólo proxies SOCKS5 son compatibles.</translation>
    </message>
    <message>
        <source>Unsupported argument -whitelistalwaysrelay ignored, use -whitelistrelay and/or -whitelistforcerelay.</source>
        <translation>El argumento no soportado -whitelistalwaysrelay ha sido ignorado, utiliza -whitelistrelay  y/o -whitelistforcerelay.</translation>
    </message>
    <message>
        <source>Use separate SOCKS5 proxy to reach peers via Tor hidden services (default: %s)</source>
        <translation>Usar distintos proxys SOCKS5 para comunicarse vía Tor de forma anónima (Por defecto: %s)</translation>
    </message>
    <message>
        <source>Warning: Unknown block versions being mined! It's possible unknown rules are in effect</source>
        <translation>Advertencia: Se están minando versiones de bloques desconocidas! Es posible que normas desconocidas estén activas</translation>
    </message>
    <message>
        <source>Warning: Wallet file corrupt, data salvaged! Original %s saved as %s in %s; if your balance or transactions are incorrect you should restore from a backup.</source>
        <translation>Aviso: fichero de monedero corrupto, datos recuperados! Original %s guardado como %s en %s; si su balance de transacciones es incorrecto, debe restaurar desde una copia de seguridad.</translation>
    </message>
    <message>
        <source>%s is set very high!</source>
        <translation>%s es demasiado alto!</translation>
    </message>
    <message>
        <source>(default: %s)</source>
        <translation>(predeterminado: %s)</translation>
    </message>
    <message>
        <source>Always query for peer addresses via DNS lookup (default: %u)</source>
        <translation>Siempre consultar direcciones de otros equipos por medio de DNS lookup (por defecto: %u)</translation>
    </message>
    <message>
        <source>How many blocks to check at startup (default: %u, 0 = all)</source>
        <translation>Cuántos bloques comprobar al iniciar (predeterminado: %u, 0 = todos)</translation>
    </message>
    <message>
        <source>Include IP addresses in debug output (default: %u)</source>
        <translation>Incluir direcciones IP en la salida de depuración (por defecto: %u)</translation>
    </message>
    <message>
        <source>Listen for JSON-RPC connections on &lt;port&gt; (default: %u or testnet: %u)</source>
        <translation>Escuchar conexiones JSON-RPC en &lt;puerto&gt; (predeterminado: %u o testnet: %u)</translation>
    </message>
    <message>
        <source>Listen for connections on &lt;port&gt; (default: %u or testnet: %u)</source>
        <translation>Escuchar conexiones en &lt;puerto&gt; (predeterminado: %u o testnet: %u)</translation>
    </message>
    <message>
        <source>Maintain at most &lt;n&gt; connections to peers (default: %u)</source>
        <translation>Mantener como máximo &lt;n&gt; conexiones a pares (predeterminado: %u)</translation>
    </message>
    <message>
        <source>Make the wallet broadcast transactions</source>
        <translation>Realiza las operaciones de difusión del monedero</translation>
    </message>
    <message>
        <source>Maximum per-connection receive buffer, &lt;n&gt;*1000 bytes (default: %u)</source>
        <translation>Búfer de recepción máximo por conexión, &lt;n&gt;*1000 bytes (por defecto: %u)</translation>
    </message>
    <message>
        <source>Maximum per-connection send buffer, &lt;n&gt;*1000 bytes (default: %u)</source>
        <translation>Búfer de recepción máximo por conexión, , &lt;n&gt;*1000 bytes (por defecto: %u)</translation>
    </message>
    <message>
        <source>Prepend debug output with timestamp (default: %u)</source>
        <translation>Anteponer marca temporal a la información de depuración (por defecto: %u)</translation>
    </message>
    <message>
        <source>Relay and mine data carrier transactions (default: %u)</source>
        <translation>Retransmitir y minar transacciones de transporte de datos (por defecto: %u)</translation>
    </message>
    <message>
        <source>Relay non-P2SH multisig (default: %u)</source>
        <translation>Relay non-P2SH multisig (default: %u)</translation>
    </message>
    <message>
        <source>Send transactions with full-RBF opt-in enabled (default: %u)</source>
        <translation>Enviar transaciones con RBF-completo opt-in activado (default: %u)</translation>
    </message>
    <message>
        <source>Set key pool size to &lt;n&gt; (default: %u)</source>
        <translation>Ajustar el número de claves en reserva &lt;n&gt; (predeterminado: %u)</translation>
    </message>
    <message>
        <source>Set maximum BIP141 block weight (default: %d)</source>
        <translation>Establecer peso máximo bloque BIP141  (predeterminado: %d)</translation>
    </message>
    <message>
        <source>Set the number of threads to service RPC calls (default: %d)</source>
        <translation>Establecer el número de procesos para llamadas del servicio RPC (por defecto: %d)</translation>
    </message>
    <message>
        <source>Specify configuration file (default: %s)</source>
        <translation>Especificar archivo de configuración (por defecto: %s)</translation>
    </message>
    <message>
        <source>Specify connection timeout in milliseconds (minimum: 1, default: %d)</source>
        <translation>Especificar tiempo de espera de la conexión (mínimo: 1, por defecto: %d)</translation>
    </message>
    <message>
        <source>Specify pid file (default: %s)</source>
        <translation>Especificar archivo pid (predeterminado: %s)</translation>
    </message>
    <message>
        <source>Spend unconfirmed change when sending transactions (default: %u)</source>
        <translation>Usar cambio aún no confirmado al enviar transacciones (predeterminado: %u)</translation>
    </message>
    <message>
        <source>Starting network threads...</source>
        <translation>Iniciando funciones de red...</translation>
    </message>
    <message>
        <source>This is the minimum transaction fee you pay on every transaction.</source>
        <translation>Esta es la comisión minima que paga en cada transacción.</translation>
    </message>
    <message>
        <source>This is the transaction fee you will pay if you send a transaction.</source>
        <translation>Esta es la comisión que pagará si envia la transacción.</translation>
    </message>
    <message>
        <source>Threshold for disconnecting misbehaving peers (default: %u)</source>
        <translation>Umbral para la desconexión de pares con mal comportamiento (predeterminado: %u)</translation>
    </message>
    <message>
        <source>Transaction amounts must not be negative</source>
        <translation>Las cantidades de las transacciones no pueden ser negativas.</translation>
    </message>
    <message>
        <source>Transaction must have at least one recipient</source>
        <translation>La transacción debe tener al menos un beneficiario</translation>
    </message>
    <message>
        <source>Unknown network specified in -onlynet: '%s'</source>
        <translation>La red especificada en -onlynet '%s' es desconocida</translation>
    </message>
    <message>
        <source>Insufficient funds</source>
        <translation>Fondos insuficientes</translation>
    </message>
    <message>
        <source>Loading block index...</source>
        <translation>Cargando el índice de bloques...</translation>
    </message>
    <message>
        <source>Loading wallet...</source>
        <translation>Cargando monedero...</translation>
    </message>
    <message>
        <source>Cannot downgrade wallet</source>
        <translation>No se puede cambiar a una versión mas antigua el monedero</translation>
    </message>
    <message>
        <source>Rescanning...</source>
        <translation>Reexplorando...</translation>
    </message>
    <message>
        <source>Done loading</source>
        <translation>Se terminó de cargar</translation>
    </message>
    <message>
        <source>Error</source>
        <translation>Error</translation>
    </message>
</context>
</TS><|MERGE_RESOLUTION|>--- conflicted
+++ resolved
@@ -62,12 +62,12 @@
         <translation>Recibiendo direcciones</translation>
     </message>
     <message>
-        <source>These are your Myriadcoin addresses for sending payments. Always check the amount and the receiving address before sending coins.</source>
-        <translation>Estas son sus direcciones Myriadcoin para enviar pagos. Verifique siempre la cantidad y la dirección de recibimiento antes de enviar monedas.</translation>
-    </message>
-    <message>
-        <source>These are your Myriadcoin addresses for receiving payments. It is recommended to use a new receiving address for each transaction.</source>
-        <translation>Estas son sus direcciones Myriadcoin para recibir pagos. Se recomienda utilizar una nueva dirección de recibimiento para cada transacción</translation>
+        <source>These are your Bitcoin addresses for sending payments. Always check the amount and the receiving address before sending coins.</source>
+        <translation>Estas son sus direcciones Bitcoin para enviar pagos. Verifique siempre la cantidad y la dirección de recibimiento antes de enviar monedas.</translation>
+    </message>
+    <message>
+        <source>These are your Bitcoin addresses for receiving payments. It is recommended to use a new receiving address for each transaction.</source>
+        <translation>Estas son sus direcciones Bitcoin para recibir pagos. Se recomienda utilizar una nueva dirección de recibimiento para cada transacción</translation>
     </message>
     <message>
         <source>&amp;Copy Address</source>
@@ -180,7 +180,7 @@
         <translation>Monedero encriptado</translation>
     </message>
     <message>
-        <source>%1 will close now to finish the encryption process. Remember that encrypting your wallet cannot fully protect your myriadcoins from being stolen by malware infecting your computer.</source>
+        <source>%1 will close now to finish the encryption process. Remember that encrypting your wallet cannot fully protect your bitcoins from being stolen by malware infecting your computer.</source>
         <translation>%1 se cerrará ahora para terminar el proceso de encriptación. Recuerde que encriptar su monedero no puede proteger completamente su monedero de ser robado por malware que infecte su ordenador.</translation>
     </message>
     <message>
@@ -338,8 +338,8 @@
         <translation>Reindexando bloques en disco...</translation>
     </message>
     <message>
-        <source>Send coins to a Myriadcoin address</source>
-        <translation>Enviar myriadcoins a una dirección Bitcoin</translation>
+        <source>Send coins to a Bitcoin address</source>
+        <translation>Enviar bitcoins a una dirección Bitcoin</translation>
     </message>
     <message>
         <source>Backup wallet to another location</source>
@@ -390,12 +390,12 @@
         <translation>Cifrar las claves privadas de su monedero</translation>
     </message>
     <message>
-        <source>Sign messages with your Myriadcoin addresses to prove you own them</source>
-        <translation>Firmar mensajes con sus direcciones Myriadcoin para demostrar la propiedad</translation>
-    </message>
-    <message>
-        <source>Verify messages to ensure they were signed with specified Myriadcoin addresses</source>
-        <translation>Verificar mensajes comprobando que están firmados con direcciones Myriadcoin concretas</translation>
+        <source>Sign messages with your Bitcoin addresses to prove you own them</source>
+        <translation>Firmar mensajes con sus direcciones Bitcoin para demostrar la propiedad</translation>
+    </message>
+    <message>
+        <source>Verify messages to ensure they were signed with specified Bitcoin addresses</source>
+        <translation>Verificar mensajes comprobando que están firmados con direcciones Bitcoin concretas</translation>
     </message>
     <message>
         <source>&amp;File</source>
@@ -414,8 +414,8 @@
         <translation>Barra de pestañas</translation>
     </message>
     <message>
-        <source>Request payments (generates QR codes and myriadcoin: URIs)</source>
-        <translation>Solicitar pagos (generando códigos QR e identificadores URI "myriadcoin:")</translation>
+        <source>Request payments (generates QR codes and bitcoin: URIs)</source>
+        <translation>Solicitar pagos (generando códigos QR e identificadores URI "bitcoin:")</translation>
     </message>
     <message>
         <source>Show the list of used sending addresses and labels</source>
@@ -426,15 +426,15 @@
         <translation>Muestra la lista de direcciones de recepción y etiquetas</translation>
     </message>
     <message>
-        <source>Open a myriadcoin: URI or payment request</source>
-        <translation>Abrir un identificador URI "myriadcoin:" o una petición de pago</translation>
+        <source>Open a bitcoin: URI or payment request</source>
+        <translation>Abrir un identificador URI "bitcoin:" o una petición de pago</translation>
     </message>
     <message>
         <source>&amp;Command-line options</source>
         <translation>&amp;Opciones de consola de comandos</translation>
     </message>
     <message numerus="yes">
-        <source>%n active connection(s) to Myriadcoin network</source>
+        <source>%n active connection(s) to Bitcoin network</source>
         <translation><numerusform>%n conexión activa hacia la red Bitcoin</numerusform><numerusform>%n conexiones activas hacia la red Bitcoin</numerusform></translation>
     </message>
     <message>
@@ -478,7 +478,7 @@
         <translation>Actualizado</translation>
     </message>
     <message>
-        <source>Show the %1 help message to get a list with possible Myriadcoin command-line options</source>
+        <source>Show the %1 help message to get a list with possible Bitcoin command-line options</source>
         <translation>Mostrar el mensaje de ayuda %1 para obtener una lista de los posibles comandos de linea de comandos de Bitcoin</translation>
     </message>
     <message>
@@ -548,13 +548,8 @@
         <translation>El monedero está &lt;b&gt;cifrado&lt;/b&gt; y actualmente &lt;b&gt;bloqueado&lt;/b&gt;</translation>
     </message>
     <message>
-<<<<<<< HEAD
-        <source>A fatal error occurred. Myriadcoin can no longer continue safely and will quit.</source>
-        <translation>Ha ocurrido un error fatal. Myriadcoin no puede continuar de manera segura y se cerrará.</translation>
-=======
         <source>A fatal error occurred. Bitcoin can no longer continue safely and will quit.</source>
         <translation>Ha ocurrido un error fatal. Bitcoin no puede continuar de manera segura y se cerrará.</translation>
->>>>>>> 9e116a6f
     </message>
 </context>
 <context>
@@ -747,8 +742,8 @@
         <translation>Editar dirección de envío</translation>
     </message>
     <message>
-        <source>The entered address "%1" is not a valid Myriadcoin address.</source>
-        <translation>La dirección introducida "%1" no es una dirección Myriadcoin válida.</translation>
+        <source>The entered address "%1" is not a valid Bitcoin address.</source>
+        <translation>La dirección introducida "%1" no es una dirección Bitcoin válida.</translation>
     </message>
     <message>
         <source>The entered address "%1" is already in the address book.</source>
@@ -856,13 +851,6 @@
         <translation>Al ser la primera vez que se ejecuta el programa, puede elegir donde %1 almacenara sus datos</translation>
     </message>
     <message>
-<<<<<<< HEAD
-        <source>%1 will download and store a copy of the Myriadcoin block chain. At least %2GB of data will be stored in this directory, and it will grow over time. The wallet will also be stored in this directory.</source>
-        <translation>%1 va a descargar y almacenar una copia de la cadena de bloques de Bitcoin. Al menos %2GB de datos seran almacenados en este directorio, que ira creciendo con el tiempo. El monedero se guardara tambien en ese directorio. </translation>
-    </message>
-    <message>
-=======
->>>>>>> 9e116a6f
         <source>Use the default data directory</source>
         <translation>Utilizar el directorio de datos predeterminado</translation>
     </message>
@@ -898,13 +886,10 @@
         <translation>Formulario</translation>
     </message>
     <message>
-<<<<<<< HEAD
-=======
         <source>Recent transactions may not yet be visible, and therefore your wallet's balance might be incorrect. This information will be correct once your wallet has finished synchronizing with the bitcoin network, as detailed below.</source>
         <translation>Las transacciones recientes podrían no ser visibles todavía, por lo que el balance de la cartera podría ser incorrecto. Esta información será correcta una vez su cartera se haya terminado de sincronizar con la red bitcoin, como se detalla más abajo.</translation>
     </message>
     <message>
->>>>>>> 9e116a6f
         <source>Number of blocks left</source>
         <translation>Número de bloques restantes</translation>
     </message>
@@ -1047,16 +1032,16 @@
         <translation>&amp;Gastar cambio no confirmado</translation>
     </message>
     <message>
-        <source>Automatically open the Myriadcoin client port on the router. This only works when your router supports UPnP and it is enabled.</source>
-        <translation>Abrir automáticamente el puerto del cliente Myriadcoin en el router. Esta opción solo funciona si el router admite UPnP y está activado.</translation>
+        <source>Automatically open the Bitcoin client port on the router. This only works when your router supports UPnP and it is enabled.</source>
+        <translation>Abrir automáticamente el puerto del cliente Bitcoin en el router. Esta opción solo funciona si el router admite UPnP y está activado.</translation>
     </message>
     <message>
         <source>Map port using &amp;UPnP</source>
         <translation>Mapear el puerto mediante &amp;UPnP</translation>
     </message>
     <message>
-        <source>Connect to the Myriadcoin network through a SOCKS5 proxy.</source>
-        <translation>Conectarse a la red Myriadcoin a través de un proxy SOCKS5.</translation>
+        <source>Connect to the Bitcoin network through a SOCKS5 proxy.</source>
+        <translation>Conectarse a la red Bitcoin a través de un proxy SOCKS5.</translation>
     </message>
     <message>
         <source>&amp;Connect through SOCKS5 proxy (default proxy):</source>
@@ -1091,8 +1076,8 @@
         <translation>Tor</translation>
     </message>
     <message>
-        <source>Connect to the Myriadcoin network through a separate SOCKS5 proxy for Tor hidden services.</source>
-        <translation>Conectar a la red Myriadcoin mediante un proxy SOCKS5 por separado para los servicios ocultos de Tor.</translation>
+        <source>Connect to the Bitcoin network through a separate SOCKS5 proxy for Tor hidden services.</source>
+        <translation>Conectar a la red Bitcoin mediante un proxy SOCKS5 por separado para los servicios ocultos de Tor.</translation>
     </message>
     <message>
         <source>&amp;Window</source>
@@ -1128,7 +1113,7 @@
     </message>
     <message>
         <source>Choose the default subdivision unit to show in the interface and when sending coins.</source>
-        <translation>Elegir la subdivisión predeterminada para mostrar cantidades en la interfaz y cuando se envían myriadcoins.</translation>
+        <translation>Elegir la subdivisión predeterminada para mostrar cantidades en la interfaz y cuando se envían bitcoins.</translation>
     </message>
     <message>
         <source>Whether to show coin control features or not.</source>
@@ -1186,8 +1171,8 @@
         <translation>Formulario</translation>
     </message>
     <message>
-        <source>The displayed information may be out of date. Your wallet automatically synchronizes with the Myriadcoin network after a connection is established, but this process has not completed yet.</source>
-        <translation>La información mostrada puede estar desactualizada. Su monedero se sincroniza automáticamente con la red Myriadcoin después de que se haya establecido una conexión, pero este proceso aún no se ha completado.</translation>
+        <source>The displayed information may be out of date. Your wallet automatically synchronizes with the Bitcoin network after a connection is established, but this process has not completed yet.</source>
+        <translation>La información mostrada puede estar desactualizada. Su monedero se sincroniza automáticamente con la red Bitcoin después de que se haya establecido una conexión, pero este proceso aún no se ha completado.</translation>
     </message>
     <message>
         <source>Watch-only:</source>
@@ -1261,8 +1246,8 @@
         <translation>Fallo en la solicitud de pago</translation>
     </message>
     <message>
-        <source>Cannot start myriadcoin: click-to-pay handler</source>
-        <translation>No se puede iniciar myriadcoin: encargado click-para-pagar</translation>
+        <source>Cannot start bitcoin: click-to-pay handler</source>
+        <translation>No se puede iniciar bitcoin: encargado click-para-pagar</translation>
     </message>
     <message>
         <source>URI handling</source>
@@ -1277,8 +1262,8 @@
         <translation>Dirección de pago inválida %1</translation>
     </message>
     <message>
-        <source>URI cannot be parsed! This can be caused by an invalid Myriadcoin address or malformed URI parameters.</source>
-        <translation>URI no puede ser analizado! Esto puede ser causado por una dirección Myriadcoin inválida o parametros URI mal formados.</translation>
+        <source>URI cannot be parsed! This can be caused by an invalid Bitcoin address or malformed URI parameters.</source>
+        <translation>URI no puede ser analizado! Esto puede ser causado por una dirección Bitcoin inválida o parametros URI mal formados.</translation>
     </message>
     <message>
         <source>Payment request file handling</source>
@@ -1359,9 +1344,6 @@
         <source>NodeId</source>
         <translation>NodeId</translation>
     </message>
-<<<<<<< HEAD
-    </context>
-=======
     <message>
         <source>Ping</source>
         <translation>Ping</translation>
@@ -1375,7 +1357,6 @@
         <translation>Recibido</translation>
     </message>
 </context>
->>>>>>> 9e116a6f
 <context>
     <name>QObject</name>
     <message>
@@ -1383,8 +1364,8 @@
         <translation>Cantidad</translation>
     </message>
     <message>
-        <source>Enter a Myriadcoin address (e.g. %1)</source>
-        <translation>Introducir una dirección Myriadcoin (p. ej. %1)</translation>
+        <source>Enter a Bitcoin address (e.g. %1)</source>
+        <translation>Introducir una dirección Bitcoin (p. ej. %1)</translation>
     </message>
     <message>
         <source>%1 d</source>
@@ -1419,35 +1400,29 @@
         <translation>%1 y %2</translation>
     </message>
     <message>
-<<<<<<< HEAD
+        <source>%1 B</source>
+        <translation>%1 B</translation>
+    </message>
+    <message>
+        <source>%1 KB</source>
+        <translation>%1 KB</translation>
+    </message>
+    <message>
+        <source>%1 MB</source>
+        <translation>%1 MB</translation>
+    </message>
+    <message>
+        <source>%1 GB</source>
+        <translation>%1 GB</translation>
+    </message>
+    <message>
         <source>%1 didn't yet exit safely...</source>
         <translation>%1 aún no ha salido de manera segura...</translation>
     </message>
-=======
-        <source>%1 B</source>
-        <translation>%1 B</translation>
-    </message>
-    <message>
-        <source>%1 KB</source>
-        <translation>%1 KB</translation>
-    </message>
-    <message>
-        <source>%1 MB</source>
-        <translation>%1 MB</translation>
-    </message>
-    <message>
-        <source>%1 GB</source>
-        <translation>%1 GB</translation>
-    </message>
-    <message>
-        <source>%1 didn't yet exit safely...</source>
-        <translation>%1 aún no ha salido de manera segura...</translation>
-    </message>
     <message>
         <source>unknown</source>
         <translation>desconocido</translation>
     </message>
->>>>>>> 9e116a6f
 </context>
 <context>
     <name>QObject::QObject</name>
@@ -1455,9 +1430,6 @@
         <source>Error: Specified data directory "%1" does not exist.</source>
         <translation>Error: directorio especificado "%1" no existe.</translation>
     </message>
-<<<<<<< HEAD
-    </context>
-=======
     <message>
         <source>Error: Cannot parse configuration file: %1. Only use key=value syntax.</source>
         <translation>Error: no se puede interpretar el archivo de configuración: %1. Utilize exclusivamente sintaxis clave=valor.</translation>
@@ -1467,7 +1439,6 @@
         <translation>Error: %1</translation>
     </message>
 </context>
->>>>>>> 9e116a6f
 <context>
     <name>QRImageWidget</name>
     <message>
@@ -1773,19 +1744,7 @@
         <translation>Mensaje:</translation>
     </message>
     <message>
-<<<<<<< HEAD
-        <source>Reuse one of the previously used receiving addresses. Reusing addresses has security and privacy issues. Do not use this unless re-generating a payment request made before.</source>
-        <translation>Reutilizar una de las direcciones previamente usadas para recibir. Reutilizar direcciones tiene problemas de seguridad y privacidad. No lo uses a menos que antes regeneres una solicitud de pago.</translation>
-    </message>
-    <message>
-        <source>R&amp;euse an existing receiving address (not recommended)</source>
-        <translation>R&amp;eutilizar una dirección existente para recibir (no recomendado)</translation>
-    </message>
-    <message>
-        <source>An optional message to attach to the payment request, which will be displayed when the request is opened. Note: The message will not be sent with the payment over the Myriadcoin network.</source>
-=======
         <source>An optional message to attach to the payment request, which will be displayed when the request is opened. Note: The message will not be sent with the payment over the Bitcoin network.</source>
->>>>>>> 9e116a6f
         <translation>Un mensaje opcional para adjuntar a la solicitud de pago, que se muestra cuando se abre la solicitud. Nota: El mensaje no se enviará con el pago por la red Bitcoin.</translation>
     </message>
     <message>
@@ -1939,7 +1898,7 @@
     <name>SendCoinsDialog</name>
     <message>
         <source>Send Coins</source>
-        <translation>Enviar myriadcoins</translation>
+        <translation>Enviar bitcoins</translation>
     </message>
     <message>
         <source>Coin Control Features</source>
@@ -2015,7 +1974,7 @@
     </message>
     <message>
         <source>Paying only the minimum fee is just fine as long as there is less transaction volume than space in the blocks. But be aware that this can end up in a never confirming transaction once there is more demand for bitcoin transactions than the network can process.</source>
-        <translation>Pagando solamente la cuota mínima es correcto, siempre y cuando haya menos volumen de transacciones que el espacio en los bloques. Pero tenga en cuenta que esto puede terminar en una transacción nunca confirmada, una vez que haya más demanda para transacciones Myriadcoin que la red pueda procesar.</translation>
+        <translation>Pagando solamente la cuota mínima es correcto, siempre y cuando haya menos volumen de transacciones que el espacio en los bloques. Pero tenga en cuenta que esto puede terminar en una transacción nunca confirmada, una vez que haya más demanda para transacciones Bitcoin que la red pueda procesar.</translation>
     </message>
     <message>
         <source>(read the tooltip)</source>
@@ -2162,8 +2121,8 @@
         <translation>Pagar únicamente la cuota solicitada de %1</translation>
     </message>
     <message>
-        <source>Warning: Invalid Myriadcoin address</source>
-        <translation>Alerta: dirección Myriadcoin inválida</translation>
+        <source>Warning: Invalid Bitcoin address</source>
+        <translation>Alerta: dirección Bitcoin inválida</translation>
     </message>
     <message>
         <source>Warning: Unknown change address</source>
@@ -2205,8 +2164,8 @@
         <translation>Esto es un pago ordinario.</translation>
     </message>
     <message>
-        <source>The Myriadcoin address to send the payment to</source>
-        <translation>Dirección Myriadcoin a la que enviar el pago</translation>
+        <source>The Bitcoin address to send the payment to</source>
+        <translation>Dirección Bitcoin a la que enviar el pago</translation>
     </message>
     <message>
         <source>Alt+A</source>
@@ -2225,8 +2184,8 @@
         <translation>Eliminar esta transacción</translation>
     </message>
     <message>
-        <source>The fee will be deducted from the amount being sent. The recipient will receive less myriadcoins than you enter in the amount field. If multiple recipients are selected, the fee is split equally.</source>
-        <translation>La cuota será deducida de la cantidad que sea mandada. El destinatario recibirá menos myriadcoins de los que entres en el  </translation>
+        <source>The fee will be deducted from the amount being sent. The recipient will receive less bitcoins than you enter in the amount field. If multiple recipients are selected, the fee is split equally.</source>
+        <translation>La cuota será deducida de la cantidad que sea mandada. El destinatario recibirá menos bitcoins de los que entres en el  </translation>
     </message>
     <message>
         <source>S&amp;ubtract fee from amount</source>
@@ -2249,8 +2208,8 @@
         <translation>Introduce una etiqueta para esta dirección para añadirla a la lista de direcciones utilizadas</translation>
     </message>
     <message>
-        <source>A message that was attached to the myriadcoin: URI which will be stored with the transaction for your reference. Note: This message will not be sent over the Myriadcoin network.</source>
-        <translation>Un mensaje que se adjuntó a la myriadcoin: URL que será almacenada con la transacción para su referencia. Nota: Este mensaje no se envía a través de la red Bitcoin.</translation>
+        <source>A message that was attached to the bitcoin: URI which will be stored with the transaction for your reference. Note: This message will not be sent over the Bitcoin network.</source>
+        <translation>Un mensaje que se adjuntó a la bitcoin: URL que será almacenada con la transacción para su referencia. Nota: Este mensaje no se envía a través de la red Bitcoin.</translation>
     </message>
     <message>
         <source>Pay To:</source>
@@ -2294,12 +2253,12 @@
         <translation>&amp;Firmar mensaje</translation>
     </message>
     <message>
-        <source>You can sign messages/agreements with your addresses to prove you can receive myriadcoins sent to them. Be careful not to sign anything vague or random, as phishing attacks may try to trick you into signing your identity over to them. Only sign fully-detailed statements you agree to.</source>
+        <source>You can sign messages/agreements with your addresses to prove you can receive bitcoins sent to them. Be careful not to sign anything vague or random, as phishing attacks may try to trick you into signing your identity over to them. Only sign fully-detailed statements you agree to.</source>
         <translation>Puede firmar los mensajes con sus direcciones para demostrar que las posee. Tenga cuidado de no firmar cualquier cosa de manera vaga o aleatoria, pues los ataques de phishing pueden tratar de engañarle firmando su identidad a través de ellos. Sólo firme declaraciones totalmente detalladas con las que usted esté de acuerdo.</translation>
     </message>
     <message>
-        <source>The Myriadcoin address to sign the message with</source>
-        <translation>Dirección Myriadcoin con la que firmar el mensaje</translation>
+        <source>The Bitcoin address to sign the message with</source>
+        <translation>Dirección Bitcoin con la que firmar el mensaje</translation>
     </message>
     <message>
         <source>Choose previously used address</source>
@@ -2330,7 +2289,7 @@
         <translation>Copiar la firma actual al portapapeles del sistema</translation>
     </message>
     <message>
-        <source>Sign the message to prove you own this Myriadcoin address</source>
+        <source>Sign the message to prove you own this Bitcoin address</source>
         <translation>Firmar el mensaje para demostrar que se posee esta dirección Bitcoin</translation>
     </message>
     <message>
@@ -2354,12 +2313,12 @@
         <translation>Introduzca la dirección para la firma, el mensaje (asegurándose de copiar tal cual los saltos de línea, espacios, tabulaciones, etc.) y la firma a continuación para verificar el mensaje. Tenga cuidado de no asumir más información de lo que dice el propio mensaje firmado para evitar fraudes basados en ataques de tipo man-in-the-middle. </translation>
     </message>
     <message>
-        <source>The Myriadcoin address the message was signed with</source>
-        <translation>La dirección Myriadcoin con la que se firmó el mensaje</translation>
-    </message>
-    <message>
-        <source>Verify the message to ensure it was signed with the specified Myriadcoin address</source>
-        <translation>Verificar el mensaje para comprobar que fue firmado con la dirección Myriadcoin indicada</translation>
+        <source>The Bitcoin address the message was signed with</source>
+        <translation>La dirección Bitcoin con la que se firmó el mensaje</translation>
+    </message>
+    <message>
+        <source>Verify the message to ensure it was signed with the specified Bitcoin address</source>
+        <translation>Verificar el mensaje para comprobar que fue firmado con la dirección Bitcoin indicada</translation>
     </message>
     <message>
         <source>Verify &amp;Message</source>
@@ -2572,7 +2531,7 @@
     </message>
     <message>
         <source>Generated coins must mature %1 blocks before they can be spent. When you generated this block, it was broadcast to the network to be added to the block chain. If it fails to get into the chain, its state will change to "not accepted" and it won't be spendable. This may occasionally happen if another node generates a block within a few seconds of yours.</source>
-        <translation>Los myriadcoins generados deben madurar %1 bloques antes de que puedan gastarse. Cuando generó este bloque, se transmitió a la red para que se añadiera a la cadena de bloques. Si no consigue entrar en la cadena, su estado cambiará a "no aceptado" y ya no se podrá gastar. Esto puede ocurrir ocasionalmente si otro nodo genera un bloque a pocos segundos del suyo.</translation>
+        <translation>Los bitcoins generados deben madurar %1 bloques antes de que puedan gastarse. Cuando generó este bloque, se transmitió a la red para que se añadiera a la cadena de bloques. Si no consigue entrar en la cadena, su estado cambiará a "no aceptado" y ya no se podrá gastar. Esto puede ocurrir ocasionalmente si otro nodo genera un bloque a pocos segundos del suyo.</translation>
     </message>
     <message>
         <source>Debug information</source>
@@ -2990,8 +2949,8 @@
         <translation>No se ha podido comenzar el servidor HTTP. Ver debug log para detalles.</translation>
     </message>
     <message>
-        <source>Myriadcoin Core</source>
-        <translation>Myriadcoin Core</translation>
+        <source>Bitcoin Core</source>
+        <translation>Bitcoin Core</translation>
     </message>
     <message>
         <source>The %s developers</source>
@@ -3640,10 +3599,6 @@
         <translation>Relay non-P2SH multisig (default: %u)</translation>
     </message>
     <message>
-        <source>Send transactions with full-RBF opt-in enabled (default: %u)</source>
-        <translation>Enviar transaciones con RBF-completo opt-in activado (default: %u)</translation>
-    </message>
-    <message>
         <source>Set key pool size to &lt;n&gt; (default: %u)</source>
         <translation>Ajustar el número de claves en reserva &lt;n&gt; (predeterminado: %u)</translation>
     </message>
