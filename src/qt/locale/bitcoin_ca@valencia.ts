--- conflicted
+++ resolved
@@ -62,12 +62,12 @@
         <translation>S'estan rebent les adreces</translation>
     </message>
     <message>
-        <source>These are your Myriad addresses for sending payments. Always check the amount and the receiving address before sending coins.</source>
-        <translation>Estes són les vostres adreces de Myriad per enviar els pagaments. Sempre reviseu l'import i l'adreça del destinatari abans de transferir monedes.</translation>
-    </message>
-    <message>
-        <source>These are your Myriad addresses for receiving payments. It is recommended to use a new receiving address for each transaction.</source>
-        <translation>Estes són les vostres adreces Myriad per rebre pagaments. Es recomana utilitzar una adreça nova de recepció per a cada transacció.</translation>
+        <source>These are your Myriadcoin addresses for sending payments. Always check the amount and the receiving address before sending coins.</source>
+        <translation>Estes són les vostres adreces de Myriadcoin per enviar els pagaments. Sempre reviseu l'import i l'adreça del destinatari abans de transferir monedes.</translation>
+    </message>
+    <message>
+        <source>These are your Myriadcoin addresses for receiving payments. It is recommended to use a new receiving address for each transaction.</source>
+        <translation>Estes són les vostres adreces Myriadcoin per rebre pagaments. Es recomana utilitzar una adreça nova de recepció per a cada transacció.</translation>
     </message>
     <message>
         <source>&amp;Copy Address</source>
@@ -176,60 +176,45 @@
         <translation>Esteu segur que voleu encriptar el vostre moneder?</translation>
     </message>
     <message>
-<<<<<<< HEAD
-        <source>Myriad Core will close now to finish the encryption process. Remember that encrypting your wallet cannot fully protect your myriadcoins from being stolen by malware infecting your computer.</source>
-        <translation>Ara es tancarà el Myriad Core per finalitzar el procés d'encriptació. Tingueu present que encriptar el vostre moneder no garanteix que les vostres myriadcoins no puguen ser robades per programari maliciós que infecti l'ordinador.</translation>
+        <source>Wallet encrypted</source>
+        <translation>Moneder encriptat</translation>
     </message>
     <message>
         <source>IMPORTANT: Any previous backups you have made of your wallet file should be replaced with the newly generated, encrypted wallet file. For security reasons, previous backups of the unencrypted wallet file will become useless as soon as you start using the new, encrypted wallet.</source>
         <translation>IMPORTANT: Tota copia de seguretat que hàgeu realitzat hauria de ser reemplaçada pel, recentment generat, fitxer encriptat del moneder.</translation>
     </message>
     <message>
+        <source>Wallet encryption failed</source>
+        <translation>L'encriptació del moneder ha fallat</translation>
+    </message>
+    <message>
+        <source>Wallet encryption failed due to an internal error. Your wallet was not encrypted.</source>
+        <translation>L'encriptació del moneder ha fallat per un error intern. El moneder no ha estat encriptat.</translation>
+    </message>
+    <message>
+        <source>The supplied passphrases do not match.</source>
+        <translation>La contrasenya introduïda no coincideix.</translation>
+    </message>
+    <message>
+        <source>Wallet unlock failed</source>
+        <translation>El desbloqueig del moneder ha fallat</translation>
+    </message>
+    <message>
+        <source>The passphrase entered for the wallet decryption was incorrect.</source>
+        <translation>La contrasenya introduïda per a desencriptar el moneder és incorrecta.</translation>
+    </message>
+    <message>
+        <source>Wallet decryption failed</source>
+        <translation>La desencriptació del moneder ha fallat</translation>
+    </message>
+    <message>
+        <source>Wallet passphrase was successfully changed.</source>
+        <translation>La contrasenya del moneder ha estat modificada correctament.</translation>
+    </message>
+    <message>
         <source>Warning: The Caps Lock key is on!</source>
         <translation>Avís: Les lletres majúscules estan activades!</translation>
     </message>
-    <message>
-=======
->>>>>>> f2a96e7d
-        <source>Wallet encrypted</source>
-        <translation>Moneder encriptat</translation>
-    </message>
-    <message>
-        <source>IMPORTANT: Any previous backups you have made of your wallet file should be replaced with the newly generated, encrypted wallet file. For security reasons, previous backups of the unencrypted wallet file will become useless as soon as you start using the new, encrypted wallet.</source>
-        <translation>IMPORTANT: Tota copia de seguretat que hàgeu realitzat hauria de ser reemplaçada pel, recentment generat, fitxer encriptat del moneder.</translation>
-    </message>
-    <message>
-        <source>Wallet encryption failed</source>
-        <translation>L'encriptació del moneder ha fallat</translation>
-    </message>
-    <message>
-        <source>Wallet encryption failed due to an internal error. Your wallet was not encrypted.</source>
-        <translation>L'encriptació del moneder ha fallat per un error intern. El moneder no ha estat encriptat.</translation>
-    </message>
-    <message>
-        <source>The supplied passphrases do not match.</source>
-        <translation>La contrasenya introduïda no coincideix.</translation>
-    </message>
-    <message>
-        <source>Wallet unlock failed</source>
-        <translation>El desbloqueig del moneder ha fallat</translation>
-    </message>
-    <message>
-        <source>The passphrase entered for the wallet decryption was incorrect.</source>
-        <translation>La contrasenya introduïda per a desencriptar el moneder és incorrecta.</translation>
-    </message>
-    <message>
-        <source>Wallet decryption failed</source>
-        <translation>La desencriptació del moneder ha fallat</translation>
-    </message>
-    <message>
-        <source>Wallet passphrase was successfully changed.</source>
-        <translation>La contrasenya del moneder ha estat modificada correctament.</translation>
-    </message>
-    <message>
-        <source>Warning: The Caps Lock key is on!</source>
-        <translation>Avís: Les lletres majúscules estan activades!</translation>
-    </message>
 </context>
 <context>
     <name>BanTableModel</name>
@@ -309,22 +294,11 @@
         <translation>Obri un &amp;URI...</translation>
     </message>
     <message>
-<<<<<<< HEAD
-        <source>Myriad Core client</source>
-        <translation>Client del Myriad Core</translation>
-    </message>
-    <message>
-        <source>Importing blocks from disk...</source>
-        <translation>S'estan important els blocs del disc...</translation>
-    </message>
-    <message>
-=======
->>>>>>> f2a96e7d
         <source>Reindexing blocks on disk...</source>
         <translation>S'estan reindexant els blocs al disc...</translation>
     </message>
     <message>
-        <source>Send coins to a Myriad address</source>
+        <source>Send coins to a Myriadcoin address</source>
         <translation>Envia monedes a una adreça Bitcoin</translation>
     </message>
     <message>
@@ -364,13 +338,6 @@
         <translation>&amp;Rep</translation>
     </message>
     <message>
-<<<<<<< HEAD
-        <source>Show information about Myriad Core</source>
-        <translation>Mostra informació del Myriad Core</translation>
-    </message>
-    <message>
-=======
->>>>>>> f2a96e7d
         <source>&amp;Show / Hide</source>
         <translation>&amp;Mostra / Amaga</translation>
     </message>
@@ -383,12 +350,12 @@
         <translation>Encripta les claus privades pertanyents al moneder</translation>
     </message>
     <message>
-        <source>Sign messages with your Myriad addresses to prove you own them</source>
-        <translation>Signa el missatges amb la seua adreça de Myriad per provar que les poseeixes</translation>
-    </message>
-    <message>
-        <source>Verify messages to ensure they were signed with specified Myriad addresses</source>
-        <translation>Verifiqueu els missatges per assegurar-vos que han estat signats amb una adreça Myriad específica.</translation>
+        <source>Sign messages with your Myriadcoin addresses to prove you own them</source>
+        <translation>Signa el missatges amb la seua adreça de Myriadcoin per provar que les poseeixes</translation>
+    </message>
+    <message>
+        <source>Verify messages to ensure they were signed with specified Myriadcoin addresses</source>
+        <translation>Verifiqueu els missatges per assegurar-vos que han estat signats amb una adreça Myriadcoin específica.</translation>
     </message>
     <message>
         <source>&amp;File</source>
@@ -407,28 +374,10 @@
         <translation>Barra d'eines de les pestanyes</translation>
     </message>
     <message>
-<<<<<<< HEAD
-        <source>Myriad Core</source>
-        <translation>Nucli de Bitcoin</translation>
-    </message>
-    <message>
-=======
->>>>>>> f2a96e7d
-        <source>Request payments (generates QR codes and bitcoin: URIs)</source>
-        <translation>Sol·licita pagaments (genera codis QR i bitcoin: URI)</translation>
-    </message>
-    <message>
-<<<<<<< HEAD
-        <source>&amp;About Myriad Core</source>
-        <translation>&amp;Quant al Myriad Core</translation>
-    </message>
-    <message>
-        <source>Modify configuration options for Myriad Core</source>
-        <translation>Modifica les opcions de configuració del Myriad Core</translation>
-    </message>
-    <message>
-=======
->>>>>>> f2a96e7d
+        <source>Request payments (generates QR codes and myriadcoin: URIs)</source>
+        <translation>Sol·licita pagaments (genera codis QR i myriadcoin: URI)</translation>
+    </message>
+    <message>
         <source>Show the list of used sending addresses and labels</source>
         <translation>Mostra la llista d'adreces d'enviament i etiquetes utilitzades</translation>
     </message>
@@ -437,53 +386,14 @@
         <translation>Mostra la llista d'adreces de recepció i etiquetes utilitzades</translation>
     </message>
     <message>
-        <source>Open a bitcoin: URI or payment request</source>
-        <translation>Obri una bitcoin: sol·licitud d'URI o pagament</translation>
+        <source>Open a myriadcoin: URI or payment request</source>
+        <translation>Obri una myriadcoin: sol·licitud d'URI o pagament</translation>
     </message>
     <message>
         <source>&amp;Command-line options</source>
         <translation>Opcions de la &amp;línia d'ordes</translation>
     </message>
     <message>
-<<<<<<< HEAD
-        <source>Show the Myriad Core help message to get a list with possible Myriad command-line options</source>
-        <translation>Mostra el missatge d'ajuda del Myriad Core per obtindre una llista amb les possibles opcions de línia d'ordes de Bitcoin</translation>
-    </message>
-    <message numerus="yes">
-        <source>%n active connection(s) to Myriad network</source>
-        <translation><numerusform>%n connexió activa a la xarxa Bitcoin</numerusform><numerusform>%n connexions actives a la xarxa Bitcoin</numerusform></translation>
-    </message>
-    <message>
-        <source>No block source available...</source>
-        <translation>No hi ha cap font de bloc disponible...</translation>
-    </message>
-    <message numerus="yes">
-        <source>Processed %n block(s) of transaction history.</source>
-        <translation><numerusform>Proccessats %n bloc de l'historial de transaccions.</numerusform><numerusform>Proccessats %n blocs de l'historial de transaccions.</numerusform></translation>
-    </message>
-    <message numerus="yes">
-        <source>%n hour(s)</source>
-        <translation><numerusform>%n hora</numerusform><numerusform>%n hores</numerusform></translation>
-    </message>
-    <message numerus="yes">
-        <source>%n day(s)</source>
-        <translation><numerusform>%n dia</numerusform><numerusform>%n dies</numerusform></translation>
-    </message>
-    <message numerus="yes">
-        <source>%n week(s)</source>
-        <translation><numerusform>%n setmana</numerusform><numerusform>%n setmanes</numerusform></translation>
-    </message>
-    <message>
-        <source>%1 and %2</source>
-        <translation>%1 i %2</translation>
-    </message>
-    <message numerus="yes">
-        <source>%n year(s)</source>
-        <translation><numerusform>%n any</numerusform><numerusform>%n anys</numerusform></translation>
-    </message>
-    <message>
-=======
->>>>>>> f2a96e7d
         <source>%1 behind</source>
         <translation>%1 darrere</translation>
     </message>
@@ -748,23 +658,14 @@
         <translation>Edita les adreces d'enviament</translation>
     </message>
     <message>
-<<<<<<< HEAD
+        <source>The entered address "%1" is not a valid Myriadcoin address.</source>
+        <translation>L'adreça introduïda «%1» no és una adreça de Myriadcoin vàlida.</translation>
+    </message>
+    <message>
         <source>The entered address "%1" is already in the address book.</source>
         <translation>L'adreça introduïda «%1» ja és present a la llibreta d'adreces.</translation>
     </message>
     <message>
-        <source>The entered address "%1" is not a valid Myriad address.</source>
-        <translation>L'adreça introduïda «%1» no és una adreça de Myriad vàlida.</translation>
-=======
-        <source>The entered address "%1" is not a valid Bitcoin address.</source>
-        <translation>L'adreça introduïda «%1» no és una adreça de Bitcoin vàlida.</translation>
->>>>>>> f2a96e7d
-    </message>
-    <message>
-        <source>The entered address "%1" is already in the address book.</source>
-        <translation>L'adreça introduïda «%1» ja és present a la llibreta d'adreces.</translation>
-    </message>
-    <message>
         <source>Could not unlock wallet.</source>
         <translation>No s'ha pogut desbloquejar el moneder.</translation>
     </message>
@@ -799,13 +700,6 @@
 <context>
     <name>HelpMessageDialog</name>
     <message>
-<<<<<<< HEAD
-        <source>Myriad Core</source>
-        <translation>Nucli de Bitcoin</translation>
-    </message>
-    <message>
-=======
->>>>>>> f2a96e7d
         <source>version</source>
         <translation>versió</translation>
     </message>
@@ -814,13 +708,6 @@
         <translation>(%1-bit)</translation>
     </message>
     <message>
-<<<<<<< HEAD
-        <source>About Myriad Core</source>
-        <translation>Quant al Myriad Core</translation>
-    </message>
-    <message>
-=======
->>>>>>> f2a96e7d
         <source>Command-line options</source>
         <translation>Opcions de línia d'ordes</translation>
     </message>
@@ -832,29 +719,11 @@
         <source>command-line options</source>
         <translation>Opcions de la línia d'ordes</translation>
     </message>
-<<<<<<< HEAD
-    </context>
-<context>
-    <name>Intro</name>
-=======
->>>>>>> f2a96e7d
     <message>
         <source>UI Options:</source>
         <translation>Opcions d'interfície:</translation>
     </message>
     <message>
-<<<<<<< HEAD
-        <source>Welcome to Myriad Core.</source>
-        <translation>Vos donem la benvinguda al Myriad Core.</translation>
-    </message>
-    <message>
-        <source>As this is the first time the program is launched, you can choose where Myriad Core will store its data.</source>
-        <translation>Atès que és la primera vegada que executeu el programa, podeu triar on emmagatzemarà el Myriad Core les dades.</translation>
-    </message>
-    <message>
-        <source>Myriad Core will download and store a copy of the Myriad block chain. At least %1GB of data will be stored in this directory, and it will grow over time. The wallet will also be stored in this directory.</source>
-        <translation>El Myriad Core descarregarà i emmagatzemarà una còpia de la cadena de blocs de Bitcoin. Com a mínim s'emmagatzemaran %1 GB de dades en este directori, que seguiran creixent gradualment. També s'hi emmagatzemarà el moneder.</translation>
-=======
         <source>Set language, for example "de_DE" (default: system locale)</source>
         <translation>Defineix un idioma, per exemple «de_DE» (per defecte: preferències locals de sistema)</translation>
     </message>
@@ -872,7 +741,6 @@
     <message>
         <source>Welcome</source>
         <translation>Vos donem la benviguda</translation>
->>>>>>> f2a96e7d
     </message>
     <message>
         <source>Use the default data directory</source>
@@ -883,13 +751,6 @@
         <translation>Utilitza un directori de dades personalitzat:</translation>
     </message>
     <message>
-<<<<<<< HEAD
-        <source>Myriad Core</source>
-        <translation>Nucli de Bitcoin</translation>
-    </message>
-    <message>
-=======
->>>>>>> f2a96e7d
         <source>Error: Specified data directory "%1" cannot be created.</source>
         <translation>Error: el directori de dades «%1» especificat no pot ser creat.</translation>
     </message>
@@ -975,13 +836,6 @@
         <translation>Minimitza en comptes d'eixir de l'aplicació quan la finestra es tanca. Quan s'habilita esta opció l'aplicació es tancara només quan se selecciona Ix del menú. </translation>
     </message>
     <message>
-<<<<<<< HEAD
-        <source>The user interface language can be set here. This setting will take effect after restarting Myriad Core.</source>
-        <translation>La interfície d'usuari pot definir-se des d'ací. El paràmetre tindrà efecte després de reiniciar el Myriad Core.</translation>
-    </message>
-    <message>
-=======
->>>>>>> f2a96e7d
         <source>Third party URLs (e.g. a block explorer) that appear in the transactions tab as context menu items. %s in the URL is replaced by transaction hash. Multiple URLs are separated by vertical bar |.</source>
         <translation>URL de terceres parts (p. ex. explorador de blocs) que apareix en la pestanya de transaccions com elements del menú contextual. %s en l'URL es reemplaçat pel resum de la transacció. Diferents URL estan separades per una barra vertical |.</translation>
     </message>
@@ -1006,17 +860,6 @@
         <translation>&amp;Xarxa</translation>
     </message>
     <message>
-<<<<<<< HEAD
-        <source>Automatically start Myriad Core after logging in to the system.</source>
-        <translation>Inicia el Myriad Core automàticament després d'iniciar una sessió en el sistema.</translation>
-    </message>
-    <message>
-        <source>&amp;Start Myriad Core on system login</source>
-        <translation>&amp;Inicia el Myriad Core en inciar el sistema</translation>
-    </message>
-    <message>
-=======
->>>>>>> f2a96e7d
         <source>(0 = auto, &lt;0 = leave that many cores free)</source>
         <translation>(0 = auto, &lt;0 = deixa tants nuclis lliures)</translation>
     </message>
@@ -1041,16 +884,16 @@
         <translation>&amp;Gasta el canvi sense confirmar</translation>
     </message>
     <message>
-        <source>Automatically open the Myriad client port on the router. This only works when your router supports UPnP and it is enabled.</source>
-        <translation>Obri el port del client de Myriad al router de forma automàtica. Això només funciona quan el router implementa UPnP i l'opció està activada.</translation>
+        <source>Automatically open the Myriadcoin client port on the router. This only works when your router supports UPnP and it is enabled.</source>
+        <translation>Obri el port del client de Myriadcoin al router de forma automàtica. Això només funciona quan el router implementa UPnP i l'opció està activada.</translation>
     </message>
     <message>
         <source>Map port using &amp;UPnP</source>
         <translation>Port obert amb &amp;UPnP</translation>
     </message>
     <message>
-        <source>Connect to the Myriad network through a SOCKS5 proxy.</source>
-        <translation>Connecta a la xarxa Myriad a través d'un proxy SOCKS5.</translation>
+        <source>Connect to the Myriadcoin network through a SOCKS5 proxy.</source>
+        <translation>Connecta a la xarxa Myriadcoin a través d'un proxy SOCKS5.</translation>
     </message>
     <message>
         <source>&amp;Connect through SOCKS5 proxy (default proxy):</source>
@@ -1152,8 +995,8 @@
         <translation>Formulari</translation>
     </message>
     <message>
-        <source>The displayed information may be out of date. Your wallet automatically synchronizes with the Myriad network after a connection is established, but this process has not completed yet.</source>
-        <translation>La informació mostrada pot no estar al día. El teu moneder es sincronitza automàticament amb la xarxa Myriad un cop s'ha establit connexió, però este proces no s'ha completat encara.</translation>
+        <source>The displayed information may be out of date. Your wallet automatically synchronizes with the Myriadcoin network after a connection is established, but this process has not completed yet.</source>
+        <translation>La informació mostrada pot no estar al día. El teu moneder es sincronitza automàticament amb la xarxa Myriadcoin un cop s'ha establit connexió, però este proces no s'ha completat encara.</translation>
     </message>
     <message>
         <source>Watch-only:</source>
@@ -1227,8 +1070,8 @@
         <translation>Error en la sol·licitud de pagament</translation>
     </message>
     <message>
-        <source>Cannot start bitcoin: click-to-pay handler</source>
-        <translation>No es pot iniciar bitcoin: gestor clica-per-pagar</translation>
+        <source>Cannot start myriadcoin: click-to-pay handler</source>
+        <translation>No es pot iniciar myriadcoin: gestor clica-per-pagar</translation>
     </message>
     <message>
         <source>URI handling</source>
@@ -1239,17 +1082,12 @@
         <translation>L'URL de recuperació de la sol·licitud de pagament no és vàlida: %1</translation>
     </message>
     <message>
-<<<<<<< HEAD
-        <source>URI cannot be parsed! This can be caused by an invalid Myriad address or malformed URI parameters.</source>
-        <translation>L'URI no pot ser analitzat! Això pot ser a causa d'una adreça de Myriad no vàlida o per paràmetres URI amb mal format.</translation>
-=======
         <source>Invalid payment address %1</source>
         <translation>Adreça de pagament no vàlida %1</translation>
     </message>
     <message>
-        <source>URI cannot be parsed! This can be caused by an invalid Bitcoin address or malformed URI parameters.</source>
-        <translation>L'URI no pot ser analitzat! Això pot ser a causa d'una adreça de Bitcoin no vàlida o per paràmetres URI amb mal format.</translation>
->>>>>>> f2a96e7d
+        <source>URI cannot be parsed! This can be caused by an invalid Myriadcoin address or malformed URI parameters.</source>
+        <translation>L'URI no pot ser analitzat! Això pot ser a causa d'una adreça de Myriadcoin no vàlida o per paràmetres URI amb mal format.</translation>
     </message>
     <message>
         <source>Payment request file handling</source>
@@ -1334,8 +1172,8 @@
         <translation>Import</translation>
     </message>
     <message>
-        <source>Enter a Myriad address (e.g. %1)</source>
-        <translation>Introduïu una adreça de Myriad (p. ex. %1)</translation>
+        <source>Enter a Myriadcoin address (e.g. %1)</source>
+        <translation>Introduïu una adreça de Myriadcoin (p. ex. %1)</translation>
     </message>
     <message>
         <source>%1 d</source>
@@ -1443,13 +1281,6 @@
         <translation>Nombre de blocs actuals</translation>
     </message>
     <message>
-<<<<<<< HEAD
-        <source>Open the Myriad Core debug log file from the current data directory. This can take a few seconds for large log files.</source>
-        <translation>Obri el fitxer de registre de depuració del Myriad Core del directori de dades actual. Pot portar uns quants segons per a fitxers de registre grans.</translation>
-    </message>
-    <message>
-=======
->>>>>>> f2a96e7d
         <source>Received</source>
         <translation>Rebut</translation>
     </message>
@@ -1546,13 +1377,6 @@
         <translation>Neteja la consola</translation>
     </message>
     <message>
-<<<<<<< HEAD
-        <source>Welcome to the Myriad Core RPC console.</source>
-        <translation>Vos donem la benviguda a la consola RPC del Myriad Core.</translation>
-    </message>
-    <message>
-=======
->>>>>>> f2a96e7d
         <source>Use up and down arrows to navigate history, and &lt;b&gt;Ctrl-L&lt;/b&gt; to clear screen.</source>
         <translation>Utilitza les fletxes d'amunt i avall per navegar per l'historial, i &lt;b&gt;Ctrl-L&lt;\b&gt; per netejar la pantalla.</translation>
     </message>
@@ -1628,7 +1452,7 @@
         <translation>R&amp;eutilitza una adreça de recepció anterior (no recomanat)</translation>
     </message>
     <message>
-        <source>An optional message to attach to the payment request, which will be displayed when the request is opened. Note: The message will not be sent with the payment over the Myriad network.</source>
+        <source>An optional message to attach to the payment request, which will be displayed when the request is opened. Note: The message will not be sent with the payment over the Myriadcoin network.</source>
         <translation>Un missatge opcional que s'adjuntarà a la sol·licitud de pagament, que es mostrarà quan s'òbriga la sol·licitud. Nota: El missatge no s'enviarà amb el pagament per la xarxa Bitcoin.</translation>
     </message>
     <message>
@@ -1989,8 +1813,8 @@
         <translation>La sol·licitud de pagament ha vençut.</translation>
     </message>
     <message>
-        <source>Warning: Invalid Myriad address</source>
-        <translation>Avís: adreça Myriad no vàlida</translation>
+        <source>Warning: Invalid Myriadcoin address</source>
+        <translation>Avís: adreça Myriadcoin no vàlida</translation>
     </message>
     <message>
         <source>Warning: Unknown change address</source>
@@ -2024,8 +1848,8 @@
         <translation>Això és un pagament normal.</translation>
     </message>
     <message>
-        <source>The Myriad address to send the payment to</source>
-        <translation>L'adreça Myriad on enviar el pagament</translation>
+        <source>The Myriadcoin address to send the payment to</source>
+        <translation>L'adreça Myriadcoin on enviar el pagament</translation>
     </message>
     <message>
         <source>Alt+A</source>
@@ -2068,8 +1892,8 @@
         <translation>Introduïu una etiqueta per a esta adreça per afegir-la a la llista d'adreces utilitzades</translation>
     </message>
     <message>
-        <source>A message that was attached to the bitcoin: URI which will be stored with the transaction for your reference. Note: This message will not be sent over the Myriad network.</source>
-        <translation>Un missatge que s'ha adjuntat al bitcoin: URI que s'emmagatzemarà amb la transacció per a la vostra referència. Nota: el missatge no s'enviarà a través de la xarxa Bitcoin.</translation>
+        <source>A message that was attached to the myriadcoin: URI which will be stored with the transaction for your reference. Note: This message will not be sent over the Myriadcoin network.</source>
+        <translation>Un missatge que s'ha adjuntat al myriadcoin: URI que s'emmagatzemarà amb la transacció per a la vostra referència. Nota: el missatge no s'enviarà a través de la xarxa Bitcoin.</translation>
     </message>
     <message>
         <source>Pay To:</source>
@@ -2087,13 +1911,8 @@
 <context>
     <name>SendConfirmationDialog</name>
     <message>
-<<<<<<< HEAD
-        <source>Myriad Core is shutting down...</source>
-        <translation>S'està parant el Myriad Core...</translation>
-=======
         <source>Yes</source>
         <translation>Sí</translation>
->>>>>>> f2a96e7d
     </message>
 </context>
 <context>
@@ -2118,8 +1937,8 @@
         <translation>Podeu signar missatges/acords amb les vostres adreces per provar que rebeu les myriadcoins que s'hi envien. Aneu amb compte no signar res que siga vague o aleatori, perquè en alguns atacs de suplantació es pot provar que hi signeu la vostra identitat. Només signeu aquelles declaracions completament detallades en què hi esteu d'acord. </translation>
     </message>
     <message>
-        <source>The Myriad address to sign the message with</source>
-        <translation>L'adreça Myriad amb què signar el missatge</translation>
+        <source>The Myriadcoin address to sign the message with</source>
+        <translation>L'adreça Myriadcoin amb què signar el missatge</translation>
     </message>
     <message>
         <source>Choose previously used address</source>
@@ -2150,7 +1969,7 @@
         <translation>Copia la signatura actual al porta-retalls del sistema</translation>
     </message>
     <message>
-        <source>Sign the message to prove you own this Myriad address</source>
+        <source>Sign the message to prove you own this Myriadcoin address</source>
         <translation>Signa el missatge per provar que ets propietari d'esta adreça Bitcoin</translation>
     </message>
     <message>
@@ -2174,12 +1993,12 @@
         <translation>Introduïu l'adreça del receptor, el missatge (assegureu-vos de copiar els salts de línia, espais, tabuladors, etc. exactament) i signatura de sota per verificar el missatge. Tingueu cura de no llegir més en la signatura del que està al missatge signat, per evitar ser enganyat per un atac d'home-en-el-mig. Tingueu en compte que això només demostra que la part que signa rep amb l'adreça, i no es pot provar l'enviament de qualsevol transacció!</translation>
     </message>
     <message>
-        <source>The Myriad address the message was signed with</source>
-        <translation>L'adreça Myriad amb què va ser signat el missatge</translation>
-    </message>
-    <message>
-        <source>Verify the message to ensure it was signed with the specified Myriad address</source>
-        <translation>Verificar el missatge per assegurar-se que ha estat signat amb una adreça Myriad específica</translation>
+        <source>The Myriadcoin address the message was signed with</source>
+        <translation>L'adreça Myriadcoin amb què va ser signat el missatge</translation>
+    </message>
+    <message>
+        <source>Verify the message to ensure it was signed with the specified Myriadcoin address</source>
+        <translation>Verificar el missatge per assegurar-se que ha estat signat amb una adreça Myriadcoin específica</translation>
     </message>
     <message>
         <source>Verify &amp;Message</source>
@@ -2245,17 +2064,6 @@
 <context>
     <name>SplashScreen</name>
     <message>
-<<<<<<< HEAD
-        <source>Myriad Core</source>
-        <translation>Myriad Core</translation>
-    </message>
-    <message>
-        <source>The Myriad Core developers</source>
-        <translation>Els desenvolupadors del Myriad Core</translation>
-    </message>
-    <message>
-=======
->>>>>>> f2a96e7d
         <source>[testnet]</source>
         <translation>[testnet]</translation>
     </message>
@@ -2750,8 +2558,8 @@
         <translation>Executa en segon pla com a programa dimoni i accepta ordes</translation>
     </message>
     <message>
-        <source>Bitcoin Core</source>
-        <translation>Bitcoin Core</translation>
+        <source>Myriadcoin Core</source>
+        <translation>Myriadcoin Core</translation>
     </message>
     <message>
         <source>Bind to given address and always listen on it. Use [host]:port notation for IPv6</source>
@@ -2770,41 +2578,6 @@
         <translation>Defineix el nombre de fils de verificació d'scripts (%u a %d, 0 = auto, &lt;0 = deixa tants nuclis lliures, per defecte: %d)</translation>
     </message>
     <message>
-<<<<<<< HEAD
-        <source>This is a pre-release test build - use at your own risk - do not use for mining or merchant applications</source>
-        <translation>Esta és una versió de pre-llançament - utilitza-la sota la teva responsabilitat - No usar per a minería o aplicacions de compra-venda</translation>
-    </message>
-    <message>
-        <source>Unable to bind to %s on this computer. Myriad Core is probably already running.</source>
-        <translation>No es pot enllaçar %s a este ordinador. El Myriad Core probablement ja estiga executant-s'hi.</translation>
-    </message>
-    <message>
-        <source>WARNING: abnormally high number of blocks generated, %d blocks received in the last %d hours (%d expected)</source>
-        <translation>AVÍS: s'ha generat un nombre anòmalament alt de blocs, %d blocs rebuts en les darreres %d hores (se n'esperaven %d)</translation>
-    </message>
-    <message>
-        <source>WARNING: check your network connection, %d blocks received in the last %d hours (%d expected)</source>
-        <translation>AVÍS: comproveu la vostra connexió a la xarxa, %d blocs rebuts en les darreres %d hores (se n'esperaven %d)</translation>
-    </message>
-    <message>
-        <source>Warning: The network does not appear to fully agree! Some miners appear to be experiencing issues.</source>
-        <translation>Avís: la xarxa no pareix que hi estiga plenament d'acord. Alguns miners pareix que estan experimentant problemes.</translation>
-    </message>
-    <message>
-        <source>Warning: We do not appear to fully agree with our peers! You may need to upgrade, or other nodes may need to upgrade.</source>
-        <translation>Avís: pareix que no estem plenament d'acord amb els nostres iguals! Podria caldre que actualitzar l'aplicació, o potser que ho facen altres nodes.</translation>
-    </message>
-    <message>
-        <source>Warning: wallet.dat corrupt, data salvaged! Original wallet.dat saved as wallet.{timestamp}.bak in %s; if your balance or transactions are incorrect you should restore from a backup.</source>
-        <translation>Avís: el fitxer wallet.dat és corrupte, dades rescatades! L'arxiu wallet.dat original ha estat guardat com wallet.{estampa_temporal}.bak al directori %s; si el teu balanç o transaccions son incorrectes hauries de restaurar-lo de un backup.</translation>
-    </message>
-    <message>
-        <source>Whitelist peers connecting from the given netmask or IP address. Can be specified multiple times.</source>
-        <translation>Afig a la llista blanca els iguals que es connecten de la màscara de xarxa o adreça IP donada. Es pot especificar moltes vegades.</translation>
-    </message>
-    <message>
-=======
->>>>>>> f2a96e7d
         <source>&lt;category&gt; can be:</source>
         <translation>&lt;category&gt; pot ser:</translation>
     </message>
@@ -2929,13 +2702,6 @@
         <translation>Vincula a l'adreça donada per a escoltar les connexions JSON-RPC. Feu servir la notació [host]:port per a IPv6. Esta opció pot ser especificada moltes vegades (per defecte: vincula a totes les interfícies)</translation>
     </message>
     <message>
-<<<<<<< HEAD
-        <source>Cannot obtain a lock on data directory %s. Myriad Core is probably already running.</source>
-        <translation>No es pot obtindre un bloqueig del directori de dades %s. El Myriad Core probablement ja s'estiga executant.</translation>
-    </message>
-    <message>
-=======
->>>>>>> f2a96e7d
         <source>Create new files with system default permissions, instead of umask 077 (only effective with disabled wallet functionality)</source>
         <translation>Crea fitxers nous amb els permisos per defecte del sistema, en comptes de l'umask 077 (només efectiu amb la funcionalitat de moneder inhabilitada)</translation>
     </message>
@@ -2996,43 +2762,12 @@
         <translation>Connecta a través del proxy SOCKS5</translation>
     </message>
     <message>
-<<<<<<< HEAD
-        <source>Copyright (C) 2009-%i The Myriad Core Developers</source>
-        <translation>Copyright (C) 2009-%i Els desenvolupadors del Myriad Core</translation>
-    </message>
-    <message>
-        <source>Error loading wallet.dat: Wallet requires newer version of Myriad Core</source>
-        <translation>Error en carregar wallet.dat: el moneder requereix una versió més nova del Myriad core</translation>
-    </message>
-    <message>
-=======
->>>>>>> f2a96e7d
         <source>Error reading from database, shutting down.</source>
         <translation>Error en llegir la base de dades, tancant.</translation>
     </message>
     <message>
         <source>Information</source>
-<<<<<<< HEAD
-        <translation>&amp;Informació</translation>
-    </message>
-    <message>
-        <source>Initialization sanity check failed. Myriad Core is shutting down.</source>
-        <translation>Ha fallat la inicialització de la comprovació de validesa. El Myriad Core s'està parant.</translation>
-    </message>
-    <message>
-        <source>Invalid amount for -maxtxfee=&lt;amount&gt;: '%s'</source>
-        <translation>Import no vàlid per a -maxtxfee=&lt;amount&gt;: '%s'</translation>
-    </message>
-    <message>
-        <source>Invalid amount for -minrelaytxfee=&lt;amount&gt;: '%s'</source>
-        <translation>Import no vàlid per a -minrelaytxfee=&lt;amount&gt;: «%s»</translation>
-    </message>
-    <message>
-        <source>Invalid amount for -mintxfee=&lt;amount&gt;: '%s'</source>
-        <translation>Import no vàlid per a -mintxfee=&lt;amount&gt;: «%s»</translation>
-=======
         <translation>Informació</translation>
->>>>>>> f2a96e7d
     </message>
     <message>
         <source>Invalid amount for -paytxfee=&lt;amount&gt;: '%s' (must be at least %s)</source>
@@ -3107,13 +2842,6 @@
         <translation>Nom d'usuari per a connexions JSON-RPC</translation>
     </message>
     <message>
-<<<<<<< HEAD
-        <source>Wallet needed to be rewritten: restart Myriad Core to complete</source>
-        <translation>Cal reescriure el moneder: reiniceu el Myriad Core per completar-ho.</translation>
-    </message>
-    <message>
-=======
->>>>>>> f2a96e7d
         <source>Warning</source>
         <translation>Avís</translation>
     </message>
