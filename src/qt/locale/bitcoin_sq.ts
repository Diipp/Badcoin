<TS language="sq" version="2.1">
<context>
    <name>AddressBookPage</name>
    <message>
        <source>Right-click to edit address or label</source>
        <translation>Kliko me të djathtën për të ndryshuar adresën ose etiketen.</translation>
    </message>
    <message>
        <source>Create a new address</source>
        <translation>Krijo një adresë të re</translation>
    </message>
    <message>
        <source>&amp;New</source>
        <translation>&amp;E re</translation>
    </message>
    <message>
        <source>Copy the currently selected address to the system clipboard</source>
        <translation>Kopjo adresën e zgjedhur në memorjen e sistemit </translation>
    </message>
    <message>
        <source>&amp;Copy</source>
        <translation>&amp;Kopjo</translation>
    </message>
    <message>
        <source>Delete the currently selected address from the list</source>
        <translation>Fshi adresen e selektuar nga lista</translation>
    </message>
    <message>
        <source>Export the data in the current tab to a file</source>
        <translation>Eksporto të dhënat e skedës korrente në një skedar</translation>
    </message>
    <message>
        <source>&amp;Delete</source>
        <translation>&amp;Fshi</translation>
    </message>
    <message>
        <source>Choose the address to send coins to</source>
        <translation>Zgjidh adresen ku do te dergoni monedhat</translation>
    </message>
    <message>
        <source>Sending addresses</source>
        <translation>Duke derguar adresen</translation>
    </message>
    <message>
        <source>Receiving addresses</source>
        <translation>Duke marr adresen</translation>
    </message>
    <message>
        <source>These are your Myriad addresses for sending payments. Always check the amount and the receiving address before sending coins.</source>
        <translation>Këto janë Myriad adresat e juaja për të dërguar pagesa. Gjithmon kontrolloni shumën dhe adresën pranuese para se të dërgoni monedha.</translation>
    </message>
    <message>
        <source>These are your Myriad addresses for receiving payments. It is recommended to use a new receiving address for each transaction.</source>
        <translation>Këto janë Myriad adresat e juaja për të pranuar pagesa. Rekomandohet që gjithmon të përdorni një adresë të re për çdo transaksion.</translation>
    </message>
    <message>
        <source>&amp;Copy Address</source>
        <translation>&amp;Kopjo adresen</translation>
    </message>
    <message>
        <source>Copy &amp;Label</source>
        <translation>Kopjo &amp;Etiketë</translation>
    </message>
    <message>
        <source>&amp;Edit</source>
        <translation>&amp;Ndrysho</translation>
    </message>
    <message>
        <source>Export Address List</source>
        <translation>Eksporto listën e adresave</translation>
    </message>
    <message>
        <source>Comma separated file (*.csv)</source>
        <translation>Skedar i ndarë me pikëpresje(*.csv)</translation>
    </message>
    <message>
        <source>Exporting Failed</source>
        <translation>Eksportimi dështoj</translation>
    </message>
    <message>
        <source>There was an error trying to save the address list to %1. Please try again.</source>
        <translation>Gabim gjatë ruajtjes së listës së adresave në %1. Ju lutem provoni prapë.</translation>
    </message>
</context>
<context>
    <name>AddressTableModel</name>
    <message>
        <source>Label</source>
        <translation>Etiketë</translation>
    </message>
    <message>
        <source>Address</source>
        <translation>Adresë</translation>
    </message>
    <message>
        <source>(no label)</source>
        <translation>(pa etiketë)</translation>
    </message>
</context>
<context>
    <name>AskPassphraseDialog</name>
    <message>
        <source>Enter passphrase</source>
        <translation>Futni frazkalimin</translation>
    </message>
    <message>
        <source>New passphrase</source>
        <translation>Frazkalim i ri</translation>
    </message>
    <message>
        <source>Repeat new passphrase</source>
        <translation>Përsërisni frazkalimin e ri</translation>
    </message>
    <message>
        <source>Encrypt wallet</source>
        <translation>Kripto portofolin</translation>
    </message>
    <message>
        <source>This operation needs your wallet passphrase to unlock the wallet.</source>
        <translation>Ky veprim ka nevojë per frazkalimin e portofolit tuaj që të ç'kyç portofolin.</translation>
    </message>
    <message>
        <source>Unlock wallet</source>
        <translation>ç'kyç portofolin.</translation>
    </message>
    <message>
        <source>This operation needs your wallet passphrase to decrypt the wallet.</source>
        <translation>Ky veprim kërkon frazkalimin e portofolit tuaj që të dekriptoj portofolin.</translation>
    </message>
    <message>
        <source>Decrypt wallet</source>
        <translation>Dekripto portofolin</translation>
    </message>
    <message>
        <source>Change passphrase</source>
        <translation>Ndrysho frazkalimin</translation>
    </message>
    <message>
        <source>Confirm wallet encryption</source>
        <translation>Konfirmoni enkriptimin e portofolit</translation>
    </message>
    <message>
        <source>Are you sure you wish to encrypt your wallet?</source>
        <translation>Jeni te sigurt te enkriptoni portofolin tuaj?</translation>
    </message>
    <message>
        <source>Wallet encrypted</source>
        <translation>Portofoli u enkriptua</translation>
    </message>
    <message>
        <source>Wallet encryption failed</source>
        <translation>Enkriptimi i portofolit dështoi</translation>
    </message>
    <message>
        <source>Wallet encryption failed due to an internal error. Your wallet was not encrypted.</source>
        <translation>Enkriptimi i portofolit dështoi për shkak të një gabimi të brëndshëm. portofoli juaj nuk u enkriptua.</translation>
    </message>
    <message>
        <source>The supplied passphrases do not match.</source>
        <translation>Frazkalimet e plotësuara nuk përputhen.</translation>
    </message>
    <message>
        <source>Wallet unlock failed</source>
        <translation>ç'kyçja e portofolit dështoi</translation>
    </message>
    <message>
        <source>The passphrase entered for the wallet decryption was incorrect.</source>
        <translation>Frazkalimi i futur për dekriptimin e portofolit nuk ishte i saktë.</translation>
    </message>
    <message>
        <source>Wallet decryption failed</source>
        <translation>Dekriptimi i portofolit dështoi</translation>
    </message>
    </context>
<context>
    <name>BanTableModel</name>
    </context>
<context>
    <name>BitcoinGUI</name>
    <message>
        <source>Synchronizing with network...</source>
        <translation>Duke u sinkronizuar me rrjetin...</translation>
    </message>
    <message>
        <source>&amp;Overview</source>
        <translation>&amp;Përmbledhje</translation>
    </message>
    <message>
        <source>Show general overview of wallet</source>
        <translation>Trego një përmbledhje te përgjithshme të portofolit</translation>
    </message>
    <message>
        <source>&amp;Transactions</source>
        <translation>&amp;Transaksionet</translation>
    </message>
    <message>
        <source>Browse transaction history</source>
        <translation>Shfleto historinë e transaksioneve</translation>
    </message>
    <message>
        <source>Quit application</source>
        <translation>Mbyllni aplikacionin</translation>
    </message>
    <message>
        <source>&amp;Options...</source>
        <translation>&amp;Opsione</translation>
    </message>
    <message>
        <source>&amp;Receiving addresses...</source>
        <translation>Duke marr adresen</translation>
    </message>
    <message>
        <source>Change the passphrase used for wallet encryption</source>
        <translation>Ndrysho frazkalimin e përdorur per enkriptimin e portofolit</translation>
    </message>
    <message>
        <source>Bitcoin</source>
        <translation>Bitcoin</translation>
    </message>
    <message>
        <source>Wallet</source>
        <translation>Portofol</translation>
    </message>
    <message>
        <source>&amp;Send</source>
        <translation>&amp;Dergo</translation>
    </message>
    <message>
        <source>&amp;Receive</source>
        <translation>&amp;Merr</translation>
    </message>
    <message>
        <source>&amp;Show / Hide</source>
        <translation>&amp;Shfaq / Fsheh</translation>
    </message>
    <message>
        <source>&amp;File</source>
        <translation>&amp;Skedar</translation>
    </message>
    <message>
        <source>&amp;Settings</source>
        <translation>&amp;Konfigurimet</translation>
    </message>
    <message>
        <source>&amp;Help</source>
        <translation>&amp;Ndihmë</translation>
    </message>
    <message>
        <source>Tabs toolbar</source>
        <translation>Shiriti i mjeteve</translation>
    </message>
    <message>
<<<<<<< HEAD
        <source>Myriad Core</source>
        <translation>Berthama Bitcoin</translation>
    </message>
    <message>
        <source>&amp;About Myriad Core</source>
        <translation>Rreth Berthames Bitkoin</translation>
    </message>
    <message>
        <source>%1 and %2</source>
        <translation>%1 dhe %2</translation>
    </message>
    <message>
=======
>>>>>>> f2a96e7d
        <source>%1 behind</source>
        <translation>%1 Pas</translation>
    </message>
    <message>
        <source>Error</source>
        <translation>Problem</translation>
    </message>
    <message>
        <source>Information</source>
        <translation>Informacion</translation>
    </message>
    <message>
        <source>Up to date</source>
        <translation>I azhornuar</translation>
    </message>
    <message>
        <source>Catching up...</source>
        <translation>Duke u azhornuar...</translation>
    </message>
    <message>
        <source>Sent transaction</source>
        <translation>Dërgo transaksionin</translation>
    </message>
    <message>
        <source>Incoming transaction</source>
        <translation>Transaksion në ardhje</translation>
    </message>
    <message>
        <source>Wallet is &lt;b&gt;encrypted&lt;/b&gt; and currently &lt;b&gt;unlocked&lt;/b&gt;</source>
        <translation>Portofoli po &lt;b&gt; enkriptohet&lt;/b&gt; dhe është &lt;b&gt; i ç'kyçur&lt;/b&gt;</translation>
    </message>
    <message>
        <source>Wallet is &lt;b&gt;encrypted&lt;/b&gt; and currently &lt;b&gt;locked&lt;/b&gt;</source>
        <translation>Portofoli po &lt;b&gt; enkriptohet&lt;/b&gt; dhe është &lt;b&gt; i kyçur&lt;/b&gt;</translation>
    </message>
    </context>
<context>
    <name>CoinControlDialog</name>
    <message>
        <source>Coin Selection</source>
        <translation>Zgjedhja e monedhes</translation>
    </message>
    <message>
        <source>Amount:</source>
        <translation>Shuma:</translation>
    </message>
    <message>
        <source>Amount</source>
        <translation>Sasia</translation>
    </message>
    <message>
        <source>Date</source>
        <translation>Data</translation>
    </message>
    <message>
        <source>Copy address</source>
        <translation>Kopjo adresën</translation>
    </message>
    <message>
        <source>yes</source>
        <translation>po</translation>
    </message>
    <message>
        <source>no</source>
        <translation>jo</translation>
    </message>
    <message>
        <source>(no label)</source>
        <translation>(pa etiketë)</translation>
    </message>
    </context>
<context>
    <name>EditAddressDialog</name>
    <message>
        <source>Edit Address</source>
        <translation>Ndrysho Adresën</translation>
    </message>
    <message>
        <source>&amp;Label</source>
        <translation>&amp;Etiketë</translation>
    </message>
    <message>
        <source>&amp;Address</source>
        <translation>&amp;Adresa</translation>
    </message>
    <message>
        <source>New receiving address</source>
        <translation>Adresë e re pritëse</translation>
    </message>
    <message>
        <source>New sending address</source>
        <translation>Adresë e re dërgimi</translation>
    </message>
    <message>
        <source>Edit receiving address</source>
        <translation>Ndrysho adresën pritëse</translation>
    </message>
    <message>
        <source>Edit sending address</source>
        <translation>ndrysho adresën dërguese</translation>
    </message>
    <message>
        <source>The entered address "%1" is already in the address book.</source>
        <translation>Adresa e dhënë "%1" është e zënë në librin e adresave. </translation>
    </message>
    <message>
        <source>Could not unlock wallet.</source>
        <translation>Nuk mund të ç'kyçet portofoli.</translation>
    </message>
    <message>
        <source>New key generation failed.</source>
        <translation>Krijimi i çelësit të ri dështoi.</translation>
    </message>
</context>
<context>
    <name>FreespaceChecker</name>
    <message>
        <source>name</source>
        <translation>emri</translation>
    </message>
    </context>
<context>
    <name>HelpMessageDialog</name>
    <message>
<<<<<<< HEAD
        <source>Myriad Core</source>
        <translation>Berthama Bitcoin</translation>
    </message>
    <message>
        <source>version</source>
        <translation>versioni</translation>
    </message>
    <message>
        <source>About Myriad Core</source>
        <translation>Rreth Berthames Bitkoin</translation>
    </message>
=======
        <source>version</source>
        <translation>versioni</translation>
    </message>
>>>>>>> f2a96e7d
    </context>
<context>
    <name>Intro</name>
    <message>
        <source>Welcome</source>
        <translation>Miresevini</translation>
    </message>
    <message>
<<<<<<< HEAD
        <source>Welcome to Myriad Core.</source>
        <translation>Miresevini ne Berthamen Bitcoin</translation>
    </message>
    <message>
        <source>Myriad Core</source>
        <translation>Berthama Bitcoin</translation>
    </message>
    <message>
=======
>>>>>>> f2a96e7d
        <source>Error</source>
        <translation>Problem</translation>
    </message>
    </context>
<context>
    <name>ModalOverlay</name>
    <message>
        <source>Form</source>
        <translation>Formilarë</translation>
    </message>
    </context>
<context>
    <name>OpenURIDialog</name>
    </context>
<context>
    <name>OptionsDialog</name>
    <message>
        <source>Options</source>
        <translation>Opsionet</translation>
    </message>
    <message>
        <source>W&amp;allet</source>
        <translation>Portofol</translation>
    </message>
    </context>
<context>
    <name>OverviewPage</name>
    <message>
        <source>Form</source>
        <translation>Formilarë</translation>
    </message>
    </context>
<context>
    <name>PaymentServer</name>
    </context>
<context>
    <name>PeerTableModel</name>
    </context>
<context>
    <name>QObject</name>
    <message>
        <source>Amount</source>
        <translation>Sasia</translation>
    </message>
    <message>
        <source>%1 and %2</source>
        <translation>%1 dhe %2</translation>
    </message>
    </context>
<context>
    <name>QObject::QObject</name>
    </context>
<context>
    <name>QRImageWidget</name>
    </context>
<context>
    <name>RPCConsole</name>
    <message>
        <source>&amp;Information</source>
        <translation>Informacion</translation>
    </message>
    <message>
        <source>&amp;Open</source>
        <translation>&amp;Hap</translation>
    </message>
    <message>
        <source>&amp;Clear</source>
        <translation>&amp;Pastro</translation>
    </message>
    <message>
        <source>never</source>
        <translation>asnjehere</translation>
    </message>
    <message>
        <source>Unknown</source>
        <translation>i/e panjohur</translation>
    </message>
</context>
<context>
    <name>ReceiveCoinsDialog</name>
    <message>
        <source>&amp;Amount:</source>
        <translation>Shuma:</translation>
    </message>
    <message>
        <source>&amp;Label:</source>
        <translation>&amp;Etiketë:</translation>
    </message>
    <message>
        <source>Clear</source>
        <translation>Pastro</translation>
    </message>
    </context>
<context>
    <name>ReceiveRequestDialog</name>
    <message>
        <source>Copy &amp;Address</source>
        <translation>&amp;Kopjo adresen</translation>
    </message>
    <message>
        <source>Address</source>
        <translation>Adresë</translation>
    </message>
    <message>
        <source>Amount</source>
        <translation>Sasia</translation>
    </message>
    <message>
        <source>Label</source>
        <translation>Etiketë</translation>
    </message>
    </context>
<context>
    <name>RecentRequestsTableModel</name>
    <message>
        <source>Date</source>
        <translation>Data</translation>
    </message>
    <message>
        <source>Label</source>
        <translation>Etiketë</translation>
    </message>
    <message>
        <source>(no label)</source>
        <translation>(pa etiketë)</translation>
    </message>
    </context>
<context>
    <name>SendCoinsDialog</name>
    <message>
        <source>Send Coins</source>
        <translation>Dërgo Monedha</translation>
    </message>
    <message>
        <source>Insufficient funds!</source>
        <translation>Fonde te pamjaftueshme</translation>
    </message>
    <message>
        <source>Amount:</source>
        <translation>Shuma:</translation>
    </message>
    <message>
        <source>Send to multiple recipients at once</source>
        <translation>Dërgo marrësve të ndryshëm njëkohësisht</translation>
    </message>
    <message>
        <source>Balance:</source>
        <translation>Balanca:</translation>
    </message>
    <message>
        <source>Confirm the send action</source>
        <translation>Konfirmo veprimin e dërgimit</translation>
    </message>
    <message>
        <source>Confirm send coins</source>
        <translation>konfirmo dërgimin e monedhave</translation>
    </message>
    <message>
        <source>The amount to pay must be larger than 0.</source>
        <translation>Shuma e paguar duhet të jetë më e madhe se 0.</translation>
    </message>
    <message>
        <source>(no label)</source>
        <translation>(pa etiketë)</translation>
    </message>
</context>
<context>
    <name>SendCoinsEntry</name>
    <message>
        <source>A&amp;mount:</source>
        <translation>Sh&amp;uma:</translation>
    </message>
    <message>
        <source>Pay &amp;To:</source>
        <translation>Paguaj &amp;drejt:</translation>
    </message>
    <message>
        <source>&amp;Label:</source>
        <translation>&amp;Etiketë:</translation>
    </message>
    <message>
        <source>Alt+A</source>
        <translation>Alt+A</translation>
    </message>
    <message>
        <source>Paste address from clipboard</source>
        <translation>Ngjit nga memorja e sistemit</translation>
    </message>
    <message>
        <source>Alt+P</source>
        <translation>Alt+P</translation>
    </message>
    <message>
        <source>Pay To:</source>
        <translation>Paguaj drejt:</translation>
    </message>
<<<<<<< HEAD
=======
    <message>
        <source>Enter a label for this address to add it to your address book</source>
        <translation>Krijoni një etiketë për këtë adresë që t'ja shtoni librit të adresave</translation>
    </message>
</context>
<context>
    <name>SendConfirmationDialog</name>
>>>>>>> f2a96e7d
    </context>
<context>
    <name>ShutdownWindow</name>
    </context>
<context>
    <name>SignVerifyMessageDialog</name>
    <message>
        <source>Alt+A</source>
        <translation>Alt+A</translation>
    </message>
    <message>
        <source>Paste address from clipboard</source>
        <translation>Ngjit nga memorja e sistemit</translation>
    </message>
    <message>
        <source>Alt+P</source>
        <translation>Alt+P</translation>
    </message>
    </context>
<context>
    <name>SplashScreen</name>
    <message>
<<<<<<< HEAD
        <source>Myriad Core</source>
        <translation>Berthama Bitcoin</translation>
    </message>
    <message>
=======
>>>>>>> f2a96e7d
        <source>[testnet]</source>
        <translation>[testo rrjetin]</translation>
    </message>
</context>
<context>
    <name>TrafficGraphWidget</name>
    </context>
<context>
    <name>TransactionDesc</name>
    <message>
        <source>Open until %1</source>
        <translation>Hapur deri më %1</translation>
    </message>
    <message>
        <source>%1/unconfirmed</source>
        <translation>%1/I pakonfirmuar</translation>
    </message>
    <message>
        <source>%1 confirmations</source>
        <translation>%1 konfirmimet</translation>
    </message>
    <message>
        <source>, has not been successfully broadcast yet</source>
        <translation>, nuk është transmetuar me sukses deri tani</translation>
    </message>
    <message>
        <source>Date</source>
        <translation>Data</translation>
    </message>
    <message>
<<<<<<< HEAD
        <source>Transaction</source>
        <translation>transaksionit</translation>
    </message>
    <message>
        <source>Amount</source>
        <translation>Sasia</translation>
=======
        <source>unknown</source>
        <translation>i/e panjohur</translation>
>>>>>>> f2a96e7d
    </message>
    <message>
        <source>Transaction</source>
        <translation>transaksionit</translation>
    </message>
    <message>
        <source>Amount</source>
        <translation>Sasia</translation>
    </message>
    </context>
<context>
    <name>TransactionDescDialog</name>
    <message>
        <source>This pane shows a detailed description of the transaction</source>
        <translation>Ky panel tregon një përshkrim të detajuar të transaksionit</translation>
    </message>
    </context>
<context>
    <name>TransactionTableModel</name>
    <message>
        <source>Date</source>
        <translation>Data</translation>
    </message>
    <message>
        <source>Type</source>
        <translation>Lloji</translation>
    </message>
    <message>
        <source>Label</source>
        <translation>Etiketë</translation>
    </message>
    <message>
        <source>Open until %1</source>
        <translation>Hapur deri më %1</translation>
    </message>
    <message>
        <source>Confirmed (%1 confirmations)</source>
        <translation>I/E konfirmuar(%1 konfirmime)</translation>
    </message>
    <message>
        <source>This block was not received by any other nodes and will probably not be accepted!</source>
        <translation>Ky bllok është marrë nga ndonjë nyje dhe ka shumë mundësi të mos pranohet! </translation>
    </message>
    <message>
        <source>Generated but not accepted</source>
        <translation>I krijuar por i papranuar</translation>
    </message>
    <message>
        <source>Received with</source>
        <translation>Marrë me</translation>
    </message>
    <message>
        <source>Sent to</source>
        <translation>Dërguar drejt</translation>
    </message>
    <message>
        <source>Payment to yourself</source>
        <translation>Pagesë ndaj vetvetes</translation>
    </message>
    <message>
        <source>Mined</source>
        <translation>Minuar</translation>
    </message>
    <message>
        <source>(n/a)</source>
        <translation>(p/a)</translation>
    </message>
    <message>
        <source>(no label)</source>
        <translation>(pa etiketë)</translation>
    </message>
    </context>
<context>
    <name>TransactionView</name>
    <message>
        <source>Received with</source>
        <translation>Marrë me</translation>
    </message>
    <message>
        <source>Sent to</source>
        <translation>Dërguar drejt</translation>
    </message>
    <message>
        <source>Mined</source>
        <translation>Minuar</translation>
    </message>
    <message>
        <source>Copy address</source>
        <translation>Kopjo adresën</translation>
    </message>
    <message>
        <source>Comma separated file (*.csv)</source>
        <translation>Skedar i ndarë me pikëpresje(*.csv)</translation>
    </message>
    <message>
        <source>Date</source>
        <translation>Data</translation>
    </message>
    <message>
        <source>Type</source>
        <translation>Lloji</translation>
    </message>
    <message>
        <source>Label</source>
        <translation>Etiketë</translation>
    </message>
    <message>
        <source>Address</source>
        <translation>Adresë</translation>
    </message>
    <message>
        <source>Exporting Failed</source>
        <translation>Eksportimi dështoj</translation>
    </message>
    </context>
<context>
    <name>UnitDisplayStatusBarControl</name>
    </context>
<context>
    <name>WalletFrame</name>
    </context>
<context>
    <name>WalletModel</name>
    <message>
        <source>Send Coins</source>
        <translation>Dërgo Monedha</translation>
    </message>
</context>
<context>
    <name>WalletView</name>
    <message>
        <source>Export the data in the current tab to a file</source>
        <translation>Eksporto të dhënat e skedës korrente në një skedar</translation>
    </message>
    </context>
<context>
    <name>bitcoin-core</name>
    <message>
        <source>Options:</source>
        <translation>Opsionet:</translation>
    </message>
    <message>
<<<<<<< HEAD
=======
        <source>Bitcoin Core</source>
        <translation>Berthama Bitcoin</translation>
    </message>
    <message>
>>>>>>> f2a96e7d
        <source>Information</source>
        <translation>Informacion</translation>
    </message>
    <message>
        <source>Insufficient funds</source>
        <translation>Fonde te pamjaftueshme</translation>
    </message>
    <message>
        <source>Rescanning...</source>
        <translation>Rikerkim</translation>
    </message>
    <message>
        <source>Error</source>
        <translation>Problem</translation>
    </message>
</context>
</TS><|MERGE_RESOLUTION|>--- conflicted
+++ resolved
@@ -46,12 +46,12 @@
         <translation>Duke marr adresen</translation>
     </message>
     <message>
-        <source>These are your Myriad addresses for sending payments. Always check the amount and the receiving address before sending coins.</source>
-        <translation>Këto janë Myriad adresat e juaja për të dërguar pagesa. Gjithmon kontrolloni shumën dhe adresën pranuese para se të dërgoni monedha.</translation>
-    </message>
-    <message>
-        <source>These are your Myriad addresses for receiving payments. It is recommended to use a new receiving address for each transaction.</source>
-        <translation>Këto janë Myriad adresat e juaja për të pranuar pagesa. Rekomandohet që gjithmon të përdorni një adresë të re për çdo transaksion.</translation>
+        <source>These are your Myriadcoin addresses for sending payments. Always check the amount and the receiving address before sending coins.</source>
+        <translation>Këto janë Myriadcoin adresat e juaja për të dërguar pagesa. Gjithmon kontrolloni shumën dhe adresën pranuese para se të dërgoni monedha.</translation>
+    </message>
+    <message>
+        <source>These are your Myriadcoin addresses for receiving payments. It is recommended to use a new receiving address for each transaction.</source>
+        <translation>Këto janë Myriadcoin adresat e juaja për të pranuar pagesa. Rekomandohet që gjithmon të përdorni një adresë të re për çdo transaksion.</translation>
     </message>
     <message>
         <source>&amp;Copy Address</source>
@@ -250,620 +250,558 @@
         <translation>Shiriti i mjeteve</translation>
     </message>
     <message>
-<<<<<<< HEAD
-        <source>Myriad Core</source>
-        <translation>Berthama Bitcoin</translation>
-    </message>
-    <message>
-        <source>&amp;About Myriad Core</source>
-        <translation>Rreth Berthames Bitkoin</translation>
+        <source>%1 behind</source>
+        <translation>%1 Pas</translation>
+    </message>
+    <message>
+        <source>Error</source>
+        <translation>Problem</translation>
+    </message>
+    <message>
+        <source>Information</source>
+        <translation>Informacion</translation>
+    </message>
+    <message>
+        <source>Up to date</source>
+        <translation>I azhornuar</translation>
+    </message>
+    <message>
+        <source>Catching up...</source>
+        <translation>Duke u azhornuar...</translation>
+    </message>
+    <message>
+        <source>Sent transaction</source>
+        <translation>Dërgo transaksionin</translation>
+    </message>
+    <message>
+        <source>Incoming transaction</source>
+        <translation>Transaksion në ardhje</translation>
+    </message>
+    <message>
+        <source>Wallet is &lt;b&gt;encrypted&lt;/b&gt; and currently &lt;b&gt;unlocked&lt;/b&gt;</source>
+        <translation>Portofoli po &lt;b&gt; enkriptohet&lt;/b&gt; dhe është &lt;b&gt; i ç'kyçur&lt;/b&gt;</translation>
+    </message>
+    <message>
+        <source>Wallet is &lt;b&gt;encrypted&lt;/b&gt; and currently &lt;b&gt;locked&lt;/b&gt;</source>
+        <translation>Portofoli po &lt;b&gt; enkriptohet&lt;/b&gt; dhe është &lt;b&gt; i kyçur&lt;/b&gt;</translation>
+    </message>
+    </context>
+<context>
+    <name>CoinControlDialog</name>
+    <message>
+        <source>Coin Selection</source>
+        <translation>Zgjedhja e monedhes</translation>
+    </message>
+    <message>
+        <source>Amount:</source>
+        <translation>Shuma:</translation>
+    </message>
+    <message>
+        <source>Amount</source>
+        <translation>Sasia</translation>
+    </message>
+    <message>
+        <source>Date</source>
+        <translation>Data</translation>
+    </message>
+    <message>
+        <source>Copy address</source>
+        <translation>Kopjo adresën</translation>
+    </message>
+    <message>
+        <source>yes</source>
+        <translation>po</translation>
+    </message>
+    <message>
+        <source>no</source>
+        <translation>jo</translation>
+    </message>
+    <message>
+        <source>(no label)</source>
+        <translation>(pa etiketë)</translation>
+    </message>
+    </context>
+<context>
+    <name>EditAddressDialog</name>
+    <message>
+        <source>Edit Address</source>
+        <translation>Ndrysho Adresën</translation>
+    </message>
+    <message>
+        <source>&amp;Label</source>
+        <translation>&amp;Etiketë</translation>
+    </message>
+    <message>
+        <source>&amp;Address</source>
+        <translation>&amp;Adresa</translation>
+    </message>
+    <message>
+        <source>New receiving address</source>
+        <translation>Adresë e re pritëse</translation>
+    </message>
+    <message>
+        <source>New sending address</source>
+        <translation>Adresë e re dërgimi</translation>
+    </message>
+    <message>
+        <source>Edit receiving address</source>
+        <translation>Ndrysho adresën pritëse</translation>
+    </message>
+    <message>
+        <source>Edit sending address</source>
+        <translation>ndrysho adresën dërguese</translation>
+    </message>
+    <message>
+        <source>The entered address "%1" is already in the address book.</source>
+        <translation>Adresa e dhënë "%1" është e zënë në librin e adresave. </translation>
+    </message>
+    <message>
+        <source>Could not unlock wallet.</source>
+        <translation>Nuk mund të ç'kyçet portofoli.</translation>
+    </message>
+    <message>
+        <source>New key generation failed.</source>
+        <translation>Krijimi i çelësit të ri dështoi.</translation>
+    </message>
+</context>
+<context>
+    <name>FreespaceChecker</name>
+    <message>
+        <source>name</source>
+        <translation>emri</translation>
+    </message>
+    </context>
+<context>
+    <name>HelpMessageDialog</name>
+    <message>
+        <source>version</source>
+        <translation>versioni</translation>
+    </message>
+    </context>
+<context>
+    <name>Intro</name>
+    <message>
+        <source>Welcome</source>
+        <translation>Miresevini</translation>
+    </message>
+    <message>
+        <source>Error</source>
+        <translation>Problem</translation>
+    </message>
+    </context>
+<context>
+    <name>ModalOverlay</name>
+    <message>
+        <source>Form</source>
+        <translation>Formilarë</translation>
+    </message>
+    </context>
+<context>
+    <name>OpenURIDialog</name>
+    </context>
+<context>
+    <name>OptionsDialog</name>
+    <message>
+        <source>Options</source>
+        <translation>Opsionet</translation>
+    </message>
+    <message>
+        <source>W&amp;allet</source>
+        <translation>Portofol</translation>
+    </message>
+    </context>
+<context>
+    <name>OverviewPage</name>
+    <message>
+        <source>Form</source>
+        <translation>Formilarë</translation>
+    </message>
+    </context>
+<context>
+    <name>PaymentServer</name>
+    </context>
+<context>
+    <name>PeerTableModel</name>
+    </context>
+<context>
+    <name>QObject</name>
+    <message>
+        <source>Amount</source>
+        <translation>Sasia</translation>
     </message>
     <message>
         <source>%1 and %2</source>
         <translation>%1 dhe %2</translation>
     </message>
-    <message>
-=======
->>>>>>> f2a96e7d
-        <source>%1 behind</source>
-        <translation>%1 Pas</translation>
+    </context>
+<context>
+    <name>QObject::QObject</name>
+    </context>
+<context>
+    <name>QRImageWidget</name>
+    </context>
+<context>
+    <name>RPCConsole</name>
+    <message>
+        <source>&amp;Information</source>
+        <translation>Informacion</translation>
+    </message>
+    <message>
+        <source>&amp;Open</source>
+        <translation>&amp;Hap</translation>
+    </message>
+    <message>
+        <source>&amp;Clear</source>
+        <translation>&amp;Pastro</translation>
+    </message>
+    <message>
+        <source>never</source>
+        <translation>asnjehere</translation>
+    </message>
+    <message>
+        <source>Unknown</source>
+        <translation>i/e panjohur</translation>
+    </message>
+</context>
+<context>
+    <name>ReceiveCoinsDialog</name>
+    <message>
+        <source>&amp;Amount:</source>
+        <translation>Shuma:</translation>
+    </message>
+    <message>
+        <source>&amp;Label:</source>
+        <translation>&amp;Etiketë:</translation>
+    </message>
+    <message>
+        <source>Clear</source>
+        <translation>Pastro</translation>
+    </message>
+    </context>
+<context>
+    <name>ReceiveRequestDialog</name>
+    <message>
+        <source>Copy &amp;Address</source>
+        <translation>&amp;Kopjo adresen</translation>
+    </message>
+    <message>
+        <source>Address</source>
+        <translation>Adresë</translation>
+    </message>
+    <message>
+        <source>Amount</source>
+        <translation>Sasia</translation>
+    </message>
+    <message>
+        <source>Label</source>
+        <translation>Etiketë</translation>
+    </message>
+    </context>
+<context>
+    <name>RecentRequestsTableModel</name>
+    <message>
+        <source>Date</source>
+        <translation>Data</translation>
+    </message>
+    <message>
+        <source>Label</source>
+        <translation>Etiketë</translation>
+    </message>
+    <message>
+        <source>(no label)</source>
+        <translation>(pa etiketë)</translation>
+    </message>
+    </context>
+<context>
+    <name>SendCoinsDialog</name>
+    <message>
+        <source>Send Coins</source>
+        <translation>Dërgo Monedha</translation>
+    </message>
+    <message>
+        <source>Insufficient funds!</source>
+        <translation>Fonde te pamjaftueshme</translation>
+    </message>
+    <message>
+        <source>Amount:</source>
+        <translation>Shuma:</translation>
+    </message>
+    <message>
+        <source>Send to multiple recipients at once</source>
+        <translation>Dërgo marrësve të ndryshëm njëkohësisht</translation>
+    </message>
+    <message>
+        <source>Balance:</source>
+        <translation>Balanca:</translation>
+    </message>
+    <message>
+        <source>Confirm the send action</source>
+        <translation>Konfirmo veprimin e dërgimit</translation>
+    </message>
+    <message>
+        <source>Confirm send coins</source>
+        <translation>konfirmo dërgimin e monedhave</translation>
+    </message>
+    <message>
+        <source>The amount to pay must be larger than 0.</source>
+        <translation>Shuma e paguar duhet të jetë më e madhe se 0.</translation>
+    </message>
+    <message>
+        <source>(no label)</source>
+        <translation>(pa etiketë)</translation>
+    </message>
+</context>
+<context>
+    <name>SendCoinsEntry</name>
+    <message>
+        <source>A&amp;mount:</source>
+        <translation>Sh&amp;uma:</translation>
+    </message>
+    <message>
+        <source>Pay &amp;To:</source>
+        <translation>Paguaj &amp;drejt:</translation>
+    </message>
+    <message>
+        <source>&amp;Label:</source>
+        <translation>&amp;Etiketë:</translation>
+    </message>
+    <message>
+        <source>Alt+A</source>
+        <translation>Alt+A</translation>
+    </message>
+    <message>
+        <source>Paste address from clipboard</source>
+        <translation>Ngjit nga memorja e sistemit</translation>
+    </message>
+    <message>
+        <source>Alt+P</source>
+        <translation>Alt+P</translation>
+    </message>
+    <message>
+        <source>Pay To:</source>
+        <translation>Paguaj drejt:</translation>
+    </message>
+    <message>
+        <source>Enter a label for this address to add it to your address book</source>
+        <translation>Krijoni një etiketë për këtë adresë që t'ja shtoni librit të adresave</translation>
+    </message>
+</context>
+<context>
+    <name>SendConfirmationDialog</name>
+    </context>
+<context>
+    <name>ShutdownWindow</name>
+    </context>
+<context>
+    <name>SignVerifyMessageDialog</name>
+    <message>
+        <source>Alt+A</source>
+        <translation>Alt+A</translation>
+    </message>
+    <message>
+        <source>Paste address from clipboard</source>
+        <translation>Ngjit nga memorja e sistemit</translation>
+    </message>
+    <message>
+        <source>Alt+P</source>
+        <translation>Alt+P</translation>
+    </message>
+    </context>
+<context>
+    <name>SplashScreen</name>
+    <message>
+        <source>[testnet]</source>
+        <translation>[testo rrjetin]</translation>
+    </message>
+</context>
+<context>
+    <name>TrafficGraphWidget</name>
+    </context>
+<context>
+    <name>TransactionDesc</name>
+    <message>
+        <source>Open until %1</source>
+        <translation>Hapur deri më %1</translation>
+    </message>
+    <message>
+        <source>%1/unconfirmed</source>
+        <translation>%1/I pakonfirmuar</translation>
+    </message>
+    <message>
+        <source>%1 confirmations</source>
+        <translation>%1 konfirmimet</translation>
+    </message>
+    <message>
+        <source>, has not been successfully broadcast yet</source>
+        <translation>, nuk është transmetuar me sukses deri tani</translation>
+    </message>
+    <message>
+        <source>Date</source>
+        <translation>Data</translation>
+    </message>
+    <message>
+        <source>unknown</source>
+        <translation>i/e panjohur</translation>
+    </message>
+    <message>
+        <source>Transaction</source>
+        <translation>transaksionit</translation>
+    </message>
+    <message>
+        <source>Amount</source>
+        <translation>Sasia</translation>
+    </message>
+    </context>
+<context>
+    <name>TransactionDescDialog</name>
+    <message>
+        <source>This pane shows a detailed description of the transaction</source>
+        <translation>Ky panel tregon një përshkrim të detajuar të transaksionit</translation>
+    </message>
+    </context>
+<context>
+    <name>TransactionTableModel</name>
+    <message>
+        <source>Date</source>
+        <translation>Data</translation>
+    </message>
+    <message>
+        <source>Type</source>
+        <translation>Lloji</translation>
+    </message>
+    <message>
+        <source>Label</source>
+        <translation>Etiketë</translation>
+    </message>
+    <message>
+        <source>Open until %1</source>
+        <translation>Hapur deri më %1</translation>
+    </message>
+    <message>
+        <source>Confirmed (%1 confirmations)</source>
+        <translation>I/E konfirmuar(%1 konfirmime)</translation>
+    </message>
+    <message>
+        <source>This block was not received by any other nodes and will probably not be accepted!</source>
+        <translation>Ky bllok është marrë nga ndonjë nyje dhe ka shumë mundësi të mos pranohet! </translation>
+    </message>
+    <message>
+        <source>Generated but not accepted</source>
+        <translation>I krijuar por i papranuar</translation>
+    </message>
+    <message>
+        <source>Received with</source>
+        <translation>Marrë me</translation>
+    </message>
+    <message>
+        <source>Sent to</source>
+        <translation>Dërguar drejt</translation>
+    </message>
+    <message>
+        <source>Payment to yourself</source>
+        <translation>Pagesë ndaj vetvetes</translation>
+    </message>
+    <message>
+        <source>Mined</source>
+        <translation>Minuar</translation>
+    </message>
+    <message>
+        <source>(n/a)</source>
+        <translation>(p/a)</translation>
+    </message>
+    <message>
+        <source>(no label)</source>
+        <translation>(pa etiketë)</translation>
+    </message>
+    </context>
+<context>
+    <name>TransactionView</name>
+    <message>
+        <source>Received with</source>
+        <translation>Marrë me</translation>
+    </message>
+    <message>
+        <source>Sent to</source>
+        <translation>Dërguar drejt</translation>
+    </message>
+    <message>
+        <source>Mined</source>
+        <translation>Minuar</translation>
+    </message>
+    <message>
+        <source>Copy address</source>
+        <translation>Kopjo adresën</translation>
+    </message>
+    <message>
+        <source>Comma separated file (*.csv)</source>
+        <translation>Skedar i ndarë me pikëpresje(*.csv)</translation>
+    </message>
+    <message>
+        <source>Date</source>
+        <translation>Data</translation>
+    </message>
+    <message>
+        <source>Type</source>
+        <translation>Lloji</translation>
+    </message>
+    <message>
+        <source>Label</source>
+        <translation>Etiketë</translation>
+    </message>
+    <message>
+        <source>Address</source>
+        <translation>Adresë</translation>
+    </message>
+    <message>
+        <source>Exporting Failed</source>
+        <translation>Eksportimi dështoj</translation>
+    </message>
+    </context>
+<context>
+    <name>UnitDisplayStatusBarControl</name>
+    </context>
+<context>
+    <name>WalletFrame</name>
+    </context>
+<context>
+    <name>WalletModel</name>
+    <message>
+        <source>Send Coins</source>
+        <translation>Dërgo Monedha</translation>
+    </message>
+</context>
+<context>
+    <name>WalletView</name>
+    <message>
+        <source>Export the data in the current tab to a file</source>
+        <translation>Eksporto të dhënat e skedës korrente në një skedar</translation>
+    </message>
+    </context>
+<context>
+    <name>bitcoin-core</name>
+    <message>
+        <source>Options:</source>
+        <translation>Opsionet:</translation>
+    </message>
+    <message>
+        <source>Myriadcoin Core</source>
+        <translation>Berthama Bitcoin</translation>
+    </message>
+    <message>
+        <source>Information</source>
+        <translation>Informacion</translation>
+    </message>
+    <message>
+        <source>Insufficient funds</source>
+        <translation>Fonde te pamjaftueshme</translation>
+    </message>
+    <message>
+        <source>Rescanning...</source>
+        <translation>Rikerkim</translation>
     </message>
     <message>
         <source>Error</source>
         <translation>Problem</translation>
     </message>
-    <message>
-        <source>Information</source>
-        <translation>Informacion</translation>
-    </message>
-    <message>
-        <source>Up to date</source>
-        <translation>I azhornuar</translation>
-    </message>
-    <message>
-        <source>Catching up...</source>
-        <translation>Duke u azhornuar...</translation>
-    </message>
-    <message>
-        <source>Sent transaction</source>
-        <translation>Dërgo transaksionin</translation>
-    </message>
-    <message>
-        <source>Incoming transaction</source>
-        <translation>Transaksion në ardhje</translation>
-    </message>
-    <message>
-        <source>Wallet is &lt;b&gt;encrypted&lt;/b&gt; and currently &lt;b&gt;unlocked&lt;/b&gt;</source>
-        <translation>Portofoli po &lt;b&gt; enkriptohet&lt;/b&gt; dhe është &lt;b&gt; i ç'kyçur&lt;/b&gt;</translation>
-    </message>
-    <message>
-        <source>Wallet is &lt;b&gt;encrypted&lt;/b&gt; and currently &lt;b&gt;locked&lt;/b&gt;</source>
-        <translation>Portofoli po &lt;b&gt; enkriptohet&lt;/b&gt; dhe është &lt;b&gt; i kyçur&lt;/b&gt;</translation>
-    </message>
-    </context>
-<context>
-    <name>CoinControlDialog</name>
-    <message>
-        <source>Coin Selection</source>
-        <translation>Zgjedhja e monedhes</translation>
-    </message>
-    <message>
-        <source>Amount:</source>
-        <translation>Shuma:</translation>
-    </message>
-    <message>
-        <source>Amount</source>
-        <translation>Sasia</translation>
-    </message>
-    <message>
-        <source>Date</source>
-        <translation>Data</translation>
-    </message>
-    <message>
-        <source>Copy address</source>
-        <translation>Kopjo adresën</translation>
-    </message>
-    <message>
-        <source>yes</source>
-        <translation>po</translation>
-    </message>
-    <message>
-        <source>no</source>
-        <translation>jo</translation>
-    </message>
-    <message>
-        <source>(no label)</source>
-        <translation>(pa etiketë)</translation>
-    </message>
-    </context>
-<context>
-    <name>EditAddressDialog</name>
-    <message>
-        <source>Edit Address</source>
-        <translation>Ndrysho Adresën</translation>
-    </message>
-    <message>
-        <source>&amp;Label</source>
-        <translation>&amp;Etiketë</translation>
-    </message>
-    <message>
-        <source>&amp;Address</source>
-        <translation>&amp;Adresa</translation>
-    </message>
-    <message>
-        <source>New receiving address</source>
-        <translation>Adresë e re pritëse</translation>
-    </message>
-    <message>
-        <source>New sending address</source>
-        <translation>Adresë e re dërgimi</translation>
-    </message>
-    <message>
-        <source>Edit receiving address</source>
-        <translation>Ndrysho adresën pritëse</translation>
-    </message>
-    <message>
-        <source>Edit sending address</source>
-        <translation>ndrysho adresën dërguese</translation>
-    </message>
-    <message>
-        <source>The entered address "%1" is already in the address book.</source>
-        <translation>Adresa e dhënë "%1" është e zënë në librin e adresave. </translation>
-    </message>
-    <message>
-        <source>Could not unlock wallet.</source>
-        <translation>Nuk mund të ç'kyçet portofoli.</translation>
-    </message>
-    <message>
-        <source>New key generation failed.</source>
-        <translation>Krijimi i çelësit të ri dështoi.</translation>
-    </message>
-</context>
-<context>
-    <name>FreespaceChecker</name>
-    <message>
-        <source>name</source>
-        <translation>emri</translation>
-    </message>
-    </context>
-<context>
-    <name>HelpMessageDialog</name>
-    <message>
-<<<<<<< HEAD
-        <source>Myriad Core</source>
-        <translation>Berthama Bitcoin</translation>
-    </message>
-    <message>
-        <source>version</source>
-        <translation>versioni</translation>
-    </message>
-    <message>
-        <source>About Myriad Core</source>
-        <translation>Rreth Berthames Bitkoin</translation>
-    </message>
-=======
-        <source>version</source>
-        <translation>versioni</translation>
-    </message>
->>>>>>> f2a96e7d
-    </context>
-<context>
-    <name>Intro</name>
-    <message>
-        <source>Welcome</source>
-        <translation>Miresevini</translation>
-    </message>
-    <message>
-<<<<<<< HEAD
-        <source>Welcome to Myriad Core.</source>
-        <translation>Miresevini ne Berthamen Bitcoin</translation>
-    </message>
-    <message>
-        <source>Myriad Core</source>
-        <translation>Berthama Bitcoin</translation>
-    </message>
-    <message>
-=======
->>>>>>> f2a96e7d
-        <source>Error</source>
-        <translation>Problem</translation>
-    </message>
-    </context>
-<context>
-    <name>ModalOverlay</name>
-    <message>
-        <source>Form</source>
-        <translation>Formilarë</translation>
-    </message>
-    </context>
-<context>
-    <name>OpenURIDialog</name>
-    </context>
-<context>
-    <name>OptionsDialog</name>
-    <message>
-        <source>Options</source>
-        <translation>Opsionet</translation>
-    </message>
-    <message>
-        <source>W&amp;allet</source>
-        <translation>Portofol</translation>
-    </message>
-    </context>
-<context>
-    <name>OverviewPage</name>
-    <message>
-        <source>Form</source>
-        <translation>Formilarë</translation>
-    </message>
-    </context>
-<context>
-    <name>PaymentServer</name>
-    </context>
-<context>
-    <name>PeerTableModel</name>
-    </context>
-<context>
-    <name>QObject</name>
-    <message>
-        <source>Amount</source>
-        <translation>Sasia</translation>
-    </message>
-    <message>
-        <source>%1 and %2</source>
-        <translation>%1 dhe %2</translation>
-    </message>
-    </context>
-<context>
-    <name>QObject::QObject</name>
-    </context>
-<context>
-    <name>QRImageWidget</name>
-    </context>
-<context>
-    <name>RPCConsole</name>
-    <message>
-        <source>&amp;Information</source>
-        <translation>Informacion</translation>
-    </message>
-    <message>
-        <source>&amp;Open</source>
-        <translation>&amp;Hap</translation>
-    </message>
-    <message>
-        <source>&amp;Clear</source>
-        <translation>&amp;Pastro</translation>
-    </message>
-    <message>
-        <source>never</source>
-        <translation>asnjehere</translation>
-    </message>
-    <message>
-        <source>Unknown</source>
-        <translation>i/e panjohur</translation>
-    </message>
-</context>
-<context>
-    <name>ReceiveCoinsDialog</name>
-    <message>
-        <source>&amp;Amount:</source>
-        <translation>Shuma:</translation>
-    </message>
-    <message>
-        <source>&amp;Label:</source>
-        <translation>&amp;Etiketë:</translation>
-    </message>
-    <message>
-        <source>Clear</source>
-        <translation>Pastro</translation>
-    </message>
-    </context>
-<context>
-    <name>ReceiveRequestDialog</name>
-    <message>
-        <source>Copy &amp;Address</source>
-        <translation>&amp;Kopjo adresen</translation>
-    </message>
-    <message>
-        <source>Address</source>
-        <translation>Adresë</translation>
-    </message>
-    <message>
-        <source>Amount</source>
-        <translation>Sasia</translation>
-    </message>
-    <message>
-        <source>Label</source>
-        <translation>Etiketë</translation>
-    </message>
-    </context>
-<context>
-    <name>RecentRequestsTableModel</name>
-    <message>
-        <source>Date</source>
-        <translation>Data</translation>
-    </message>
-    <message>
-        <source>Label</source>
-        <translation>Etiketë</translation>
-    </message>
-    <message>
-        <source>(no label)</source>
-        <translation>(pa etiketë)</translation>
-    </message>
-    </context>
-<context>
-    <name>SendCoinsDialog</name>
-    <message>
-        <source>Send Coins</source>
-        <translation>Dërgo Monedha</translation>
-    </message>
-    <message>
-        <source>Insufficient funds!</source>
-        <translation>Fonde te pamjaftueshme</translation>
-    </message>
-    <message>
-        <source>Amount:</source>
-        <translation>Shuma:</translation>
-    </message>
-    <message>
-        <source>Send to multiple recipients at once</source>
-        <translation>Dërgo marrësve të ndryshëm njëkohësisht</translation>
-    </message>
-    <message>
-        <source>Balance:</source>
-        <translation>Balanca:</translation>
-    </message>
-    <message>
-        <source>Confirm the send action</source>
-        <translation>Konfirmo veprimin e dërgimit</translation>
-    </message>
-    <message>
-        <source>Confirm send coins</source>
-        <translation>konfirmo dërgimin e monedhave</translation>
-    </message>
-    <message>
-        <source>The amount to pay must be larger than 0.</source>
-        <translation>Shuma e paguar duhet të jetë më e madhe se 0.</translation>
-    </message>
-    <message>
-        <source>(no label)</source>
-        <translation>(pa etiketë)</translation>
-    </message>
-</context>
-<context>
-    <name>SendCoinsEntry</name>
-    <message>
-        <source>A&amp;mount:</source>
-        <translation>Sh&amp;uma:</translation>
-    </message>
-    <message>
-        <source>Pay &amp;To:</source>
-        <translation>Paguaj &amp;drejt:</translation>
-    </message>
-    <message>
-        <source>&amp;Label:</source>
-        <translation>&amp;Etiketë:</translation>
-    </message>
-    <message>
-        <source>Alt+A</source>
-        <translation>Alt+A</translation>
-    </message>
-    <message>
-        <source>Paste address from clipboard</source>
-        <translation>Ngjit nga memorja e sistemit</translation>
-    </message>
-    <message>
-        <source>Alt+P</source>
-        <translation>Alt+P</translation>
-    </message>
-    <message>
-        <source>Pay To:</source>
-        <translation>Paguaj drejt:</translation>
-    </message>
-<<<<<<< HEAD
-=======
-    <message>
-        <source>Enter a label for this address to add it to your address book</source>
-        <translation>Krijoni një etiketë për këtë adresë që t'ja shtoni librit të adresave</translation>
-    </message>
-</context>
-<context>
-    <name>SendConfirmationDialog</name>
->>>>>>> f2a96e7d
-    </context>
-<context>
-    <name>ShutdownWindow</name>
-    </context>
-<context>
-    <name>SignVerifyMessageDialog</name>
-    <message>
-        <source>Alt+A</source>
-        <translation>Alt+A</translation>
-    </message>
-    <message>
-        <source>Paste address from clipboard</source>
-        <translation>Ngjit nga memorja e sistemit</translation>
-    </message>
-    <message>
-        <source>Alt+P</source>
-        <translation>Alt+P</translation>
-    </message>
-    </context>
-<context>
-    <name>SplashScreen</name>
-    <message>
-<<<<<<< HEAD
-        <source>Myriad Core</source>
-        <translation>Berthama Bitcoin</translation>
-    </message>
-    <message>
-=======
->>>>>>> f2a96e7d
-        <source>[testnet]</source>
-        <translation>[testo rrjetin]</translation>
-    </message>
-</context>
-<context>
-    <name>TrafficGraphWidget</name>
-    </context>
-<context>
-    <name>TransactionDesc</name>
-    <message>
-        <source>Open until %1</source>
-        <translation>Hapur deri më %1</translation>
-    </message>
-    <message>
-        <source>%1/unconfirmed</source>
-        <translation>%1/I pakonfirmuar</translation>
-    </message>
-    <message>
-        <source>%1 confirmations</source>
-        <translation>%1 konfirmimet</translation>
-    </message>
-    <message>
-        <source>, has not been successfully broadcast yet</source>
-        <translation>, nuk është transmetuar me sukses deri tani</translation>
-    </message>
-    <message>
-        <source>Date</source>
-        <translation>Data</translation>
-    </message>
-    <message>
-<<<<<<< HEAD
-        <source>Transaction</source>
-        <translation>transaksionit</translation>
-    </message>
-    <message>
-        <source>Amount</source>
-        <translation>Sasia</translation>
-=======
-        <source>unknown</source>
-        <translation>i/e panjohur</translation>
->>>>>>> f2a96e7d
-    </message>
-    <message>
-        <source>Transaction</source>
-        <translation>transaksionit</translation>
-    </message>
-    <message>
-        <source>Amount</source>
-        <translation>Sasia</translation>
-    </message>
-    </context>
-<context>
-    <name>TransactionDescDialog</name>
-    <message>
-        <source>This pane shows a detailed description of the transaction</source>
-        <translation>Ky panel tregon një përshkrim të detajuar të transaksionit</translation>
-    </message>
-    </context>
-<context>
-    <name>TransactionTableModel</name>
-    <message>
-        <source>Date</source>
-        <translation>Data</translation>
-    </message>
-    <message>
-        <source>Type</source>
-        <translation>Lloji</translation>
-    </message>
-    <message>
-        <source>Label</source>
-        <translation>Etiketë</translation>
-    </message>
-    <message>
-        <source>Open until %1</source>
-        <translation>Hapur deri më %1</translation>
-    </message>
-    <message>
-        <source>Confirmed (%1 confirmations)</source>
-        <translation>I/E konfirmuar(%1 konfirmime)</translation>
-    </message>
-    <message>
-        <source>This block was not received by any other nodes and will probably not be accepted!</source>
-        <translation>Ky bllok është marrë nga ndonjë nyje dhe ka shumë mundësi të mos pranohet! </translation>
-    </message>
-    <message>
-        <source>Generated but not accepted</source>
-        <translation>I krijuar por i papranuar</translation>
-    </message>
-    <message>
-        <source>Received with</source>
-        <translation>Marrë me</translation>
-    </message>
-    <message>
-        <source>Sent to</source>
-        <translation>Dërguar drejt</translation>
-    </message>
-    <message>
-        <source>Payment to yourself</source>
-        <translation>Pagesë ndaj vetvetes</translation>
-    </message>
-    <message>
-        <source>Mined</source>
-        <translation>Minuar</translation>
-    </message>
-    <message>
-        <source>(n/a)</source>
-        <translation>(p/a)</translation>
-    </message>
-    <message>
-        <source>(no label)</source>
-        <translation>(pa etiketë)</translation>
-    </message>
-    </context>
-<context>
-    <name>TransactionView</name>
-    <message>
-        <source>Received with</source>
-        <translation>Marrë me</translation>
-    </message>
-    <message>
-        <source>Sent to</source>
-        <translation>Dërguar drejt</translation>
-    </message>
-    <message>
-        <source>Mined</source>
-        <translation>Minuar</translation>
-    </message>
-    <message>
-        <source>Copy address</source>
-        <translation>Kopjo adresën</translation>
-    </message>
-    <message>
-        <source>Comma separated file (*.csv)</source>
-        <translation>Skedar i ndarë me pikëpresje(*.csv)</translation>
-    </message>
-    <message>
-        <source>Date</source>
-        <translation>Data</translation>
-    </message>
-    <message>
-        <source>Type</source>
-        <translation>Lloji</translation>
-    </message>
-    <message>
-        <source>Label</source>
-        <translation>Etiketë</translation>
-    </message>
-    <message>
-        <source>Address</source>
-        <translation>Adresë</translation>
-    </message>
-    <message>
-        <source>Exporting Failed</source>
-        <translation>Eksportimi dështoj</translation>
-    </message>
-    </context>
-<context>
-    <name>UnitDisplayStatusBarControl</name>
-    </context>
-<context>
-    <name>WalletFrame</name>
-    </context>
-<context>
-    <name>WalletModel</name>
-    <message>
-        <source>Send Coins</source>
-        <translation>Dërgo Monedha</translation>
-    </message>
-</context>
-<context>
-    <name>WalletView</name>
-    <message>
-        <source>Export the data in the current tab to a file</source>
-        <translation>Eksporto të dhënat e skedës korrente në një skedar</translation>
-    </message>
-    </context>
-<context>
-    <name>bitcoin-core</name>
-    <message>
-        <source>Options:</source>
-        <translation>Opsionet:</translation>
-    </message>
-    <message>
-<<<<<<< HEAD
-=======
-        <source>Bitcoin Core</source>
-        <translation>Berthama Bitcoin</translation>
-    </message>
-    <message>
->>>>>>> f2a96e7d
-        <source>Information</source>
-        <translation>Informacion</translation>
-    </message>
-    <message>
-        <source>Insufficient funds</source>
-        <translation>Fonde te pamjaftueshme</translation>
-    </message>
-    <message>
-        <source>Rescanning...</source>
-        <translation>Rikerkim</translation>
-    </message>
-    <message>
-        <source>Error</source>
-        <translation>Problem</translation>
-    </message>
 </context>
 </TS>