<TS language="sq" version="2.1">
<context>
    <name>AddressBookPage</name>
    <message>
        <source>Right-click to edit address or label</source>
        <translation>Kliko me të djathtën për të ndryshuar adresën ose etiketen.</translation>
    </message>
    <message>
        <source>Create a new address</source>
        <translation>Krijo një adresë të re</translation>
    </message>
    <message>
        <source>&amp;New</source>
        <translation>&amp;E re</translation>
    </message>
    <message>
        <source>Copy the currently selected address to the system clipboard</source>
        <translation>Kopjo adresën e zgjedhur në memorjen e sistemit </translation>
    </message>
    <message>
        <source>&amp;Copy</source>
        <translation>&amp;Kopjo</translation>
    </message>
    <message>
        <source>&amp;Copy Address</source>
        <translation>&amp;Kopjo adresen</translation>
    </message>
    <message>
        <source>Delete the currently selected address from the list</source>
        <translation>Fshi adresen e selektuar nga lista</translation>
    </message>
    <message>
        <source>&amp;Delete</source>
        <translation>&amp;Fshi</translation>
    </message>
    <message>
        <source>Choose the address to send coins to</source>
        <translation>Zgjidh adresen ku do te dergoni monedhat</translation>
    </message>
    <message>
        <source>Sending addresses</source>
        <translation>Duke derguar adresen</translation>
    </message>
    <message>
        <source>Receiving addresses</source>
        <translation>Duke marr adresen</translation>
    </message>
    <message>
<<<<<<< HEAD
        <source>These are your Myriad addresses for sending payments. Always check the amount and the receiving address before sending coins.</source>
        <translation>Këto janë Myriad adresat e juaja për të dërguar pagesa. Gjithmon kontrolloni shumën dhe adresën pranuese para se të dërgoni monedha.</translation>
    </message>
    <message>
        <source>These are your Myriad addresses for receiving payments. It is recommended to use a new receiving address for each transaction.</source>
        <translation>Këto janë Myriad adresat e juaja për të pranuar pagesa. Rekomandohet që gjithmon të përdorni një adresë të re për çdo transaksion.</translation>
=======
        <source>These are your Bitcoin addresses for sending payments. Always check the amount and the receiving address before sending coins.</source>
        <translation>Këto janë Bitcoin adresat e juaja për të dërguar pagesa. Gjithmon kontrolloni shumën dhe adresën pranuese para se të dërgoni monedha.</translation>
    </message>
    <message>
        <source>These are your Bitcoin addresses for receiving payments. It is recommended to use a new receiving address for each transaction.</source>
        <translation>Këto janë Bitcoin adresat e juaja për të pranuar pagesa. Rekomandohet që gjithmon të përdorni një adresë të re për çdo transaksion.</translation>
>>>>>>> c1b74217
    </message>
    <message>
        <source>Copy &amp;Label</source>
        <translation>Kopjo &amp;Etiketë</translation>
    </message>
    <message>
        <source>&amp;Edit</source>
        <translation>&amp;Ndrysho</translation>
    </message>
    <message>
        <source>Export Address List</source>
        <translation>Eksporto listën e adresave</translation>
    </message>
    <message>
        <source>Comma separated file (*.csv)</source>
        <translation>Skedar i ndarë me pikëpresje(*.csv)</translation>
    </message>
    <message>
        <source>Exporting Failed</source>
        <translation>Eksportimi dështoj</translation>
    </message>
    <message>
        <source>There was an error trying to save the address list to %1. Please try again.</source>
        <translation>Gabim gjatë ruajtjes së listës së adresave në %1. Ju lutem provoni prapë.</translation>
    </message>
</context>
<context>
    <name>AddressTableModel</name>
    <message>
        <source>Label</source>
        <translation>Etiketë</translation>
    </message>
    <message>
        <source>Address</source>
        <translation>Adresë</translation>
    </message>
    <message>
        <source>(no label)</source>
        <translation>(pa etiketë)</translation>
    </message>
</context>
<context>
    <name>AskPassphraseDialog</name>
    <message>
        <source>Enter passphrase</source>
        <translation>Futni frazkalimin</translation>
    </message>
    <message>
        <source>New passphrase</source>
        <translation>Frazkalim i ri</translation>
    </message>
    <message>
        <source>Repeat new passphrase</source>
        <translation>Përsërisni frazkalimin e ri</translation>
    </message>
    <message>
        <source>Encrypt wallet</source>
        <translation>Kripto portofolin</translation>
    </message>
    <message>
        <source>This operation needs your wallet passphrase to unlock the wallet.</source>
        <translation>Ky veprim ka nevojë per frazkalimin e portofolit tuaj që të ç'kyç portofolin.</translation>
    </message>
    <message>
        <source>Unlock wallet</source>
        <translation>ç'kyç portofolin.</translation>
    </message>
    <message>
        <source>This operation needs your wallet passphrase to decrypt the wallet.</source>
        <translation>Ky veprim kërkon frazkalimin e portofolit tuaj që të dekriptoj portofolin.</translation>
    </message>
    <message>
        <source>Decrypt wallet</source>
        <translation>Dekripto portofolin</translation>
    </message>
    <message>
        <source>Change passphrase</source>
        <translation>Ndrysho frazkalimin</translation>
    </message>
    <message>
        <source>Confirm wallet encryption</source>
        <translation>Konfirmoni enkriptimin e portofolit</translation>
    </message>
    <message>
        <source>Are you sure you wish to encrypt your wallet?</source>
        <translation>Jeni te sigurt te enkriptoni portofolin tuaj?</translation>
    </message>
    <message>
        <source>Wallet encrypted</source>
        <translation>Portofoli u enkriptua</translation>
    </message>
    <message>
        <source>Wallet encryption failed</source>
        <translation>Enkriptimi i portofolit dështoi</translation>
    </message>
    <message>
        <source>Wallet encryption failed due to an internal error. Your wallet was not encrypted.</source>
        <translation>Enkriptimi i portofolit dështoi për shkak të një gabimi të brëndshëm. portofoli juaj nuk u enkriptua.</translation>
    </message>
    <message>
        <source>The supplied passphrases do not match.</source>
        <translation>Frazkalimet e plotësuara nuk përputhen.</translation>
    </message>
    <message>
        <source>Wallet unlock failed</source>
        <translation>ç'kyçja e portofolit dështoi</translation>
    </message>
    <message>
        <source>The passphrase entered for the wallet decryption was incorrect.</source>
        <translation>Frazkalimi i futur për dekriptimin e portofolit nuk ishte i saktë.</translation>
    </message>
    <message>
        <source>Wallet decryption failed</source>
        <translation>Dekriptimi i portofolit dështoi</translation>
    </message>
    </context>
<context>
    <name>BanTableModel</name>
    </context>
<context>
    <name>BitcoinGUI</name>
    <message>
        <source>Synchronizing with network...</source>
        <translation>Duke u sinkronizuar me rrjetin...</translation>
    </message>
    <message>
        <source>&amp;Overview</source>
        <translation>&amp;Përmbledhje</translation>
    </message>
    <message>
        <source>Show general overview of wallet</source>
        <translation>Trego një përmbledhje te përgjithshme të portofolit</translation>
    </message>
    <message>
        <source>&amp;Transactions</source>
        <translation>&amp;Transaksionet</translation>
    </message>
    <message>
        <source>Browse transaction history</source>
        <translation>Shfleto historinë e transaksioneve</translation>
    </message>
    <message>
        <source>Quit application</source>
        <translation>Mbyllni aplikacionin</translation>
    </message>
    <message>
        <source>&amp;Options...</source>
        <translation>&amp;Opsione</translation>
    </message>
    <message>
        <source>&amp;Receiving addresses...</source>
        <translation>Duke marr adresen</translation>
    </message>
    <message>
        <source>Change the passphrase used for wallet encryption</source>
        <translation>Ndrysho frazkalimin e përdorur per enkriptimin e portofolit</translation>
    </message>
    <message>
<<<<<<< HEAD
        <source>Myriad</source>
        <translation>Myriad</translation>
=======
        <source>Bitcoin</source>
        <translation>Bitcoin</translation>
>>>>>>> c1b74217
    </message>
    <message>
        <source>Wallet</source>
        <translation>Portofol</translation>
    </message>
    <message>
        <source>&amp;Send</source>
        <translation>&amp;Dergo</translation>
    </message>
    <message>
        <source>&amp;Receive</source>
        <translation>&amp;Merr</translation>
    </message>
    <message>
        <source>&amp;Show / Hide</source>
        <translation>&amp;Shfaq / Fsheh</translation>
    </message>
    <message>
        <source>&amp;File</source>
        <translation>&amp;Skedar</translation>
    </message>
    <message>
        <source>&amp;Settings</source>
        <translation>&amp;Konfigurimet</translation>
    </message>
    <message>
        <source>&amp;Help</source>
        <translation>&amp;Ndihmë</translation>
    </message>
    <message>
        <source>Tabs toolbar</source>
        <translation>Shiriti i mjeteve</translation>
    </message>
    <message>
<<<<<<< HEAD
        <source>Myriad Core</source>
        <translation>Berthama Myriad</translation>
    </message>
    <message>
        <source>&amp;About Myriad Core</source>
=======
        <source>Bitcoin Core</source>
        <translation>Berthama Bitcoin</translation>
    </message>
    <message>
        <source>&amp;About Bitcoin Core</source>
>>>>>>> c1b74217
        <translation>Rreth Berthames Bitkoin</translation>
    </message>
    <message>
        <source>%1 and %2</source>
        <translation>%1 dhe %2</translation>
    </message>
    <message>
        <source>%1 behind</source>
        <translation>%1 Pas</translation>
    </message>
    <message>
        <source>Error</source>
        <translation>Problem</translation>
    </message>
    <message>
        <source>Information</source>
        <translation>Informacion</translation>
    </message>
    <message>
        <source>Up to date</source>
        <translation>I azhornuar</translation>
    </message>
    <message>
        <source>Catching up...</source>
        <translation>Duke u azhornuar...</translation>
    </message>
    <message>
        <source>Sent transaction</source>
        <translation>Dërgo transaksionin</translation>
    </message>
    <message>
        <source>Incoming transaction</source>
        <translation>Transaksion në ardhje</translation>
    </message>
    <message>
        <source>Wallet is &lt;b&gt;encrypted&lt;/b&gt; and currently &lt;b&gt;unlocked&lt;/b&gt;</source>
        <translation>Portofoli po &lt;b&gt; enkriptohet&lt;/b&gt; dhe është &lt;b&gt; i ç'kyçur&lt;/b&gt;</translation>
    </message>
    <message>
        <source>Wallet is &lt;b&gt;encrypted&lt;/b&gt; and currently &lt;b&gt;locked&lt;/b&gt;</source>
        <translation>Portofoli po &lt;b&gt; enkriptohet&lt;/b&gt; dhe është &lt;b&gt; i kyçur&lt;/b&gt;</translation>
    </message>
</context>
<context>
    <name>ClientModel</name>
    </context>
<context>
    <name>CoinControlDialog</name>
    <message>
        <source>Coin Selection</source>
        <translation>Zgjedhja e monedhes</translation>
    </message>
    <message>
        <source>Amount:</source>
        <translation>Shuma:</translation>
    </message>
    <message>
        <source>Amount</source>
        <translation>Sasia</translation>
    </message>
    <message>
        <source>Date</source>
        <translation>Data</translation>
    </message>
    <message>
        <source>Copy address</source>
        <translation>Kopjo adresën</translation>
    </message>
    <message>
        <source>yes</source>
        <translation>po</translation>
    </message>
    <message>
        <source>no</source>
        <translation>jo</translation>
    </message>
    <message>
        <source>(no label)</source>
        <translation>(pa etiketë)</translation>
    </message>
    </context>
<context>
    <name>EditAddressDialog</name>
    <message>
        <source>Edit Address</source>
        <translation>Ndrysho Adresën</translation>
    </message>
    <message>
        <source>&amp;Label</source>
        <translation>&amp;Etiketë</translation>
    </message>
    <message>
        <source>&amp;Address</source>
        <translation>&amp;Adresa</translation>
    </message>
    <message>
        <source>New receiving address</source>
        <translation>Adresë e re pritëse</translation>
    </message>
    <message>
        <source>New sending address</source>
        <translation>Adresë e re dërgimi</translation>
    </message>
    <message>
        <source>Edit receiving address</source>
        <translation>Ndrysho adresën pritëse</translation>
    </message>
    <message>
        <source>Edit sending address</source>
        <translation>ndrysho adresën dërguese</translation>
    </message>
    <message>
        <source>The entered address "%1" is already in the address book.</source>
        <translation>Adresa e dhënë "%1" është e zënë në librin e adresave. </translation>
    </message>
    <message>
        <source>Could not unlock wallet.</source>
        <translation>Nuk mund të ç'kyçet portofoli.</translation>
    </message>
    <message>
        <source>New key generation failed.</source>
        <translation>Krijimi i çelësit të ri dështoi.</translation>
    </message>
</context>
<context>
    <name>FreespaceChecker</name>
    <message>
        <source>name</source>
        <translation>emri</translation>
    </message>
    </context>
<context>
    <name>HelpMessageDialog</name>
    <message>
<<<<<<< HEAD
        <source>Myriad Core</source>
        <translation>Berthama Myriad</translation>
=======
        <source>Bitcoin Core</source>
        <translation>Berthama Bitcoin</translation>
>>>>>>> c1b74217
    </message>
    <message>
        <source>version</source>
        <translation>versioni</translation>
    </message>
    <message>
<<<<<<< HEAD
        <source>About Myriad Core</source>
=======
        <source>About Bitcoin Core</source>
>>>>>>> c1b74217
        <translation>Rreth Berthames Bitkoin</translation>
    </message>
    </context>
<context>
    <name>Intro</name>
    <message>
        <source>Welcome</source>
        <translation>Miresevini</translation>
    </message>
    <message>
<<<<<<< HEAD
        <source>Welcome to Myriad Core.</source>
        <translation>Miresevini ne Berthamen Myriad</translation>
    </message>
    <message>
        <source>Myriad Core</source>
        <translation>Berthama Myriad</translation>
=======
        <source>Welcome to Bitcoin Core.</source>
        <translation>Miresevini ne Berthamen Bitcoin</translation>
    </message>
    <message>
        <source>Bitcoin Core</source>
        <translation>Berthama Bitcoin</translation>
>>>>>>> c1b74217
    </message>
    <message>
        <source>Error</source>
        <translation>Problem</translation>
    </message>
    </context>
<context>
    <name>OpenURIDialog</name>
    </context>
<context>
    <name>OptionsDialog</name>
    <message>
        <source>Options</source>
        <translation>Opsionet</translation>
    </message>
    <message>
        <source>W&amp;allet</source>
        <translation>Portofol</translation>
    </message>
    </context>
<context>
    <name>OverviewPage</name>
    <message>
        <source>Form</source>
        <translation>Formilarë</translation>
    </message>
    </context>
<context>
    <name>PaymentServer</name>
    </context>
<context>
    <name>PeerTableModel</name>
    </context>
<context>
    <name>QObject</name>
    <message>
        <source>Amount</source>
        <translation>Sasia</translation>
    </message>
    </context>
<context>
    <name>QRImageWidget</name>
    </context>
<context>
    <name>RPCConsole</name>
    <message>
<<<<<<< HEAD
=======
        <source>&amp;Information</source>
        <translation>Informacion</translation>
    </message>
    <message>
>>>>>>> c1b74217
        <source>&amp;Open</source>
        <translation>&amp;Hap</translation>
    </message>
    <message>
        <source>&amp;Clear</source>
        <translation>&amp;Pastro</translation>
    </message>
    <message>
        <source>never</source>
        <translation>asnjehere</translation>
    </message>
    <message>
        <source>Unknown</source>
        <translation>i/e panjohur</translation>
    </message>
<<<<<<< HEAD
    </context>
=======
</context>
>>>>>>> c1b74217
<context>
    <name>ReceiveCoinsDialog</name>
    <message>
        <source>&amp;Amount:</source>
        <translation>Shuma:</translation>
    </message>
    <message>
        <source>&amp;Label:</source>
        <translation>&amp;Etiketë:</translation>
    </message>
    <message>
        <source>Clear</source>
        <translation>Pastro</translation>
    </message>
    </context>
<context>
    <name>ReceiveRequestDialog</name>
    <message>
        <source>Copy &amp;Address</source>
        <translation>&amp;Kopjo adresen</translation>
    </message>
    <message>
        <source>Address</source>
        <translation>Adresë</translation>
    </message>
    <message>
        <source>Amount</source>
        <translation>Sasia</translation>
    </message>
    <message>
        <source>Label</source>
        <translation>Etiketë</translation>
    </message>
    </context>
<context>
    <name>RecentRequestsTableModel</name>
    <message>
        <source>Date</source>
        <translation>Data</translation>
    </message>
    <message>
        <source>Label</source>
        <translation>Etiketë</translation>
    </message>
    <message>
        <source>Amount</source>
        <translation>Sasia</translation>
    </message>
    <message>
        <source>(no label)</source>
        <translation>(pa etiketë)</translation>
    </message>
    </context>
<context>
    <name>SendCoinsDialog</name>
    <message>
        <source>Send Coins</source>
        <translation>Dërgo Monedha</translation>
    </message>
    <message>
<<<<<<< HEAD
=======
        <source>Insufficient funds!</source>
        <translation>Fonde te pamjaftueshme</translation>
    </message>
    <message>
>>>>>>> c1b74217
        <source>Amount:</source>
        <translation>Shuma:</translation>
    </message>
    <message>
        <source>Send to multiple recipients at once</source>
        <translation>Dërgo marrësve të ndryshëm njëkohësisht</translation>
    </message>
    <message>
        <source>Balance:</source>
        <translation>Balanca:</translation>
    </message>
    <message>
        <source>Confirm the send action</source>
        <translation>Konfirmo veprimin e dërgimit</translation>
    </message>
    <message>
        <source>Confirm send coins</source>
        <translation>konfirmo dërgimin e monedhave</translation>
    </message>
    <message>
        <source>The amount to pay must be larger than 0.</source>
        <translation>Shuma e paguar duhet të jetë më e madhe se 0.</translation>
    </message>
    <message>
        <source>(no label)</source>
        <translation>(pa etiketë)</translation>
    </message>
    </context>
<context>
    <name>SendCoinsEntry</name>
    <message>
        <source>A&amp;mount:</source>
        <translation>Sh&amp;uma:</translation>
    </message>
    <message>
        <source>Pay &amp;To:</source>
        <translation>Paguaj &amp;drejt:</translation>
    </message>
    <message>
        <source>Enter a label for this address to add it to your address book</source>
        <translation>Krijoni një etiketë për këtë adresë që t'ja shtoni librit të adresave</translation>
    </message>
    <message>
        <source>&amp;Label:</source>
        <translation>&amp;Etiketë:</translation>
    </message>
    <message>
        <source>Alt+A</source>
        <translation>Alt+A</translation>
    </message>
    <message>
        <source>Paste address from clipboard</source>
        <translation>Ngjit nga memorja e sistemit</translation>
    </message>
    <message>
        <source>Alt+P</source>
        <translation>Alt+P</translation>
    </message>
    <message>
        <source>Pay To:</source>
        <translation>Paguaj drejt:</translation>
    </message>
    </context>
<context>
    <name>ShutdownWindow</name>
    </context>
<context>
    <name>SignVerifyMessageDialog</name>
    <message>
        <source>Alt+A</source>
        <translation>Alt+A</translation>
    </message>
    <message>
        <source>Paste address from clipboard</source>
        <translation>Ngjit nga memorja e sistemit</translation>
    </message>
    <message>
        <source>Alt+P</source>
        <translation>Alt+P</translation>
    </message>
    </context>
<context>
    <name>SplashScreen</name>
    <message>
<<<<<<< HEAD
        <source>Myriad Core</source>
        <translation>Berthama Myriad</translation>
=======
        <source>Bitcoin Core</source>
        <translation>Berthama Bitcoin</translation>
>>>>>>> c1b74217
    </message>
    <message>
        <source>[testnet]</source>
        <translation>[testo rrjetin]</translation>
    </message>
</context>
<context>
    <name>TrafficGraphWidget</name>
    </context>
<context>
    <name>TransactionDesc</name>
    <message>
        <source>Open until %1</source>
        <translation>Hapur deri më %1</translation>
    </message>
    <message>
        <source>%1/unconfirmed</source>
        <translation>%1/I pakonfirmuar</translation>
    </message>
    <message>
        <source>%1 confirmations</source>
        <translation>%1 konfirmimet</translation>
    </message>
    <message>
        <source>Date</source>
        <translation>Data</translation>
    </message>
    <message>
        <source>Transaction</source>
        <translation>transaksionit</translation>
    </message>
    <message>
        <source>Amount</source>
        <translation>Sasia</translation>
    </message>
    <message>
        <source>, has not been successfully broadcast yet</source>
        <translation>, nuk është transmetuar me sukses deri tani</translation>
    </message>
    <message>
        <source>unknown</source>
        <translation>i/e panjohur</translation>
    </message>
</context>
<context>
    <name>TransactionDescDialog</name>
    <message>
        <source>Transaction details</source>
        <translation>Detajet e transaksionit</translation>
    </message>
    <message>
        <source>This pane shows a detailed description of the transaction</source>
        <translation>Ky panel tregon një përshkrim të detajuar të transaksionit</translation>
    </message>
</context>
<context>
    <name>TransactionTableModel</name>
    <message>
        <source>Date</source>
        <translation>Data</translation>
    </message>
    <message>
        <source>Type</source>
        <translation>Lloji</translation>
    </message>
    <message>
        <source>Open until %1</source>
        <translation>Hapur deri më %1</translation>
    </message>
    <message>
        <source>Confirmed (%1 confirmations)</source>
        <translation>I/E konfirmuar(%1 konfirmime)</translation>
    </message>
    <message>
        <source>This block was not received by any other nodes and will probably not be accepted!</source>
        <translation>Ky bllok është marrë nga ndonjë nyje dhe ka shumë mundësi të mos pranohet! </translation>
    </message>
    <message>
        <source>Generated but not accepted</source>
        <translation>I krijuar por i papranuar</translation>
    </message>
    <message>
        <source>Label</source>
        <translation>Etiketë</translation>
    </message>
    <message>
        <source>Received with</source>
        <translation>Marrë me</translation>
    </message>
    <message>
        <source>Sent to</source>
        <translation>Dërguar drejt</translation>
    </message>
    <message>
        <source>Payment to yourself</source>
        <translation>Pagesë ndaj vetvetes</translation>
    </message>
    <message>
        <source>Mined</source>
        <translation>Minuar</translation>
    </message>
    <message>
        <source>(n/a)</source>
        <translation>(p/a)</translation>
    </message>
    </context>
<context>
    <name>TransactionView</name>
    <message>
        <source>Received with</source>
        <translation>Marrë me</translation>
    </message>
    <message>
        <source>Sent to</source>
        <translation>Dërguar drejt</translation>
    </message>
    <message>
        <source>Mined</source>
        <translation>Minuar</translation>
    </message>
    <message>
        <source>Copy address</source>
        <translation>Kopjo adresën</translation>
    </message>
    <message>
        <source>Exporting Failed</source>
        <translation>Eksportimi dështoj</translation>
    </message>
    <message>
        <source>Comma separated file (*.csv)</source>
        <translation>Skedar i ndarë me pikëpresje(*.csv)</translation>
    </message>
    <message>
        <source>Date</source>
        <translation>Data</translation>
    </message>
    <message>
        <source>Type</source>
        <translation>Lloji</translation>
    </message>
    <message>
        <source>Label</source>
        <translation>Etiketë</translation>
    </message>
    <message>
        <source>Address</source>
        <translation>Adresë</translation>
    </message>
    </context>
<context>
    <name>UnitDisplayStatusBarControl</name>
    </context>
<context>
    <name>WalletFrame</name>
    </context>
<context>
    <name>WalletModel</name>
    <message>
        <source>Send Coins</source>
        <translation>Dërgo Monedha</translation>
    </message>
</context>
<context>
    <name>WalletView</name>
    </context>
<context>
    <name>bitcoin-core</name>
    <message>
<<<<<<< HEAD
=======
        <source>Options:</source>
        <translation>Opsionet:</translation>
    </message>
    <message>
>>>>>>> c1b74217
        <source>Information</source>
        <translation>Informacion</translation>
    </message>
    <message>
        <source>Insufficient funds</source>
        <translation>Fonde te pamjaftueshme</translation>
    </message>
    <message>
        <source>Rescanning...</source>
        <translation>Rikerkim</translation>
    </message>
    <message>
        <source>Error</source>
        <translation>Problem</translation>
    </message>
</context>
</TS><|MERGE_RESOLUTION|>--- conflicted
+++ resolved
@@ -46,21 +46,12 @@
         <translation>Duke marr adresen</translation>
     </message>
     <message>
-<<<<<<< HEAD
         <source>These are your Myriad addresses for sending payments. Always check the amount and the receiving address before sending coins.</source>
         <translation>Këto janë Myriad adresat e juaja për të dërguar pagesa. Gjithmon kontrolloni shumën dhe adresën pranuese para se të dërgoni monedha.</translation>
     </message>
     <message>
         <source>These are your Myriad addresses for receiving payments. It is recommended to use a new receiving address for each transaction.</source>
         <translation>Këto janë Myriad adresat e juaja për të pranuar pagesa. Rekomandohet që gjithmon të përdorni një adresë të re për çdo transaksion.</translation>
-=======
-        <source>These are your Bitcoin addresses for sending payments. Always check the amount and the receiving address before sending coins.</source>
-        <translation>Këto janë Bitcoin adresat e juaja për të dërguar pagesa. Gjithmon kontrolloni shumën dhe adresën pranuese para se të dërgoni monedha.</translation>
-    </message>
-    <message>
-        <source>These are your Bitcoin addresses for receiving payments. It is recommended to use a new receiving address for each transaction.</source>
-        <translation>Këto janë Bitcoin adresat e juaja për të pranuar pagesa. Rekomandohet që gjithmon të përdorni një adresë të re për çdo transaksion.</translation>
->>>>>>> c1b74217
     </message>
     <message>
         <source>Copy &amp;Label</source>
@@ -219,13 +210,8 @@
         <translation>Ndrysho frazkalimin e përdorur per enkriptimin e portofolit</translation>
     </message>
     <message>
-<<<<<<< HEAD
-        <source>Myriad</source>
-        <translation>Myriad</translation>
-=======
         <source>Bitcoin</source>
         <translation>Bitcoin</translation>
->>>>>>> c1b74217
     </message>
     <message>
         <source>Wallet</source>
@@ -260,19 +246,11 @@
         <translation>Shiriti i mjeteve</translation>
     </message>
     <message>
-<<<<<<< HEAD
         <source>Myriad Core</source>
-        <translation>Berthama Myriad</translation>
+        <translation>Berthama Bitcoin</translation>
     </message>
     <message>
         <source>&amp;About Myriad Core</source>
-=======
-        <source>Bitcoin Core</source>
-        <translation>Berthama Bitcoin</translation>
-    </message>
-    <message>
-        <source>&amp;About Bitcoin Core</source>
->>>>>>> c1b74217
         <translation>Rreth Berthames Bitkoin</translation>
     </message>
     <message>
@@ -407,24 +385,15 @@
 <context>
     <name>HelpMessageDialog</name>
     <message>
-<<<<<<< HEAD
         <source>Myriad Core</source>
-        <translation>Berthama Myriad</translation>
-=======
-        <source>Bitcoin Core</source>
         <translation>Berthama Bitcoin</translation>
->>>>>>> c1b74217
     </message>
     <message>
         <source>version</source>
         <translation>versioni</translation>
     </message>
     <message>
-<<<<<<< HEAD
         <source>About Myriad Core</source>
-=======
-        <source>About Bitcoin Core</source>
->>>>>>> c1b74217
         <translation>Rreth Berthames Bitkoin</translation>
     </message>
     </context>
@@ -435,21 +404,12 @@
         <translation>Miresevini</translation>
     </message>
     <message>
-<<<<<<< HEAD
         <source>Welcome to Myriad Core.</source>
-        <translation>Miresevini ne Berthamen Myriad</translation>
+        <translation>Miresevini ne Berthamen Bitcoin</translation>
     </message>
     <message>
         <source>Myriad Core</source>
-        <translation>Berthama Myriad</translation>
-=======
-        <source>Welcome to Bitcoin Core.</source>
-        <translation>Miresevini ne Berthamen Bitcoin</translation>
-    </message>
-    <message>
-        <source>Bitcoin Core</source>
         <translation>Berthama Bitcoin</translation>
->>>>>>> c1b74217
     </message>
     <message>
         <source>Error</source>
@@ -496,13 +456,10 @@
 <context>
     <name>RPCConsole</name>
     <message>
-<<<<<<< HEAD
-=======
         <source>&amp;Information</source>
         <translation>Informacion</translation>
     </message>
     <message>
->>>>>>> c1b74217
         <source>&amp;Open</source>
         <translation>&amp;Hap</translation>
     </message>
@@ -518,11 +475,7 @@
         <source>Unknown</source>
         <translation>i/e panjohur</translation>
     </message>
-<<<<<<< HEAD
-    </context>
-=======
-</context>
->>>>>>> c1b74217
+</context>
 <context>
     <name>ReceiveCoinsDialog</name>
     <message>
@@ -583,13 +536,10 @@
         <translation>Dërgo Monedha</translation>
     </message>
     <message>
-<<<<<<< HEAD
-=======
         <source>Insufficient funds!</source>
         <translation>Fonde te pamjaftueshme</translation>
     </message>
     <message>
->>>>>>> c1b74217
         <source>Amount:</source>
         <translation>Shuma:</translation>
     </message>
@@ -674,13 +624,8 @@
 <context>
     <name>SplashScreen</name>
     <message>
-<<<<<<< HEAD
         <source>Myriad Core</source>
-        <translation>Berthama Myriad</translation>
-=======
-        <source>Bitcoin Core</source>
         <translation>Berthama Bitcoin</translation>
->>>>>>> c1b74217
     </message>
     <message>
         <source>[testnet]</source>
@@ -849,13 +794,10 @@
 <context>
     <name>bitcoin-core</name>
     <message>
-<<<<<<< HEAD
-=======
         <source>Options:</source>
         <translation>Opsionet:</translation>
     </message>
     <message>
->>>>>>> c1b74217
         <source>Information</source>
         <translation>Informacion</translation>
     </message>
