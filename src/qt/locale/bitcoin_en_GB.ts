--- conflicted
+++ resolved
@@ -62,17 +62,8 @@
         <translation>Receiving addresses</translation>
     </message>
     <message>
-<<<<<<< HEAD
-        <source>These are your Myriad addresses for sending payments. Always check the amount and the receiving address before sending coins.</source>
-        <translation>These are your Myriad addresses for sending payments. Always check the amount and the receiving address before sending coins.</translation>
-    </message>
-    <message>
-        <source>These are your Myriad addresses for receiving payments. It is recommended to use a new receiving address for each transaction.</source>
-        <translation>These are your Myriad addresses for receiving payments. It is recommended to use a new receiving address for each transaction.</translation>
-=======
         <source>&amp;Copy Address</source>
         <translation>&amp;Copy Address</translation>
->>>>>>> f2a96e7d
     </message>
     <message>
         <source>Copy &amp;Label</source>
@@ -132,95 +123,7 @@
         <source>Encrypt wallet</source>
         <translation>Encrypt wallet</translation>
     </message>
-<<<<<<< HEAD
-    <message>
-        <source>This operation needs your wallet passphrase to unlock the wallet.</source>
-        <translation>This operation needs your wallet passphrase to unlock the wallet.</translation>
-    </message>
-    <message>
-        <source>Unlock wallet</source>
-        <translation>Unlock wallet</translation>
-    </message>
-    <message>
-        <source>This operation needs your wallet passphrase to decrypt the wallet.</source>
-        <translation>This operation needs your wallet passphrase to decrypt the wallet.</translation>
-    </message>
-    <message>
-        <source>Decrypt wallet</source>
-        <translation>Decrypt wallet</translation>
-    </message>
-    <message>
-        <source>Change passphrase</source>
-        <translation>Change passphrase</translation>
-    </message>
-    <message>
-        <source>Confirm wallet encryption</source>
-        <translation>Confirm wallet encryption</translation>
-    </message>
-    <message>
-        <source>Warning: If you encrypt your wallet and lose your passphrase, you will &lt;b&gt;LOSE ALL OF YOUR BITCOINS&lt;/b&gt;!</source>
-        <translation>Warning: If you encrypt your wallet and lose your passphrase, you will &lt;b&gt;LOSE ALL OF YOUR BITCOINS&lt;/b&gt;!</translation>
-    </message>
-    <message>
-        <source>Are you sure you wish to encrypt your wallet?</source>
-        <translation>Are you sure you wish to encrypt your wallet?</translation>
-    </message>
-    <message>
-        <source>Myriad Core will close now to finish the encryption process. Remember that encrypting your wallet cannot fully protect your myriadcoins from being stolen by malware infecting your computer.</source>
-        <translation>Myriad Core will close now to finish the encryption process. Remember that encrypting your wallet cannot fully protect your myriadcoins from being stolen by malware infecting your computer.</translation>
-    </message>
-    <message>
-        <source>IMPORTANT: Any previous backups you have made of your wallet file should be replaced with the newly generated, encrypted wallet file. For security reasons, previous backups of the unencrypted wallet file will become useless as soon as you start using the new, encrypted wallet.</source>
-        <translation>IMPORTANT: Any previous backups you have made of your wallet file should be replaced with the newly generated, encrypted wallet file. For security reasons, previous backups of the unencrypted wallet file will become useless as soon as you start using the new, encrypted wallet.</translation>
-    </message>
-    <message>
-        <source>Warning: The Caps Lock key is on!</source>
-        <translation>Warning: The Caps Lock key is on!</translation>
-    </message>
-    <message>
-        <source>Wallet encrypted</source>
-        <translation>Wallet encrypted</translation>
-    </message>
-    <message>
-        <source>Enter the new passphrase to the wallet.&lt;br/&gt;Please use a passphrase of &lt;b&gt;ten or more random characters&lt;/b&gt;, or &lt;b&gt;eight or more words&lt;/b&gt;.</source>
-        <translation>Enter the new passphrase to the wallet.&lt;br/&gt;Please use a passphrase of &lt;b&gt;ten or more random characters&lt;/b&gt;, or &lt;b&gt;eight or more words&lt;/b&gt;.</translation>
-    </message>
-    <message>
-        <source>Enter the old passphrase and new passphrase to the wallet.</source>
-        <translation>Enter the old passphrase and new passphrase to the wallet.</translation>
-    </message>
-    <message>
-        <source>Wallet encryption failed</source>
-        <translation>Wallet encryption failed</translation>
-    </message>
-    <message>
-        <source>Wallet encryption failed due to an internal error. Your wallet was not encrypted.</source>
-        <translation>Wallet encryption failed due to an internal error. Your wallet was not encrypted.</translation>
-    </message>
-    <message>
-        <source>The supplied passphrases do not match.</source>
-        <translation>The supplied passphrases do not match.</translation>
-    </message>
-    <message>
-        <source>Wallet unlock failed</source>
-        <translation>Wallet unlock failed</translation>
-    </message>
-    <message>
-        <source>The passphrase entered for the wallet decryption was incorrect.</source>
-        <translation>The passphrase entered for the wallet decryption was incorrect.</translation>
-    </message>
-    <message>
-        <source>Wallet decryption failed</source>
-        <translation>Wallet decryption failed</translation>
-    </message>
-    <message>
-        <source>Wallet passphrase was successfully changed.</source>
-        <translation>Wallet passphrase was successfully changed.</translation>
-    </message>
-</context>
-=======
     </context>
->>>>>>> f2a96e7d
 <context>
     <name>BanTableModel</name>
     <message>
@@ -319,23 +222,12 @@
         <translation>Open &amp;URI...</translation>
     </message>
     <message>
-<<<<<<< HEAD
-        <source>Myriad Core client</source>
-        <translation>Myriad Core client</translation>
-    </message>
-    <message>
-        <source>Importing blocks from disk...</source>
-        <translation>Importing blocks from disk...</translation>
-    </message>
-    <message>
-=======
->>>>>>> f2a96e7d
         <source>Reindexing blocks on disk...</source>
         <translation>Reindexing blocks on disk...</translation>
     </message>
     <message>
-        <source>Send coins to a Myriad address</source>
-        <translation>Send coins to a Myriad address</translation>
+        <source>Send coins to a Myriadcoin address</source>
+        <translation>Send coins to a Myriadcoin address</translation>
     </message>
     <message>
         <source>Backup wallet to another location</source>
@@ -374,13 +266,6 @@
         <translation>&amp;Receive</translation>
     </message>
     <message>
-<<<<<<< HEAD
-        <source>Show information about Myriad Core</source>
-        <translation>Show information about Myriad Core</translation>
-    </message>
-    <message>
-=======
->>>>>>> f2a96e7d
         <source>&amp;Show / Hide</source>
         <translation>&amp;Show / Hide</translation>
     </message>
@@ -393,12 +278,12 @@
         <translation>Encrypt the private keys that belong to your wallet</translation>
     </message>
     <message>
-        <source>Sign messages with your Myriad addresses to prove you own them</source>
-        <translation>Sign messages with your Myriad addresses to prove you own them</translation>
-    </message>
-    <message>
-        <source>Verify messages to ensure they were signed with specified Myriad addresses</source>
-        <translation>Verify messages to ensure they were signed with specified Myriad addresses</translation>
+        <source>Sign messages with your Myriadcoin addresses to prove you own them</source>
+        <translation>Sign messages with your Myriadcoin addresses to prove you own them</translation>
+    </message>
+    <message>
+        <source>Verify messages to ensure they were signed with specified Myriadcoin addresses</source>
+        <translation>Verify messages to ensure they were signed with specified Myriadcoin addresses</translation>
     </message>
     <message>
         <source>&amp;File</source>
@@ -417,28 +302,10 @@
         <translation>Tabs toolbar</translation>
     </message>
     <message>
-<<<<<<< HEAD
-        <source>Myriad Core</source>
-        <translation>Myriad Core</translation>
-    </message>
-    <message>
-=======
->>>>>>> f2a96e7d
-        <source>Request payments (generates QR codes and bitcoin: URIs)</source>
-        <translation>Request payments (generates QR codes and bitcoin: URIs)</translation>
-    </message>
-    <message>
-<<<<<<< HEAD
-        <source>&amp;About Myriad Core</source>
-        <translation>&amp;About Myriad Core</translation>
-    </message>
-    <message>
-        <source>Modify configuration options for Myriad Core</source>
-        <translation>Modify configuration options for Myriad Core</translation>
-    </message>
-    <message>
-=======
->>>>>>> f2a96e7d
+        <source>Request payments (generates QR codes and myriadcoin: URIs)</source>
+        <translation>Request payments (generates QR codes and myriadcoin: URIs)</translation>
+    </message>
+    <message>
         <source>Show the list of used sending addresses and labels</source>
         <translation>Show the list of used sending addresses and labels</translation>
     </message>
@@ -447,23 +314,16 @@
         <translation>Show the list of used receiving addresses and labels</translation>
     </message>
     <message>
-        <source>Open a bitcoin: URI or payment request</source>
-        <translation>Open a bitcoin: URI or payment request</translation>
+        <source>Open a myriadcoin: URI or payment request</source>
+        <translation>Open a myriadcoin: URI or payment request</translation>
     </message>
     <message>
         <source>&amp;Command-line options</source>
         <translation>&amp;Command-line options</translation>
     </message>
-<<<<<<< HEAD
-    <message>
-        <source>Show the Myriad Core help message to get a list with possible Myriad command-line options</source>
-        <translation>Show the Myriad Core help message to get a list with possible Myriad command-line options</translation>
-    </message>
-=======
->>>>>>> f2a96e7d
     <message numerus="yes">
-        <source>%n active connection(s) to Myriad network</source>
-        <translation><numerusform>%n active connection to Myriad network</numerusform><numerusform>%n active connections to Myriad network</numerusform></translation>
+        <source>%n active connection(s) to Myriadcoin network</source>
+        <translation><numerusform>%n active connection to Myriadcoin network</numerusform><numerusform>%n active connections to Myriadcoin network</numerusform></translation>
     </message>
     <message>
         <source>Indexing blocks on disk...</source>
@@ -506,8 +366,8 @@
         <translation>Up to date</translation>
     </message>
     <message>
-        <source>Show the %1 help message to get a list with possible Bitcoin command-line options</source>
-        <translation>Show the %1 help message to get a list with possible Bitcoin command-line options</translation>
+        <source>Show the %1 help message to get a list with possible Myriadcoin command-line options</source>
+        <translation>Show the %1 help message to get a list with possible Myriadcoin command-line options</translation>
     </message>
     <message>
         <source>%1 client</source>
@@ -661,43 +521,7 @@
         <source>&amp;Address</source>
         <translation>&amp;Address</translation>
     </message>
-<<<<<<< HEAD
-    <message>
-        <source>New receiving address</source>
-        <translation>New receiving address</translation>
-    </message>
-    <message>
-        <source>New sending address</source>
-        <translation>New sending address</translation>
-    </message>
-    <message>
-        <source>Edit receiving address</source>
-        <translation>Edit receiving address</translation>
-    </message>
-    <message>
-        <source>Edit sending address</source>
-        <translation>Edit sending address</translation>
-    </message>
-    <message>
-        <source>The entered address "%1" is already in the address book.</source>
-        <translation>The entered address "%1" is already in the address book.</translation>
-    </message>
-    <message>
-        <source>The entered address "%1" is not a valid Myriad address.</source>
-        <translation>The entered address "%1" is not a valid Myriad address.</translation>
-    </message>
-    <message>
-        <source>Could not unlock wallet.</source>
-        <translation>Could not unlock wallet.</translation>
-    </message>
-    <message>
-        <source>New key generation failed.</source>
-        <translation>New key generation failed.</translation>
-    </message>
-</context>
-=======
     </context>
->>>>>>> f2a96e7d
 <context>
     <name>FreespaceChecker</name>
     <message>
@@ -724,13 +548,6 @@
 <context>
     <name>HelpMessageDialog</name>
     <message>
-<<<<<<< HEAD
-        <source>Myriad Core</source>
-        <translation>Myriad Core</translation>
-    </message>
-    <message>
-=======
->>>>>>> f2a96e7d
         <source>version</source>
         <translation>version</translation>
     </message>
@@ -739,13 +556,8 @@
         <translation>(%1-bit)</translation>
     </message>
     <message>
-<<<<<<< HEAD
-        <source>About Myriad Core</source>
-        <translation>About Myriad Core</translation>
-=======
         <source>About %1</source>
         <translation>About %1</translation>
->>>>>>> f2a96e7d
     </message>
     <message>
         <source>Command-line options</source>
@@ -784,13 +596,8 @@
         <translation>Show splash screen on startup (default: %u)</translation>
     </message>
     <message>
-<<<<<<< HEAD
-        <source>Reset all settings changes made over the GUI</source>
-        <translation>Reset all settings changes made over the GUI</translation>
-=======
         <source>Reset all settings changed in the GUI</source>
         <translation>Reset all settings changed in the GUI</translation>
->>>>>>> f2a96e7d
     </message>
 </context>
 <context>
@@ -800,18 +607,6 @@
         <translation>Welcome</translation>
     </message>
     <message>
-<<<<<<< HEAD
-        <source>Welcome to Myriad Core.</source>
-        <translation>Welcome to Myriad Core.</translation>
-    </message>
-    <message>
-        <source>As this is the first time the program is launched, you can choose where Myriad Core will store its data.</source>
-        <translation>As this is the first time the program is launched, you can choose where Myriad Core will store its data.</translation>
-    </message>
-    <message>
-        <source>Myriad Core will download and store a copy of the Myriad block chain. At least %1GB of data will be stored in this directory, and it will grow over time. The wallet will also be stored in this directory.</source>
-        <translation>Myriad Core will download and store a copy of the Myriad block chain. At least %1GB of data will be stored in this directory, and it will grow over time. The wallet will also be stored in this directory.</translation>
-=======
         <source>Welcome to %1.</source>
         <translation>Welcome to %1.</translation>
     </message>
@@ -820,9 +615,8 @@
         <translation>As this is the first time the program is launched, you can choose where %1 will store its data.</translation>
     </message>
     <message>
-        <source>%1 will download and store a copy of the Bitcoin block chain. At least %2GB of data will be stored in this directory, and it will grow over time. The wallet will also be stored in this directory.</source>
-        <translation>%1 will download and store a copy of the Bitcoin block chain. At least %2GB of data will be stored in this directory, and it will grow over time. The wallet will also be stored in this directory.</translation>
->>>>>>> f2a96e7d
+        <source>%1 will download and store a copy of the Myriadcoin block chain. At least %2GB of data will be stored in this directory, and it will grow over time. The wallet will also be stored in this directory.</source>
+        <translation>%1 will download and store a copy of the Myriadcoin block chain. At least %2GB of data will be stored in this directory, and it will grow over time. The wallet will also be stored in this directory.</translation>
     </message>
     <message>
         <source>Use the default data directory</source>
@@ -833,13 +627,6 @@
         <translation>Use a custom data directory:</translation>
     </message>
     <message>
-<<<<<<< HEAD
-        <source>Myriad Core</source>
-        <translation>Myriad Core</translation>
-    </message>
-    <message>
-=======
->>>>>>> f2a96e7d
         <source>Error: Specified data directory "%1" cannot be created.</source>
         <translation>Error: Specified data directory "%1" cannot be created.</translation>
     </message>
@@ -937,13 +724,6 @@
         <translation>Minimise instead of exit the application when the window is closed. When this option is enabled, the application will be closed only after selecting Exit in the menu.</translation>
     </message>
     <message>
-<<<<<<< HEAD
-        <source>The user interface language can be set here. This setting will take effect after restarting Myriad Core.</source>
-        <translation>The user interface language can be set here. This setting will take effect after restarting Myriad Core.</translation>
-    </message>
-    <message>
-=======
->>>>>>> f2a96e7d
         <source>Third party URLs (e.g. a block explorer) that appear in the transactions tab as context menu items. %s in the URL is replaced by transaction hash. Multiple URLs are separated by vertical bar |.</source>
         <translation>Third party URLs (e.g. a block explorer) that appear in the transactions tab as context menu items. %s in the URL is replaced by transaction hash. Multiple URLs are separated by vertical bar |.</translation>
     </message>
@@ -968,17 +748,6 @@
         <translation>&amp;Network</translation>
     </message>
     <message>
-<<<<<<< HEAD
-        <source>Automatically start Myriad Core after logging in to the system.</source>
-        <translation>Automatically start Myriad Core after logging in to the system.</translation>
-    </message>
-    <message>
-        <source>&amp;Start Myriad Core on system login</source>
-        <translation>&amp;Start Myriad Core on system login</translation>
-    </message>
-    <message>
-=======
->>>>>>> f2a96e7d
         <source>(0 = auto, &lt;0 = leave that many cores free)</source>
         <translation>(0 = auto, &lt;0 = leave that many cores free)</translation>
     </message>
@@ -1003,16 +772,16 @@
         <translation>&amp;Spend unconfirmed change</translation>
     </message>
     <message>
-        <source>Automatically open the Myriad client port on the router. This only works when your router supports UPnP and it is enabled.</source>
-        <translation>Automatically open the Myriad client port on the router. This only works when your router supports UPnP and it is enabled.</translation>
+        <source>Automatically open the Myriadcoin client port on the router. This only works when your router supports UPnP and it is enabled.</source>
+        <translation>Automatically open the Myriadcoin client port on the router. This only works when your router supports UPnP and it is enabled.</translation>
     </message>
     <message>
         <source>Map port using &amp;UPnP</source>
         <translation>Map port using &amp;UPnP</translation>
     </message>
     <message>
-        <source>Connect to the Myriad network through a SOCKS5 proxy.</source>
-        <translation>Connect to the Myriad network through a SOCKS5 proxy.</translation>
+        <source>Connect to the Myriadcoin network through a SOCKS5 proxy.</source>
+        <translation>Connect to the Myriadcoin network through a SOCKS5 proxy.</translation>
     </message>
     <message>
         <source>&amp;Connect through SOCKS5 proxy (default proxy):</source>
@@ -1051,8 +820,8 @@
         <translation>Tor</translation>
     </message>
     <message>
-        <source>Connect to the Myriad network through a separate SOCKS5 proxy for Tor hidden services.</source>
-        <translation>Connect to the Myriad network through a separate SOCKS5 proxy for Tor hidden services.</translation>
+        <source>Connect to the Myriadcoin network through a separate SOCKS5 proxy for Tor hidden services.</source>
+        <translation>Connect to the Myriadcoin network through a separate SOCKS5 proxy for Tor hidden services.</translation>
     </message>
     <message>
         <source>Use separate SOCKS5 proxy to reach peers via Tor hidden services:</source>
@@ -1150,8 +919,8 @@
         <translation>Form</translation>
     </message>
     <message>
-        <source>The displayed information may be out of date. Your wallet automatically synchronizes with the Myriad network after a connection is established, but this process has not completed yet.</source>
-        <translation>The displayed information may be out of date. Your Wallet automatically synchronises with the Myriad Network after a connection is established, but this process has not been completed yet.</translation>
+        <source>The displayed information may be out of date. Your wallet automatically synchronizes with the Myriadcoin network after a connection is established, but this process has not completed yet.</source>
+        <translation>The displayed information may be out of date. Your Wallet automatically synchronises with the Myriadcoin Network after a connection is established, but this process has not been completed yet.</translation>
     </message>
     <message>
         <source>Watch-only:</source>
@@ -1231,312 +1000,206 @@
         <source>Node/Service</source>
         <translation>Node/Service</translation>
     </message>
-<<<<<<< HEAD
-    <message>
-        <source>Payment request rejected</source>
-        <translation>Payment request rejected</translation>
-    </message>
-    <message>
-        <source>Payment request network doesn't match client network.</source>
-        <translation>Payment request network doesn't match client network.</translation>
-    </message>
-    <message>
-        <source>Payment request is not initialized.</source>
-        <translation>Payment request is not initialised.</translation>
-    </message>
-    <message>
-        <source>Requested payment amount of %1 is too small (considered dust).</source>
-        <translation>Requested payment amount of %1 is too small (considered dust).</translation>
-    </message>
-    <message>
-        <source>Payment request error</source>
-        <translation>Payment request error</translation>
-    </message>
-    <message>
-        <source>Cannot start bitcoin: click-to-pay handler</source>
-        <translation>Cannot start bitcoin: click-to-pay handler</translation>
-    </message>
-    <message>
-        <source>Payment request fetch URL is invalid: %1</source>
-        <translation>Payment request fetch URL is invalid: %1</translation>
-    </message>
-    <message>
-        <source>URI cannot be parsed! This can be caused by an invalid Myriad address or malformed URI parameters.</source>
-        <translation>URI cannot be parsed! This can be caused by an invalid Myriad address or malformed URI parameters.</translation>
-    </message>
-    <message>
-        <source>Payment request file handling</source>
-        <translation>Payment request file handling</translation>
-    </message>
-    <message>
-        <source>Payment request file cannot be read! This can be caused by an invalid payment request file.</source>
-        <translation>Payment request file cannot be read! This can be caused by an invalid payment request file.</translation>
-    </message>
-    <message>
-        <source>Payment request expired.</source>
-        <translation>Payment request expired.</translation>
-    </message>
-    <message>
-        <source>Unverified payment requests to custom payment scripts are unsupported.</source>
-        <translation>Unverified payment requests to custom payment scripts are unsupported.</translation>
-    </message>
-    <message>
-        <source>Invalid payment request.</source>
-        <translation>Invalid payment request.</translation>
-    </message>
-    <message>
-        <source>Refund from %1</source>
-        <translation>Refund from %1</translation>
-    </message>
-    <message>
-        <source>Payment request %1 is too large (%2 bytes, allowed %3 bytes).</source>
-        <translation>Payment request %1 is too large (%2 bytes, allowed %3 bytes).</translation>
-    </message>
-    <message>
-        <source>Error communicating with %1: %2</source>
-        <translation>Error communicating with %1: %2</translation>
-    </message>
-    <message>
-        <source>Payment request cannot be parsed!</source>
-        <translation>Payment request cannot be parsed!</translation>
-    </message>
-    <message>
-        <source>Bad response from server %1</source>
-        <translation>Bad response from server %1</translation>
-    </message>
-    <message>
-        <source>Payment acknowledged</source>
-        <translation>Payment acknowledged</translation>
-    </message>
-    <message>
-        <source>Network request error</source>
-        <translation>Network request error</translation>
-    </message>
-</context>
-<context>
-    <name>PeerTableModel</name>
+    </context>
+<context>
+    <name>QObject</name>
+    <message>
+        <source>Amount</source>
+        <translation>Amount</translation>
+    </message>
+    <message>
+        <source>Enter a Myriadcoin address (e.g. %1)</source>
+        <translation>Enter a Myriadcoin address (e.g. %1)</translation>
+    </message>
+    <message>
+        <source>%1 d</source>
+        <translation>%1 d</translation>
+    </message>
+    <message>
+        <source>%1 h</source>
+        <translation>%1 h</translation>
+    </message>
+    <message>
+        <source>%1 m</source>
+        <translation>%1 m</translation>
+    </message>
+    <message>
+        <source>%1 s</source>
+        <translation>%1 s</translation>
+    </message>
+    <message>
+        <source>None</source>
+        <translation>None</translation>
+    </message>
+    <message>
+        <source>N/A</source>
+        <translation>N/A</translation>
+    </message>
+    <message>
+        <source>%1 ms</source>
+        <translation>%1 ms</translation>
+    </message>
+    <message>
+        <source>%1 and %2</source>
+        <translation>%1 and %2</translation>
+    </message>
+    </context>
+<context>
+    <name>QObject::QObject</name>
+    </context>
+<context>
+    <name>QRImageWidget</name>
+    </context>
+<context>
+    <name>RPCConsole</name>
+    <message>
+        <source>N/A</source>
+        <translation>N/A</translation>
+    </message>
+    <message>
+        <source>Client version</source>
+        <translation>Client version</translation>
+    </message>
+    <message>
+        <source>&amp;Information</source>
+        <translation>&amp;Information</translation>
+    </message>
+    <message>
+        <source>Debug window</source>
+        <translation>Debug window</translation>
+    </message>
+    <message>
+        <source>General</source>
+        <translation>General</translation>
+    </message>
+    <message>
+        <source>Using BerkeleyDB version</source>
+        <translation>Using BerkeleyDB version</translation>
+    </message>
+    <message>
+        <source>Datadir</source>
+        <translation>Datadir</translation>
+    </message>
+    <message>
+        <source>Startup time</source>
+        <translation>Startup time</translation>
+    </message>
+    <message>
+        <source>Network</source>
+        <translation>Network</translation>
+    </message>
+    <message>
+        <source>Name</source>
+        <translation>Name</translation>
+    </message>
+    <message>
+        <source>Number of connections</source>
+        <translation>Number of connections</translation>
+    </message>
+    <message>
+        <source>Block chain</source>
+        <translation>Block chain</translation>
+    </message>
+    <message>
+        <source>Current number of blocks</source>
+        <translation>Current number of blocks</translation>
+    </message>
+    <message>
+        <source>Memory Pool</source>
+        <translation>Memory Pool</translation>
+    </message>
+    <message>
+        <source>Current number of transactions</source>
+        <translation>Current number of transactions</translation>
+    </message>
+    <message>
+        <source>Memory usage</source>
+        <translation>Memory usage</translation>
+    </message>
+    <message>
+        <source>Received</source>
+        <translation>Received</translation>
+    </message>
+    <message>
+        <source>Sent</source>
+        <translation>Sent</translation>
+    </message>
+    <message>
+        <source>&amp;Peers</source>
+        <translation>&amp;Peers</translation>
+    </message>
+    <message>
+        <source>Banned peers</source>
+        <translation>Banned peers</translation>
+    </message>
+    <message>
+        <source>Select a peer to view detailed information.</source>
+        <translation>Select a peer to view detailed information.</translation>
+    </message>
+    <message>
+        <source>Whitelisted</source>
+        <translation>Whitelisted</translation>
+    </message>
+    <message>
+        <source>Direction</source>
+        <translation>Direction</translation>
+    </message>
+    <message>
+        <source>Version</source>
+        <translation>Version</translation>
+    </message>
+    <message>
+        <source>Starting Block</source>
+        <translation>Starting Block</translation>
+    </message>
+    <message>
+        <source>Synced Headers</source>
+        <translation>Synced Headers</translation>
+    </message>
+    <message>
+        <source>Synced Blocks</source>
+        <translation>Synced Blocks</translation>
+    </message>
     <message>
         <source>User Agent</source>
         <translation>User Agent</translation>
     </message>
     <message>
-        <source>Node/Service</source>
-        <translation>Node/Service</translation>
+        <source>Open the %1 debug log file from the current data directory. This can take a few seconds for large log files.</source>
+        <translation>Open the %1 debug log file from the current data directory. This can take a few seconds for large log files.</translation>
+    </message>
+    <message>
+        <source>Decrease font size</source>
+        <translation>Decrease font size</translation>
+    </message>
+    <message>
+        <source>Increase font size</source>
+        <translation>Increase font size</translation>
+    </message>
+    <message>
+        <source>Services</source>
+        <translation>Services</translation>
+    </message>
+    <message>
+        <source>Ban Score</source>
+        <translation>Ban Score</translation>
+    </message>
+    <message>
+        <source>Connection Time</source>
+        <translation>Connection Time</translation>
+    </message>
+    <message>
+        <source>Last Send</source>
+        <translation>Last Send</translation>
+    </message>
+    <message>
+        <source>Last Receive</source>
+        <translation>Last Receive</translation>
     </message>
     <message>
         <source>Ping Time</source>
         <translation>Ping Time</translation>
     </message>
-</context>
-=======
-    </context>
->>>>>>> f2a96e7d
-<context>
-    <name>QObject</name>
-    <message>
-        <source>Amount</source>
-        <translation>Amount</translation>
-    </message>
-    <message>
-        <source>Enter a Myriad address (e.g. %1)</source>
-        <translation>Enter a Myriad address (e.g. %1)</translation>
-    </message>
-    <message>
-        <source>%1 d</source>
-        <translation>%1 d</translation>
-    </message>
-    <message>
-        <source>%1 h</source>
-        <translation>%1 h</translation>
-    </message>
-    <message>
-        <source>%1 m</source>
-        <translation>%1 m</translation>
-    </message>
-    <message>
-        <source>%1 s</source>
-        <translation>%1 s</translation>
-    </message>
-    <message>
-        <source>None</source>
-        <translation>None</translation>
-    </message>
-    <message>
-        <source>N/A</source>
-        <translation>N/A</translation>
-    </message>
-    <message>
-        <source>%1 ms</source>
-        <translation>%1 ms</translation>
-    </message>
-    <message>
-        <source>%1 and %2</source>
-        <translation>%1 and %2</translation>
-    </message>
-    </context>
-<context>
-    <name>QObject::QObject</name>
-    </context>
-<context>
-    <name>QRImageWidget</name>
-    </context>
-<context>
-    <name>RPCConsole</name>
-    <message>
-        <source>N/A</source>
-        <translation>N/A</translation>
-    </message>
-    <message>
-        <source>Client version</source>
-        <translation>Client version</translation>
-    </message>
-    <message>
-        <source>&amp;Information</source>
-        <translation>&amp;Information</translation>
-    </message>
-    <message>
-        <source>Debug window</source>
-        <translation>Debug window</translation>
-    </message>
-    <message>
-        <source>General</source>
-        <translation>General</translation>
-    </message>
-    <message>
-        <source>Using BerkeleyDB version</source>
-        <translation>Using BerkeleyDB version</translation>
-    </message>
-    <message>
-        <source>Datadir</source>
-        <translation>Datadir</translation>
-    </message>
-    <message>
-        <source>Startup time</source>
-        <translation>Startup time</translation>
-    </message>
-    <message>
-        <source>Network</source>
-        <translation>Network</translation>
-    </message>
-    <message>
-        <source>Name</source>
-        <translation>Name</translation>
-    </message>
-    <message>
-        <source>Number of connections</source>
-        <translation>Number of connections</translation>
-    </message>
-    <message>
-        <source>Block chain</source>
-        <translation>Block chain</translation>
-    </message>
-    <message>
-        <source>Current number of blocks</source>
-        <translation>Current number of blocks</translation>
-    </message>
-    <message>
-        <source>Memory Pool</source>
-        <translation>Memory Pool</translation>
-    </message>
-    <message>
-        <source>Current number of transactions</source>
-        <translation>Current number of transactions</translation>
-    </message>
-    <message>
-        <source>Memory usage</source>
-        <translation>Memory usage</translation>
-<<<<<<< HEAD
-    </message>
-    <message>
-        <source>Open the Myriad Core debug log file from the current data directory. This can take a few seconds for large log files.</source>
-        <translation>Open the Myriad Core debug log file from the current data directory. This can take a few seconds for large log files.</translation>
-=======
->>>>>>> f2a96e7d
-    </message>
-    <message>
-        <source>Received</source>
-        <translation>Received</translation>
-    </message>
-    <message>
-        <source>Sent</source>
-        <translation>Sent</translation>
-    </message>
-    <message>
-        <source>&amp;Peers</source>
-        <translation>&amp;Peers</translation>
-    </message>
-    <message>
-        <source>Banned peers</source>
-        <translation>Banned peers</translation>
-    </message>
-    <message>
-        <source>Select a peer to view detailed information.</source>
-        <translation>Select a peer to view detailed information.</translation>
-    </message>
-    <message>
-        <source>Whitelisted</source>
-        <translation>Whitelisted</translation>
-    </message>
-    <message>
-        <source>Direction</source>
-        <translation>Direction</translation>
-    </message>
-    <message>
-        <source>Version</source>
-        <translation>Version</translation>
-    </message>
-    <message>
-        <source>Starting Block</source>
-        <translation>Starting Block</translation>
-    </message>
-    <message>
-        <source>Synced Headers</source>
-        <translation>Synced Headers</translation>
-    </message>
-    <message>
-        <source>Synced Blocks</source>
-        <translation>Synced Blocks</translation>
-    </message>
-    <message>
-        <source>User Agent</source>
-        <translation>User Agent</translation>
-    </message>
-    <message>
-        <source>Open the %1 debug log file from the current data directory. This can take a few seconds for large log files.</source>
-        <translation>Open the %1 debug log file from the current data directory. This can take a few seconds for large log files.</translation>
-    </message>
-    <message>
-        <source>Decrease font size</source>
-        <translation>Decrease font size</translation>
-    </message>
-    <message>
-        <source>Increase font size</source>
-        <translation>Increase font size</translation>
-    </message>
-    <message>
-        <source>Services</source>
-        <translation>Services</translation>
-    </message>
-    <message>
-        <source>Ban Score</source>
-        <translation>Ban Score</translation>
-    </message>
-    <message>
-        <source>Connection Time</source>
-        <translation>Connection Time</translation>
-    </message>
-    <message>
-        <source>Last Send</source>
-        <translation>Last Send</translation>
-    </message>
-    <message>
-        <source>Last Receive</source>
-        <translation>Last Receive</translation>
-    </message>
-    <message>
-        <source>Ping Time</source>
-        <translation>Ping Time</translation>
-    </message>
     <message>
         <source>The duration of a currently outstanding ping.</source>
         <translation>The duration of a currently outstanding ping.</translation>
@@ -1606,17 +1269,8 @@
         <translation>1 &amp;year</translation>
     </message>
     <message>
-<<<<<<< HEAD
-        <source>&amp;Unban Node</source>
-        <translation>&amp;Unban Node</translation>
-    </message>
-    <message>
-        <source>Welcome to the Myriad Core RPC console.</source>
-        <translation>Welcome to the Myriad Core RPC console.</translation>
-=======
         <source>Welcome to the %1 RPC console.</source>
         <translation>Welcome to the %1 RPC console.</translation>
->>>>>>> f2a96e7d
     </message>
     <message>
         <source>Use up and down arrows to navigate history, and &lt;b&gt;Ctrl-L&lt;/b&gt; to clear screen.</source>
@@ -1698,8 +1352,8 @@
         <translation>R&amp;euse an existing receiving address (not recommended)</translation>
     </message>
     <message>
-        <source>An optional message to attach to the payment request, which will be displayed when the request is opened. Note: The message will not be sent with the payment over the Myriad network.</source>
-        <translation>An optional message to attach to the payment request, which will be displayed when the request is opened. Note: The message will not be sent with the payment over the Myriad network.</translation>
+        <source>An optional message to attach to the payment request, which will be displayed when the request is opened. Note: The message will not be sent with the payment over the Myriadcoin network.</source>
+        <translation>An optional message to attach to the payment request, which will be displayed when the request is opened. Note: The message will not be sent with the payment over the Myriadcoin network.</translation>
     </message>
     <message>
         <source>An optional label to associate with the new receiving address.</source>
@@ -1927,101 +1581,6 @@
         <translation>S&amp;end</translation>
     </message>
     <message>
-<<<<<<< HEAD
-        <source>Confirm send coins</source>
-        <translation>Confirm send coins</translation>
-    </message>
-    <message>
-        <source>%1 to %2</source>
-        <translation>%1 to %2</translation>
-    </message>
-    <message>
-        <source>Copy quantity</source>
-        <translation>Copy quantity</translation>
-    </message>
-    <message>
-        <source>Copy amount</source>
-        <translation>Copy amount</translation>
-    </message>
-    <message>
-        <source>Copy fee</source>
-        <translation>Copy fee</translation>
-    </message>
-    <message>
-        <source>Copy after fee</source>
-        <translation>Copy after fee</translation>
-    </message>
-    <message>
-        <source>Copy bytes</source>
-        <translation>Copy bytes</translation>
-    </message>
-    <message>
-        <source>Copy priority</source>
-        <translation>Copy priority</translation>
-    </message>
-    <message>
-        <source>Copy change</source>
-        <translation>Copy change</translation>
-    </message>
-    <message>
-        <source>Total Amount %1</source>
-        <translation>Total Amount %1</translation>
-    </message>
-    <message>
-        <source>or</source>
-        <translation>or</translation>
-    </message>
-    <message>
-        <source>The amount to pay must be larger than 0.</source>
-        <translation>The amount to pay must be larger than 0.</translation>
-    </message>
-    <message>
-        <source>The amount exceeds your balance.</source>
-        <translation>The amount exceeds your balance.</translation>
-    </message>
-    <message>
-        <source>The total exceeds your balance when the %1 transaction fee is included.</source>
-        <translation>The total exceeds your balance when the %1 transaction fee is included.</translation>
-    </message>
-    <message>
-        <source>Transaction creation failed!</source>
-        <translation>Transaction creation failed!</translation>
-    </message>
-    <message>
-        <source>The transaction was rejected! This might happen if some of the coins in your wallet were already spent, such as if you used a copy of wallet.dat and coins were spent in the copy but not marked as spent here.</source>
-        <translation>The transaction was rejected! This might happen if some of the coins in your wallet were already spent, such as if you used a copy of wallet.dat and coins were spent in the copy but not marked as spent here.</translation>
-    </message>
-    <message>
-        <source>A fee higher than %1 is considered an absurdly high fee.</source>
-        <translation>A fee higher than %1 is considered an absurdly high fee.</translation>
-    </message>
-    <message>
-        <source>Payment request expired.</source>
-        <translation>Payment request expired.</translation>
-    </message>
-    <message>
-        <source>Pay only the required fee of %1</source>
-        <translation>Pay only the required fee of %1</translation>
-    </message>
-    <message numerus="yes">
-        <source>Estimated to begin confirmation within %n block(s).</source>
-        <translation><numerusform>Estimated to begin confirmation within %n block.</numerusform><numerusform>Estimated to begin confirmation within %n blocks.</numerusform></translation>
-    </message>
-    <message>
-        <source>The recipient address is not valid. Please recheck.</source>
-        <translation>The recipient address is not valid. Please recheck.</translation>
-    </message>
-    <message>
-        <source>Duplicate address found: addresses should only be used once each.</source>
-        <translation>Duplicate address found: addresses should only be used once each.</translation>
-    </message>
-    <message>
-        <source>Warning: Invalid Myriad address</source>
-        <translation>Warning: Invalid Myriad address</translation>
-    </message>
-    <message>
-=======
->>>>>>> f2a96e7d
         <source>(no label)</source>
         <translation>(no label)</translation>
     </message>
@@ -2049,8 +1608,8 @@
         <translation>This is a normal payment.</translation>
     </message>
     <message>
-        <source>The Myriad address to send the payment to</source>
-        <translation>The Myriad address to send the payment to</translation>
+        <source>The Myriadcoin address to send the payment to</source>
+        <translation>The Myriadcoin address to send the payment to</translation>
     </message>
     <message>
         <source>Alt+A</source>
@@ -2093,8 +1652,8 @@
         <translation>Enter a label for this address to add it to the list of used addresses</translation>
     </message>
     <message>
-        <source>A message that was attached to the bitcoin: URI which will be stored with the transaction for your reference. Note: This message will not be sent over the Myriad network.</source>
-        <translation>A message that was attached to the bitcoin: URI which will be stored with the transaction for your reference. Note: This message will not be sent over the Myriad network.</translation>
+        <source>A message that was attached to the myriadcoin: URI which will be stored with the transaction for your reference. Note: This message will not be sent over the Myriadcoin network.</source>
+        <translation>A message that was attached to the myriadcoin: URI which will be stored with the transaction for your reference. Note: This message will not be sent over the Myriadcoin network.</translation>
     </message>
     <message>
         <source>Pay To:</source>
@@ -2111,13 +1670,8 @@
 <context>
     <name>ShutdownWindow</name>
     <message>
-<<<<<<< HEAD
-        <source>Myriad Core is shutting down...</source>
-        <translation>Myriad Core is shutting down...</translation>
-=======
         <source>%1 is shutting down...</source>
         <translation>%1 is shutting down...</translation>
->>>>>>> f2a96e7d
     </message>
     <message>
         <source>Do not shut down the computer until this window disappears.</source>
@@ -2139,8 +1693,8 @@
         <translation>You can sign messages/agreements with your addresses to prove you can receive myriadcoins sent to them. Be careful not to sign anything vague or random, as phishing attacks may try to trick you into signing your identity over to them. Only sign fully-detailed statements you agree to.</translation>
     </message>
     <message>
-        <source>The Myriad address to sign the message with</source>
-        <translation>The Myriad address to sign the message with</translation>
+        <source>The Myriadcoin address to sign the message with</source>
+        <translation>The Myriadcoin address to sign the message with</translation>
     </message>
     <message>
         <source>Choose previously used address</source>
@@ -2171,8 +1725,8 @@
         <translation>Copy the current signature to the system clipboard</translation>
     </message>
     <message>
-        <source>Sign the message to prove you own this Myriad address</source>
-        <translation>Sign the message to prove you own this Myriad address</translation>
+        <source>Sign the message to prove you own this Myriadcoin address</source>
+        <translation>Sign the message to prove you own this Myriadcoin address</translation>
     </message>
     <message>
         <source>Sign &amp;Message</source>
@@ -2195,12 +1749,12 @@
         <translation>Enter the receiver's address, message (ensure you copy line breaks, spaces, tabs, etc. exactly) and signature below to verify the message. Be careful not to read more into the signature than what is in the signed message itself, to avoid being tricked by a man-in-the-middle attack. Note that this only proves the signing party receives with the address, it cannot prove sendership of any transaction!</translation>
     </message>
     <message>
-        <source>The Myriad address the message was signed with</source>
-        <translation>The Myriad address the message was signed with</translation>
-    </message>
-    <message>
-        <source>Verify the message to ensure it was signed with the specified Myriad address</source>
-        <translation>Verify the message to ensure it was signed with the specified Myriad address</translation>
+        <source>The Myriadcoin address the message was signed with</source>
+        <translation>The Myriadcoin address the message was signed with</translation>
+    </message>
+    <message>
+        <source>Verify the message to ensure it was signed with the specified Myriadcoin address</source>
+        <translation>Verify the message to ensure it was signed with the specified Myriadcoin address</translation>
     </message>
     <message>
         <source>Verify &amp;Message</source>
@@ -2214,17 +1768,6 @@
 <context>
     <name>SplashScreen</name>
     <message>
-<<<<<<< HEAD
-        <source>Myriad Core</source>
-        <translation>Myriad Core</translation>
-    </message>
-    <message>
-        <source>The Myriad Core developers</source>
-        <translation>The Myriad Core developers</translation>
-    </message>
-    <message>
-=======
->>>>>>> f2a96e7d
         <source>[testnet]</source>
         <translation>[testnet]</translation>
     </message>
@@ -2319,17 +1862,6 @@
         <translation>If &lt;category&gt; is not supplied or if &lt;category&gt; = 1, output all debugging information.</translation>
     </message>
     <message>
-<<<<<<< HEAD
-        <source>Maximum total fees (in %s) to use in a single wallet transaction; setting this too low may abort large transactions (default: %s)</source>
-        <translation>Maximum total fees (in %s) to use in a single wallet transaction; setting this too low may abort large transactions (default: %s)</translation>
-    </message>
-    <message>
-        <source>Please check that your computer's date and time are correct! If your clock is wrong Myriad Core will not work properly.</source>
-        <translation>Please check that your computer's date and time are correct! If your clock is wrong Myriad Core will not work properly.</translation>
-    </message>
-    <message>
-=======
->>>>>>> f2a96e7d
         <source>Prune configured below the minimum of %d MiB.  Please use a higher number.</source>
         <translation>Prune configured below the minimum of %d MiB.  Please use a higher number.</translation>
     </message>
@@ -2362,8 +1894,8 @@
         <translation>Unable to start HTTP server. See debug log for details.</translation>
     </message>
     <message>
-        <source>Bitcoin Core</source>
-        <translation>Bitcoin Core</translation>
+        <source>Myriadcoin Core</source>
+        <translation>Myriadcoin Core</translation>
     </message>
     <message>
         <source>The %s developers</source>
@@ -2410,13 +1942,8 @@
         <translation>Maximum total fees (in %s) to use in a single wallet transaction or raw transaction; setting this too low may abort large transactions (default: %s)</translation>
     </message>
     <message>
-<<<<<<< HEAD
-        <source>Unable to bind to %s on this computer. Myriad Core is probably already running.</source>
-        <translation>Unable to bind to %s on this computer. Myriad Core is probably already running.</translation>
-=======
         <source>Please check that your computer's date and time are correct! If your clock is wrong, %s will not work properly.</source>
         <translation>Please check that your computer's date and time are correct! If your clock is wrong, %s will not work properly.</translation>
->>>>>>> f2a96e7d
     </message>
     <message>
         <source>Please contribute if you find %s useful. Visit %s for further information about the software.</source>
@@ -2707,13 +2234,6 @@
         <translation>Bind to given address to listen for JSON-RPC connections. Use [host]:port notation for IPv6. This option can be specified multiple times (default: bind to all interfaces)</translation>
     </message>
     <message>
-<<<<<<< HEAD
-        <source>Cannot obtain a lock on data directory %s. Myriad Core is probably already running.</source>
-        <translation>Cannot obtain a lock on data directory %s. Myriad Core is probably already running.</translation>
-    </message>
-    <message>
-=======
->>>>>>> f2a96e7d
         <source>Create new files with system default permissions, instead of umask 077 (only effective with disabled wallet functionality)</source>
         <translation>Create new files with system default permissions, instead of umask 077 (only effective with disabled wallet functionality)</translation>
     </message>
@@ -2786,17 +2306,6 @@
         <translation>Connect through SOCKS5 proxy</translation>
     </message>
     <message>
-<<<<<<< HEAD
-        <source>Copyright (C) 2009-%i The Myriad Core Developers</source>
-        <translation>Copyright (C) 2009-%i The Myriad Core Developers</translation>
-    </message>
-    <message>
-        <source>Error loading wallet.dat: Wallet requires newer version of Myriad Core</source>
-        <translation>Error loading wallet.dat: Wallet requires newer version of Myriad Core</translation>
-    </message>
-    <message>
-=======
->>>>>>> f2a96e7d
         <source>Error reading from database, shutting down.</source>
         <translation>Error reading from database, shutting down.</translation>
     </message>
@@ -2809,25 +2318,6 @@
         <translation>Information</translation>
     </message>
     <message>
-<<<<<<< HEAD
-        <source>Initialization sanity check failed. Myriad Core is shutting down.</source>
-        <translation>Initialisation sanity check failed. Myriad Core is shutting down.</translation>
-    </message>
-    <message>
-        <source>Invalid amount for -maxtxfee=&lt;amount&gt;: '%s'</source>
-        <translation>Invalid amount for -maxtxfee=&lt;amount&gt;: '%s'</translation>
-    </message>
-    <message>
-        <source>Invalid amount for -minrelaytxfee=&lt;amount&gt;: '%s'</source>
-        <translation>Invalid amount for -minrelaytxfee=&lt;amount&gt;: '%s'</translation>
-    </message>
-    <message>
-        <source>Invalid amount for -mintxfee=&lt;amount&gt;: '%s'</source>
-        <translation>Invalid amount for -mintxfee=&lt;amount&gt;: '%s'</translation>
-    </message>
-    <message>
-=======
->>>>>>> f2a96e7d
         <source>Invalid amount for -paytxfee=&lt;amount&gt;: '%s' (must be at least %s)</source>
         <translation>Invalid amount for -paytxfee=&lt;amount&gt;: '%s' (must be at least %s)</translation>
     </message>
@@ -2920,13 +2410,6 @@
         <translation>Username for JSON-RPC connections</translation>
     </message>
     <message>
-<<<<<<< HEAD
-        <source>Wallet needed to be rewritten: restart Myriad Core to complete</source>
-        <translation>Wallet needed to be rewritten: restart Myriad Core to complete</translation>
-    </message>
-    <message>
-=======
->>>>>>> f2a96e7d
         <source>Warning</source>
         <translation>Warning</translation>
     </message>
@@ -2983,10 +2466,6 @@
         <translation>Fees (in %s/kB) smaller than this are considered zero fee for transaction creation (default: %s)</translation>
     </message>
     <message>
-        <source>Fees (in %s/kB) smaller than this are considered zero fee for transaction creation (default: %s)</source>
-        <translation>Fees (in %s/kB) smaller than this are considered zero fee for transaction creation (default: %s)</translation>
-    </message>
-    <message>
         <source>How thorough the block verification of -checkblocks is (0-4, default: %u)</source>
         <translation>How thorough the block verification of -checkblocks is (0-4, default: %u)</translation>
     </message>
@@ -3027,25 +2506,16 @@
         <translation>Use separate SOCKS5 proxy to reach peers via Tor hidden services (default: %s)</translation>
     </message>
     <message>
-<<<<<<< HEAD
-        <source>Username and hashed password for JSON-RPC connections. The field &lt;userpw&gt; comes in the format: &lt;USERNAME&gt;:&lt;SALT&gt;$&lt;HASH&gt;. A canonical python script is included in share/rpcuser. This option can be specified multiple times</source>
-        <translation>Username and hashed password for JSON-RPC connections. The field &lt;userpw&gt; comes in the format: &lt;USERNAME&gt;:&lt;SALT&gt;$&lt;HASH&gt;. A canonical python script is included in share/rpcuser. This option can be specified multiple times</translation>
+        <source>Warning: Unknown block versions being mined! It's possible unknown rules are in effect</source>
+        <translation>Warning: Unknown block versions being mined! It's possible unknown rules are in effect</translation>
+    </message>
+    <message>
+        <source>Warning: Wallet file corrupt, data salvaged! Original %s saved as %s in %s; if your balance or transactions are incorrect you should restore from a backup.</source>
+        <translation>Warning: Wallet file corrupt, data salvaged! Original %s saved as %s in %s; if your balance or transactions are incorrect you should restore from a backup.</translation>
     </message>
     <message>
         <source>(default: %s)</source>
         <translation>(default: %s)</translation>
-=======
-        <source>Warning: Unknown block versions being mined! It's possible unknown rules are in effect</source>
-        <translation>Warning: Unknown block versions being mined! It's possible unknown rules are in effect</translation>
->>>>>>> f2a96e7d
-    </message>
-    <message>
-        <source>Warning: Wallet file corrupt, data salvaged! Original %s saved as %s in %s; if your balance or transactions are incorrect you should restore from a backup.</source>
-        <translation>Warning: Wallet file corrupt, data salvaged! Original %s saved as %s in %s; if your balance or transactions are incorrect you should restore from a backup.</translation>
-    </message>
-    <message>
-        <source>(default: %s)</source>
-        <translation>(default: %s)</translation>
     </message>
     <message>
         <source>Always query for peer addresses via DNS lookup (default: %u)</source>
