<TS language="en_GB" version="2.1">
<context>
    <name>AddressBookPage</name>
    <message>
        <source>Right-click to edit address or label</source>
        <translation>Right-click to edit address or label</translation>
    </message>
    <message>
        <source>Create a new address</source>
        <translation>Create a new address</translation>
    </message>
    <message>
        <source>&amp;New</source>
        <translation>&amp;New</translation>
    </message>
    <message>
        <source>Copy the currently selected address to the system clipboard</source>
        <translation>Copy the currently selected address to the system clipboard</translation>
    </message>
    <message>
        <source>&amp;Copy</source>
        <translation>&amp;Copy</translation>
    </message>
    <message>
        <source>C&amp;lose</source>
        <translation>C&amp;lose</translation>
    </message>
    <message>
        <source>Delete the currently selected address from the list</source>
        <translation>Delete the currently selected address from the list</translation>
    </message>
    <message>
        <source>Export the data in the current tab to a file</source>
        <translation>Export the data in the current tab to a file</translation>
    </message>
    <message>
        <source>&amp;Export</source>
        <translation>&amp;Export</translation>
    </message>
    <message>
        <source>&amp;Delete</source>
        <translation>&amp;Delete</translation>
    </message>
    <message>
        <source>Choose the address to send coins to</source>
        <translation>Choose the address to send coins to</translation>
    </message>
    <message>
        <source>Choose the address to receive coins with</source>
        <translation>Choose the address to receive coins with</translation>
    </message>
    <message>
        <source>C&amp;hoose</source>
        <translation>C&amp;hoose</translation>
    </message>
    <message>
        <source>Sending addresses</source>
        <translation>Sending addresses</translation>
    </message>
    <message>
        <source>Receiving addresses</source>
        <translation>Receiving addresses</translation>
    </message>
    <message>
        <source>These are your Bitcoin addresses for sending payments. Always check the amount and the receiving address before sending coins.</source>
        <translation>These are your Bitcoin addresses for sending payments. Always check the amount and the receiving address before sending coins.</translation>
    </message>
    <message>
        <source>These are your Bitcoin addresses for receiving payments. It is recommended to use a new receiving address for each transaction.</source>
        <translation>These are your Bitcoin addresses for receiving payments. It is recommended to use a new receiving address for each transaction.</translation>
    </message>
    <message>
        <source>&amp;Copy Address</source>
        <translation>&amp;Copy Address</translation>
    </message>
    <message>
        <source>Copy &amp;Label</source>
        <translation>Copy &amp;Label</translation>
    </message>
    <message>
        <source>&amp;Edit</source>
        <translation>&amp;Edit</translation>
    </message>
    <message>
        <source>Export Address List</source>
        <translation>Export Address List</translation>
    </message>
    <message>
        <source>Comma separated file (*.csv)</source>
        <translation>Comma separated file (*.csv)</translation>
    </message>
    <message>
        <source>Exporting Failed</source>
        <translation>Exporting Failed</translation>
    </message>
    <message>
        <source>There was an error trying to save the address list to %1. Please try again.</source>
        <translation>There was an error trying to save the address list to %1. Please try again.</translation>
    </message>
</context>
<context>
    <name>AddressTableModel</name>
    <message>
        <source>Label</source>
        <translation>Label</translation>
    </message>
    <message>
        <source>Address</source>
        <translation>Address</translation>
    </message>
    <message>
        <source>(no label)</source>
        <translation>(no label)</translation>
    </message>
</context>
<context>
    <name>AskPassphraseDialog</name>
    <message>
        <source>Passphrase Dialog</source>
        <translation>Passphrase Dialog</translation>
    </message>
    <message>
        <source>Enter passphrase</source>
        <translation>Enter passphrase</translation>
    </message>
    <message>
        <source>New passphrase</source>
        <translation>New passphrase</translation>
    </message>
    <message>
        <source>Repeat new passphrase</source>
        <translation>Repeat new passphrase</translation>
    </message>
    <message>
        <source>Show password</source>
        <translation>Show password</translation>
    </message>
    <message>
        <source>Enter the new passphrase to the wallet.&lt;br/&gt;Please use a passphrase of &lt;b&gt;ten or more random characters&lt;/b&gt;, or &lt;b&gt;eight or more words&lt;/b&gt;.</source>
        <translation>Enter the new passphrase to the wallet.&lt;br/&gt;Please use a passphrase of &lt;b&gt;ten or more random characters&lt;/b&gt;, or &lt;b&gt;eight or more words&lt;/b&gt;.</translation>
    </message>
    <message>
        <source>Encrypt wallet</source>
        <translation>Encrypt wallet</translation>
    </message>
    <message>
        <source>This operation needs your wallet passphrase to unlock the wallet.</source>
        <translation>This operation needs your wallet passphrase to unlock the wallet.</translation>
    </message>
    <message>
        <source>Unlock wallet</source>
        <translation>Unlock wallet</translation>
    </message>
    <message>
        <source>This operation needs your wallet passphrase to decrypt the wallet.</source>
        <translation>This operation needs your wallet passphrase to decrypt the wallet.</translation>
    </message>
    <message>
        <source>Decrypt wallet</source>
        <translation>Decrypt wallet</translation>
    </message>
    <message>
        <source>Change passphrase</source>
        <translation>Change passphrase</translation>
    </message>
    <message>
        <source>Enter the old passphrase and new passphrase to the wallet.</source>
        <translation>Enter the old passphrase and new passphrase to the wallet.</translation>
    </message>
    <message>
        <source>Confirm wallet encryption</source>
        <translation>Confirm wallet encryption</translation>
    </message>
    <message>
        <source>Warning: If you encrypt your wallet and lose your passphrase, you will &lt;b&gt;LOSE ALL OF YOUR BITCOINS&lt;/b&gt;!</source>
        <translation>Warning: If you encrypt your wallet and lose your passphrase, you will &lt;b&gt;LOSE ALL OF YOUR BITCOINS&lt;/b&gt;!</translation>
    </message>
    <message>
        <source>Are you sure you wish to encrypt your wallet?</source>
        <translation>Are you sure you wish to encrypt your wallet?</translation>
    </message>
    <message>
        <source>Wallet encrypted</source>
        <translation>Wallet encrypted</translation>
    </message>
    <message>
        <source>%1 will close now to finish the encryption process. Remember that encrypting your wallet cannot fully protect your bitcoins from being stolen by malware infecting your computer.</source>
        <translation>%1 will close now to finish the encryption process. Remember that encrypting your wallet cannot fully protect your bitcoins from being stolen by malware infecting your computer.</translation>
    </message>
    <message>
        <source>IMPORTANT: Any previous backups you have made of your wallet file should be replaced with the newly generated, encrypted wallet file. For security reasons, previous backups of the unencrypted wallet file will become useless as soon as you start using the new, encrypted wallet.</source>
        <translation>IMPORTANT: Any previous backups you have made of your wallet file should be replaced with the newly generated, encrypted wallet file. For security reasons, previous backups of the unencrypted wallet file will become useless as soon as you start using the new, encrypted wallet.</translation>
    </message>
    <message>
        <source>Wallet encryption failed</source>
        <translation>Wallet encryption failed</translation>
    </message>
    <message>
        <source>Wallet encryption failed due to an internal error. Your wallet was not encrypted.</source>
        <translation>Wallet encryption failed due to an internal error. Your wallet was not encrypted.</translation>
    </message>
    <message>
        <source>The supplied passphrases do not match.</source>
        <translation>The supplied passphrases do not match.</translation>
    </message>
    <message>
        <source>Wallet unlock failed</source>
        <translation>Wallet unlock failed</translation>
    </message>
    <message>
        <source>The passphrase entered for the wallet decryption was incorrect.</source>
        <translation>The passphrase entered for the wallet decryption was incorrect.</translation>
    </message>
    <message>
        <source>Wallet decryption failed</source>
        <translation>Wallet decryption failed</translation>
    </message>
    <message>
        <source>Wallet passphrase was successfully changed.</source>
        <translation>Wallet passphrase was successfully changed.</translation>
    </message>
    <message>
        <source>Warning: The Caps Lock key is on!</source>
        <translation>Warning: The Caps Lock key is on!</translation>
    </message>
</context>
<context>
    <name>BanTableModel</name>
    <message>
        <source>IP/Netmask</source>
        <translation>IP/Netmask</translation>
    </message>
    <message>
        <source>Banned Until</source>
        <translation>Banned Until</translation>
    </message>
</context>
<context>
    <name>BitcoinGUI</name>
    <message>
        <source>Sign &amp;message...</source>
        <translation>Sign &amp;message...</translation>
    </message>
    <message>
        <source>Synchronizing with network...</source>
        <translation>Synchronising with network...</translation>
    </message>
    <message>
        <source>&amp;Overview</source>
        <translation>&amp;Overview</translation>
    </message>
    <message>
        <source>Node</source>
        <translation>Node</translation>
    </message>
    <message>
        <source>Show general overview of wallet</source>
        <translation>Show general overview of wallet</translation>
    </message>
    <message>
        <source>&amp;Transactions</source>
        <translation>&amp;Transactions</translation>
    </message>
    <message>
        <source>Browse transaction history</source>
        <translation>Browse transaction history</translation>
    </message>
    <message>
        <source>E&amp;xit</source>
        <translation>E&amp;xit</translation>
    </message>
    <message>
        <source>Quit application</source>
        <translation>Quit application</translation>
    </message>
    <message>
        <source>&amp;About %1</source>
        <translation>&amp;About %1</translation>
    </message>
    <message>
        <source>Show information about %1</source>
        <translation>Show information about %1</translation>
    </message>
    <message>
        <source>About &amp;Qt</source>
        <translation>About &amp;Qt</translation>
    </message>
    <message>
        <source>Show information about Qt</source>
        <translation>Show information about Qt</translation>
    </message>
    <message>
        <source>&amp;Options...</source>
        <translation>&amp;Options...</translation>
    </message>
    <message>
        <source>Modify configuration options for %1</source>
        <translation>Modify configuration options for %1</translation>
    </message>
    <message>
        <source>&amp;Encrypt Wallet...</source>
        <translation>&amp;Encrypt Wallet...</translation>
    </message>
    <message>
        <source>&amp;Backup Wallet...</source>
        <translation>&amp;Backup Wallet...</translation>
    </message>
    <message>
        <source>&amp;Change Passphrase...</source>
        <translation>&amp;Change Passphrase...</translation>
    </message>
    <message>
        <source>&amp;Sending addresses...</source>
        <translation>&amp;Sending addresses...</translation>
    </message>
    <message>
        <source>&amp;Receiving addresses...</source>
        <translation>&amp;Receiving addresses...</translation>
    </message>
    <message>
        <source>Open &amp;URI...</source>
        <translation>Open &amp;URI...</translation>
    </message>
    <message>
        <source>Click to disable network activity.</source>
        <translation>Click to disable network activity.</translation>
    </message>
    <message>
        <source>Network activity disabled.</source>
        <translation>Network activity disabled.</translation>
    </message>
    <message>
        <source>Click to enable network activity again.</source>
        <translation>Click to enable network activity again.</translation>
    </message>
    <message>
        <source>Syncing Headers (%1%)...</source>
        <translation>Syncing Headers (%1%)...</translation>
    </message>
    <message>
        <source>Reindexing blocks on disk...</source>
        <translation>Reindexing blocks on disk...</translation>
    </message>
    <message>
        <source>Send coins to a Myriadcoin address</source>
        <translation>Send coins to a Myriadcoin address</translation>
    </message>
    <message>
        <source>Backup wallet to another location</source>
        <translation>Backup wallet to another location</translation>
    </message>
    <message>
        <source>Change the passphrase used for wallet encryption</source>
        <translation>Change the passphrase used for wallet encryption</translation>
    </message>
    <message>
        <source>&amp;Debug window</source>
        <translation>&amp;Debug window</translation>
    </message>
    <message>
        <source>Open debugging and diagnostic console</source>
        <translation>Open debugging and diagnostic console</translation>
    </message>
    <message>
        <source>&amp;Verify message...</source>
        <translation>&amp;Verify message...</translation>
    </message>
    <message>
        <source>Bitcoin</source>
        <translation>Bitcoin</translation>
    </message>
    <message>
        <source>Wallet</source>
        <translation>Wallet</translation>
    </message>
    <message>
        <source>&amp;Send</source>
        <translation>&amp;Send</translation>
    </message>
    <message>
        <source>&amp;Receive</source>
        <translation>&amp;Receive</translation>
    </message>
    <message>
        <source>&amp;Show / Hide</source>
        <translation>&amp;Show / Hide</translation>
    </message>
    <message>
        <source>Show or hide the main Window</source>
        <translation>Show or hide the main Window</translation>
    </message>
    <message>
        <source>Encrypt the private keys that belong to your wallet</source>
        <translation>Encrypt the private keys that belong to your wallet</translation>
    </message>
    <message>
        <source>Sign messages with your Myriadcoin addresses to prove you own them</source>
        <translation>Sign messages with your Myriadcoin addresses to prove you own them</translation>
    </message>
    <message>
        <source>Verify messages to ensure they were signed with specified Myriadcoin addresses</source>
        <translation>Verify messages to ensure they were signed with specified Myriadcoin addresses</translation>
    </message>
    <message>
        <source>&amp;File</source>
        <translation>&amp;File</translation>
    </message>
    <message>
        <source>&amp;Settings</source>
        <translation>&amp;Settings</translation>
    </message>
    <message>
        <source>&amp;Help</source>
        <translation>&amp;Help</translation>
    </message>
    <message>
        <source>Tabs toolbar</source>
        <translation>Tabs toolbar</translation>
    </message>
    <message>
        <source>Request payments (generates QR codes and myriadcoin: URIs)</source>
        <translation>Request payments (generates QR codes and myriadcoin: URIs)</translation>
    </message>
    <message>
        <source>Show the list of used sending addresses and labels</source>
        <translation>Show the list of used sending addresses and labels</translation>
    </message>
    <message>
        <source>Show the list of used receiving addresses and labels</source>
        <translation>Show the list of used receiving addresses and labels</translation>
    </message>
    <message>
        <source>Open a myriadcoin: URI or payment request</source>
        <translation>Open a myriadcoin: URI or payment request</translation>
    </message>
    <message>
        <source>&amp;Command-line options</source>
        <translation>&amp;Command-line options</translation>
    </message>
    <message numerus="yes">
        <source>%n active connection(s) to Myriadcoin network</source>
        <translation><numerusform>%n active connection to Myriadcoin network</numerusform><numerusform>%n active connections to Myriadcoin network</numerusform></translation>
    </message>
    <message>
        <source>Indexing blocks on disk...</source>
        <translation>Indexing blocks on disk...</translation>
    </message>
    <message>
        <source>Processing blocks on disk...</source>
        <translation>Processing blocks on disk...</translation>
    </message>
    <message numerus="yes">
        <source>Processed %n block(s) of transaction history.</source>
        <translation><numerusform>Processed %n block of transaction history.</numerusform><numerusform>Processed %n blocks of transaction history.</numerusform></translation>
    </message>
    <message>
        <source>%1 behind</source>
        <translation>%1 behind</translation>
    </message>
    <message>
        <source>Last received block was generated %1 ago.</source>
        <translation>Last received block was generated %1 ago.</translation>
    </message>
    <message>
        <source>Transactions after this will not yet be visible.</source>
        <translation>Transactions after this will not yet be visible.</translation>
    </message>
    <message>
        <source>Error</source>
        <translation>Error</translation>
    </message>
    <message>
        <source>Warning</source>
        <translation>Warning</translation>
    </message>
    <message>
        <source>Information</source>
        <translation>Information</translation>
    </message>
    <message>
        <source>Up to date</source>
        <translation>Up to date</translation>
    </message>
    <message>
        <source>Show the %1 help message to get a list with possible Myriadcoin command-line options</source>
        <translation>Show the %1 help message to get a list with possible Myriadcoin command-line options</translation>
    </message>
    <message>
        <source>%1 client</source>
        <translation>%1 client</translation>
    </message>
    <message>
        <source>Connecting to peers...</source>
        <translation>Connecting to peers...</translation>
    </message>
    <message>
        <source>Catching up...</source>
        <translation>Catching up...</translation>
    </message>
    <message>
        <source>Date: %1
</source>
        <translation>Date: %1
</translation>
    </message>
    <message>
        <source>Amount: %1
</source>
        <translation>Amount: %1
</translation>
    </message>
    <message>
        <source>Type: %1
</source>
        <translation>Type: %1
</translation>
    </message>
    <message>
        <source>Label: %1
</source>
        <translation>Label: %1
</translation>
    </message>
    <message>
        <source>Address: %1
</source>
        <translation>Address: %1
</translation>
    </message>
    <message>
        <source>Sent transaction</source>
        <translation>Sent transaction</translation>
    </message>
    <message>
        <source>Incoming transaction</source>
        <translation>Incoming transaction</translation>
    </message>
    <message>
        <source>HD key generation is &lt;b&gt;enabled&lt;/b&gt;</source>
        <translation>HD key generation is &lt;b&gt;enabled&lt;/b&gt;</translation>
    </message>
    <message>
        <source>HD key generation is &lt;b&gt;disabled&lt;/b&gt;</source>
        <translation>HD key generation is &lt;b&gt;disabled&lt;/b&gt;</translation>
    </message>
    <message>
        <source>Wallet is &lt;b&gt;encrypted&lt;/b&gt; and currently &lt;b&gt;unlocked&lt;/b&gt;</source>
        <translation>Wallet is &lt;b&gt;encrypted&lt;/b&gt; and currently &lt;b&gt;unlocked&lt;/b&gt;</translation>
    </message>
    <message>
        <source>Wallet is &lt;b&gt;encrypted&lt;/b&gt; and currently &lt;b&gt;locked&lt;/b&gt;</source>
        <translation>Wallet is &lt;b&gt;encrypted&lt;/b&gt; and currently &lt;b&gt;locked&lt;/b&gt;</translation>
    </message>
    <message>
        <source>A fatal error occurred. Bitcoin can no longer continue safely and will quit.</source>
        <translation>A fatal error occurred. Bitcoin can no longer continue safely and will quit.</translation>
    </message>
</context>
<context>
    <name>CoinControlDialog</name>
    <message>
        <source>Coin Selection</source>
        <translation>Coin Selection</translation>
    </message>
    <message>
        <source>Quantity:</source>
        <translation>Quantity:</translation>
    </message>
    <message>
        <source>Bytes:</source>
        <translation>Bytes:</translation>
    </message>
    <message>
        <source>Amount:</source>
        <translation>Amount:</translation>
    </message>
    <message>
        <source>Fee:</source>
        <translation>Fee:</translation>
    </message>
    <message>
        <source>Dust:</source>
        <translation>Dust:</translation>
    </message>
    <message>
        <source>After Fee:</source>
        <translation>After Fee:</translation>
    </message>
    <message>
        <source>Change:</source>
        <translation>Change:</translation>
    </message>
    <message>
        <source>(un)select all</source>
        <translation>(un)select all</translation>
    </message>
    <message>
        <source>Tree mode</source>
        <translation>Tree mode</translation>
    </message>
    <message>
        <source>List mode</source>
        <translation>List mode</translation>
    </message>
    <message>
        <source>Amount</source>
        <translation>Amount</translation>
    </message>
    <message>
        <source>Received with label</source>
        <translation>Received with label</translation>
    </message>
    <message>
        <source>Received with address</source>
        <translation>Received with address</translation>
    </message>
    <message>
        <source>Date</source>
        <translation>Date</translation>
    </message>
    <message>
        <source>Confirmations</source>
        <translation>Confirmations</translation>
    </message>
    <message>
        <source>Confirmed</source>
        <translation>Confirmed</translation>
    </message>
    <message>
        <source>Copy address</source>
        <translation>Copy address</translation>
    </message>
    <message>
        <source>Copy label</source>
        <translation>Copy label</translation>
    </message>
    <message>
        <source>Copy amount</source>
        <translation>Copy amount</translation>
    </message>
    <message>
        <source>Copy transaction ID</source>
        <translation>Copy transaction ID</translation>
    </message>
    <message>
        <source>Lock unspent</source>
        <translation>Lock unspent</translation>
    </message>
    <message>
        <source>Unlock unspent</source>
        <translation>Unlock unspent</translation>
    </message>
    <message>
        <source>Copy quantity</source>
        <translation>Copy quantity</translation>
    </message>
    <message>
        <source>Copy fee</source>
        <translation>Copy fee</translation>
    </message>
    <message>
        <source>Copy after fee</source>
        <translation>Copy after fee</translation>
    </message>
    <message>
        <source>Copy bytes</source>
        <translation>Copy bytes</translation>
    </message>
    <message>
        <source>Copy dust</source>
        <translation>Copy dust</translation>
    </message>
    <message>
        <source>Copy change</source>
        <translation>Copy change</translation>
    </message>
    <message>
        <source>(%1 locked)</source>
        <translation>(%1 locked)</translation>
    </message>
    <message>
        <source>yes</source>
        <translation>yes</translation>
    </message>
    <message>
        <source>no</source>
        <translation>no</translation>
    </message>
    <message>
        <source>This label turns red if any recipient receives an amount smaller than the current dust threshold.</source>
        <translation>This label turns red if any recipient receives an amount smaller than the current dust threshold.</translation>
    </message>
    <message>
        <source>Can vary +/- %1 satoshi(s) per input.</source>
        <translation>Can vary +/- %1 satoshi(s) per input.</translation>
    </message>
    <message>
        <source>(no label)</source>
        <translation>(no label)</translation>
    </message>
    <message>
        <source>change from %1 (%2)</source>
        <translation>change from %1 (%2)</translation>
    </message>
    <message>
        <source>(change)</source>
        <translation>(change)</translation>
    </message>
</context>
<context>
    <name>EditAddressDialog</name>
    <message>
        <source>Edit Address</source>
        <translation>Edit Address</translation>
    </message>
    <message>
        <source>&amp;Label</source>
        <translation>&amp;Label</translation>
    </message>
    <message>
        <source>The label associated with this address list entry</source>
        <translation>The label associated with this address list entry</translation>
    </message>
    <message>
        <source>The address associated with this address list entry. This can only be modified for sending addresses.</source>
        <translation>The address associated with this address list entry. This can only be modified for sending addresses.</translation>
    </message>
    <message>
        <source>&amp;Address</source>
        <translation>&amp;Address</translation>
    </message>
    <message>
        <source>New receiving address</source>
        <translation>New receiving address</translation>
    </message>
    <message>
        <source>New sending address</source>
        <translation>New sending address</translation>
    </message>
    <message>
        <source>Edit receiving address</source>
        <translation>Edit receiving address</translation>
    </message>
    <message>
        <source>Edit sending address</source>
        <translation>Edit sending address</translation>
    </message>
    <message>
        <source>The entered address "%1" is not a valid Bitcoin address.</source>
        <translation>The entered address "%1" is not a valid Bitcoin address.</translation>
    </message>
    <message>
        <source>The entered address "%1" is already in the address book.</source>
        <translation>The entered address "%1" is already in the address book.</translation>
    </message>
    <message>
        <source>Could not unlock wallet.</source>
        <translation>Could not unlock wallet.</translation>
    </message>
    <message>
        <source>New key generation failed.</source>
        <translation>New key generation failed.</translation>
    </message>
</context>
<context>
    <name>FreespaceChecker</name>
    <message>
        <source>A new data directory will be created.</source>
        <translation>A new data directory will be created.</translation>
    </message>
    <message>
        <source>name</source>
        <translation>name</translation>
    </message>
    <message>
        <source>Directory already exists. Add %1 if you intend to create a new directory here.</source>
        <translation>Directory already exists. Add %1 if you intend to create a new directory here.</translation>
    </message>
    <message>
        <source>Path already exists, and is not a directory.</source>
        <translation>Path already exists, and is not a directory.</translation>
    </message>
    <message>
        <source>Cannot create data directory here.</source>
        <translation>Cannot create data directory here.</translation>
    </message>
</context>
<context>
    <name>HelpMessageDialog</name>
    <message>
        <source>version</source>
        <translation>version</translation>
    </message>
    <message>
        <source>(%1-bit)</source>
        <translation>(%1-bit)</translation>
    </message>
    <message>
        <source>About %1</source>
        <translation>About %1</translation>
    </message>
    <message>
        <source>Command-line options</source>
        <translation>Command-line options</translation>
    </message>
    <message>
        <source>Usage:</source>
        <translation>Usage:</translation>
    </message>
    <message>
        <source>command-line options</source>
        <translation>command-line options</translation>
    </message>
    <message>
        <source>UI Options:</source>
        <translation>UI Options:</translation>
    </message>
    <message>
        <source>Choose data directory on startup (default: %u)</source>
        <translation>Choose data directory on startup (default: %u)</translation>
    </message>
    <message>
        <source>Set language, for example "de_DE" (default: system locale)</source>
        <translation>Set language, for example "de_DE" (default: system locale)</translation>
    </message>
    <message>
        <source>Start minimized</source>
        <translation>Start minimised</translation>
    </message>
    <message>
        <source>Set SSL root certificates for payment request (default: -system-)</source>
        <translation>Set SSL root certificates for payment request (default: -system-)</translation>
    </message>
    <message>
        <source>Show splash screen on startup (default: %u)</source>
        <translation>Show splash screen on startup (default: %u)</translation>
    </message>
    <message>
        <source>Reset all settings changed in the GUI</source>
        <translation>Reset all settings changed in the GUI</translation>
    </message>
</context>
<context>
    <name>Intro</name>
    <message>
        <source>Welcome</source>
        <translation>Welcome</translation>
    </message>
    <message>
        <source>Welcome to %1.</source>
        <translation>Welcome to %1.</translation>
    </message>
    <message>
        <source>As this is the first time the program is launched, you can choose where %1 will store its data.</source>
        <translation>As this is the first time the program is launched, you can choose where %1 will store its data.</translation>
    </message>
    <message>
<<<<<<< HEAD
        <source>%1 will download and store a copy of the Myriadcoin block chain. At least %2GB of data will be stored in this directory, and it will grow over time. The wallet will also be stored in this directory.</source>
        <translation>%1 will download and store a copy of the Myriadcoin block chain. At least %2GB of data will be stored in this directory, and it will grow over time. The wallet will also be stored in this directory.</translation>
=======
        <source>When you click OK, %1 will begin to download and process the full %4 block chain (%2GB) starting with the earliest transactions in %3 when %4 initially launched.</source>
        <translation>When you click OK, %1 will begin to download and process the full %4 block chain (%2GB) starting with the earliest transactions in %3 when %4 initially launched.</translation>
    </message>
    <message>
        <source>This initial synchronisation is very demanding, and may expose hardware problems with your computer that had previously gone unnoticed. Each time you run %1, it will continue downloading where it left off.</source>
        <translation>This initial synchronisation is very demanding, and may expose hardware problems with your computer that had previously gone unnoticed. Each time you run %1, it will continue downloading where it left off.</translation>
    </message>
    <message>
        <source>If you have chosen to limit block chain storage (pruning), the historical data must still be downloaded and processed, but will be deleted afterward to keep your disk usage low.</source>
        <translation>If you have chosen to limit block chain storage (pruning), the historical data must still be downloaded and processed, but will be deleted afterward to keep your disk usage low.</translation>
>>>>>>> 9e116a6f
    </message>
    <message>
        <source>Use the default data directory</source>
        <translation>Use the default data directory</translation>
    </message>
    <message>
        <source>Use a custom data directory:</source>
        <translation>Use a custom data directory:</translation>
    </message>
    <message>
        <source>Bitcoin</source>
        <translation>Bitcoin</translation>
    </message>
    <message>
        <source>At least %1 GB of data will be stored in this directory, and it will grow over time.</source>
        <translation>At least %1 GB of data will be stored in this directory, and it will grow over time.</translation>
    </message>
    <message>
        <source>Approximately %1 GB of data will be stored in this directory.</source>
        <translation>Approximately %1 GB of data will be stored in this directory.</translation>
    </message>
    <message>
        <source>%1 will download and store a copy of the Bitcoin block chain.</source>
        <translation>%1 will download and store a copy of the Bitcoin block chain.</translation>
    </message>
    <message>
        <source>The wallet will also be stored in this directory.</source>
        <translation>The wallet will also be stored in this directory.</translation>
    </message>
    <message>
        <source>Error: Specified data directory "%1" cannot be created.</source>
        <translation>Error: Specified data directory "%1" cannot be created.</translation>
    </message>
    <message>
        <source>Error</source>
        <translation>Error</translation>
    </message>
    <message numerus="yes">
        <source>%n GB of free space available</source>
        <translation><numerusform>%n GB of free space available</numerusform><numerusform>%n GB of free space available</numerusform></translation>
    </message>
    <message numerus="yes">
        <source>(of %n GB needed)</source>
        <translation><numerusform>(of %n GB needed)</numerusform><numerusform>(of %n GB needed)</numerusform></translation>
    </message>
</context>
<context>
    <name>ModalOverlay</name>
    <message>
        <source>Form</source>
        <translation>Form</translation>
    </message>
    <message>
        <source>Recent transactions may not yet be visible, and therefore your wallet's balance might be incorrect. This information will be correct once your wallet has finished synchronizing with the bitcoin network, as detailed below.</source>
        <translation>Recent transactions may not yet be visible, and therefore your wallet's balance might be incorrect. This information will be correct once your wallet has finished synchronising with the Bitcoin network, as detailed below.</translation>
    </message>
    <message>
        <source>Attempting to spend bitcoins that are affected by not-yet-displayed transactions will not be accepted by the network.</source>
        <translation>Attempting to spend Bitcoins that are affected by not-yet-displayed transactions will not be accepted by the network.</translation>
    </message>
    <message>
        <source>Number of blocks left</source>
        <translation>Number of blocks left</translation>
    </message>
    <message>
        <source>Unknown...</source>
        <translation>Unknown...</translation>
    </message>
    <message>
        <source>Last block time</source>
        <translation>Last block time</translation>
    </message>
    <message>
        <source>Progress</source>
        <translation>Progress</translation>
    </message>
    <message>
        <source>Progress increase per hour</source>
        <translation>Progress increase per hour</translation>
    </message>
    <message>
        <source>calculating...</source>
        <translation>calculating...</translation>
    </message>
    <message>
        <source>Estimated time left until synced</source>
        <translation>Estimated time left until synced</translation>
    </message>
    <message>
        <source>Hide</source>
        <translation>Hide</translation>
    </message>
    <message>
        <source>Unknown. Syncing Headers (%1)...</source>
        <translation>Unknown. Syncing Headers (%1)...</translation>
    </message>
</context>
<context>
    <name>OpenURIDialog</name>
    <message>
        <source>Open URI</source>
        <translation>Open URI</translation>
    </message>
    <message>
        <source>Open payment request from URI or file</source>
        <translation>Open payment request from URI or file</translation>
    </message>
    <message>
        <source>URI:</source>
        <translation>URI:</translation>
    </message>
    <message>
        <source>Select payment request file</source>
        <translation>Select payment request file</translation>
    </message>
    <message>
        <source>Select payment request file to open</source>
        <translation>Select payment request file to open</translation>
    </message>
</context>
<context>
    <name>OptionsDialog</name>
    <message>
        <source>Options</source>
        <translation>Options</translation>
    </message>
    <message>
        <source>&amp;Main</source>
        <translation>&amp;Main</translation>
    </message>
    <message>
        <source>Automatically start %1 after logging in to the system.</source>
        <translation>Automatically start %1 after logging in to the system.</translation>
    </message>
    <message>
        <source>&amp;Start %1 on system login</source>
        <translation>&amp;Start %1 on system login</translation>
    </message>
    <message>
        <source>Size of &amp;database cache</source>
        <translation>Size of &amp;database cache</translation>
    </message>
    <message>
        <source>MB</source>
        <translation>MB</translation>
    </message>
    <message>
        <source>Number of script &amp;verification threads</source>
        <translation>Number of script &amp;verification threads</translation>
    </message>
    <message>
        <source>IP address of the proxy (e.g. IPv4: 127.0.0.1 / IPv6: ::1)</source>
        <translation>IP address of the proxy (e.g. IPv4: 127.0.0.1 / IPv6: ::1)</translation>
    </message>
    <message>
        <source>Shows if the supplied default SOCKS5 proxy is used to reach peers via this network type.</source>
        <translation>Shows if the supplied default SOCKS5 proxy is used to reach peers via this network type.</translation>
    </message>
    <message>
        <source>Use separate SOCKS&amp;5 proxy to reach peers via Tor hidden services:</source>
        <translation>Use separate SOCKS&amp;5 proxy to reach peers via Tor hidden services:</translation>
    </message>
    <message>
        <source>Hide the icon from the system tray.</source>
        <translation>Hide the icon from the system tray.</translation>
    </message>
    <message>
        <source>&amp;Hide tray icon</source>
        <translation>&amp;Hide tray icon</translation>
    </message>
    <message>
        <source>Minimize instead of exit the application when the window is closed. When this option is enabled, the application will be closed only after selecting Exit in the menu.</source>
        <translation>Minimise instead of exit the application when the window is closed. When this option is enabled, the application will be closed only after selecting Exit in the menu.</translation>
    </message>
    <message>
        <source>Third party URLs (e.g. a block explorer) that appear in the transactions tab as context menu items. %s in the URL is replaced by transaction hash. Multiple URLs are separated by vertical bar |.</source>
        <translation>Third party URLs (e.g. a block explorer) that appear in the transactions tab as context menu items. %s in the URL is replaced by transaction hash. Multiple URLs are separated by vertical bar |.</translation>
    </message>
    <message>
        <source>Active command-line options that override above options:</source>
        <translation>Active command-line options that override above options:</translation>
    </message>
    <message>
        <source>Open the %1 configuration file from the working directory.</source>
        <translation>Open the %1 configuration file from the working directory.</translation>
    </message>
    <message>
        <source>Open Configuration File</source>
        <translation>Open Configuration File</translation>
    </message>
    <message>
        <source>Reset all client options to default.</source>
        <translation>Reset all client options to default.</translation>
    </message>
    <message>
        <source>&amp;Reset Options</source>
        <translation>&amp;Reset Options</translation>
    </message>
    <message>
        <source>&amp;Network</source>
        <translation>&amp;Network</translation>
    </message>
    <message>
        <source>(0 = auto, &lt;0 = leave that many cores free)</source>
        <translation>(0 = auto, &lt;0 = leave that many cores free)</translation>
    </message>
    <message>
        <source>W&amp;allet</source>
        <translation>W&amp;allet</translation>
    </message>
    <message>
        <source>Expert</source>
        <translation>Expert</translation>
    </message>
    <message>
        <source>Enable coin &amp;control features</source>
        <translation>Enable coin &amp;control features</translation>
    </message>
    <message>
        <source>If you disable the spending of unconfirmed change, the change from a transaction cannot be used until that transaction has at least one confirmation. This also affects how your balance is computed.</source>
        <translation>If you disable the spending of unconfirmed change, the change from a transaction cannot be used until that transaction has at least one confirmation. This also affects how your balance is computed.</translation>
    </message>
    <message>
        <source>&amp;Spend unconfirmed change</source>
        <translation>&amp;Spend unconfirmed change</translation>
    </message>
    <message>
        <source>Automatically open the Myriadcoin client port on the router. This only works when your router supports UPnP and it is enabled.</source>
        <translation>Automatically open the Myriadcoin client port on the router. This only works when your router supports UPnP and it is enabled.</translation>
    </message>
    <message>
        <source>Map port using &amp;UPnP</source>
        <translation>Map port using &amp;UPnP</translation>
    </message>
    <message>
<<<<<<< HEAD
        <source>Connect to the Myriadcoin network through a SOCKS5 proxy.</source>
        <translation>Connect to the Myriadcoin network through a SOCKS5 proxy.</translation>
=======
        <source>Accept connections from outside.</source>
        <translation>Accept connections from outside.</translation>
    </message>
    <message>
        <source>Allow incomin&amp;g connections</source>
        <translation>Allow incomin&amp;g connections</translation>
    </message>
    <message>
        <source>Connect to the Bitcoin network through a SOCKS5 proxy.</source>
        <translation>Connect to the Bitcoin network through a SOCKS5 proxy.</translation>
>>>>>>> 9e116a6f
    </message>
    <message>
        <source>&amp;Connect through SOCKS5 proxy (default proxy):</source>
        <translation>&amp;Connect through SOCKS5 proxy (default proxy):</translation>
    </message>
    <message>
        <source>Proxy &amp;IP:</source>
        <translation>Proxy &amp;IP:</translation>
    </message>
    <message>
        <source>&amp;Port:</source>
        <translation>&amp;Port:</translation>
    </message>
    <message>
        <source>Port of the proxy (e.g. 9050)</source>
        <translation>Port of the proxy (e.g. 9050)</translation>
    </message>
    <message>
        <source>Used for reaching peers via:</source>
        <translation>Used for reaching peers via:</translation>
    </message>
    <message>
        <source>IPv4</source>
        <translation>IPv4</translation>
    </message>
    <message>
        <source>IPv6</source>
        <translation>IPv6</translation>
    </message>
    <message>
        <source>Tor</source>
        <translation>Tor</translation>
    </message>
    <message>
        <source>Connect to the Myriadcoin network through a separate SOCKS5 proxy for Tor hidden services.</source>
        <translation>Connect to the Myriadcoin network through a separate SOCKS5 proxy for Tor hidden services.</translation>
    </message>
    <message>
        <source>&amp;Window</source>
        <translation>&amp;Window</translation>
    </message>
    <message>
        <source>Show only a tray icon after minimizing the window.</source>
        <translation>Show on a tray icon after minimising the window.</translation>
    </message>
    <message>
        <source>&amp;Minimize to the tray instead of the taskbar</source>
        <translation>&amp;Minimise to the tray instead of the task bar</translation>
    </message>
    <message>
        <source>M&amp;inimize on close</source>
        <translation>M&amp;inimise on close</translation>
    </message>
    <message>
        <source>&amp;Display</source>
        <translation>&amp;Display</translation>
    </message>
    <message>
        <source>User Interface &amp;language:</source>
        <translation>User Interface &amp;language:</translation>
    </message>
    <message>
        <source>The user interface language can be set here. This setting will take effect after restarting %1.</source>
        <translation>The user interface language can be set here. This setting will take effect after restarting %1.</translation>
    </message>
    <message>
        <source>&amp;Unit to show amounts in:</source>
        <translation>&amp;Unit to show amounts in:</translation>
    </message>
    <message>
        <source>Choose the default subdivision unit to show in the interface and when sending coins.</source>
        <translation>Choose the default subdivision unit to show in the interface and when sending coins.</translation>
    </message>
    <message>
        <source>Whether to show coin control features or not.</source>
        <translation>Whether to show coin control features or not.</translation>
    </message>
    <message>
        <source>&amp;Third party transaction URLs</source>
        <translation>&amp;Third party transaction URLs</translation>
    </message>
    <message>
        <source>&amp;OK</source>
        <translation>&amp;OK</translation>
    </message>
    <message>
        <source>&amp;Cancel</source>
        <translation>&amp;Cancel</translation>
    </message>
    <message>
        <source>default</source>
        <translation>default</translation>
    </message>
    <message>
        <source>none</source>
        <translation>none</translation>
    </message>
    <message>
        <source>Confirm options reset</source>
        <translation>Confirm options reset</translation>
    </message>
    <message>
        <source>Client restart required to activate changes.</source>
        <translation>Client restart required to activate changes.</translation>
    </message>
    <message>
        <source>Client will be shut down. Do you want to proceed?</source>
        <translation>Client will be shut down. Do you want to proceed?</translation>
    </message>
    <message>
        <source>Configuration options</source>
        <translation>Configuration options</translation>
    </message>
    <message>
        <source>The configuration file is used to specify advanced user options which override GUI settings. Additionally, any command-line options will override this configuration file.</source>
        <translation>The configuration file is used to specify advanced user options which override GUI settings. Additionally, any command-line options will override this configuration file.</translation>
    </message>
    <message>
        <source>Error</source>
        <translation>Error</translation>
    </message>
    <message>
        <source>The configuration file could not be opened.</source>
        <translation>The configuration file could not be opened.</translation>
    </message>
    <message>
        <source>This change would require a client restart.</source>
        <translation>This change would require a client restart.</translation>
    </message>
    <message>
        <source>The supplied proxy address is invalid.</source>
        <translation>The supplied proxy address is invalid.</translation>
    </message>
</context>
<context>
    <name>OverviewPage</name>
    <message>
        <source>Form</source>
        <translation>Form</translation>
    </message>
    <message>
        <source>The displayed information may be out of date. Your wallet automatically synchronizes with the Myriadcoin network after a connection is established, but this process has not completed yet.</source>
        <translation>The displayed information may be out of date. Your Wallet automatically synchronises with the Myriadcoin Network after a connection is established, but this process has not been completed yet.</translation>
    </message>
    <message>
        <source>Watch-only:</source>
        <translation>Watch-only:</translation>
    </message>
    <message>
        <source>Available:</source>
        <translation>Available:</translation>
    </message>
    <message>
        <source>Your current spendable balance</source>
        <translation>Your current spendable balance</translation>
    </message>
    <message>
        <source>Pending:</source>
        <translation>Pending:</translation>
    </message>
    <message>
        <source>Total of transactions that have yet to be confirmed, and do not yet count toward the spendable balance</source>
        <translation>Total of transactions that have yet to be confirmed, and do not yet count toward the spendable balance</translation>
    </message>
    <message>
        <source>Immature:</source>
        <translation>Immature:</translation>
    </message>
    <message>
        <source>Mined balance that has not yet matured</source>
        <translation>Mined balance that has not yet matured</translation>
    </message>
    <message>
        <source>Balances</source>
        <translation>Balances</translation>
    </message>
    <message>
        <source>Total:</source>
        <translation>Total:</translation>
    </message>
    <message>
        <source>Your current total balance</source>
        <translation>Your current total balance</translation>
    </message>
    <message>
        <source>Your current balance in watch-only addresses</source>
        <translation>Your current balance in watch-only addresses</translation>
    </message>
    <message>
        <source>Spendable:</source>
        <translation>Spendable:</translation>
    </message>
    <message>
        <source>Recent transactions</source>
        <translation>Recent transactions</translation>
    </message>
    <message>
        <source>Unconfirmed transactions to watch-only addresses</source>
        <translation>Unconfirmed transactions to watch-only addresses</translation>
    </message>
    <message>
        <source>Mined balance in watch-only addresses that has not yet matured</source>
        <translation>Mined balance in watch-only addresses that has not yet matured</translation>
    </message>
    <message>
        <source>Current total balance in watch-only addresses</source>
        <translation>Current total balance in watch-only addresses</translation>
    </message>
</context>
<context>
    <name>PaymentServer</name>
    <message>
        <source>Payment request error</source>
        <translation>Payment request error</translation>
    </message>
    <message>
        <source>Cannot start bitcoin: click-to-pay handler</source>
        <translation>Cannot start Bitcoin: click-to-pay handler</translation>
    </message>
    <message>
        <source>URI handling</source>
        <translation>URI handling</translation>
    </message>
    <message>
<<<<<<< HEAD
        <source>Enter a Myriadcoin address (e.g. %1)</source>
        <translation>Enter a Myriadcoin address (e.g. %1)</translation>
=======
        <source>Payment request fetch URL is invalid: %1</source>
        <translation>Payment request fetch URL is invalid: %1</translation>
>>>>>>> 9e116a6f
    </message>
    <message>
        <source>Invalid payment address %1</source>
        <translation>Invalid payment address %1</translation>
    </message>
    <message>
        <source>URI cannot be parsed! This can be caused by an invalid Bitcoin address or malformed URI parameters.</source>
        <translation>URI cannot be parsed! This can be caused by an invalid Bitcoin address or malformed URI parameters.</translation>
    </message>
    <message>
        <source>Payment request file handling</source>
        <translation>Payment request file handling</translation>
    </message>
    <message>
        <source>Payment request file cannot be read! This can be caused by an invalid payment request file.</source>
        <translation>Payment request file cannot be read! This can be caused by an invalid payment request file.</translation>
    </message>
    <message>
        <source>Payment request rejected</source>
        <translation>Payment request rejected.</translation>
    </message>
    <message>
        <source>Payment request network doesn't match client network.</source>
        <translation>Payment request network doesn't match client network.</translation>
    </message>
    <message>
        <source>Payment request expired.</source>
        <translation>Payment request expired.</translation>
    </message>
    <message>
        <source>Payment request is not initialized.</source>
        <translation>Payment request is not initialised.</translation>
    </message>
    <message>
        <source>Unverified payment requests to custom payment scripts are unsupported.</source>
        <translation>Unverified payment requests to custom payment scripts are unsupported.</translation>
    </message>
    <message>
        <source>Invalid payment request.</source>
        <translation>Invalid payment request.</translation>
    </message>
    <message>
        <source>Requested payment amount of %1 is too small (considered dust).</source>
        <translation>Requested payment amount of %1 is too small (considered dust).</translation>
    </message>
    <message>
        <source>Refund from %1</source>
        <translation>Refund from %1</translation>
    </message>
    <message>
        <source>Payment request %1 is too large (%2 bytes, allowed %3 bytes).</source>
        <translation>Payment request %1 is too large (%2 bytes, allowed %3 bytes).</translation>
    </message>
    <message>
        <source>Error communicating with %1: %2</source>
        <translation>Error communicating with %1: %2</translation>
    </message>
    <message>
        <source>Payment request cannot be parsed!</source>
        <translation>Payment request cannot be parsed!</translation>
    </message>
    <message>
        <source>Bad response from server %1</source>
        <translation>Bad response from server %1</translation>
    </message>
    <message>
        <source>Network request error</source>
        <translation>Network request error</translation>
    </message>
    <message>
        <source>Payment acknowledged</source>
        <translation>Payment acknowledged</translation>
    </message>
</context>
<context>
    <name>PeerTableModel</name>
    <message>
        <source>User Agent</source>
        <translation>User Agent</translation>
    </message>
    <message>
        <source>Node/Service</source>
        <translation>Node/Service</translation>
    </message>
    <message>
        <source>NodeId</source>
        <translation>NodeId</translation>
    </message>
    <message>
        <source>Ping</source>
        <translation>Ping</translation>
    </message>
    <message>
        <source>Sent</source>
        <translation>Sent</translation>
    </message>
    <message>
        <source>Received</source>
        <translation>Received</translation>
    </message>
</context>
<context>
    <name>QObject</name>
    <message>
        <source>Amount</source>
        <translation>Amount</translation>
    </message>
    <message>
        <source>Enter a Bitcoin address (e.g. %1)</source>
        <translation>Enter a Bitcoin address (e.g. %1)</translation>
    </message>
    <message>
        <source>%1 d</source>
        <translation>%1 d</translation>
    </message>
    <message>
        <source>%1 h</source>
        <translation>%1 h</translation>
    </message>
    <message>
        <source>%1 m</source>
        <translation>%1 m</translation>
    </message>
    <message>
        <source>%1 s</source>
        <translation>%1 s</translation>
    </message>
    <message>
        <source>None</source>
        <translation>None</translation>
    </message>
    <message>
        <source>N/A</source>
        <translation>N/A</translation>
    </message>
    <message>
        <source>%1 ms</source>
        <translation>%1 ms</translation>
    </message>
    <message numerus="yes">
        <source>%n second(s)</source>
        <translation><numerusform>%n second</numerusform><numerusform>%n seconds</numerusform></translation>
    </message>
    <message numerus="yes">
        <source>%n minute(s)</source>
        <translation><numerusform>%n minute</numerusform><numerusform>%n minutes</numerusform></translation>
    </message>
    <message numerus="yes">
        <source>%n hour(s)</source>
        <translation><numerusform>%n hour</numerusform><numerusform>%n hours</numerusform></translation>
    </message>
    <message numerus="yes">
        <source>%n day(s)</source>
        <translation><numerusform>%n day</numerusform><numerusform>%n days</numerusform></translation>
    </message>
    <message numerus="yes">
        <source>%n week(s)</source>
        <translation><numerusform>%n week</numerusform><numerusform>%n weeks</numerusform></translation>
    </message>
    <message>
        <source>%1 and %2</source>
        <translation>%1 and %2</translation>
    </message>
    <message numerus="yes">
        <source>%n year(s)</source>
        <translation><numerusform>%n year</numerusform><numerusform>%n years</numerusform></translation>
    </message>
    <message>
        <source>%1 B</source>
        <translation>%1 B</translation>
    </message>
    <message>
        <source>%1 KB</source>
        <translation>%1 KB</translation>
    </message>
    <message>
        <source>%1 MB</source>
        <translation>%1 MB</translation>
    </message>
    <message>
        <source>%1 GB</source>
        <translation>%1 GB</translation>
    </message>
    <message>
        <source>%1 didn't yet exit safely...</source>
        <translation>%1 didn't yet exit safely...</translation>
    </message>
    <message>
        <source>unknown</source>
        <translation>unknown</translation>
    </message>
</context>
<context>
    <name>QObject::QObject</name>
    <message>
        <source>Error: Specified data directory "%1" does not exist.</source>
        <translation>Error: Specified data directory "%1" does not exist.</translation>
    </message>
    <message>
        <source>Error: Cannot parse configuration file: %1. Only use key=value syntax.</source>
        <translation>Error: Cannot parse configuration file: %1. Only use key=value syntax.</translation>
    </message>
    <message>
        <source>Error: %1</source>
        <translation>Error: %1</translation>
    </message>
</context>
<context>
    <name>QRImageWidget</name>
    <message>
        <source>&amp;Save Image...</source>
        <translation>&amp;Save Image...</translation>
    </message>
    <message>
        <source>&amp;Copy Image</source>
        <translation>&amp;Copy Image</translation>
    </message>
    <message>
        <source>Save QR Code</source>
        <translation>Save QR Code</translation>
    </message>
    <message>
        <source>PNG Image (*.png)</source>
        <translation>PNG Image (*.png)</translation>
    </message>
</context>
<context>
    <name>RPCConsole</name>
    <message>
        <source>N/A</source>
        <translation>N/A</translation>
    </message>
    <message>
        <source>Client version</source>
        <translation>Client version</translation>
    </message>
    <message>
        <source>&amp;Information</source>
        <translation>&amp;Information</translation>
    </message>
    <message>
        <source>Debug window</source>
        <translation>Debug window</translation>
    </message>
    <message>
        <source>General</source>
        <translation>General</translation>
    </message>
    <message>
        <source>Using BerkeleyDB version</source>
        <translation>Using BerkeleyDB version</translation>
    </message>
    <message>
        <source>Datadir</source>
        <translation>Datadir</translation>
    </message>
    <message>
        <source>Startup time</source>
        <translation>Startup time</translation>
    </message>
    <message>
        <source>Network</source>
        <translation>Network</translation>
    </message>
    <message>
        <source>Name</source>
        <translation>Name</translation>
    </message>
    <message>
        <source>Number of connections</source>
        <translation>Number of connections</translation>
    </message>
    <message>
        <source>Block chain</source>
        <translation>Block chain</translation>
    </message>
    <message>
        <source>Current number of blocks</source>
        <translation>Current number of blocks</translation>
    </message>
    <message>
        <source>Memory Pool</source>
        <translation>Memory Pool</translation>
    </message>
    <message>
        <source>Current number of transactions</source>
        <translation>Current number of transactions</translation>
    </message>
    <message>
        <source>Memory usage</source>
        <translation>Memory usage</translation>
    </message>
    <message>
        <source>&amp;Reset</source>
        <translation>&amp;Reset</translation>
    </message>
    <message>
        <source>Received</source>
        <translation>Received</translation>
    </message>
    <message>
        <source>Sent</source>
        <translation>Sent</translation>
    </message>
    <message>
        <source>&amp;Peers</source>
        <translation>&amp;Peers</translation>
    </message>
    <message>
        <source>Banned peers</source>
        <translation>Banned peers</translation>
    </message>
    <message>
        <source>Select a peer to view detailed information.</source>
        <translation>Select a peer to view detailed information.</translation>
    </message>
    <message>
        <source>Whitelisted</source>
        <translation>Whitelisted</translation>
    </message>
    <message>
        <source>Direction</source>
        <translation>Direction</translation>
    </message>
    <message>
        <source>Version</source>
        <translation>Version</translation>
    </message>
    <message>
        <source>Starting Block</source>
        <translation>Starting Block</translation>
    </message>
    <message>
        <source>Synced Headers</source>
        <translation>Synced Headers</translation>
    </message>
    <message>
        <source>Synced Blocks</source>
        <translation>Synced Blocks</translation>
    </message>
    <message>
        <source>User Agent</source>
        <translation>User Agent</translation>
    </message>
    <message>
        <source>Open the %1 debug log file from the current data directory. This can take a few seconds for large log files.</source>
        <translation>Open the %1 debug log file from the current data directory. This can take a few seconds for large log files.</translation>
    </message>
    <message>
        <source>Decrease font size</source>
        <translation>Decrease font size</translation>
    </message>
    <message>
        <source>Increase font size</source>
        <translation>Increase font size</translation>
    </message>
    <message>
        <source>Services</source>
        <translation>Services</translation>
    </message>
    <message>
        <source>Ban Score</source>
        <translation>Ban Score</translation>
    </message>
    <message>
        <source>Connection Time</source>
        <translation>Connection Time</translation>
    </message>
    <message>
        <source>Last Send</source>
        <translation>Last Send</translation>
    </message>
    <message>
        <source>Last Receive</source>
        <translation>Last Receive</translation>
    </message>
    <message>
        <source>Ping Time</source>
        <translation>Ping Time</translation>
    </message>
    <message>
        <source>The duration of a currently outstanding ping.</source>
        <translation>The duration of a currently outstanding ping.</translation>
    </message>
    <message>
        <source>Ping Wait</source>
        <translation>Ping Wait</translation>
    </message>
    <message>
        <source>Min Ping</source>
        <translation>Min Ping</translation>
    </message>
    <message>
        <source>Time Offset</source>
        <translation>Time Offset</translation>
    </message>
    <message>
        <source>Last block time</source>
        <translation>Last block time</translation>
    </message>
    <message>
        <source>&amp;Open</source>
        <translation>&amp;Open</translation>
    </message>
    <message>
        <source>&amp;Console</source>
        <translation>&amp;Console</translation>
    </message>
    <message>
        <source>&amp;Network Traffic</source>
        <translation>&amp;Network Traffic</translation>
    </message>
    <message>
        <source>Totals</source>
        <translation>Totals</translation>
    </message>
    <message>
        <source>In:</source>
        <translation>In:</translation>
    </message>
    <message>
        <source>Out:</source>
        <translation>Out:</translation>
    </message>
    <message>
        <source>Debug log file</source>
        <translation>Debug log file</translation>
    </message>
    <message>
        <source>Clear console</source>
        <translation>Clear console</translation>
    </message>
    <message>
        <source>1 &amp;hour</source>
        <translation>1 &amp;hour</translation>
    </message>
    <message>
        <source>1 &amp;day</source>
        <translation>1 &amp;day</translation>
    </message>
    <message>
        <source>1 &amp;week</source>
        <translation>1 &amp;week</translation>
    </message>
    <message>
        <source>1 &amp;year</source>
        <translation>1 &amp;year</translation>
    </message>
    <message>
        <source>&amp;Disconnect</source>
        <translation>&amp;Disconnect</translation>
    </message>
    <message>
        <source>Ban for</source>
        <translation>Ban for</translation>
    </message>
    <message>
        <source>&amp;Unban</source>
        <translation>&amp;Unban</translation>
    </message>
    <message>
        <source>Welcome to the %1 RPC console.</source>
        <translation>Welcome to the %1 RPC console.</translation>
    </message>
    <message>
        <source>Use up and down arrows to navigate history, and %1 to clear screen.</source>
        <translation>Use up and down arrows to navigate history, and %1 to clear screen.</translation>
    </message>
    <message>
        <source>Type %1 for an overview of available commands.</source>
        <translation>Type %1 for an overview of available commands.</translation>
    </message>
    <message>
        <source>For more information on using this console type %1.</source>
        <translation>For more information on using this console type %1.</translation>
    </message>
    <message>
        <source>WARNING: Scammers have been active, telling users to type commands here, stealing their wallet contents. Do not use this console without fully understanding the ramifications of a command.</source>
        <translation>WARNING: Scammers have been active, telling users to type commands here and stealing their wallet contents. Do not use this console without fully understanding the ramifications of a command.</translation>
    </message>
    <message>
        <source>Network activity disabled</source>
        <translation>Network activity disabled</translation>
    </message>
    <message>
        <source>(node id: %1)</source>
        <translation>(node id: %1)</translation>
    </message>
    <message>
        <source>via %1</source>
        <translation>via %1</translation>
    </message>
    <message>
        <source>never</source>
        <translation>never</translation>
    </message>
    <message>
        <source>Inbound</source>
        <translation>Inbound</translation>
    </message>
    <message>
        <source>Outbound</source>
        <translation>Outbound</translation>
    </message>
    <message>
        <source>Yes</source>
        <translation>Yes</translation>
    </message>
    <message>
        <source>No</source>
        <translation>No</translation>
    </message>
    <message>
        <source>Unknown</source>
        <translation>Unknown</translation>
    </message>
</context>
<context>
    <name>ReceiveCoinsDialog</name>
    <message>
        <source>&amp;Amount:</source>
        <translation>&amp;Amount:</translation>
    </message>
    <message>
        <source>&amp;Label:</source>
        <translation>&amp;Label:</translation>
    </message>
    <message>
        <source>&amp;Message:</source>
        <translation>&amp;Message:</translation>
    </message>
    <message>
<<<<<<< HEAD
        <source>Reuse one of the previously used receiving addresses. Reusing addresses has security and privacy issues. Do not use this unless re-generating a payment request made before.</source>
        <translation>Reuse one of the previously used receiving addresses. Reusing addresses has security and privacy issues. Do not use this unless re-generating a payment request made before.</translation>
    </message>
    <message>
        <source>R&amp;euse an existing receiving address (not recommended)</source>
        <translation>R&amp;euse an existing receiving address (not recommended)</translation>
    </message>
    <message>
        <source>An optional message to attach to the payment request, which will be displayed when the request is opened. Note: The message will not be sent with the payment over the Myriadcoin network.</source>
        <translation>An optional message to attach to the payment request, which will be displayed when the request is opened. Note: The message will not be sent with the payment over the Myriadcoin network.</translation>
=======
        <source>An optional message to attach to the payment request, which will be displayed when the request is opened. Note: The message will not be sent with the payment over the Bitcoin network.</source>
        <translation>An optional message to attach to the payment request, which will be displayed when the request is opened. Note: The message will not be sent with the payment over the Bitcoin network.</translation>
>>>>>>> 9e116a6f
    </message>
    <message>
        <source>An optional label to associate with the new receiving address.</source>
        <translation>An optional label to associate with the new receiving address.</translation>
    </message>
    <message>
        <source>Use this form to request payments. All fields are &lt;b&gt;optional&lt;/b&gt;.</source>
        <translation>Use this form to request payments. All fields are &lt;b&gt;optional&lt;/b&gt;.</translation>
    </message>
    <message>
        <source>An optional amount to request. Leave this empty or zero to not request a specific amount.</source>
        <translation>An optional amount to request. Leave this empty or zero to not request a specific amount.</translation>
    </message>
    <message>
        <source>Clear all fields of the form.</source>
        <translation>Clear all fields of the form.</translation>
    </message>
    <message>
        <source>Clear</source>
        <translation>Clear</translation>
    </message>
    <message>
        <source>Requested payments history</source>
        <translation>Requested payments history</translation>
    </message>
    <message>
        <source>&amp;Request payment</source>
        <translation>&amp;Request payment</translation>
    </message>
    <message>
        <source>Show the selected request (does the same as double clicking an entry)</source>
        <translation>Show the selected request (does the same as double clicking an entry)</translation>
    </message>
    <message>
        <source>Show</source>
        <translation>Show</translation>
    </message>
    <message>
        <source>Remove the selected entries from the list</source>
        <translation>Remove the selected entries from the list</translation>
    </message>
    <message>
        <source>Remove</source>
        <translation>Remove</translation>
    </message>
    <message>
        <source>Copy URI</source>
        <translation>Copy URI</translation>
    </message>
    <message>
        <source>Copy label</source>
        <translation>Copy label</translation>
    </message>
    <message>
        <source>Copy message</source>
        <translation>Copy message</translation>
    </message>
    <message>
        <source>Copy amount</source>
        <translation>Copy amount</translation>
    </message>
</context>
<context>
    <name>ReceiveRequestDialog</name>
    <message>
        <source>QR Code</source>
        <translation>QR Code</translation>
    </message>
    <message>
        <source>Copy &amp;URI</source>
        <translation>Copy &amp;URI</translation>
    </message>
    <message>
        <source>Copy &amp;Address</source>
        <translation>Copy &amp;Address</translation>
    </message>
    <message>
        <source>&amp;Save Image...</source>
        <translation>&amp;Save Image...</translation>
    </message>
    <message>
        <source>Request payment to %1</source>
        <translation>Request payment to %1</translation>
    </message>
    <message>
        <source>Payment information</source>
        <translation>Payment information</translation>
    </message>
    <message>
        <source>URI</source>
        <translation>URI</translation>
    </message>
    <message>
        <source>Address</source>
        <translation>Address</translation>
    </message>
    <message>
        <source>Amount</source>
        <translation>Amount</translation>
    </message>
    <message>
        <source>Label</source>
        <translation>Label</translation>
    </message>
    <message>
        <source>Message</source>
        <translation>Message</translation>
    </message>
    <message>
        <source>Resulting URI too long, try to reduce the text for label / message.</source>
        <translation>Resulting URI too long, try to reduce the text for label / message.</translation>
    </message>
    <message>
        <source>Error encoding URI into QR Code.</source>
        <translation>Error encoding URI into QR Code.</translation>
    </message>
</context>
<context>
    <name>RecentRequestsTableModel</name>
    <message>
        <source>Date</source>
        <translation>Date</translation>
    </message>
    <message>
        <source>Label</source>
        <translation>Label</translation>
    </message>
    <message>
        <source>Message</source>
        <translation>Message</translation>
    </message>
    <message>
        <source>(no label)</source>
        <translation>(no label)</translation>
    </message>
    <message>
        <source>(no message)</source>
        <translation>(no message)</translation>
    </message>
    <message>
        <source>(no amount requested)</source>
        <translation>(no amount requested)</translation>
    </message>
    <message>
        <source>Requested</source>
        <translation>Requested</translation>
    </message>
</context>
<context>
    <name>SendCoinsDialog</name>
    <message>
        <source>Send Coins</source>
        <translation>Send Coins</translation>
    </message>
    <message>
        <source>Coin Control Features</source>
        <translation>Coin Control Features</translation>
    </message>
    <message>
        <source>Inputs...</source>
        <translation>Inputs...</translation>
    </message>
    <message>
        <source>automatically selected</source>
        <translation>automatically selected</translation>
    </message>
    <message>
        <source>Insufficient funds!</source>
        <translation>Insufficient funds!</translation>
    </message>
    <message>
        <source>Quantity:</source>
        <translation>Quantity:</translation>
    </message>
    <message>
        <source>Bytes:</source>
        <translation>Bytes:</translation>
    </message>
    <message>
        <source>Amount:</source>
        <translation>Amount:</translation>
    </message>
    <message>
        <source>Fee:</source>
        <translation>Fee:</translation>
    </message>
    <message>
        <source>After Fee:</source>
        <translation>After Fee:</translation>
    </message>
    <message>
        <source>Change:</source>
        <translation>Change:</translation>
    </message>
    <message>
        <source>If this is activated, but the change address is empty or invalid, change will be sent to a newly generated address.</source>
        <translation>If this is activated, but the change address is empty or invalid, change will be sent to a newly generated address.</translation>
    </message>
    <message>
        <source>Custom change address</source>
        <translation>Custom change address</translation>
    </message>
    <message>
        <source>Transaction Fee:</source>
        <translation>Transaction Fee:</translation>
    </message>
    <message>
        <source>Choose...</source>
        <translation>Choose...</translation>
    </message>
    <message>
        <source>Using the fallbackfee can result in sending a transaction that will take several hours or days (or never) to confirm. Consider choosing your fee manually or wait until you have validated the complete chain.</source>
        <translation>Using the fallback fee can result in sending a transaction that will take several hours or days (or never) to confirm. Consider choosing your fee manually or wait until you have validated the complete chain.</translation>
    </message>
    <message>
        <source>Warning: Fee estimation is currently not possible.</source>
        <translation>Warning: Fee estimation is currently not possible.</translation>
    </message>
    <message>
        <source>collapse fee-settings</source>
        <translation>collapse fee-settings</translation>
    </message>
    <message>
        <source>per kilobyte</source>
        <translation>per kilobyte</translation>
    </message>
    <message>
        <source>If the custom fee is set to 1000 satoshis and the transaction is only 250 bytes, then "per kilobyte" only pays 250 satoshis in fee, while "total at least" pays 1000 satoshis. For transactions bigger than a kilobyte both pay by kilobyte.</source>
        <translation>If the custom fee is set to 1000 satoshis and the transaction is only 250 bytes, then "per kilobyte" only pays 250 satoshis in fee, while "total at least" pays 1000 satoshis. For transactions bigger than a kilobyte both pay by kilobyte.</translation>
    </message>
    <message>
        <source>Hide</source>
        <translation>Hide</translation>
    </message>
    <message>
        <source>Paying only the minimum fee is just fine as long as there is less transaction volume than space in the blocks. But be aware that this can end up in a never confirming transaction once there is more demand for bitcoin transactions than the network can process.</source>
        <translation>Paying only the minimum fee is just fine as long as there is less transaction volume than space in the blocks. But be aware that this can end up in a never confirming transaction once there is more demand for bitcoin transactions than the network can process.</translation>
    </message>
    <message>
        <source>(read the tooltip)</source>
        <translation>(read the tooltip)</translation>
    </message>
    <message>
        <source>Recommended:</source>
        <translation>Recommended:</translation>
    </message>
    <message>
        <source>Custom:</source>
        <translation>Custom:</translation>
    </message>
    <message>
        <source>(Smart fee not initialized yet. This usually takes a few blocks...)</source>
        <translation>(Smart fee not initialised yet. This usually takes a few blocks...)</translation>
    </message>
    <message>
        <source>Send to multiple recipients at once</source>
        <translation>Send to multiple recipients at once</translation>
    </message>
    <message>
        <source>Add &amp;Recipient</source>
        <translation>Add &amp;Recipient</translation>
    </message>
    <message>
        <source>Clear all fields of the form.</source>
        <translation>Clear all fields of the form.</translation>
    </message>
    <message>
        <source>Dust:</source>
        <translation>Dust:</translation>
    </message>
    <message>
        <source>Confirmation time target:</source>
        <translation>Confirmation time target:</translation>
    </message>
    <message>
        <source>Enable Replace-By-Fee</source>
        <translation>Enable Replace-By-Fee</translation>
    </message>
    <message>
        <source>With Replace-By-Fee (BIP-125) you can increase a transaction's fee after it is sent. Without this, a higher fee may be recommended to compensate for increased transaction delay risk.</source>
        <translation>With Replace-By-Fee (BIP-125) you can increase a transaction's fee after it is sent. Without this, a higher fee may be recommended to compensate for increased transaction delay risk.</translation>
    </message>
    <message>
        <source>Clear &amp;All</source>
        <translation>Clear &amp;All</translation>
    </message>
    <message>
        <source>Balance:</source>
        <translation>Balance:</translation>
    </message>
    <message>
        <source>Confirm the send action</source>
        <translation>Confirm the send action</translation>
    </message>
    <message>
        <source>S&amp;end</source>
        <translation>S&amp;end</translation>
    </message>
    <message>
        <source>Copy quantity</source>
        <translation>Copy quantity</translation>
    </message>
    <message>
        <source>Copy amount</source>
        <translation>Copy amount</translation>
    </message>
    <message>
        <source>Copy fee</source>
        <translation>Copy fee</translation>
    </message>
    <message>
        <source>Copy after fee</source>
        <translation>Copy after fee</translation>
    </message>
    <message>
        <source>Copy bytes</source>
        <translation>Copy bytes</translation>
    </message>
    <message>
        <source>Copy dust</source>
        <translation>Copy dust</translation>
    </message>
    <message>
        <source>Copy change</source>
        <translation>Copy change</translation>
    </message>
    <message>
        <source>%1 (%2 blocks)</source>
        <translation>%1 (%2 blocks)</translation>
    </message>
    <message>
        <source>%1 to %2</source>
        <translation>%1 to %2</translation>
    </message>
    <message>
        <source>Are you sure you want to send?</source>
        <translation>Are you sure you want to send?</translation>
    </message>
    <message>
        <source>added as transaction fee</source>
        <translation>added as transaction fee</translation>
    </message>
    <message>
        <source>Total Amount %1</source>
        <translation>Total Amount %1</translation>
    </message>
    <message>
        <source>or</source>
        <translation>or</translation>
    </message>
    <message>
        <source>You can increase the fee later (signals Replace-By-Fee, BIP-125).</source>
        <translation>You can increase the fee later (signals Replace-By-Fee, BIP-125).</translation>
    </message>
    <message>
        <source>Not signalling Replace-By-Fee, BIP-125.</source>
        <translation>Not signalling Replace-By-Fee, BIP-125.</translation>
    </message>
    <message>
        <source>Confirm send coins</source>
        <translation>Confirm send coins</translation>
    </message>
    <message>
        <source>The recipient address is not valid. Please recheck.</source>
        <translation>The recipient address is not valid. Please recheck.</translation>
    </message>
    <message>
        <source>The amount to pay must be larger than 0.</source>
        <translation>The amount to pay must be larger than 0.</translation>
    </message>
    <message>
        <source>The amount exceeds your balance.</source>
        <translation>The amount exceeds your balance.</translation>
    </message>
    <message>
        <source>The total exceeds your balance when the %1 transaction fee is included.</source>
        <translation>The total exceeds your balance when the %1 transaction fee is included.</translation>
    </message>
    <message>
        <source>Duplicate address found: addresses should only be used once each.</source>
        <translation>Duplicate address found: addresses should only be used once each.</translation>
    </message>
    <message>
        <source>Transaction creation failed!</source>
        <translation>Transaction creation failed!</translation>
    </message>
    <message>
        <source>The transaction was rejected with the following reason: %1</source>
        <translation>The transaction was rejected with the following reason: %1</translation>
    </message>
    <message>
        <source>A fee higher than %1 is considered an absurdly high fee.</source>
        <translation>A fee higher than %1 is considered an absurdly high fee.</translation>
    </message>
    <message>
        <source>Payment request expired.</source>
        <translation>Payment request expired.</translation>
    </message>
    <message>
        <source>Pay only the required fee of %1</source>
        <translation>Pay only the required fee of %1</translation>
    </message>
    <message numerus="yes">
        <source>Estimated to begin confirmation within %n block(s).</source>
        <translation><numerusform>Estimated to begin confirmation within %n block.</numerusform><numerusform>Estimated to begin confirmation within %n blocks.</numerusform></translation>
    </message>
    <message>
        <source>Warning: Invalid Bitcoin address</source>
        <translation>Warning: Invalid Bitcoin address</translation>
    </message>
    <message>
        <source>Warning: Unknown change address</source>
        <translation>Warning: Unknown change address</translation>
    </message>
    <message>
        <source>Confirm custom change address</source>
        <translation>Confirm custom change address</translation>
    </message>
    <message>
        <source>The address you selected for change is not part of this wallet. Any or all funds in your wallet may be sent to this address. Are you sure?</source>
        <translation>The address you selected for change is not part of this wallet. Any or all funds in your wallet may be sent to this address. Are you sure?</translation>
    </message>
    <message>
        <source>(no label)</source>
        <translation>(no label)</translation>
    </message>
</context>
<context>
    <name>SendCoinsEntry</name>
    <message>
        <source>A&amp;mount:</source>
        <translation>A&amp;mount:</translation>
    </message>
    <message>
        <source>Pay &amp;To:</source>
        <translation>Pay &amp;To:</translation>
    </message>
    <message>
        <source>&amp;Label:</source>
        <translation>&amp;Label:</translation>
    </message>
    <message>
        <source>Choose previously used address</source>
        <translation>Choose previously used address</translation>
    </message>
    <message>
        <source>This is a normal payment.</source>
        <translation>This is a normal payment.</translation>
    </message>
    <message>
        <source>The Myriadcoin address to send the payment to</source>
        <translation>The Myriadcoin address to send the payment to</translation>
    </message>
    <message>
        <source>Alt+A</source>
        <translation>Alt+A</translation>
    </message>
    <message>
        <source>Paste address from clipboard</source>
        <translation>Paste address from clipboard</translation>
    </message>
    <message>
        <source>Alt+P</source>
        <translation>Alt+P</translation>
    </message>
    <message>
        <source>Remove this entry</source>
        <translation>Remove this entry</translation>
    </message>
    <message>
        <source>The fee will be deducted from the amount being sent. The recipient will receive less myriadcoins than you enter in the amount field. If multiple recipients are selected, the fee is split equally.</source>
        <translation>The fee will be deducted from the amount being sent. The recipient will receive less myriadcoins than you enter in the amount field. If multiple recipients are selected, the fee is split equally.</translation>
    </message>
    <message>
        <source>S&amp;ubtract fee from amount</source>
        <translation>S&amp;ubtract fee from amount</translation>
    </message>
    <message>
        <source>Use available balance</source>
        <translation>Use available balance</translation>
    </message>
    <message>
        <source>Message:</source>
        <translation>Message:</translation>
    </message>
    <message>
        <source>This is an unauthenticated payment request.</source>
        <translation>This is an unauthenticated payment request.</translation>
    </message>
    <message>
        <source>This is an authenticated payment request.</source>
        <translation>This is an authenticated payment request.</translation>
    </message>
    <message>
        <source>Enter a label for this address to add it to the list of used addresses</source>
        <translation>Enter a label for this address to add it to the list of used addresses</translation>
    </message>
    <message>
        <source>A message that was attached to the myriadcoin: URI which will be stored with the transaction for your reference. Note: This message will not be sent over the Myriadcoin network.</source>
        <translation>A message that was attached to the myriadcoin: URI which will be stored with the transaction for your reference. Note: This message will not be sent over the Myriadcoin network.</translation>
    </message>
    <message>
        <source>Pay To:</source>
        <translation>Pay To:</translation>
    </message>
    <message>
        <source>Memo:</source>
        <translation>Memo:</translation>
    </message>
    <message>
        <source>Enter a label for this address to add it to your address book</source>
        <translation>Enter a label for this address to add it to your address book</translation>
    </message>
</context>
<context>
    <name>SendConfirmationDialog</name>
    <message>
        <source>Yes</source>
        <translation>Yes</translation>
    </message>
</context>
<context>
    <name>ShutdownWindow</name>
    <message>
        <source>%1 is shutting down...</source>
        <translation>%1 is shutting down...</translation>
    </message>
    <message>
        <source>Do not shut down the computer until this window disappears.</source>
        <translation>Do not shut down the computer until this window disappears.</translation>
    </message>
</context>
<context>
    <name>SignVerifyMessageDialog</name>
    <message>
        <source>Signatures - Sign / Verify a Message</source>
        <translation>Signatures - Sign / Verify a Message</translation>
    </message>
    <message>
        <source>&amp;Sign Message</source>
        <translation>&amp;Sign Message</translation>
    </message>
    <message>
        <source>You can sign messages/agreements with your addresses to prove you can receive bitcoins sent to them. Be careful not to sign anything vague or random, as phishing attacks may try to trick you into signing your identity over to them. Only sign fully-detailed statements you agree to.</source>
        <translation>You can sign messages/agreements with your addresses to prove you can receive bitcoins sent to them. Be careful not to sign anything vague or random, as phishing attacks may try to trick you into signing your identity over to them. Only sign fully-detailed statements you agree to.</translation>
    </message>
    <message>
        <source>The Bitcoin address to sign the message with</source>
        <translation>The Bitcoin address to sign the message with</translation>
    </message>
    <message>
        <source>Choose previously used address</source>
        <translation>Choose previously used address</translation>
    </message>
    <message>
        <source>Alt+A</source>
        <translation>Alt+A</translation>
    </message>
    <message>
        <source>Paste address from clipboard</source>
        <translation>Paste address from clipboard</translation>
    </message>
    <message>
        <source>Alt+P</source>
        <translation>Alt+P</translation>
    </message>
    <message>
        <source>Enter the message you want to sign here</source>
        <translation>Enter the message you want to sign here</translation>
    </message>
    <message>
        <source>Signature</source>
        <translation>Signature</translation>
    </message>
    <message>
        <source>Copy the current signature to the system clipboard</source>
        <translation>Copy the current signature to the system clipboard</translation>
    </message>
    <message>
        <source>Sign the message to prove you own this Bitcoin address</source>
        <translation>Sign the message to prove you own this Bitcoin address</translation>
    </message>
    <message>
        <source>Sign &amp;Message</source>
        <translation>Sign &amp;Message</translation>
    </message>
    <message>
        <source>Reset all sign message fields</source>
        <translation>Reset all sign message fields</translation>
    </message>
    <message>
        <source>Clear &amp;All</source>
        <translation>Clear &amp;All</translation>
    </message>
    <message>
        <source>&amp;Verify Message</source>
        <translation>&amp;Verify Message</translation>
    </message>
    <message>
        <source>Enter the receiver's address, message (ensure you copy line breaks, spaces, tabs, etc. exactly) and signature below to verify the message. Be careful not to read more into the signature than what is in the signed message itself, to avoid being tricked by a man-in-the-middle attack. Note that this only proves the signing party receives with the address, it cannot prove sendership of any transaction!</source>
        <translation>Enter the receiver's address, message (ensure you copy line breaks, spaces, tabs, etc. exactly) and signature below to verify the message. Be careful not to read more into the signature than what is in the signed message itself, to avoid being tricked by a man-in-the-middle attack. Note that this only proves the signing party receives with the address, it cannot prove sendership of any transaction!</translation>
    </message>
    <message>
        <source>The Bitcoin address the message was signed with</source>
        <translation>The Bitcoin address the message was signed with</translation>
    </message>
    <message>
        <source>Verify the message to ensure it was signed with the specified Bitcoin address</source>
        <translation>Verify the message to ensure it was signed with the specified Bitcoin address</translation>
    </message>
    <message>
        <source>Verify &amp;Message</source>
        <translation>Verify &amp;Message</translation>
    </message>
    <message>
        <source>Reset all verify message fields</source>
        <translation>Reset all verify message fields</translation>
    </message>
    <message>
        <source>Click "Sign Message" to generate signature</source>
        <translation>Click "Sign Message" to generate signature</translation>
    </message>
    <message>
        <source>The entered address is invalid.</source>
        <translation>The entered address is invalid.</translation>
    </message>
    <message>
        <source>Please check the address and try again.</source>
        <translation>Please check the address and try again.</translation>
    </message>
    <message>
        <source>The entered address does not refer to a key.</source>
        <translation>The entered address does not refer to a key.</translation>
    </message>
    <message>
        <source>Wallet unlock was cancelled.</source>
        <translation>Wallet unlock was cancelled.</translation>
    </message>
    <message>
        <source>Private key for the entered address is not available.</source>
        <translation>Private key for the entered address is not available.</translation>
    </message>
    <message>
        <source>Message signing failed.</source>
        <translation>Message signing failed.</translation>
    </message>
    <message>
        <source>Message signed.</source>
        <translation>Message signed.</translation>
    </message>
    <message>
        <source>The signature could not be decoded.</source>
        <translation>The signature could not be decoded.</translation>
    </message>
    <message>
        <source>Please check the signature and try again.</source>
        <translation>Please check the signature and try again.</translation>
    </message>
    <message>
        <source>The signature did not match the message digest.</source>
        <translation>The signature did not match the message digest.</translation>
    </message>
    <message>
        <source>Message verification failed.</source>
        <translation>Message verification failed.</translation>
    </message>
    <message>
        <source>Message verified.</source>
        <translation>Message verified.</translation>
    </message>
</context>
<context>
    <name>SplashScreen</name>
    <message>
        <source>[testnet]</source>
        <translation>[testnet]</translation>
    </message>
</context>
<context>
    <name>TrafficGraphWidget</name>
    <message>
        <source>KB/s</source>
        <translation>KB/s</translation>
    </message>
</context>
<context>
    <name>TransactionDesc</name>
    <message numerus="yes">
        <source>Open for %n more block(s)</source>
        <translation><numerusform>Open for %n more block</numerusform><numerusform>Open for %n more blocks</numerusform></translation>
    </message>
    <message>
        <source>Open until %1</source>
        <translation>Open until %1</translation>
    </message>
    <message>
        <source>conflicted with a transaction with %1 confirmations</source>
        <translation>conflicted with a transaction with %1 confirmations</translation>
    </message>
    <message>
        <source>%1/offline</source>
        <translation>%1/offline</translation>
    </message>
    <message>
        <source>0/unconfirmed, %1</source>
        <translation>0/unconfirmed, %1</translation>
    </message>
    <message>
        <source>in memory pool</source>
        <translation>in memory pool</translation>
    </message>
    <message>
        <source>not in memory pool</source>
        <translation>not in memory pool</translation>
    </message>
    <message>
        <source>abandoned</source>
        <translation>abandoned</translation>
    </message>
    <message>
        <source>%1/unconfirmed</source>
        <translation>%1/unconfirmed</translation>
    </message>
    <message>
        <source>%1 confirmations</source>
        <translation>%1 confirmations</translation>
    </message>
    <message>
        <source>Status</source>
        <translation>Status</translation>
    </message>
    <message>
        <source>, has not been successfully broadcast yet</source>
        <translation>, has not been successfully broadcast yet</translation>
    </message>
    <message numerus="yes">
        <source>, broadcast through %n node(s)</source>
        <translation><numerusform>, broadcast through %n node</numerusform><numerusform>, broadcast through %n nodes</numerusform></translation>
    </message>
    <message>
        <source>Date</source>
        <translation>Date</translation>
    </message>
    <message>
        <source>Source</source>
        <translation>Source</translation>
    </message>
    <message>
        <source>Generated</source>
        <translation>Generated</translation>
    </message>
    <message>
        <source>From</source>
        <translation>From</translation>
    </message>
    <message>
        <source>unknown</source>
        <translation>unknown</translation>
    </message>
    <message>
        <source>To</source>
        <translation>To</translation>
    </message>
    <message>
        <source>own address</source>
        <translation>own address</translation>
    </message>
    <message>
        <source>watch-only</source>
        <translation>watch-only</translation>
    </message>
    <message>
        <source>label</source>
        <translation>label</translation>
    </message>
    <message>
        <source>Credit</source>
        <translation>Credit</translation>
    </message>
    <message numerus="yes">
        <source>matures in %n more block(s)</source>
        <translation><numerusform>matures in %n more block</numerusform><numerusform>matures in %n more blocks</numerusform></translation>
    </message>
    <message>
        <source>not accepted</source>
        <translation>not accepted</translation>
    </message>
    <message>
        <source>Debit</source>
        <translation>Debit</translation>
    </message>
    <message>
        <source>Total debit</source>
        <translation>Total debit</translation>
    </message>
    <message>
        <source>Total credit</source>
        <translation>Total credit</translation>
    </message>
    <message>
        <source>Transaction fee</source>
        <translation>Transaction fee</translation>
    </message>
    <message>
        <source>Net amount</source>
        <translation>Net amount</translation>
    </message>
    <message>
        <source>Message</source>
        <translation>Message</translation>
    </message>
    <message>
        <source>Comment</source>
        <translation>Comment</translation>
    </message>
    <message>
        <source>Transaction ID</source>
        <translation>Transaction ID</translation>
    </message>
    <message>
        <source>Transaction total size</source>
        <translation>Transaction total size</translation>
    </message>
    <message>
        <source>Output index</source>
        <translation>Output index</translation>
    </message>
    <message>
        <source>Merchant</source>
        <translation>Merchant</translation>
    </message>
    <message>
        <source>Generated coins must mature %1 blocks before they can be spent. When you generated this block, it was broadcast to the network to be added to the block chain. If it fails to get into the chain, its state will change to "not accepted" and it won't be spendable. This may occasionally happen if another node generates a block within a few seconds of yours.</source>
        <translation>Generated coins must mature %1 blocks before they can be spent. When you generated this block, it was broadcast to the network to be added to the block chain. If it fails to get into the chain, its state will change to "not accepted" and it won't be spendable. This may occasionally happen if another node generates a block within a few seconds of yours.</translation>
    </message>
    <message>
        <source>Debug information</source>
        <translation>Debug information</translation>
    </message>
    <message>
        <source>Transaction</source>
        <translation>Transaction</translation>
    </message>
    <message>
        <source>Inputs</source>
        <translation>Inputs</translation>
    </message>
    <message>
        <source>Amount</source>
        <translation>Amount</translation>
    </message>
    <message>
        <source>true</source>
        <translation>true</translation>
    </message>
    <message>
        <source>false</source>
        <translation>false</translation>
    </message>
</context>
<context>
    <name>TransactionDescDialog</name>
    <message>
        <source>This pane shows a detailed description of the transaction</source>
        <translation>This pane shows a detailed description of the transaction</translation>
    </message>
    <message>
        <source>Details for %1</source>
        <translation>Details for %1</translation>
    </message>
</context>
<context>
    <name>TransactionTableModel</name>
    <message>
        <source>Date</source>
        <translation>Date</translation>
    </message>
    <message>
        <source>Type</source>
        <translation>Type</translation>
    </message>
    <message>
        <source>Label</source>
        <translation>Label</translation>
    </message>
    <message numerus="yes">
        <source>Open for %n more block(s)</source>
        <translation><numerusform>Open for %n more block</numerusform><numerusform>Open for %n more blocks</numerusform></translation>
    </message>
    <message>
        <source>Open until %1</source>
        <translation>Open until %1</translation>
    </message>
    <message>
        <source>Offline</source>
        <translation>Offline</translation>
    </message>
    <message>
        <source>Unconfirmed</source>
        <translation>Unconfirmed</translation>
    </message>
    <message>
        <source>Abandoned</source>
        <translation>Abandoned</translation>
    </message>
    <message>
        <source>Confirming (%1 of %2 recommended confirmations)</source>
        <translation>Confirming (%1 of %2 recommended confirmations)</translation>
    </message>
    <message>
        <source>Confirmed (%1 confirmations)</source>
        <translation>Confirmed (%1 confirmations)</translation>
    </message>
    <message>
        <source>Conflicted</source>
        <translation>Conflicted</translation>
    </message>
    <message>
        <source>Immature (%1 confirmations, will be available after %2)</source>
        <translation>Immature (%1 confirmations, will be available after %2)</translation>
    </message>
    <message>
        <source>This block was not received by any other nodes and will probably not be accepted!</source>
        <translation>This block was not received by any other nodes and will probably not be accepted!</translation>
    </message>
    <message>
        <source>Generated but not accepted</source>
        <translation>Generated but not accepted</translation>
    </message>
    <message>
        <source>Received with</source>
        <translation>Received with</translation>
    </message>
    <message>
        <source>Received from</source>
        <translation>Received from</translation>
    </message>
    <message>
        <source>Sent to</source>
        <translation>Sent to</translation>
    </message>
    <message>
        <source>Payment to yourself</source>
        <translation>Payment to yourself</translation>
    </message>
    <message>
        <source>Mined</source>
        <translation>Mined</translation>
    </message>
    <message>
        <source>watch-only</source>
        <translation>watch-only</translation>
    </message>
    <message>
        <source>(n/a)</source>
        <translation>(n/a)</translation>
    </message>
    <message>
        <source>(no label)</source>
        <translation>(no label)</translation>
    </message>
    <message>
        <source>Transaction status. Hover over this field to show number of confirmations.</source>
        <translation>Transaction status. Hover over this field to show number of confirmations.</translation>
    </message>
    <message>
        <source>Date and time that the transaction was received.</source>
        <translation>Date and time that the transaction was received.</translation>
    </message>
    <message>
        <source>Type of transaction.</source>
        <translation>Type of transaction.</translation>
    </message>
    <message>
        <source>Whether or not a watch-only address is involved in this transaction.</source>
        <translation>Whether or not a watch-only address is involved in this transaction.</translation>
    </message>
    <message>
        <source>User-defined intent/purpose of the transaction.</source>
        <translation>User-defined intent/purpose of the transaction.</translation>
    </message>
    <message>
        <source>Amount removed from or added to balance.</source>
        <translation>Amount removed from or added to balance.</translation>
    </message>
</context>
<context>
    <name>TransactionView</name>
    <message>
        <source>All</source>
        <translation>All</translation>
    </message>
    <message>
        <source>Today</source>
        <translation>Today</translation>
    </message>
    <message>
        <source>This week</source>
        <translation>This week</translation>
    </message>
    <message>
        <source>This month</source>
        <translation>This month</translation>
    </message>
    <message>
        <source>Last month</source>
        <translation>Last month</translation>
    </message>
    <message>
        <source>This year</source>
        <translation>This year</translation>
    </message>
    <message>
        <source>Range...</source>
        <translation>Range...</translation>
    </message>
    <message>
        <source>Received with</source>
        <translation>Received with</translation>
    </message>
    <message>
        <source>Sent to</source>
        <translation>Sent to</translation>
    </message>
    <message>
        <source>To yourself</source>
        <translation>To yourself</translation>
    </message>
    <message>
        <source>Mined</source>
        <translation>Mined</translation>
    </message>
    <message>
        <source>Other</source>
        <translation>Other</translation>
    </message>
    <message>
        <source>Enter address, transaction id, or label to search</source>
        <translation>Enter address, transaction id or label to search.</translation>
    </message>
    <message>
        <source>Min amount</source>
        <translation>Min amount</translation>
    </message>
    <message>
        <source>Abandon transaction</source>
        <translation>Abandon transaction</translation>
    </message>
    <message>
        <source>Increase transaction fee</source>
        <translation>Increase transaction fee</translation>
    </message>
    <message>
        <source>Copy address</source>
        <translation>Copy address</translation>
    </message>
    <message>
        <source>Copy label</source>
        <translation>Copy label</translation>
    </message>
    <message>
        <source>Copy amount</source>
        <translation>Copy amount</translation>
    </message>
    <message>
        <source>Copy transaction ID</source>
        <translation>Copy transaction ID</translation>
    </message>
    <message>
        <source>Copy raw transaction</source>
        <translation>Copy raw transaction</translation>
    </message>
    <message>
        <source>Copy full transaction details</source>
        <translation>Copy full transaction details</translation>
    </message>
    <message>
        <source>Edit label</source>
        <translation>Edit label</translation>
    </message>
    <message>
        <source>Show transaction details</source>
        <translation>Show transaction details</translation>
    </message>
    <message>
        <source>Export Transaction History</source>
        <translation>Export Transaction History</translation>
    </message>
    <message>
        <source>Comma separated file (*.csv)</source>
        <translation>Comma separated file (*.csv)</translation>
    </message>
    <message>
        <source>Confirmed</source>
        <translation>Confirmed</translation>
    </message>
    <message>
        <source>Watch-only</source>
        <translation>Watch-only</translation>
    </message>
    <message>
        <source>Date</source>
        <translation>Date</translation>
    </message>
    <message>
        <source>Type</source>
        <translation>Type</translation>
    </message>
    <message>
<<<<<<< HEAD
        <source>You can sign messages/agreements with your addresses to prove you can receive myriadcoins sent to them. Be careful not to sign anything vague or random, as phishing attacks may try to trick you into signing your identity over to them. Only sign fully-detailed statements you agree to.</source>
        <translation>You can sign messages/agreements with your addresses to prove you can receive myriadcoins sent to them. Be careful not to sign anything vague or random, as phishing attacks may try to trick you into signing your identity over to them. Only sign fully-detailed statements you agree to.</translation>
    </message>
    <message>
        <source>The Myriadcoin address to sign the message with</source>
        <translation>The Myriadcoin address to sign the message with</translation>
=======
        <source>Label</source>
        <translation>Label</translation>
    </message>
    <message>
        <source>Address</source>
        <translation>Address</translation>
>>>>>>> 9e116a6f
    </message>
    <message>
        <source>ID</source>
        <translation>ID</translation>
    </message>
    <message>
        <source>Exporting Failed</source>
        <translation>Exporting Failed</translation>
    </message>
    <message>
        <source>There was an error trying to save the transaction history to %1.</source>
        <translation>There was an error trying to save the transaction history to %1.</translation>
    </message>
    <message>
        <source>Exporting Successful</source>
        <translation>Exporting Successful</translation>
    </message>
    <message>
        <source>The transaction history was successfully saved to %1.</source>
        <translation>The transaction history was successfully saved to %1.</translation>
    </message>
    <message>
        <source>Range:</source>
        <translation>Range:</translation>
    </message>
    <message>
        <source>to</source>
        <translation>to</translation>
    </message>
</context>
<context>
    <name>UnitDisplayStatusBarControl</name>
    <message>
<<<<<<< HEAD
        <source>Sign the message to prove you own this Myriadcoin address</source>
        <translation>Sign the message to prove you own this Myriadcoin address</translation>
=======
        <source>Unit to show amounts in. Click to select another unit.</source>
        <translation>Unit to show amounts in. Click to select another unit.</translation>
>>>>>>> 9e116a6f
    </message>
</context>
<context>
    <name>WalletFrame</name>
    <message>
        <source>No wallet has been loaded.</source>
        <translation>No wallet has been loaded.</translation>
    </message>
</context>
<context>
    <name>WalletModel</name>
    <message>
        <source>Send Coins</source>
        <translation>Send Coins</translation>
    </message>
    <message>
        <source>Fee bump error</source>
        <translation>Fee bump error</translation>
    </message>
    <message>
        <source>Increasing transaction fee failed</source>
        <translation>Increasing transaction fee failed.</translation>
    </message>
    <message>
        <source>Do you want to increase the fee?</source>
        <translation>Do you want to increase the fee?</translation>
    </message>
    <message>
<<<<<<< HEAD
        <source>The Myriadcoin address the message was signed with</source>
        <translation>The Myriadcoin address the message was signed with</translation>
    </message>
    <message>
        <source>Verify the message to ensure it was signed with the specified Myriadcoin address</source>
        <translation>Verify the message to ensure it was signed with the specified Myriadcoin address</translation>
=======
        <source>Current fee:</source>
        <translation>Current fee:</translation>
    </message>
    <message>
        <source>Increase:</source>
        <translation>Increase:</translation>
>>>>>>> 9e116a6f
    </message>
    <message>
        <source>New fee:</source>
        <translation>New fee:</translation>
    </message>
    <message>
        <source>Confirm fee bump</source>
        <translation>Confirm fee bump</translation>
    </message>
    <message>
        <source>Can't sign transaction.</source>
        <translation>Can't sign transaction.</translation>
    </message>
    <message>
        <source>Could not commit transaction</source>
        <translation>Could not commit transaction.</translation>
    </message>
</context>
<context>
    <name>WalletView</name>
    <message>
        <source>&amp;Export</source>
        <translation>&amp;Export</translation>
    </message>
    <message>
        <source>Export the data in the current tab to a file</source>
        <translation>Export the data in the current tab to a file</translation>
    </message>
    <message>
        <source>Backup Wallet</source>
        <translation>Backup Wallet</translation>
    </message>
    <message>
        <source>Wallet Data (*.dat)</source>
        <translation>Wallet Data (*.dat)</translation>
    </message>
    <message>
        <source>Backup Failed</source>
        <translation>Backup Failed</translation>
    </message>
    <message>
        <source>There was an error trying to save the wallet data to %1.</source>
        <translation>There was an error trying to save the wallet data to %1.</translation>
    </message>
    <message>
        <source>Backup Successful</source>
        <translation>Backup Successful</translation>
    </message>
    <message>
        <source>The wallet data was successfully saved to %1.</source>
        <translation>The wallet data was successfully saved to %1.</translation>
    </message>
</context>
<context>
    <name>bitcoin-core</name>
    <message>
        <source>Options:</source>
        <translation>Options:</translation>
    </message>
    <message>
        <source>Specify data directory</source>
        <translation>Specify data directory</translation>
    </message>
    <message>
        <source>Connect to a node to retrieve peer addresses, and disconnect</source>
        <translation>Connect to a node to retrieve peer addresses, and disconnect</translation>
    </message>
    <message>
        <source>Specify your own public address</source>
        <translation>Specify your own public address</translation>
    </message>
    <message>
        <source>Accept command line and JSON-RPC commands</source>
        <translation>Accept command line and JSON-RPC commands</translation>
    </message>
    <message>
        <source>Distributed under the MIT software license, see the accompanying file %s or %s</source>
        <translation>Distributed under the MIT software license, see the accompanying file %s or %s.</translation>
    </message>
    <message>
        <source>If &lt;category&gt; is not supplied or if &lt;category&gt; = 1, output all debugging information.</source>
        <translation>If &lt;category&gt; is not supplied or if &lt;category&gt; = 1, output all debugging information.</translation>
    </message>
    <message>
        <source>Prune configured below the minimum of %d MiB.  Please use a higher number.</source>
        <translation>Prune configured below the minimum of %d MiB.  Please use a higher number.</translation>
    </message>
    <message>
        <source>Prune: last wallet synchronisation goes beyond pruned data. You need to -reindex (download the whole blockchain again in case of pruned node)</source>
        <translation>Prune: last wallet synchronisation goes beyond pruned data. You need to -reindex (download the whole blockchain again in case of pruned node)</translation>
    </message>
    <message>
        <source>Rescans are not possible in pruned mode. You will need to use -reindex which will download the whole blockchain again.</source>
        <translation>Rescans are not possible in pruned mode. You will need to use -reindex which will download the whole blockchain again.</translation>
    </message>
    <message>
        <source>Error: A fatal internal error occurred, see debug.log for details</source>
        <translation>Error: A fatal internal error occurred, see debug.log for details</translation>
    </message>
    <message>
        <source>Fee (in %s/kB) to add to transactions you send (default: %s)</source>
        <translation>Fee (in %s/kB) to add to transactions you send (default: %s)</translation>
    </message>
    <message>
        <source>Pruning blockstore...</source>
        <translation>Pruning blockstore...</translation>
    </message>
    <message>
        <source>Run in the background as a daemon and accept commands</source>
        <translation>Run in the background as a daemon and accept commands</translation>
    </message>
    <message>
        <source>Unable to start HTTP server. See debug log for details.</source>
        <translation>Unable to start HTTP server. See debug log for details.</translation>
    </message>
    <message>
        <source>Myriadcoin Core</source>
        <translation>Myriadcoin Core</translation>
    </message>
    <message>
        <source>The %s developers</source>
        <translation>The %s developers</translation>
    </message>
    <message>
        <source>A fee rate (in %s/kB) that will be used when fee estimation has insufficient data (default: %s)</source>
        <translation>A fee rate (in %s/kB) that will be used when fee estimation has insufficient data (default: %s)</translation>
    </message>
    <message>
        <source>Accept relayed transactions received from whitelisted peers even when not relaying transactions (default: %d)</source>
        <translation>Accept relayed transactions received from whitelisted peers even when not relaying transactions (default: %d)</translation>
    </message>
    <message>
        <source>Add a node to connect to and attempt to keep the connection open (see the `addnode` RPC command help for more info)</source>
        <translation>Add a node to connect to and attempt to keep the connection open (see the `addnode` RPC command help for more info).</translation>
    </message>
    <message>
        <source>Bind to given address and always listen on it. Use [host]:port notation for IPv6</source>
        <translation>Bind to given address and always listen on it. Use [host]:port notation for IPv6</translation>
    </message>
    <message>
        <source>Cannot obtain a lock on data directory %s. %s is probably already running.</source>
        <translation>Cannot obtain a lock on data directory %s. %s is probably already running.</translation>
    </message>
    <message>
        <source>Cannot provide specific connections and have addrman find outgoing connections at the same.</source>
        <translation>Cannot provide specific connections and have addrman find outgoing connections at the same.</translation>
    </message>
    <message>
        <source>Connect only to the specified node(s); -connect=0 disables automatic connections (the rules for this peer are the same as for -addnode)</source>
        <translation>Connect only to the specified node(s); -connect=0 disables automatic connections (the rules for this peer are the same as for -addnode).</translation>
    </message>
    <message>
        <source>Delete all wallet transactions and only recover those parts of the blockchain through -rescan on startup</source>
        <translation>Delete all wallet transactions and only recover those parts of the blockchain through -rescan on startup</translation>
    </message>
    <message>
        <source>Error reading %s! All keys read correctly, but transaction data or address book entries might be missing or incorrect.</source>
        <translation>Error reading %s! All keys read correctly, but transaction data or address book entries might be missing or incorrect.</translation>
    </message>
    <message>
        <source>Exclude debugging information for a category. Can be used in conjunction with -debug=1 to output debug logs for all categories except one or more specified categories.</source>
        <translation>Exclude debugging information for a category. Can be used in conjunction with -debug=1 to output debug logs for all categories except one or more specified categories.</translation>
    </message>
    <message>
        <source>Execute command when a wallet transaction changes (%s in cmd is replaced by TxID)</source>
        <translation>Execute command when a wallet transaction changes (%s in cmd is replaced by TxID)</translation>
    </message>
    <message>
        <source>Extra transactions to keep in memory for compact block reconstructions (default: %u)</source>
        <translation>Extra transactions to keep in memory for compact block reconstructions (default: %u).</translation>
    </message>
    <message>
        <source>If this block is in the chain assume that it and its ancestors are valid and potentially skip their script verification (0 to verify all, default: %s, testnet: %s)</source>
        <translation>If this block is in the chain assume that it and its ancestors are valid and potentially skip their script verification (0 to verify all, default: %s, testnet: %s).</translation>
    </message>
    <message>
        <source>Maximum allowed median peer time offset adjustment. Local perspective of time may be influenced by peers forward or backward by this amount. (default: %u seconds)</source>
        <translation>Maximum allowed median peer time offset adjustment. Local perspective of time may be influenced by peers forward or backward by this amount. (default: %u seconds)</translation>
    </message>
    <message>
        <source>Maximum total fees (in %s) to use in a single wallet transaction or raw transaction; setting this too low may abort large transactions (default: %s)</source>
        <translation>Maximum total fees (in %s) to use in a single wallet transaction or raw transaction; setting this too low may abort large transactions (default: %s)</translation>
    </message>
    <message>
        <source>Please check that your computer's date and time are correct! If your clock is wrong, %s will not work properly.</source>
        <translation>Please check that your computer's date and time are correct! If your clock is wrong, %s will not work properly.</translation>
    </message>
    <message>
        <source>Please contribute if you find %s useful. Visit %s for further information about the software.</source>
        <translation>Please contribute if you find %s useful. Visit %s for further information about the software.</translation>
    </message>
    <message>
        <source>Query for peer addresses via DNS lookup, if low on addresses (default: 1 unless -connect used)</source>
        <translation>Query for peer addresses via DNS lookup, if low on addresses (default: 1 unless -connect used).</translation>
    </message>
    <message>
        <source>Reduce storage requirements by enabling pruning (deleting) of old blocks. This allows the pruneblockchain RPC to be called to delete specific blocks, and enables automatic pruning of old blocks if a target size in MiB is provided. This mode is incompatible with -txindex and -rescan. Warning: Reverting this setting requires re-downloading the entire blockchain. (default: 0 = disable pruning blocks, 1 = allow manual pruning via RPC, &gt;%u = automatically prune block files to stay under the specified target size in MiB)</source>
        <translation>Reduce storage requirements by enabling pruning (deleting) of old blocks. This allows the pruneblockchain RPC to be called to delete specific blocks and enables automatic pruning of old blocks if a target size in MiB is provided. This mode is incompatible with -txindex and -rescan. Warning: Reverting this setting requires re-downloading the entire blockchain. (default: 0 = disable pruning blocks, 1 = allow manual pruning via RPC, &gt;%u = automatically prune block files to stay under the specified target size in MiB)</translation>
    </message>
    <message>
        <source>Set lowest fee rate (in %s/kB) for transactions to be included in block creation. (default: %s)</source>
        <translation>Set lowest fee rate (in %s/kB) for transactions to be included in block creation (default: %s).</translation>
    </message>
    <message>
        <source>Set the number of script verification threads (%u to %d, 0 = auto, &lt;0 = leave that many cores free, default: %d)</source>
        <translation>Set the number of script verification threads (%u to %d, 0 = auto, &lt;0 = leave that many cores free, default: %d)</translation>
    </message>
    <message>
        <source>The block database contains a block which appears to be from the future. This may be due to your computer's date and time being set incorrectly. Only rebuild the block database if you are sure that your computer's date and time are correct</source>
        <translation>The block database contains a block which appears to be from the future. This may be due to your computer's date and time being set incorrectly. Only rebuild the block database if you are sure that your computer's date and time are correct</translation>
    </message>
    <message>
        <source>This is a pre-release test build - use at your own risk - do not use for mining or merchant applications</source>
        <translation>This is a pre-release test build - use at your own risk - do not use for mining or merchant applications</translation>
    </message>
    <message>
        <source>This is the transaction fee you may discard if change is smaller than dust at this level</source>
        <translation>This is the transaction fee you may discard if change is smaller than dust at this level.</translation>
    </message>
    <message>
        <source>Unable to replay blocks. You will need to rebuild the database using -reindex-chainstate.</source>
        <translation>Unable to replay blocks. You will need to rebuild the database using -reindex-chainstate.</translation>
    </message>
    <message>
        <source>Unable to rewind the database to a pre-fork state. You will need to redownload the blockchain</source>
        <translation>Unable to rewind the database to a pre-fork state. You will need to re-download the blockchain</translation>
    </message>
    <message>
        <source>Use UPnP to map the listening port (default: 1 when listening and no -proxy)</source>
        <translation>Use UPnP to map the listening port (default: 1 when listening and no -proxy)</translation>
    </message>
    <message>
        <source>Username and hashed password for JSON-RPC connections. The field &lt;userpw&gt; comes in the format: &lt;USERNAME&gt;:&lt;SALT&gt;$&lt;HASH&gt;. A canonical python script is included in share/rpcuser. The client then connects normally using the rpcuser=&lt;USERNAME&gt;/rpcpassword=&lt;PASSWORD&gt; pair of arguments. This option can be specified multiple times</source>
        <translation>Username and hashed password for JSON-RPC connections. The field &lt;userpw&gt; comes in the format: &lt;USERNAME&gt;:&lt;SALT&gt;$&lt;HASH&gt;. A canonical python script is included in share/rpcuser. The client then connects normally using the rpcuser=&lt;USERNAME&gt;/rpcpassword=&lt;PASSWORD&gt; pair of arguments. This option can be specified multiple times.</translation>
    </message>
    <message>
        <source>Wallet will not create transactions that violate mempool chain limits (default: %u)</source>
        <translation>Wallet will not create transactions that violate mempool chain limits (default: %u).</translation>
    </message>
    <message>
        <source>Warning: The network does not appear to fully agree! Some miners appear to be experiencing issues.</source>
        <translation>Warning: The network does not appear to fully agree! Some miners appear to be experiencing issues.</translation>
    </message>
    <message>
        <source>Warning: We do not appear to fully agree with our peers! You may need to upgrade, or other nodes may need to upgrade.</source>
        <translation>Warning: We do not appear to fully agree with our peers! You may need to upgrade, or other nodes may need to upgrade.</translation>
    </message>
    <message>
        <source>Whether to save the mempool on shutdown and load on restart (default: %u)</source>
        <translation>Whether to save the mempool on shutdown and load on restart (default: %u).</translation>
    </message>
    <message>
        <source>%d of last 100 blocks have unexpected version</source>
        <translation>%d of last 100 blocks have unexpected version.</translation>
    </message>
    <message>
        <source>%s corrupt, salvage failed</source>
        <translation>%s corrupt, salvage failed</translation>
    </message>
    <message>
        <source>-maxmempool must be at least %d MB</source>
        <translation>-maxmempool must be at least %d MB</translation>
    </message>
    <message>
        <source>&lt;category&gt; can be:</source>
        <translation>&lt;category&gt; can be:</translation>
    </message>
    <message>
        <source>Accept connections from outside (default: 1 if no -proxy or -connect)</source>
        <translation>Accept connections from outside (default: 1 if no -proxy or -connect)</translation>
    </message>
    <message>
        <source>Append comment to the user agent string</source>
        <translation>Append comment to the user agent string</translation>
    </message>
    <message>
        <source>Attempt to recover private keys from a corrupt wallet on startup</source>
        <translation>Attempt to recover private keys from a corrupt wallet on startup</translation>
    </message>
    <message>
        <source>Block creation options:</source>
        <translation>Block creation options:</translation>
    </message>
    <message>
        <source>Cannot resolve -%s address: '%s'</source>
        <translation>Cannot resolve -%s address: '%s'</translation>
    </message>
    <message>
        <source>Chain selection options:</source>
        <translation>Chain selection options:</translation>
    </message>
    <message>
        <source>Change index out of range</source>
        <translation>Change index out of range</translation>
    </message>
    <message>
        <source>Connection options:</source>
        <translation>Connection options:</translation>
    </message>
    <message>
        <source>Copyright (C) %i-%i</source>
        <translation>Copyright (C) %i-%i</translation>
    </message>
    <message>
        <source>Corrupted block database detected</source>
        <translation>Corrupted block database detected</translation>
    </message>
    <message>
        <source>Debugging/Testing options:</source>
        <translation>Debugging/Testing options:</translation>
    </message>
    <message>
        <source>Do not load the wallet and disable wallet RPC calls</source>
        <translation>Do not load the wallet and disable wallet RPC calls</translation>
    </message>
    <message>
        <source>Do you want to rebuild the block database now?</source>
        <translation>Do you want to rebuild the block database now?</translation>
    </message>
    <message>
        <source>Enable publish hash block in &lt;address&gt;</source>
        <translation>Enable publish hash block in &lt;address&gt;</translation>
    </message>
    <message>
        <source>Enable publish hash transaction in &lt;address&gt;</source>
        <translation>Enable publish hash transaction in &lt;address&gt;</translation>
    </message>
    <message>
        <source>Enable publish raw block in &lt;address&gt;</source>
        <translation>Enable publish raw block in &lt;address&gt;</translation>
    </message>
    <message>
        <source>Enable publish raw transaction in &lt;address&gt;</source>
        <translation>Enable publish raw transaction in &lt;address&gt;</translation>
    </message>
    <message>
        <source>Enable transaction replacement in the memory pool (default: %u)</source>
        <translation>Enable transaction replacement in the memory pool (default: %u)</translation>
    </message>
    <message>
        <source>Error creating %s: You can't create non-HD wallets with this version.</source>
        <translation>Error creating %s: You can't create non-HD wallets with this version.</translation>
    </message>
    <message>
        <source>Error initializing block database</source>
        <translation>Error initialising block database</translation>
    </message>
    <message>
        <source>Error initializing wallet database environment %s!</source>
        <translation>Error initialising wallet database environment %s!</translation>
    </message>
    <message>
        <source>Error loading %s</source>
        <translation>Error loading %s</translation>
    </message>
    <message>
        <source>Error loading %s: Wallet corrupted</source>
        <translation>Error loading %s: Wallet corrupted</translation>
    </message>
    <message>
        <source>Error loading %s: Wallet requires newer version of %s</source>
        <translation>Error loading %s: Wallet requires newer version of %s</translation>
    </message>
    <message>
        <source>Error loading block database</source>
        <translation>Error loading block database</translation>
    </message>
    <message>
        <source>Error opening block database</source>
        <translation>Error opening block database</translation>
    </message>
    <message>
        <source>Error: Disk space is low!</source>
        <translation>Error: Disk space is low!</translation>
    </message>
    <message>
        <source>Failed to listen on any port. Use -listen=0 if you want this.</source>
        <translation>Failed to listen on any port. Use -listen=0 if you want this.</translation>
    </message>
    <message>
        <source>Failed to rescan the wallet during initialization</source>
        <translation>Failed to rescan the wallet during initialisation.</translation>
    </message>
    <message>
        <source>Importing...</source>
        <translation>Importing...</translation>
    </message>
    <message>
        <source>Incorrect or no genesis block found. Wrong datadir for network?</source>
        <translation>Incorrect or no genesis block found. Wrong datadir for network?</translation>
    </message>
    <message>
        <source>Initialization sanity check failed. %s is shutting down.</source>
        <translation>Initialisation sanity check failed. %s is shutting down.</translation>
    </message>
    <message>
        <source>Invalid amount for -%s=&lt;amount&gt;: '%s'</source>
        <translation>Invalid amount for -%s=&lt;amount&gt;: '%s'</translation>
    </message>
    <message>
        <source>Invalid amount for -discardfee=&lt;amount&gt;: '%s'</source>
        <translation>Invalid amount for -discardfee=&lt;amount&gt;: '%s'</translation>
    </message>
    <message>
        <source>Invalid amount for -fallbackfee=&lt;amount&gt;: '%s'</source>
        <translation>Invalid amount for -fallbackfee=&lt;amount&gt;: '%s'</translation>
    </message>
    <message>
        <source>Keep the transaction memory pool below &lt;n&gt; megabytes (default: %u)</source>
        <translation>Keep the transaction memory pool below &lt;n&gt; megabytes (default: %u)</translation>
    </message>
    <message>
        <source>Loading P2P addresses...</source>
        <translation>Loading P2P addresses...</translation>
    </message>
    <message>
        <source>Loading banlist...</source>
        <translation>Loading banlist...</translation>
    </message>
    <message>
        <source>Location of the auth cookie (default: data dir)</source>
        <translation>Location of the auth cookie (default: data dir)</translation>
    </message>
    <message>
        <source>Not enough file descriptors available.</source>
        <translation>Not enough file descriptors available.</translation>
    </message>
    <message>
        <source>Only connect to nodes in network &lt;net&gt; (ipv4, ipv6 or onion)</source>
        <translation>Only connect to nodes in network &lt;net&gt; (ipv4, ipv6 or onion)</translation>
    </message>
    <message>
        <source>Print this help message and exit</source>
        <translation>Print this help message and exit</translation>
    </message>
    <message>
        <source>Print version and exit</source>
        <translation>Print version and exit</translation>
    </message>
    <message>
        <source>Prune cannot be configured with a negative value.</source>
        <translation>Prune cannot be configured with a negative value.</translation>
    </message>
    <message>
        <source>Prune mode is incompatible with -txindex.</source>
        <translation>Prune mode is incompatible with -txindex.</translation>
    </message>
    <message>
        <source>Rebuild chain state and block index from the blk*.dat files on disk</source>
        <translation>Rebuild chain state and block index from the blk*.dat files on disk</translation>
    </message>
    <message>
        <source>Rebuild chain state from the currently indexed blocks</source>
        <translation>Rebuild chain state from the currently indexed blocks</translation>
    </message>
    <message>
        <source>Replaying blocks...</source>
        <translation>Replaying blocks...</translation>
    </message>
    <message>
        <source>Rewinding blocks...</source>
        <translation>Rewinding blocks...</translation>
    </message>
    <message>
        <source>Send transactions with full-RBF opt-in enabled (RPC only, default: %u)</source>
        <translation>Send transactions with full-RBF opt-in enabled (RPC only, default: %u).</translation>
    </message>
    <message>
        <source>Set database cache size in megabytes (%d to %d, default: %d)</source>
        <translation>Set database cache size in megabytes (%d to %d, default: %d)</translation>
    </message>
    <message>
        <source>Specify wallet file (within data directory)</source>
        <translation>Specify wallet file (within data directory)</translation>
    </message>
    <message>
        <source>The source code is available from %s.</source>
        <translation>The source code is available from %s.</translation>
    </message>
    <message>
        <source>Transaction fee and change calculation failed</source>
        <translation>Transaction fee and change calculation failed.</translation>
    </message>
    <message>
        <source>Unable to bind to %s on this computer. %s is probably already running.</source>
        <translation>Unable to bind to %s on this computer. %s is probably already running.</translation>
    </message>
    <message>
        <source>Unsupported argument -benchmark ignored, use -debug=bench.</source>
        <translation>Unsupported argument -benchmark ignored, use -debug=bench.</translation>
    </message>
    <message>
        <source>Unsupported argument -debugnet ignored, use -debug=net.</source>
        <translation>Unsupported argument -debugnet ignored, use -debug=net.</translation>
    </message>
    <message>
        <source>Unsupported argument -tor found, use -onion.</source>
        <translation>Unsupported argument -tor found, use -onion.</translation>
    </message>
    <message>
        <source>Unsupported logging category %s=%s.</source>
        <translation>Unsupported logging category %s=%s.</translation>
    </message>
    <message>
        <source>Upgrading UTXO database</source>
        <translation>Upgrading UTXO database</translation>
    </message>
    <message>
        <source>Use UPnP to map the listening port (default: %u)</source>
        <translation>Use UPnP to map the listening port (default: %u)</translation>
    </message>
    <message>
        <source>Use the test chain</source>
        <translation>Use the test chain</translation>
    </message>
    <message>
        <source>User Agent comment (%s) contains unsafe characters.</source>
        <translation>User Agent comment (%s) contains unsafe characters.</translation>
    </message>
    <message>
        <source>Verifying blocks...</source>
        <translation>Verifying blocks...</translation>
    </message>
    <message>
        <source>Wallet debugging/testing options:</source>
        <translation>Wallet debugging/testing options:</translation>
    </message>
    <message>
        <source>Wallet needed to be rewritten: restart %s to complete</source>
        <translation>Wallet needed to be rewritten: restart %s to complete</translation>
    </message>
    <message>
        <source>Wallet options:</source>
        <translation>Wallet options:</translation>
    </message>
    <message>
        <source>Allow JSON-RPC connections from specified source. Valid for &lt;ip&gt; are a single IP (e.g. 1.2.3.4), a network/netmask (e.g. 1.2.3.4/255.255.255.0) or a network/CIDR (e.g. 1.2.3.4/24). This option can be specified multiple times</source>
        <translation>Allow JSON-RPC connections from specified source. Valid for &lt;ip&gt; are a single IP (e.g. 1.2.3.4), a network/netmask (e.g. 1.2.3.4/255.255.255.0) or a network/CIDR (e.g. 1.2.3.4/24). This option can be specified multiple times</translation>
    </message>
    <message>
        <source>Bind to given address and whitelist peers connecting to it. Use [host]:port notation for IPv6</source>
        <translation>Bind to given address and whitelist peers connecting to it. Use [host]:port notation for IPv6</translation>
    </message>
    <message>
        <source>Create new files with system default permissions, instead of umask 077 (only effective with disabled wallet functionality)</source>
        <translation>Create new files with system default permissions, instead of umask 077 (only effective with disabled wallet functionality)</translation>
    </message>
    <message>
        <source>Discover own IP addresses (default: 1 when listening and no -externalip or -proxy)</source>
        <translation>Discover own IP addresses (default: 1 when listening and no -externalip or -proxy)</translation>
    </message>
    <message>
        <source>Error: Listening for incoming connections failed (listen returned error %s)</source>
        <translation>Error: Listening for incoming connections failed (listen returned error %s)</translation>
    </message>
    <message>
        <source>Execute command when a relevant alert is received or we see a really long fork (%s in cmd is replaced by message)</source>
        <translation>Execute command when a relevant alert is received or we see a really long fork (%s in cmd is replaced by message)</translation>
    </message>
    <message>
        <source>Fees (in %s/kB) smaller than this are considered zero fee for relaying, mining and transaction creation (default: %s)</source>
        <translation>Fees (in %s/kB) smaller than this are considered zero fee for relaying, mining and transaction creation (default: %s)</translation>
    </message>
    <message>
        <source>If paytxfee is not set, include enough fee so transactions begin confirmation on average within n blocks (default: %u)</source>
        <translation>If paytxfee is not set, include enough fee so transactions begin confirmation on average within n blocks (default: %u)</translation>
    </message>
    <message>
        <source>Invalid amount for -maxtxfee=&lt;amount&gt;: '%s' (must be at least the minrelay fee of %s to prevent stuck transactions)</source>
        <translation>Invalid amount for -maxtxfee=&lt;amount&gt;: '%s' (must be at least the minrelay fee of %s to prevent stuck transactions)</translation>
    </message>
    <message>
        <source>Maximum size of data in data carrier transactions we relay and mine (default: %u)</source>
        <translation>Maximum size of data in data carrier transactions we relay and mine (default: %u)</translation>
    </message>
    <message>
        <source>Randomize credentials for every proxy connection. This enables Tor stream isolation (default: %u)</source>
        <translation>Randomise credentials for every proxy connection. This enables Tor stream isolation (default: %u)</translation>
    </message>
    <message>
        <source>The transaction amount is too small to send after the fee has been deducted</source>
        <translation>The transaction amount is too small to send after the fee has been deducted</translation>
    </message>
    <message>
        <source>Whitelisted peers cannot be DoS banned and their transactions are always relayed, even if they are already in the mempool, useful e.g. for a gateway</source>
        <translation>Whitelisted peers cannot be DoS banned and their transactions are always relayed, even if they are already in the mempool, useful e.g. for a gateway</translation>
    </message>
    <message>
        <source>You need to rebuild the database using -reindex to go back to unpruned mode.  This will redownload the entire blockchain</source>
        <translation>You need to rebuild the database using -reindex to go back to unpruned mode.  This will redownload the entire blockchain</translation>
    </message>
    <message>
        <source>(default: %u)</source>
        <translation>(default: %u)</translation>
    </message>
    <message>
        <source>Accept public REST requests (default: %u)</source>
        <translation>Accept public REST requests (default: %u)</translation>
    </message>
    <message>
        <source>Automatically create Tor hidden service (default: %d)</source>
        <translation>Automatically create Tor hidden service (default: %d)</translation>
    </message>
    <message>
        <source>Connect through SOCKS5 proxy</source>
        <translation>Connect through SOCKS5 proxy</translation>
    </message>
    <message>
        <source>Error loading %s: You can't disable HD on an already existing HD wallet</source>
        <translation>Error loading %s: you can't disable HD on an already existing HD wallet.</translation>
    </message>
    <message>
        <source>Error reading from database, shutting down.</source>
        <translation>Error reading from database, shutting down.</translation>
    </message>
    <message>
        <source>Error upgrading chainstate database</source>
        <translation>Error upgrading chainstate database.</translation>
    </message>
    <message>
        <source>Imports blocks from external blk000??.dat file on startup</source>
        <translation>Imports blocks from external blk000??.dat file on startup</translation>
    </message>
    <message>
        <source>Information</source>
        <translation>Information</translation>
    </message>
    <message>
        <source>Invalid -onion address or hostname: '%s'</source>
        <translation>Invalid -onion address or hostname: '%s'</translation>
    </message>
    <message>
        <source>Invalid -proxy address or hostname: '%s'</source>
        <translation>Invalid -proxy address or hostname: '%s'</translation>
    </message>
    <message>
        <source>Invalid amount for -paytxfee=&lt;amount&gt;: '%s' (must be at least %s)</source>
        <translation>Invalid amount for -paytxfee=&lt;amount&gt;: '%s' (must be at least %s)</translation>
    </message>
    <message>
        <source>Invalid netmask specified in -whitelist: '%s'</source>
        <translation>Invalid netmask specified in -whitelist: '%s'</translation>
    </message>
    <message>
        <source>Keep at most &lt;n&gt; unconnectable transactions in memory (default: %u)</source>
        <translation>Keep at most &lt;n&gt; unconnectable transactions in memory (default: %u)</translation>
    </message>
    <message>
        <source>Need to specify a port with -whitebind: '%s'</source>
        <translation>Need to specify a port with -whitebind: '%s'</translation>
    </message>
    <message>
        <source>Node relay options:</source>
        <translation>Node relay options:</translation>
    </message>
    <message>
        <source>RPC server options:</source>
        <translation>RPC server options:</translation>
    </message>
    <message>
        <source>Reducing -maxconnections from %d to %d, because of system limitations.</source>
        <translation>Reducing -maxconnections from %d to %d, because of system limitations.</translation>
    </message>
    <message>
        <source>Rescan the block chain for missing wallet transactions on startup</source>
        <translation>Rescan the block chain for missing wallet transactions on startup</translation>
    </message>
    <message>
        <source>Send trace/debug info to console instead of debug.log file</source>
        <translation>Send trace/debug info to console instead of debug.log file</translation>
    </message>
    <message>
        <source>Show all debugging options (usage: --help -help-debug)</source>
        <translation>Show all debugging options (usage: --help -help-debug)</translation>
    </message>
    <message>
        <source>Shrink debug.log file on client startup (default: 1 when no -debug)</source>
        <translation>Shrink debug.log file on client startup (default: 1 when no -debug)</translation>
    </message>
    <message>
        <source>Signing transaction failed</source>
        <translation>Signing transaction failed</translation>
    </message>
    <message>
        <source>Specified -walletdir "%s" does not exist</source>
        <translation>Specified -walletdir "%s" does not exist.</translation>
    </message>
    <message>
        <source>Specified -walletdir "%s" is a relative path</source>
        <translation>Specified -walletdir "%s" is a relative path.</translation>
    </message>
    <message>
        <source>Specified -walletdir "%s" is not a directory</source>
        <translation>Specified -walletdir "%s" is not a directory.</translation>
    </message>
    <message>
        <source>The transaction amount is too small to pay the fee</source>
        <translation>The transaction amount is too small to pay the fee</translation>
    </message>
    <message>
        <source>This is experimental software.</source>
        <translation>This is experimental software.</translation>
    </message>
    <message>
        <source>Tor control port password (default: empty)</source>
        <translation>Tor control port password (default: empty)</translation>
    </message>
    <message>
        <source>Tor control port to use if onion listening enabled (default: %s)</source>
        <translation>Tor control port to use if onion listening enabled (default: %s)</translation>
    </message>
    <message>
        <source>Transaction amount too small</source>
        <translation>Transaction amount too small</translation>
    </message>
    <message>
        <source>Transaction too large for fee policy</source>
        <translation>Transaction too large for fee policy</translation>
    </message>
    <message>
        <source>Transaction too large</source>
        <translation>Transaction too large</translation>
    </message>
    <message>
        <source>Unable to bind to %s on this computer (bind returned error %s)</source>
        <translation>Unable to bind to %s on this computer (bind returned error %s)</translation>
    </message>
    <message>
        <source>Unable to generate initial keys</source>
        <translation>Unable to generate initial keys.</translation>
    </message>
    <message>
        <source>Upgrade wallet to latest format on startup</source>
        <translation>Upgrade wallet to latest format on startup</translation>
    </message>
    <message>
        <source>Username for JSON-RPC connections</source>
        <translation>Username for JSON-RPC connections</translation>
    </message>
    <message>
        <source>Verifying wallet(s)...</source>
        <translation>Verifying wallet(s)...</translation>
    </message>
    <message>
        <source>Wallet %s resides outside wallet directory %s</source>
        <translation>Wallet %s resides outside wallet directory %s</translation>
    </message>
    <message>
        <source>Warning</source>
        <translation>Warning</translation>
    </message>
    <message>
        <source>Warning: unknown new rules activated (versionbit %i)</source>
        <translation>Warning: unknown new rules activated (versionbit %i)</translation>
    </message>
    <message>
        <source>Whether to operate in a blocks only mode (default: %u)</source>
        <translation>Whether to operate in a blocks only mode (default: %u)</translation>
    </message>
    <message>
        <source>You need to rebuild the database using -reindex to change -txindex</source>
        <translation>You need to rebuild the database using -reindex to change -txindex</translation>
    </message>
    <message>
        <source>Zapping all transactions from wallet...</source>
        <translation>Zapping all transactions from wallet...</translation>
    </message>
    <message>
        <source>ZeroMQ notification options:</source>
        <translation>ZeroMQ notification options:</translation>
    </message>
    <message>
        <source>Password for JSON-RPC connections</source>
        <translation>Password for JSON-RPC connections</translation>
    </message>
    <message>
        <source>Execute command when the best block changes (%s in cmd is replaced by block hash)</source>
        <translation>Execute command when the best block changes (%s in cmd is replaced by block hash)</translation>
    </message>
    <message>
        <source>Allow DNS lookups for -addnode, -seednode and -connect</source>
        <translation>Allow DNS lookups for -addnode, -seednode and -connect</translation>
    </message>
    <message>
        <source>(1 = keep tx meta data e.g. account owner and payment request information, 2 = drop tx meta data)</source>
        <translation>(1 = keep tx meta data e.g. account owner and payment request information, 2 = drop tx meta data)</translation>
    </message>
    <message>
        <source>-maxtxfee is set very high! Fees this large could be paid on a single transaction.</source>
        <translation>-maxtxfee is set very high! Fees this large could be paid on a single transaction.</translation>
    </message>
    <message>
        <source>Bind to given address to listen for JSON-RPC connections. This option is ignored unless -rpcallowip is also passed. Port is optional and overrides -rpcport. Use [host]:port notation for IPv6. This option can be specified multiple times (default: 127.0.0.1 and ::1 i.e., localhost, or if -rpcallowip has been specified, 0.0.0.0 and :: i.e., all addresses)</source>
        <translation>Bind to given address to listen for JSON-RPC connections. This option is ignored unless -rpcallowip is also passed. Port is optional and overrides -rpcport. Use [host]:port notation for IPv6. This option can be specified multiple times (default: 127.0.0.1 and ::1 i.e., localhost, or if -rpcallowip has been specified, 0.0.0.0 and :: i.e., all addresses).</translation>
    </message>
    <message>
        <source>Do not keep transactions in the mempool longer than &lt;n&gt; hours (default: %u)</source>
        <translation>Do not keep transactions in the mempool longer than &lt;n&gt; hours (default: %u)</translation>
    </message>
    <message>
        <source>Equivalent bytes per sigop in transactions for relay and mining (default: %u)</source>
        <translation>Equivalent bytes per sigop in transactions for relay and mining (default: %u)</translation>
    </message>
    <message>
        <source>Error loading %s: You can't enable HD on an already existing non-HD wallet</source>
        <translation>Error loading %s: you can't enable HD on an already existing non-HD wallet.</translation>
    </message>
    <message>
        <source>Error loading wallet %s. -wallet parameter must only specify a filename (not a path).</source>
        <translation>Error loading wallet %s. The -wallet parameter must only specify a filename (not a path).</translation>
    </message>
    <message>
        <source>Fees (in %s/kB) smaller than this are considered zero fee for transaction creation (default: %s)</source>
        <translation>Fees (in %s/kB) smaller than this are considered zero fee for transaction creation (default: %s)</translation>
    </message>
    <message>
        <source>Force relay of transactions from whitelisted peers even if they violate local relay policy (default: %d)</source>
        <translation>Force relay of transactions from whitelisted peers, even if they violate local relay policy (default: %d).</translation>
    </message>
    <message>
        <source>How thorough the block verification of -checkblocks is (0-4, default: %u)</source>
        <translation>How thorough the block verification of -checkblocks is (0-4, default: %u)</translation>
    </message>
    <message>
        <source>Maintain a full transaction index, used by the getrawtransaction rpc call (default: %u)</source>
        <translation>Maintain a full transaction index, used by the getrawtransaction rpc call (default: %u)</translation>
    </message>
    <message>
        <source>Number of seconds to keep misbehaving peers from reconnecting (default: %u)</source>
        <translation>Number of seconds to keep misbehaving peers from reconnecting (default: %u)</translation>
    </message>
    <message>
        <source>Output debugging information (default: %u, supplying &lt;category&gt; is optional)</source>
        <translation>Output debugging information (default: %u, supplying &lt;category&gt; is optional)</translation>
    </message>
    <message>
        <source>Sets the serialization of raw transaction or block hex returned in non-verbose mode, non-segwit(0) or segwit(1) (default: %d)</source>
        <translation>Sets the serialisation of raw transaction or block hex returned in non-verbose mode, non-segwit(0) or segwit(1) (default: %d).</translation>
    </message>
    <message>
        <source>Specify directory to hold wallets (default: &lt;datadir&gt;/wallets if it exists, otherwise &lt;datadir&gt;)</source>
        <translation>Specify directory to hold wallets (default: &lt;datadir&gt;/wallets if it exists, otherwise &lt;datadir&gt;).</translation>
    </message>
    <message>
        <source>Specify location of debug log file: this can be an absolute path or a path relative to the data directory (default: %s)</source>
        <translation>Specify location of debug log file: this can be an absolute path or a path relative to the data directory (default: %s).</translation>
    </message>
    <message>
        <source>Support filtering of blocks and transaction with bloom filters (default: %u)</source>
        <translation>Support filtering of blocks and transaction with bloom filters (default: %u)</translation>
    </message>
    <message>
        <source>The fee rate (in %s/kB) that indicates your tolerance for discarding change by adding it to the fee (default: %s). Note: An output is discarded if it is dust at this rate, but we will always discard up to the dust relay fee and a discard fee above that is limited by the fee estimate for the longest target</source>
        <translation>The fee rate (in %s/kB) that indicates your tolerance for discarding change by adding it to the fee (default: %s). Note: An output is discarded if it is dust at this rate, but we will always discard up to the dust relay fee and a discard fee above that is limited by the fee estimate for the longest target.</translation>
    </message>
    <message>
        <source>This is the transaction fee you may pay when fee estimates are not available.</source>
        <translation>This is the transaction fee you may pay when fee estimates are not available.</translation>
    </message>
    <message>
        <source>This product includes software developed by the OpenSSL Project for use in the OpenSSL Toolkit %s and cryptographic software written by Eric Young and UPnP software written by Thomas Bernard.</source>
        <translation>This product includes software developed by the OpenSSL Project for use in the OpenSSL Toolkit %s and cryptographic software written by Eric Young and UPnP software written by Thomas Bernard.</translation>
    </message>
    <message>
        <source>Total length of network version string (%i) exceeds maximum length (%i). Reduce the number or size of uacomments.</source>
        <translation>Total length of network version string (%i) exceeds maximum length (%i). Reduce the number or size of uacomments.</translation>
    </message>
    <message>
        <source>Tries to keep outbound traffic under the given target (in MiB per 24h), 0 = no limit (default: %d)</source>
        <translation>Tries to keep outbound traffic under the given target (in MiB per 24h), 0 = no limit (default: %d)</translation>
    </message>
    <message>
        <source>Unsupported argument -socks found. Setting SOCKS version isn't possible anymore, only SOCKS5 proxies are supported.</source>
        <translation>Unsupported argument -socks found. Setting SOCKS version isn't possible anymore, only SOCKS5 proxies are supported.</translation>
    </message>
    <message>
        <source>Unsupported argument -whitelistalwaysrelay ignored, use -whitelistrelay and/or -whitelistforcerelay.</source>
        <translation>Unsupported argument -whitelistalwaysrelay ignored, use -whitelistrelay and/or -whitelistforcerelay.</translation>
    </message>
    <message>
        <source>Use separate SOCKS5 proxy to reach peers via Tor hidden services (default: %s)</source>
        <translation>Use separate SOCKS5 proxy to reach peers via Tor hidden services (default: %s)</translation>
    </message>
    <message>
        <source>Warning: Unknown block versions being mined! It's possible unknown rules are in effect</source>
        <translation>Warning: Unknown block versions being mined! It's possible unknown rules are in effect</translation>
    </message>
    <message>
        <source>Warning: Wallet file corrupt, data salvaged! Original %s saved as %s in %s; if your balance or transactions are incorrect you should restore from a backup.</source>
        <translation>Warning: Wallet file corrupt, data salvaged! Original %s saved as %s in %s; if your balance or transactions are incorrect you should restore from a backup.</translation>
    </message>
    <message>
        <source>Whitelist peers connecting from the given IP address (e.g. 1.2.3.4) or CIDR notated network (e.g. 1.2.3.0/24). Can be specified multiple times.</source>
        <translation>Whitelist peers connecting from the given IP address (e.g. 1.2.3.4) or CIDR notated network (e.g. 1.2.3.0/24). Can be specified multiple times.</translation>
    </message>
    <message>
        <source>%s is set very high!</source>
        <translation>%s is set very high!</translation>
    </message>
    <message>
        <source>(default: %s)</source>
        <translation>(default: %s)</translation>
    </message>
    <message>
        <source>Always query for peer addresses via DNS lookup (default: %u)</source>
        <translation>Always query for peer addresses via DNS lookup (default: %u)</translation>
    </message>
    <message>
        <source>Error loading wallet %s. -wallet filename must be a regular file.</source>
        <translation>Error loading wallet %s. The -wallet filename must be a regular file.</translation>
    </message>
    <message>
        <source>Error loading wallet %s. Duplicate -wallet filename specified.</source>
        <translation>Error loading wallet %s. Duplicate -wallet filename specified.</translation>
    </message>
    <message>
        <source>Error loading wallet %s. Invalid characters in -wallet filename.</source>
        <translation>Error loading wallet %s. Invalid characters in -wallet filename.</translation>
    </message>
    <message>
        <source>How many blocks to check at startup (default: %u, 0 = all)</source>
        <translation>How many blocks to check at startup (default: %u, 0 = all)</translation>
    </message>
    <message>
        <source>Include IP addresses in debug output (default: %u)</source>
        <translation>Include IP addresses in debug output (default: %u)</translation>
    </message>
    <message>
        <source>Keypool ran out, please call keypoolrefill first</source>
        <translation>Keypool ran out, please call keypoolrefill first.</translation>
    </message>
    <message>
        <source>Listen for JSON-RPC connections on &lt;port&gt; (default: %u or testnet: %u)</source>
        <translation>Listen for JSON-RPC connections on &lt;port&gt; (default: %u or testnet: %u)</translation>
    </message>
    <message>
        <source>Listen for connections on &lt;port&gt; (default: %u or testnet: %u)</source>
        <translation>Listen for connections on &lt;port&gt; (default: %u or testnet: %u)</translation>
    </message>
    <message>
        <source>Maintain at most &lt;n&gt; connections to peers (default: %u)</source>
        <translation>Maintain at most &lt;n&gt; connections to peers (default: %u)</translation>
    </message>
    <message>
        <source>Make the wallet broadcast transactions</source>
        <translation>Make the wallet broadcast transactions</translation>
    </message>
    <message>
        <source>Maximum per-connection receive buffer, &lt;n&gt;*1000 bytes (default: %u)</source>
        <translation>Maximum per-connection receive buffer, &lt;n&gt;*1000 bytes (default: %u)</translation>
    </message>
    <message>
        <source>Maximum per-connection send buffer, &lt;n&gt;*1000 bytes (default: %u)</source>
        <translation>Maximum per-connection send buffer, &lt;n&gt;*1000 bytes (default: %u)</translation>
    </message>
    <message>
        <source>Prepend debug output with timestamp (default: %u)</source>
        <translation>Prepend debug output with timestamp (default: %u)</translation>
    </message>
    <message>
        <source>Relay and mine data carrier transactions (default: %u)</source>
        <translation>Relay and mine data carrier transactions (default: %u)</translation>
    </message>
    <message>
        <source>Relay non-P2SH multisig (default: %u)</source>
        <translation>Relay non-P2SH multisig (default: %u)</translation>
    </message>
    <message>
        <source>Set key pool size to &lt;n&gt; (default: %u)</source>
        <translation>Set key pool size to &lt;n&gt; (default: %u)</translation>
    </message>
    <message>
        <source>Set maximum BIP141 block weight (default: %d)</source>
        <translation>Set maximum BIP141 block weight (default: %d)</translation>
    </message>
    <message>
        <source>Set the number of threads to service RPC calls (default: %d)</source>
        <translation>Set the number of threads to service RPC calls (default: %d)</translation>
    </message>
    <message>
        <source>Specify configuration file (default: %s)</source>
        <translation>Specify configuration file (default: %s)</translation>
    </message>
    <message>
        <source>Specify connection timeout in milliseconds (minimum: 1, default: %d)</source>
        <translation>Specify connection timeout in milliseconds (minimum: 1, default: %d)</translation>
    </message>
    <message>
        <source>Specify pid file (default: %s)</source>
        <translation>Specify pid file (default: %s)</translation>
    </message>
    <message>
        <source>Spend unconfirmed change when sending transactions (default: %u)</source>
        <translation>Spend unconfirmed change when sending transactions (default: %u)</translation>
    </message>
    <message>
        <source>Starting network threads...</source>
        <translation>Starting network threads...</translation>
    </message>
    <message>
        <source>The wallet will avoid paying less than the minimum relay fee.</source>
        <translation>The wallet will avoid paying less than the minimum relay fee.</translation>
    </message>
    <message>
        <source>This is the minimum transaction fee you pay on every transaction.</source>
        <translation>This is the minimum transaction fee you pay on every transaction.</translation>
    </message>
    <message>
        <source>This is the transaction fee you will pay if you send a transaction.</source>
        <translation>This is the transaction fee you will pay if you send a transaction.</translation>
    </message>
    <message>
        <source>Threshold for disconnecting misbehaving peers (default: %u)</source>
        <translation>Threshold for disconnecting misbehaving peers (default: %u)</translation>
    </message>
    <message>
        <source>Transaction amounts must not be negative</source>
        <translation>Transaction amounts must not be negative.</translation>
    </message>
    <message>
        <source>Transaction has too long of a mempool chain</source>
        <translation>Transaction has too long of a mempool chain.</translation>
    </message>
    <message>
        <source>Transaction must have at least one recipient</source>
        <translation>Transaction must have at least one recipient.</translation>
    </message>
    <message>
        <source>Unknown network specified in -onlynet: '%s'</source>
        <translation>Unknown network specified in -onlynet: '%s'</translation>
    </message>
    <message>
        <source>Insufficient funds</source>
        <translation>Insufficient funds</translation>
    </message>
    <message>
        <source>Loading block index...</source>
        <translation>Loading block index...</translation>
    </message>
    <message>
        <source>Loading wallet...</source>
        <translation>Loading wallet...</translation>
    </message>
    <message>
        <source>Cannot downgrade wallet</source>
        <translation>Cannot downgrade wallet</translation>
    </message>
    <message>
        <source>Rescanning...</source>
        <translation>Rescanning...</translation>
    </message>
    <message>
        <source>Done loading</source>
        <translation>Done loading</translation>
    </message>
    <message>
        <source>Error</source>
        <translation>Error</translation>
    </message>
</context>
</TS><|MERGE_RESOLUTION|>--- conflicted
+++ resolved
@@ -342,8 +342,8 @@
         <translation>Reindexing blocks on disk...</translation>
     </message>
     <message>
-        <source>Send coins to a Myriadcoin address</source>
-        <translation>Send coins to a Myriadcoin address</translation>
+        <source>Send coins to a Bitcoin address</source>
+        <translation>Send coins to a Bitcoin address</translation>
     </message>
     <message>
         <source>Backup wallet to another location</source>
@@ -394,12 +394,12 @@
         <translation>Encrypt the private keys that belong to your wallet</translation>
     </message>
     <message>
-        <source>Sign messages with your Myriadcoin addresses to prove you own them</source>
-        <translation>Sign messages with your Myriadcoin addresses to prove you own them</translation>
-    </message>
-    <message>
-        <source>Verify messages to ensure they were signed with specified Myriadcoin addresses</source>
-        <translation>Verify messages to ensure they were signed with specified Myriadcoin addresses</translation>
+        <source>Sign messages with your Bitcoin addresses to prove you own them</source>
+        <translation>Sign messages with your Bitcoin addresses to prove you own them</translation>
+    </message>
+    <message>
+        <source>Verify messages to ensure they were signed with specified Bitcoin addresses</source>
+        <translation>Verify messages to ensure they were signed with specified Bitcoin addresses</translation>
     </message>
     <message>
         <source>&amp;File</source>
@@ -418,8 +418,8 @@
         <translation>Tabs toolbar</translation>
     </message>
     <message>
-        <source>Request payments (generates QR codes and myriadcoin: URIs)</source>
-        <translation>Request payments (generates QR codes and myriadcoin: URIs)</translation>
+        <source>Request payments (generates QR codes and bitcoin: URIs)</source>
+        <translation>Request payments (generates QR codes and bitcoin: URIs)</translation>
     </message>
     <message>
         <source>Show the list of used sending addresses and labels</source>
@@ -430,16 +430,16 @@
         <translation>Show the list of used receiving addresses and labels</translation>
     </message>
     <message>
-        <source>Open a myriadcoin: URI or payment request</source>
-        <translation>Open a myriadcoin: URI or payment request</translation>
+        <source>Open a bitcoin: URI or payment request</source>
+        <translation>Open a bitcoin: URI or payment request</translation>
     </message>
     <message>
         <source>&amp;Command-line options</source>
         <translation>&amp;Command-line options</translation>
     </message>
     <message numerus="yes">
-        <source>%n active connection(s) to Myriadcoin network</source>
-        <translation><numerusform>%n active connection to Myriadcoin network</numerusform><numerusform>%n active connections to Myriadcoin network</numerusform></translation>
+        <source>%n active connection(s) to Bitcoin network</source>
+        <translation><numerusform>%n active connection to Bitcoin network</numerusform><numerusform>%n active connections to Bitcoin network</numerusform></translation>
     </message>
     <message>
         <source>Indexing blocks on disk...</source>
@@ -482,8 +482,8 @@
         <translation>Up to date</translation>
     </message>
     <message>
-        <source>Show the %1 help message to get a list with possible Myriadcoin command-line options</source>
-        <translation>Show the %1 help message to get a list with possible Myriadcoin command-line options</translation>
+        <source>Show the %1 help message to get a list with possible Bitcoin command-line options</source>
+        <translation>Show the %1 help message to get a list with possible Bitcoin command-line options</translation>
     </message>
     <message>
         <source>%1 client</source>
@@ -855,10 +855,6 @@
         <translation>As this is the first time the program is launched, you can choose where %1 will store its data.</translation>
     </message>
     <message>
-<<<<<<< HEAD
-        <source>%1 will download and store a copy of the Myriadcoin block chain. At least %2GB of data will be stored in this directory, and it will grow over time. The wallet will also be stored in this directory.</source>
-        <translation>%1 will download and store a copy of the Myriadcoin block chain. At least %2GB of data will be stored in this directory, and it will grow over time. The wallet will also be stored in this directory.</translation>
-=======
         <source>When you click OK, %1 will begin to download and process the full %4 block chain (%2GB) starting with the earliest transactions in %3 when %4 initially launched.</source>
         <translation>When you click OK, %1 will begin to download and process the full %4 block chain (%2GB) starting with the earliest transactions in %3 when %4 initially launched.</translation>
     </message>
@@ -869,7 +865,6 @@
     <message>
         <source>If you have chosen to limit block chain storage (pruning), the historical data must still be downloaded and processed, but will be deleted afterward to keep your disk usage low.</source>
         <translation>If you have chosen to limit block chain storage (pruning), the historical data must still be downloaded and processed, but will be deleted afterward to keep your disk usage low.</translation>
->>>>>>> 9e116a6f
     </message>
     <message>
         <source>Use the default data directory</source>
@@ -1097,18 +1092,14 @@
         <translation>&amp;Spend unconfirmed change</translation>
     </message>
     <message>
-        <source>Automatically open the Myriadcoin client port on the router. This only works when your router supports UPnP and it is enabled.</source>
-        <translation>Automatically open the Myriadcoin client port on the router. This only works when your router supports UPnP and it is enabled.</translation>
+        <source>Automatically open the Bitcoin client port on the router. This only works when your router supports UPnP and it is enabled.</source>
+        <translation>Automatically open the Bitcoin client port on the router. This only works when your router supports UPnP and it is enabled.</translation>
     </message>
     <message>
         <source>Map port using &amp;UPnP</source>
         <translation>Map port using &amp;UPnP</translation>
     </message>
     <message>
-<<<<<<< HEAD
-        <source>Connect to the Myriadcoin network through a SOCKS5 proxy.</source>
-        <translation>Connect to the Myriadcoin network through a SOCKS5 proxy.</translation>
-=======
         <source>Accept connections from outside.</source>
         <translation>Accept connections from outside.</translation>
     </message>
@@ -1119,7 +1110,6 @@
     <message>
         <source>Connect to the Bitcoin network through a SOCKS5 proxy.</source>
         <translation>Connect to the Bitcoin network through a SOCKS5 proxy.</translation>
->>>>>>> 9e116a6f
     </message>
     <message>
         <source>&amp;Connect through SOCKS5 proxy (default proxy):</source>
@@ -1154,8 +1144,8 @@
         <translation>Tor</translation>
     </message>
     <message>
-        <source>Connect to the Myriadcoin network through a separate SOCKS5 proxy for Tor hidden services.</source>
-        <translation>Connect to the Myriadcoin network through a separate SOCKS5 proxy for Tor hidden services.</translation>
+        <source>Connect to the Bitcoin network through a separate SOCKS5 proxy for Tor hidden services.</source>
+        <translation>Connect to the Bitcoin network through a separate SOCKS5 proxy for Tor hidden services.</translation>
     </message>
     <message>
         <source>&amp;Window</source>
@@ -1261,8 +1251,8 @@
         <translation>Form</translation>
     </message>
     <message>
-        <source>The displayed information may be out of date. Your wallet automatically synchronizes with the Myriadcoin network after a connection is established, but this process has not completed yet.</source>
-        <translation>The displayed information may be out of date. Your Wallet automatically synchronises with the Myriadcoin Network after a connection is established, but this process has not been completed yet.</translation>
+        <source>The displayed information may be out of date. Your wallet automatically synchronizes with the Bitcoin network after a connection is established, but this process has not completed yet.</source>
+        <translation>The displayed information may be out of date. Your Wallet automatically synchronises with the Bitcoin Network after a connection is established, but this process has not been completed yet.</translation>
     </message>
     <message>
         <source>Watch-only:</source>
@@ -1344,13 +1334,8 @@
         <translation>URI handling</translation>
     </message>
     <message>
-<<<<<<< HEAD
-        <source>Enter a Myriadcoin address (e.g. %1)</source>
-        <translation>Enter a Myriadcoin address (e.g. %1)</translation>
-=======
         <source>Payment request fetch URL is invalid: %1</source>
         <translation>Payment request fetch URL is invalid: %1</translation>
->>>>>>> 9e116a6f
     </message>
     <message>
         <source>Invalid payment address %1</source>
@@ -1883,21 +1868,8 @@
         <translation>&amp;Message:</translation>
     </message>
     <message>
-<<<<<<< HEAD
-        <source>Reuse one of the previously used receiving addresses. Reusing addresses has security and privacy issues. Do not use this unless re-generating a payment request made before.</source>
-        <translation>Reuse one of the previously used receiving addresses. Reusing addresses has security and privacy issues. Do not use this unless re-generating a payment request made before.</translation>
-    </message>
-    <message>
-        <source>R&amp;euse an existing receiving address (not recommended)</source>
-        <translation>R&amp;euse an existing receiving address (not recommended)</translation>
-    </message>
-    <message>
-        <source>An optional message to attach to the payment request, which will be displayed when the request is opened. Note: The message will not be sent with the payment over the Myriadcoin network.</source>
-        <translation>An optional message to attach to the payment request, which will be displayed when the request is opened. Note: The message will not be sent with the payment over the Myriadcoin network.</translation>
-=======
         <source>An optional message to attach to the payment request, which will be displayed when the request is opened. Note: The message will not be sent with the payment over the Bitcoin network.</source>
         <translation>An optional message to attach to the payment request, which will be displayed when the request is opened. Note: The message will not be sent with the payment over the Bitcoin network.</translation>
->>>>>>> 9e116a6f
     </message>
     <message>
         <source>An optional label to associate with the new receiving address.</source>
@@ -2348,8 +2320,8 @@
         <translation>This is a normal payment.</translation>
     </message>
     <message>
-        <source>The Myriadcoin address to send the payment to</source>
-        <translation>The Myriadcoin address to send the payment to</translation>
+        <source>The Bitcoin address to send the payment to</source>
+        <translation>The Bitcoin address to send the payment to</translation>
     </message>
     <message>
         <source>Alt+A</source>
@@ -2368,8 +2340,8 @@
         <translation>Remove this entry</translation>
     </message>
     <message>
-        <source>The fee will be deducted from the amount being sent. The recipient will receive less myriadcoins than you enter in the amount field. If multiple recipients are selected, the fee is split equally.</source>
-        <translation>The fee will be deducted from the amount being sent. The recipient will receive less myriadcoins than you enter in the amount field. If multiple recipients are selected, the fee is split equally.</translation>
+        <source>The fee will be deducted from the amount being sent. The recipient will receive less bitcoins than you enter in the amount field. If multiple recipients are selected, the fee is split equally.</source>
+        <translation>The fee will be deducted from the amount being sent. The recipient will receive less bitcoins than you enter in the amount field. If multiple recipients are selected, the fee is split equally.</translation>
     </message>
     <message>
         <source>S&amp;ubtract fee from amount</source>
@@ -2396,8 +2368,8 @@
         <translation>Enter a label for this address to add it to the list of used addresses</translation>
     </message>
     <message>
-        <source>A message that was attached to the myriadcoin: URI which will be stored with the transaction for your reference. Note: This message will not be sent over the Myriadcoin network.</source>
-        <translation>A message that was attached to the myriadcoin: URI which will be stored with the transaction for your reference. Note: This message will not be sent over the Myriadcoin network.</translation>
+        <source>A message that was attached to the bitcoin: URI which will be stored with the transaction for your reference. Note: This message will not be sent over the Bitcoin network.</source>
+        <translation>A message that was attached to the bitcoin: URI which will be stored with the transaction for your reference. Note: This message will not be sent over the Bitcoin network.</translation>
     </message>
     <message>
         <source>Pay To:</source>
@@ -3007,21 +2979,12 @@
         <translation>Type</translation>
     </message>
     <message>
-<<<<<<< HEAD
-        <source>You can sign messages/agreements with your addresses to prove you can receive myriadcoins sent to them. Be careful not to sign anything vague or random, as phishing attacks may try to trick you into signing your identity over to them. Only sign fully-detailed statements you agree to.</source>
-        <translation>You can sign messages/agreements with your addresses to prove you can receive myriadcoins sent to them. Be careful not to sign anything vague or random, as phishing attacks may try to trick you into signing your identity over to them. Only sign fully-detailed statements you agree to.</translation>
-    </message>
-    <message>
-        <source>The Myriadcoin address to sign the message with</source>
-        <translation>The Myriadcoin address to sign the message with</translation>
-=======
         <source>Label</source>
         <translation>Label</translation>
     </message>
     <message>
         <source>Address</source>
         <translation>Address</translation>
->>>>>>> 9e116a6f
     </message>
     <message>
         <source>ID</source>
@@ -3055,13 +3018,8 @@
 <context>
     <name>UnitDisplayStatusBarControl</name>
     <message>
-<<<<<<< HEAD
-        <source>Sign the message to prove you own this Myriadcoin address</source>
-        <translation>Sign the message to prove you own this Myriadcoin address</translation>
-=======
         <source>Unit to show amounts in. Click to select another unit.</source>
         <translation>Unit to show amounts in. Click to select another unit.</translation>
->>>>>>> 9e116a6f
     </message>
 </context>
 <context>
@@ -3090,21 +3048,12 @@
         <translation>Do you want to increase the fee?</translation>
     </message>
     <message>
-<<<<<<< HEAD
-        <source>The Myriadcoin address the message was signed with</source>
-        <translation>The Myriadcoin address the message was signed with</translation>
-    </message>
-    <message>
-        <source>Verify the message to ensure it was signed with the specified Myriadcoin address</source>
-        <translation>Verify the message to ensure it was signed with the specified Myriadcoin address</translation>
-=======
         <source>Current fee:</source>
         <translation>Current fee:</translation>
     </message>
     <message>
         <source>Increase:</source>
         <translation>Increase:</translation>
->>>>>>> 9e116a6f
     </message>
     <message>
         <source>New fee:</source>
@@ -3221,8 +3170,8 @@
         <translation>Unable to start HTTP server. See debug log for details.</translation>
     </message>
     <message>
-        <source>Myriadcoin Core</source>
-        <translation>Myriadcoin Core</translation>
+        <source>Bitcoin Core</source>
+        <translation>Bitcoin Core</translation>
     </message>
     <message>
         <source>The %s developers</source>
