<TS language="ka" version="2.1">
<context>
    <name>AddressBookPage</name>
    <message>
        <source>Right-click to edit address or label</source>
        <translation>დააჭირეთ მარჯვენა ღილაკს მისამართის ან იარლიყის ჩასასწორებლად</translation>
    </message>
    <message>
        <source>Create a new address</source>
        <translation>ახალი მისამართის შექმნა</translation>
    </message>
    <message>
        <source>&amp;New</source>
        <translation>შექმ&amp;ნა</translation>
    </message>
    <message>
        <source>Copy the currently selected address to the system clipboard</source>
        <translation>მონიშნული მისამართის კოპირება სისტემურ კლიპბორდში</translation>
    </message>
    <message>
        <source>&amp;Copy</source>
        <translation>&amp;კოპირება</translation>
    </message>
    <message>
        <source>C&amp;lose</source>
        <translation>&amp;დახურვა</translation>
    </message>
    <message>
        <source>Delete the currently selected address from the list</source>
        <translation>მონიშნული მისამართის წაშლა სიიდან</translation>
    </message>
    <message>
        <source>Export the data in the current tab to a file</source>
        <translation>ამ ბარათიდან მონაცემების ექსპორტი ფაილში</translation>
    </message>
    <message>
        <source>&amp;Export</source>
        <translation>&amp;ექსპორტი</translation>
    </message>
    <message>
        <source>&amp;Delete</source>
        <translation>&amp;წაშლა</translation>
    </message>
    <message>
        <source>Choose the address to send coins to</source>
        <translation>აირჩიეთ კოინების გამგზავნი მისამართი</translation>
    </message>
    <message>
        <source>Choose the address to receive coins with</source>
        <translation>აირჩიეთ კოინების მიმღები მისამართი</translation>
    </message>
    <message>
        <source>C&amp;hoose</source>
        <translation>&amp;არჩევა</translation>
    </message>
    <message>
        <source>Sending addresses</source>
        <translation>გამმგზავნი მისამართ</translation>
    </message>
    <message>
        <source>Receiving addresses</source>
        <translation>მიმღები მისამართი</translation>
    </message>
    <message>
        <source>These are your Bitcoin addresses for sending payments. Always check the amount and the receiving address before sending coins.</source>
        <translation>ეს არის თქვენი ბიტკოინ-მისამართები, რომელთაგანაც შეგიძლიათ გადახდა. აუცილებლად შეამოწმეთ თანხა და მიმღები მისამართი გაგზავნამდე.</translation>
    </message>
    <message>
        <source>These are your Bitcoin addresses for receiving payments. It is recommended to use a new receiving address for each transaction.</source>
        <translation>ეს არის თქვენი ბიტკოინ-მისამართები, რომლებზეც შეგიძლიათ მიიღოთ თანხები. რეკომენდებულია ყოველი ტრანსაქციისათვის ახალი მიმღები მისამართის გამოყენება.</translation>
    </message>
    <message>
        <source>&amp;Copy Address</source>
        <translation>მისამართის კოპირება</translation>
    </message>
    <message>
        <source>Copy &amp;Label</source>
        <translation>ნიშნულის კოპირება</translation>
    </message>
    <message>
        <source>&amp;Edit</source>
        <translation>&amp;რედაქტირება</translation>
    </message>
    <message>
        <source>Export Address List</source>
        <translation>მისამართების სიის ექსპორტი</translation>
    </message>
    <message>
        <source>Comma separated file (*.csv)</source>
        <translation>CSV ფორმატის ფაილი (*.csv)</translation>
    </message>
    <message>
        <source>Exporting Failed</source>
        <translation>ექპორტი ვერ განხორციელდა</translation>
    </message>
    <message>
        <source>There was an error trying to save the address list to %1. Please try again.</source>
        <translation>მისამართების სიის %1 შენახვა ვერ მოხერხდა. გაიმეორეთ მცდელობა.</translation>
    </message>
</context>
<context>
    <name>AddressTableModel</name>
    <message>
        <source>Label</source>
        <translation>ნიშნული</translation>
    </message>
    <message>
        <source>Address</source>
        <translation>მისამართი</translation>
    </message>
    <message>
        <source>(no label)</source>
        <translation>(ნიშნული არ არის)</translation>
    </message>
</context>
<context>
    <name>AskPassphraseDialog</name>
    <message>
        <source>Passphrase Dialog</source>
        <translation>ფრაზა-პაროლის დიალოგი</translation>
    </message>
    <message>
        <source>Enter passphrase</source>
        <translation>შეიყვანეთ ფრაზა-პაროლი</translation>
    </message>
    <message>
        <source>New passphrase</source>
        <translation>ახალი ფრაზა-პაროლი</translation>
    </message>
    <message>
        <source>Repeat new passphrase</source>
        <translation>გაიმეორეთ ახალი ფრაზა-პაროლი</translation>
    </message>
    <message>
        <source>Enter the new passphrase to the wallet.&lt;br/&gt;Please use a passphrase of &lt;b&gt;ten or more random characters&lt;/b&gt;, or &lt;b&gt;eight or more words&lt;/b&gt;.</source>
        <translation>აკრიფეთ ახალი პასფრაზა საფულისათვის.&lt;br/&gt; გამოიყენეთ &lt;b&gt;ათი ან მეტი შემთხვევითი სიმბოლოსაგან &lt;/b&gt;, ან &lt;b&gt;რვა ან მეტი სიტყვისაგან&lt;/b&gt; შემდგარი პასფრაზა.</translation>
    </message>
    <message>
        <source>Encrypt wallet</source>
        <translation>საფულის დაშიფრვა</translation>
    </message>
    <message>
        <source>This operation needs your wallet passphrase to unlock the wallet.</source>
        <translation>ამ ოპერაციის შესასრულებლად საჭიროა თქვენი საფულის განბლოკვა პასფრაზით.</translation>
    </message>
    <message>
        <source>Unlock wallet</source>
        <translation>საფულის განბლოკვა</translation>
    </message>
    <message>
        <source>This operation needs your wallet passphrase to decrypt the wallet.</source>
        <translation>ამ ოპერაციის შესასრულებლად საჭიროა თქვენი საფულის განშიფრვა პასფრაზით.</translation>
    </message>
    <message>
        <source>Decrypt wallet</source>
        <translation>საფულის განბლოკვა</translation>
    </message>
    <message>
        <source>Change passphrase</source>
        <translation>პაროლის შეცვლა</translation>
    </message>
    <message>
        <source>Enter the old passphrase and new passphrase to the wallet.</source>
        <translation>აკრიფეთ ძველი და ახალი პასფრაზები საფულისათვის.</translation>
    </message>
    <message>
        <source>Confirm wallet encryption</source>
        <translation>საფულის დაშიფრვის დადასტურება</translation>
    </message>
    <message>
        <source>Warning: If you encrypt your wallet and lose your passphrase, you will &lt;b&gt;LOSE ALL OF YOUR BITCOINS&lt;/b&gt;!</source>
        <translation>გაფრთხილება: თუ თქვენ დაშიფრავთ თქვენს საფულეს და ამის შემდეგ დაკარგავთ გასაშიფრ ფრაზას, &lt;b&gt;თქვენ დაკარგავთ ყველა ბიტკოინს!&lt;/b&gt;</translation>
    </message>
    <message>
        <source>Are you sure you wish to encrypt your wallet?</source>
        <translation>დარწმუნებული ხარ რომ საფულის დაშიფვრა გსურს?</translation>
    </message>
    <message>
        <source>Wallet encrypted</source>
        <translation>საფულე დაშიფრულია</translation>
    </message>
    <message>
        <source>Wallet encryption failed</source>
        <translation>საფულის დაშიფვრა წარუმატებით დამთვრდა</translation>
    </message>
    <message>
        <source>Wallet unlock failed</source>
        <translation>საფულის გახსნა წარუმატებლად შესრულდა</translation>
    </message>
    <message>
        <source>Wallet decryption failed</source>
        <translation>საფულის გაშიფვრა ვერ შესრულდა</translation>
    </message>
    </context>
<context>
    <name>BanTableModel</name>
    </context>
<context>
    <name>BitcoinGUI</name>
    <message>
        <source>Sign &amp;message...</source>
        <translation>ხელ&amp;მოწერა</translation>
    </message>
    <message>
        <source>Synchronizing with network...</source>
        <translation>ქსელთან სინქრონიზება...</translation>
    </message>
    <message>
        <source>&amp;Overview</source>
        <translation>მიმ&amp;ოხილვა</translation>
    </message>
    <message>
        <source>Node</source>
        <translation>კვანძი</translation>
    </message>
    <message>
        <source>Show general overview of wallet</source>
        <translation>საფულის ზოგადი მიმოხილვა</translation>
    </message>
    <message>
        <source>&amp;Transactions</source>
        <translation>&amp;ტრანსაქციები</translation>
    </message>
    <message>
        <source>Browse transaction history</source>
        <translation>ტრანსაქციების ისტორიის დათვალიერება</translation>
    </message>
    <message>
        <source>E&amp;xit</source>
        <translation>&amp;გასვლა</translation>
    </message>
    <message>
        <source>Quit application</source>
        <translation>გასვლა</translation>
    </message>
    <message>
        <source>&amp;About %1</source>
        <translation>%1-ის &amp;შესახებ</translation>
    </message>
    <message>
        <source>Show information about %1</source>
        <translation>%1-ის შესახებ ინფორმაციის ჩვენება</translation>
    </message>
    <message>
        <source>About &amp;Qt</source>
        <translation>&amp;Qt-ს შესახებ</translation>
    </message>
    <message>
        <source>Show information about Qt</source>
        <translation>ინფორმაცია Qt-ს შესახებ</translation>
    </message>
    <message>
        <source>&amp;Options...</source>
        <translation>&amp;ოპციები</translation>
    </message>
    <message>
        <source>Modify configuration options for %1</source>
        <translation>%1-ის კონფიგურირების პარამეტრების რედაქტირება</translation>
    </message>
    <message>
        <source>&amp;Encrypt Wallet...</source>
        <translation>საფულის &amp;დაშიფრვა</translation>
    </message>
    <message>
        <source>&amp;Backup Wallet...</source>
        <translation>საფულის &amp;არქივირება</translation>
    </message>
    <message>
        <source>&amp;Change Passphrase...</source>
        <translation>ფრაზა-პაროლის შე&amp;ცვლა</translation>
    </message>
    <message>
        <source>&amp;Sending addresses...</source>
        <translation>გაგზავნის მი&amp;სამართი</translation>
    </message>
    <message>
        <source>&amp;Receiving addresses...</source>
        <translation>მიღების მისამა&amp;რთი</translation>
    </message>
    <message>
        <source>Open &amp;URI...</source>
        <translation>&amp;URI-ის გახსნა...</translation>
    </message>
    <message>
        <source>Reindexing blocks on disk...</source>
        <translation>დისკზე ბლოკების რეინდექსაცია...</translation>
    </message>
    <message>
        <source>Send coins to a Myriadcoin address</source>
        <translation>მონეტების გაგზავნა Bitcoin-მისამართზე</translation>
    </message>
    <message>
        <source>Backup wallet to another location</source>
        <translation>საფულის არქივირება სხვა ადგილზე</translation>
    </message>
    <message>
        <source>Change the passphrase used for wallet encryption</source>
        <translation>საფულის დაშიფრვის ფრაზა-პაროლის შეცვლა</translation>
    </message>
    <message>
        <source>&amp;Debug window</source>
        <translation>და&amp;ხვეწის ფანჯარა</translation>
    </message>
    <message>
        <source>Open debugging and diagnostic console</source>
        <translation>დახვეწისა და გიაგნოსტიკის კონსოლის გაშვება</translation>
    </message>
    <message>
        <source>&amp;Verify message...</source>
        <translation>&amp;ვერიფიკაცია</translation>
    </message>
    <message>
        <source>Bitcoin</source>
        <translation>Bitcoin</translation>
    </message>
    <message>
        <source>Wallet</source>
        <translation>საფულე</translation>
    </message>
    <message>
        <source>&amp;Send</source>
        <translation>&amp;გაგზავნა</translation>
    </message>
    <message>
        <source>&amp;Receive</source>
        <translation>&amp;მიღება</translation>
    </message>
    <message>
        <source>&amp;Show / Hide</source>
        <translation>&amp;ჩვენება/დაფარვა</translation>
    </message>
    <message>
        <source>Show or hide the main Window</source>
        <translation>მთავარი ფანჯრის ჩვენება/დაფარვა</translation>
    </message>
    <message>
        <source>Encrypt the private keys that belong to your wallet</source>
        <translation>თქვენი საფულის პირადი გასაღებების დაშიფრვა</translation>
    </message>
    <message>
        <source>Sign messages with your Myriadcoin addresses to prove you own them</source>
        <translation>მესიჯებზე ხელმოწერა თქვენი Bitcoin-მისამართებით იმის დასტურად, რომ ის თქვენია</translation>
    </message>
    <message>
        <source>Verify messages to ensure they were signed with specified Myriadcoin addresses</source>
        <translation>შეამოწმეთ, რომ მესიჯები ხელმოწერილია მითითებული Bitcoin-მისამართით</translation>
    </message>
    <message>
        <source>&amp;File</source>
        <translation>&amp;ფაილი</translation>
    </message>
    <message>
        <source>&amp;Settings</source>
        <translation>&amp;პარამეტრები</translation>
    </message>
    <message>
        <source>&amp;Help</source>
        <translation>&amp;დახმარება</translation>
    </message>
    <message>
        <source>Tabs toolbar</source>
        <translation>ბარათების პანელი</translation>
    </message>
    <message>
        <source>Request payments (generates QR codes and myriadcoin: URIs)</source>
        <translation>გადახდის მოთხოვნა (შეიქმნება QR-კოდები და myriadcoin: ბმულები)</translation>
    </message>
    <message>
        <source>Show the list of used sending addresses and labels</source>
        <translation>გამოყენებული გაგზავნის მისამართებისა და ნიშნულების სიის ჩვენება</translation>
    </message>
    <message>
        <source>Show the list of used receiving addresses and labels</source>
        <translation>გამოყენებული მიღების მისამართებისა და ნიშნულების სიის ჩვენება</translation>
    </message>
    <message>
        <source>Open a myriadcoin: URI or payment request</source>
        <translation>myriadcoin: URI-ის ან გადახდის მოთხოვნის გახსნა</translation>
    </message>
    <message>
        <source>&amp;Command-line options</source>
        <translation>საკომანდო სტრიქონის ოპ&amp;ციები</translation>
    </message>
    <message>
        <source>%1 behind</source>
        <translation>%1 გავლილია</translation>
    </message>
    <message>
        <source>Last received block was generated %1 ago.</source>
        <translation>ბოლო მიღებული ბლოკის გენერირებიდან გასულია %1</translation>
    </message>
    <message>
        <source>Transactions after this will not yet be visible.</source>
        <translation>შემდგომი ტრანსაქციები ნაჩვენები ჯერ არ იქნება.</translation>
    </message>
    <message>
        <source>Error</source>
        <translation>შეცდომა</translation>
    </message>
    <message>
        <source>Warning</source>
        <translation>გაფრთხილება</translation>
    </message>
    <message>
        <source>Information</source>
        <translation>ინფორმაცია</translation>
    </message>
    <message>
        <source>Up to date</source>
        <translation>განახლებულია</translation>
    </message>
    <message>
        <source>%1 client</source>
        <translation>%1 კლიენტი</translation>
    </message>
    <message>
        <source>Connecting to peers...</source>
        <translation>შეერთება ქსელთან...</translation>
    </message>
    <message>
        <source>Catching up...</source>
        <translation>ჩართვა...</translation>
    </message>
    <message>
        <source>Date: %1
</source>
        <translation>თარიღი: %1
</translation>
    </message>
    <message>
        <source>Amount: %1
</source>
        <translation>რაოდენობა^ %1
</translation>
    </message>
    <message>
        <source>Type: %1
</source>
        <translation>ტიპი: %1
</translation>
    </message>
    <message>
        <source>Label: %1
</source>
        <translation>ლეიბლი: %1
</translation>
    </message>
    <message>
        <source>Address: %1
</source>
        <translation>მისამართი: %1
</translation>
    </message>
    <message>
        <source>Sent transaction</source>
        <translation>გაგზავნილი ტრანსაქციები</translation>
    </message>
    <message>
        <source>Incoming transaction</source>
        <translation>მიღებული ტრანსაქციები</translation>
    </message>
    <message>
        <source>Wallet is &lt;b&gt;encrypted&lt;/b&gt; and currently &lt;b&gt;unlocked&lt;/b&gt;</source>
        <translation>საფულე &lt;b&gt;დაშიფრულია&lt;/b&gt; და ამჟამად &lt;b&gt;განბლოკილია&lt;/b&gt;</translation>
    </message>
    <message>
        <source>Wallet is &lt;b&gt;encrypted&lt;/b&gt; and currently &lt;b&gt;locked&lt;/b&gt;</source>
        <translation>საფულე &lt;b&gt;დაშიფრულია&lt;/b&gt; და ამჟამად &lt;b&gt;დაბლოკილია&lt;/b&gt;</translation>
    </message>
    </context>
<context>
    <name>CoinControlDialog</name>
    <message>
        <source>Quantity:</source>
        <translation>რაოდენობა:</translation>
    </message>
    <message>
        <source>Bytes:</source>
        <translation>ბაიტები:</translation>
    </message>
    <message>
        <source>Amount:</source>
        <translation>თანხა:</translation>
    </message>
    <message>
        <source>Fee:</source>
        <translation>საკომისიო:</translation>
    </message>
    <message>
        <source>Dust:</source>
        <translation>მტვერი:</translation>
    </message>
    <message>
        <source>After Fee:</source>
        <translation>დამატებითი საკომისიო:</translation>
    </message>
    <message>
        <source>Change:</source>
        <translation>ხურდა:</translation>
    </message>
    <message>
        <source>(un)select all</source>
        <translation>ყველას მონიშვნა/(მოხსნა)</translation>
    </message>
    <message>
        <source>Tree mode</source>
        <translation>განტოტვილი</translation>
    </message>
    <message>
        <source>List mode</source>
        <translation>სია</translation>
    </message>
    <message>
        <source>Amount</source>
        <translation>თანხა</translation>
    </message>
    <message>
        <source>Date</source>
        <translation>თარიღი</translation>
    </message>
    <message>
        <source>Confirmations</source>
        <translation>დადასტურება</translation>
    </message>
    <message>
        <source>Confirmed</source>
        <translation>დადასტურებულია</translation>
    </message>
    <message>
        <source>Copy address</source>
        <translation>მისამართის კოპირება</translation>
    </message>
    <message>
        <source>Copy label</source>
        <translation>ლეიბლის კოპირება</translation>
    </message>
    <message>
        <source>Copy amount</source>
        <translation>რაოდენობის კოპირება</translation>
    </message>
    <message>
        <source>Lock unspent</source>
        <translation>დაუხარჯავის ჩაკეტვა</translation>
    </message>
    <message>
        <source>yes</source>
        <translation>დიახ</translation>
    </message>
    <message>
        <source>no</source>
        <translation>არა</translation>
    </message>
    <message>
        <source>(no label)</source>
        <translation>(ნიშნული არ არის)</translation>
    </message>
    <message>
        <source>(change)</source>
        <translation>(ხურდა)</translation>
    </message>
</context>
<context>
    <name>EditAddressDialog</name>
    <message>
        <source>Edit Address</source>
        <translation>მისამართის შეცვლა</translation>
    </message>
    <message>
        <source>&amp;Label</source>
        <translation>ნიშნუ&amp;ლი</translation>
    </message>
    <message>
        <source>The label associated with this address list entry</source>
        <translation>მისამართების სიის ამ ჩანაწერთან ასოცირებული ნიშნული</translation>
    </message>
    <message>
        <source>The address associated with this address list entry. This can only be modified for sending addresses.</source>
        <translation>მისამართების სიის ამ ჩანაწერთან მისამართი ასოცირებული. მისი შეცვლა შეიძლება მხოლოდ გაგზავნის მისამართის შემთხვევაში.</translation>
    </message>
    <message>
        <source>&amp;Address</source>
        <translation>მის&amp;ამართი</translation>
    </message>
    </context>
<context>
    <name>FreespaceChecker</name>
    <message>
        <source>A new data directory will be created.</source>
        <translation>შეიქმნება ახალი მონაცემთა კატალოგი.</translation>
    </message>
    <message>
        <source>name</source>
        <translation>სახელი</translation>
    </message>
    <message>
        <source>Directory already exists. Add %1 if you intend to create a new directory here.</source>
        <translation>კატალოგი უკვე არსებობს. დაამატეთ %1 თუ გინდათ ახალი კატალოგის აქვე შექმნა.</translation>
    </message>
    <message>
        <source>Path already exists, and is not a directory.</source>
        <translation>მისამართი უკვე არსებობს და არ წარმოადგენს კატალოგს.</translation>
    </message>
    <message>
        <source>Cannot create data directory here.</source>
        <translation>კატალოგის აქ შექმნა შეუძლებელია.</translation>
    </message>
</context>
<context>
    <name>HelpMessageDialog</name>
    <message>
        <source>version</source>
        <translation>ვერსია</translation>
    </message>
    <message>
        <source>(%1-bit)</source>
        <translation>(%1-ბიტი)</translation>
    </message>
    <message>
        <source>About %1</source>
        <translation>%1-ის შესახებ</translation>
    </message>
    <message>
        <source>Command-line options</source>
        <translation>კომანდების ზოლის ოპციები</translation>
    </message>
    <message>
        <source>Usage:</source>
        <translation>გამოყენება:</translation>
    </message>
    <message>
        <source>command-line options</source>
        <translation>კომანდების ზოლის ოპციები</translation>
    </message>
    <message>
        <source>UI Options:</source>
        <translation>მომხმარებლის ინტერფეისის ოპციები:</translation>
    </message>
    </context>
<context>
    <name>Intro</name>
    <message>
        <source>Welcome</source>
        <translation>მოგესალმებით</translation>
    </message>
    <message>
        <source>Welcome to %1.</source>
        <translation>კეთილი იყოს თქვენი მობრძანება %1-ში.</translation>
    </message>
    <message>
        <source>Use the default data directory</source>
        <translation>ნაგულისხმევი კატალოგის გამოყენება</translation>
    </message>
    <message>
        <source>Use a custom data directory:</source>
        <translation>მითითებული კატალოგის გამოყენება:</translation>
    </message>
    <message>
        <source>Bitcoin</source>
        <translation>Bitcoin</translation>
    </message>
    <message>
        <source>Error</source>
        <translation>შეცდომა</translation>
    </message>
    </context>
<context>
    <name>ModalOverlay</name>
    <message>
        <source>Form</source>
        <translation>ფორმა</translation>
    </message>
    <message>
        <source>Unknown...</source>
        <translation>უცნობი...</translation>
    </message>
    <message>
        <source>Last block time</source>
        <translation>ბოლო ბლოკის დრო</translation>
    </message>
    <message>
        <source>Progress</source>
        <translation>პროგრესი</translation>
    </message>
    <message>
        <source>calculating...</source>
        <translation>მიმდინარეობს გამოთვლა...</translation>
    </message>
    <message>
        <source>Hide</source>
        <translation>დამალვა</translation>
    </message>
    </context>
<context>
    <name>OpenURIDialog</name>
    <message>
        <source>Open URI</source>
        <translation>URI-ის გახსნა</translation>
    </message>
    <message>
        <source>Open payment request from URI or file</source>
        <translation>გადახდის მოთხოვნის შექმნა URI-იდან ან ფაილიდან</translation>
    </message>
    <message>
        <source>URI:</source>
        <translation>URI:</translation>
    </message>
    <message>
        <source>Select payment request file</source>
        <translation>გადახდის მოთხოვნის ფაილის არჩევა</translation>
    </message>
    </context>
<context>
    <name>OptionsDialog</name>
    <message>
        <source>Options</source>
        <translation>ოპციები</translation>
    </message>
    <message>
        <source>&amp;Main</source>
        <translation>&amp;მთავარი</translation>
    </message>
    <message>
        <source>Size of &amp;database cache</source>
        <translation>მონაცემთა ბაზის კეშის სი&amp;დიდე</translation>
    </message>
    <message>
        <source>MB</source>
        <translation>MB</translation>
    </message>
    <message>
        <source>Number of script &amp;verification threads</source>
        <translation>სკრიპტის &amp;ვერიფიცირების ნაკადების რაოდენობა</translation>
    </message>
    <message>
        <source>IP address of the proxy (e.g. IPv4: 127.0.0.1 / IPv6: ::1)</source>
        <translation>პროქსის IP-მისამართი (მაგ.: IPv4: 127.0.0.1 / IPv6: ::1)</translation>
    </message>
    <message>
        <source>Active command-line options that override above options:</source>
        <translation>საკომანდო სტრიქონის აქტიური ოპციები, რომლებიც გადაფარავენ ზემოთნაჩვენებს:</translation>
    </message>
    <message>
        <source>Reset all client options to default.</source>
        <translation>კლიენტის ყველა პარამეტრის დაბრუნება ნაგულისხმევ მნიშვნელობებზე.</translation>
    </message>
    <message>
        <source>&amp;Reset Options</source>
        <translation>დაბ&amp;რუნების ოპციები</translation>
    </message>
    <message>
        <source>&amp;Network</source>
        <translation>&amp;ქსელი</translation>
    </message>
    <message>
        <source>W&amp;allet</source>
        <translation>ს&amp;აფულე</translation>
    </message>
    <message>
        <source>Expert</source>
        <translation>ექსპერტი</translation>
    </message>
    <message>
        <source>If you disable the spending of unconfirmed change, the change from a transaction cannot be used until that transaction has at least one confirmation. This also affects how your balance is computed.</source>
        <translation>დაუდასტურებელი ხურდის გამოყენების აკრძალვის შემდეგ მათი გამოყენება შეუძლებელი იქნება, სანამ ტრანსაქციას არ ექნება ერთი დასტური მაინც. ეს აისახება თქვენი ნაშთის დათვლაზეც.</translation>
    </message>
    <message>
        <source>Automatically open the Myriadcoin client port on the router. This only works when your router supports UPnP and it is enabled.</source>
        <translation>როუტერში Bitcoin-კლიენტის პორტის ავტომატური გახსნა. მუშაობს, თუ თქვენს როუტერს ჩართული აქვს UPnP.</translation>
    </message>
    <message>
        <source>Map port using &amp;UPnP</source>
        <translation>პორტის გადამისამართება &amp;UPnP-ით</translation>
    </message>
    <message>
        <source>Proxy &amp;IP:</source>
        <translation>პროქსის &amp;IP:</translation>
    </message>
    <message>
        <source>&amp;Port:</source>
        <translation>&amp;პორტი</translation>
    </message>
    <message>
        <source>Port of the proxy (e.g. 9050)</source>
        <translation>პროქსის პორტი (მაგ.: 9050)</translation>
    </message>
    <message>
        <source>IPv4</source>
        <translation>IPv4</translation>
    </message>
    <message>
        <source>IPv6</source>
        <translation>IPv6</translation>
    </message>
    <message>
        <source>Tor</source>
        <translation>Tor</translation>
    </message>
    <message>
        <source>&amp;Window</source>
        <translation>&amp;ფანჯარა</translation>
    </message>
    <message>
        <source>Show only a tray icon after minimizing the window.</source>
        <translation>ფანჯრის მინიმიზებისას მხოლოდ იკონა სისტემურ ზონაში</translation>
    </message>
    <message>
        <source>&amp;Minimize to the tray instead of the taskbar</source>
        <translation>&amp;მინიმიზება სისტემურ ზონაში პროგრამების პანელის ნაცვლად</translation>
    </message>
    <message>
        <source>M&amp;inimize on close</source>
        <translation>მ&amp;ინიმიზება დახურვისას</translation>
    </message>
    <message>
        <source>&amp;Display</source>
        <translation>&amp;ჩვენება</translation>
    </message>
    <message>
        <source>User Interface &amp;language:</source>
        <translation>სამომხმარებ&amp;ლო ენა:</translation>
    </message>
    <message>
        <source>&amp;Unit to show amounts in:</source>
        <translation>ერთეუ&amp;ლი:</translation>
    </message>
    <message>
        <source>Choose the default subdivision unit to show in the interface and when sending coins.</source>
        <translation>აირჩიეთ გასაგზავნი თანხის ნაგულისხმევი ერთეული.</translation>
    </message>
    <message>
        <source>Whether to show coin control features or not.</source>
        <translation>ვაჩვენოთ თუ არა მონეტების მართვის პარამეტრები.</translation>
    </message>
    <message>
        <source>&amp;OK</source>
        <translation>&amp;OK</translation>
    </message>
    <message>
        <source>&amp;Cancel</source>
        <translation>&amp;გაუქმება</translation>
    </message>
    <message>
        <source>default</source>
        <translation>ნაგულისხმევი</translation>
    </message>
    <message>
        <source>none</source>
        <translation>ცარიელი</translation>
    </message>
    <message>
        <source>Confirm options reset</source>
        <translation>დაადასტურეთ პარამეტრების დაბრუნება ნაგულისხმევზე</translation>
    </message>
    <message>
        <source>Client restart required to activate changes.</source>
        <translation>ცვლილებები ძალაში შევა კლიენტის ხელახალი გაშვების შემდეგ.</translation>
    </message>
    <message>
        <source>Error</source>
        <translation>შეცდომა</translation>
    </message>
    <message>
        <source>This change would require a client restart.</source>
        <translation>ამ ცვლილებების ძალაში შესასვლელად საჭიროა კლიენტის დახურვა და ხელახალი გაშვება.</translation>
    </message>
    <message>
        <source>The supplied proxy address is invalid.</source>
        <translation>პროქსის მისამართი არასწორია.</translation>
    </message>
</context>
<context>
    <name>OverviewPage</name>
    <message>
        <source>Form</source>
        <translation>ფორმა</translation>
    </message>
    <message>
        <source>The displayed information may be out of date. Your wallet automatically synchronizes with the Myriadcoin network after a connection is established, but this process has not completed yet.</source>
        <translation>ნაჩვენები ინფორმაცია შეიძლება მოძველებული იყოს. თქვენი საფულე ავტომატურად სინქრონიზდება Bitcoin-ის ქსელთან კავშირის დამყარების შემდეგ, ეს პროცესი ჯერ არ არის დასრულებული.</translation>
    </message>
    <message>
        <source>Available:</source>
        <translation>ხელმისაწვდომია:</translation>
    </message>
    <message>
        <source>Your current spendable balance</source>
        <translation>თქვენი ხელმისაწვდომი ნაშთი</translation>
    </message>
    <message>
        <source>Pending:</source>
        <translation>იგზავნება:</translation>
    </message>
    <message>
        <source>Total of transactions that have yet to be confirmed, and do not yet count toward the spendable balance</source>
        <translation>დასადასტურებელი ტრანსაქციების საერთო რაოდენობა, რომლებიც ჯერ არ არის ასახული ბალანსში</translation>
    </message>
    <message>
        <source>Immature:</source>
        <translation>მოუმზადებელია:</translation>
    </message>
    <message>
        <source>Mined balance that has not yet matured</source>
        <translation>მოპოვებული თანხა, რომელიც ჯერ არ არის მზადყოფნაში</translation>
    </message>
    <message>
        <source>Total:</source>
        <translation>სულ:</translation>
    </message>
    <message>
        <source>Your current total balance</source>
        <translation>თქვენი სრული მიმდინარე ბალანსი</translation>
    </message>
    </context>
<context>
    <name>PaymentServer</name>
    </context>
<context>
    <name>PeerTableModel</name>
    </context>
<context>
    <name>QObject</name>
    <message>
        <source>Amount</source>
        <translation>თანხა</translation>
    </message>
    <message>
        <source>%1 h</source>
        <translation>%1 სთ</translation>
    </message>
    <message>
        <source>%1 m</source>
        <translation>%1 წთ</translation>
    </message>
    <message>
        <source>N/A</source>
        <translation>მიუწვდ.</translation>
    </message>
    <message>
        <source>%1 and %2</source>
        <translation>%1 და %2</translation>
    </message>
    <message>
        <source>%1 B</source>
        <translation>%1 B</translation>
    </message>
    <message>
        <source>%1 KB</source>
        <translation>%1 KB</translation>
    </message>
    <message>
        <source>%1 MB</source>
        <translation>%1 MB</translation>
    </message>
    <message>
        <source>%1 GB</source>
        <translation>%1 GB</translation>
    </message>
    <message>
        <source>unknown</source>
        <translation>უცნობია</translation>
    </message>
</context>
<context>
    <name>QObject::QObject</name>
    </context>
<context>
    <name>QRImageWidget</name>
    </context>
<context>
    <name>RPCConsole</name>
    <message>
        <source>N/A</source>
        <translation>მიუწვდ.</translation>
    </message>
    <message>
        <source>Client version</source>
        <translation>კლიენტის ვერსია</translation>
    </message>
    <message>
        <source>&amp;Information</source>
        <translation>&amp;ინფორმაცია</translation>
    </message>
    <message>
        <source>Debug window</source>
        <translation>დახვეწის ფანჯარა</translation>
    </message>
    <message>
        <source>General</source>
        <translation>საერთო</translation>
    </message>
    <message>
        <source>Startup time</source>
        <translation>სტარტის დრო</translation>
    </message>
    <message>
        <source>Network</source>
        <translation>ქსელი</translation>
    </message>
    <message>
        <source>Name</source>
        <translation>სახელი</translation>
    </message>
    <message>
        <source>Number of connections</source>
        <translation>შეერთებების რაოდენობა</translation>
    </message>
    <message>
        <source>Block chain</source>
        <translation>ბლოკთა ჯაჭვი</translation>
    </message>
    <message>
        <source>Current number of blocks</source>
        <translation>ბლოკების მიმდინარე რაოდენობა</translation>
    </message>
    <message>
        <source>Last block time</source>
        <translation>ბოლო ბლოკის დრო</translation>
    </message>
    <message>
        <source>&amp;Open</source>
        <translation>&amp;შექმნა</translation>
    </message>
    <message>
        <source>&amp;Console</source>
        <translation>&amp;კონსოლი</translation>
    </message>
    <message>
        <source>&amp;Network Traffic</source>
        <translation>&amp;ქსელის ტრაფიკი</translation>
    </message>
    <message>
        <source>Totals</source>
        <translation>სულ:</translation>
    </message>
    <message>
        <source>In:</source>
        <translation>შემომავალი:</translation>
    </message>
    <message>
        <source>Out:</source>
        <translation>გამავალი:</translation>
    </message>
    <message>
        <source>Debug log file</source>
        <translation>დახვეწის ლოგ-ფაილი</translation>
    </message>
    <message>
        <source>Clear console</source>
        <translation>კონსოლის გასუფთავება</translation>
    </message>
    </context>
<context>
    <name>ReceiveCoinsDialog</name>
    <message>
        <source>&amp;Amount:</source>
        <translation>თ&amp;ანხა:</translation>
    </message>
    <message>
        <source>&amp;Label:</source>
        <translation>ნიშნუ&amp;ლი:</translation>
    </message>
    <message>
        <source>&amp;Message:</source>
        <translation>&amp;მესიჯი:</translation>
    </message>
    <message>
<<<<<<< HEAD
        <source>Reuse one of the previously used receiving addresses. Reusing addresses has security and privacy issues. Do not use this unless re-generating a payment request made before.</source>
        <translation>რომელიმე ადრე გამოყენებული მიღების მისამართის გამოყენება. ეს ამცირებს უსაფრთხოებასა და პრივატულობას. ნუ გამოიყენებთ ამ ოპციას, თუ არ ახდენთ ადრე მოთხოვნილი გადახდის ხელახლა გენერირებას.</translation>
    </message>
    <message>
        <source>R&amp;euse an existing receiving address (not recommended)</source>
        <translation>ად&amp;რე გამოყენებული მიღების მისამართის გამოყენება (არ არის რეკომენდებული)</translation>
    </message>
    <message>
        <source>An optional message to attach to the payment request, which will be displayed when the request is opened. Note: The message will not be sent with the payment over the Myriadcoin network.</source>
=======
        <source>An optional message to attach to the payment request, which will be displayed when the request is opened. Note: The message will not be sent with the payment over the Bitcoin network.</source>
>>>>>>> 9e116a6f
        <translation>არააუცილებელი მესიჯი, რომელიც ერთვის გადახდის მოთხოვნას და ნაჩვენები იქნება მოთხოვნის გახსნისას. შენიშვნა: მესიჯი არ გაყვება გადახდას ბითქოინის ქსელში.</translation>
    </message>
    <message>
        <source>An optional label to associate with the new receiving address.</source>
        <translation>არააუცილებელი ნიშნული ახალ მიღების მისამართთან ასოცირებისათვის.</translation>
    </message>
    <message>
        <source>Use this form to request payments. All fields are &lt;b&gt;optional&lt;/b&gt;.</source>
        <translation>გამოიყენეთ ეს ფორმა გადახდის მოთხოვნისათვის. ყველა ველი &lt;b&gt;არააუცილებელია&lt;/b&gt;.</translation>
    </message>
    <message>
        <source>An optional amount to request. Leave this empty or zero to not request a specific amount.</source>
        <translation>მოთხოვნის მოცულობა. არააუცილებელია. ჩაწერეთ 0 ან დატოვეთ ცარიელი, თუ არ მოითხოვება კონკრეტული მოცულობა.</translation>
    </message>
    <message>
        <source>Clear all fields of the form.</source>
        <translation>ფორმის ყველა ველის წაშლა</translation>
    </message>
    <message>
        <source>Clear</source>
        <translation>წაშლა</translation>
    </message>
    <message>
        <source>Requested payments history</source>
        <translation>მოთხოვნილი გადახდების ისტორია</translation>
    </message>
    <message>
        <source>&amp;Request payment</source>
        <translation>&amp;გადახდის მოთხოვნა</translation>
    </message>
    <message>
        <source>Show the selected request (does the same as double clicking an entry)</source>
        <translation>არჩეული მოთხოვნის ჩვენება (იგივეა, რაც ჩანაწერზე ორჯერ ჩხვლეტა)</translation>
    </message>
    <message>
        <source>Show</source>
        <translation>ჩვენება</translation>
    </message>
    <message>
        <source>Remove the selected entries from the list</source>
        <translation>მონიშნული ჩანაწერების წაშლა სიიდან</translation>
    </message>
    <message>
        <source>Remove</source>
        <translation>წაშლა</translation>
    </message>
    <message>
        <source>Copy label</source>
        <translation>ლეიბლის კოპირება</translation>
    </message>
    <message>
        <source>Copy amount</source>
        <translation>რაოდენობის კოპირება</translation>
    </message>
</context>
<context>
    <name>ReceiveRequestDialog</name>
    <message>
        <source>QR Code</source>
        <translation>QR-კოდი</translation>
    </message>
    <message>
        <source>Copy &amp;URI</source>
        <translation>&amp;URI-ის კოპირება</translation>
    </message>
    <message>
        <source>Copy &amp;Address</source>
        <translation>მის&amp;ამართის კოპირება</translation>
    </message>
    <message>
        <source>&amp;Save Image...</source>
        <translation>გამო&amp;სახულების შენახვა...</translation>
    </message>
    <message>
        <source>Address</source>
        <translation>მისამართი</translation>
    </message>
    <message>
        <source>Label</source>
        <translation>ნიშნული</translation>
    </message>
    </context>
<context>
    <name>RecentRequestsTableModel</name>
    <message>
        <source>Label</source>
        <translation>ნიშნული</translation>
    </message>
    <message>
        <source>(no label)</source>
        <translation>(ნიშნული არ არის)</translation>
    </message>
    </context>
<context>
    <name>SendCoinsDialog</name>
    <message>
        <source>Send Coins</source>
        <translation>მონეტების გაგზავნა</translation>
    </message>
    <message>
        <source>Coin Control Features</source>
        <translation>მონეტების კონტროლის პარამეტრები</translation>
    </message>
    <message>
        <source>Inputs...</source>
        <translation>ხარჯები...</translation>
    </message>
    <message>
        <source>automatically selected</source>
        <translation>არჩეულია ავტომატურად</translation>
    </message>
    <message>
        <source>Insufficient funds!</source>
        <translation>არ არის საკმარისი თანხა!</translation>
    </message>
    <message>
        <source>Quantity:</source>
        <translation>რაოდენობა:</translation>
    </message>
    <message>
        <source>Bytes:</source>
        <translation>ბაიტები:</translation>
    </message>
    <message>
        <source>Amount:</source>
        <translation>თანხა:</translation>
    </message>
    <message>
        <source>Fee:</source>
        <translation>საკომისიო:</translation>
    </message>
    <message>
        <source>After Fee:</source>
        <translation>დამატებითი საკომისიო:</translation>
    </message>
    <message>
        <source>Change:</source>
        <translation>ხურდა:</translation>
    </message>
    <message>
        <source>If this is activated, but the change address is empty or invalid, change will be sent to a newly generated address.</source>
        <translation>ამის გააქტიურებისას თუ ხურდის მისამართი ცარიელია ან არასწორია, ხურდა გაიგზავნება ახლად გენერირებულ მისამართებზე.</translation>
    </message>
    <message>
        <source>Custom change address</source>
        <translation>ხურდის მისამართი</translation>
    </message>
    <message>
        <source>Transaction Fee:</source>
        <translation>ტრანსაქციის საფასური - საკომისიო:</translation>
    </message>
    <message>
        <source>Hide</source>
        <translation>დამალვა</translation>
    </message>
    <message>
        <source>Send to multiple recipients at once</source>
        <translation>გაგზავნა რამდენიმე რეციპიენტთან ერთდროულად</translation>
    </message>
    <message>
        <source>Add &amp;Recipient</source>
        <translation>&amp;რეციპიენტის დამატება</translation>
    </message>
    <message>
        <source>Clear all fields of the form.</source>
        <translation>ფორმის ყველა ველის წაშლა</translation>
    </message>
    <message>
        <source>Dust:</source>
        <translation>მტვერი:</translation>
    </message>
    <message>
        <source>Clear &amp;All</source>
        <translation>გ&amp;ასუფთავება</translation>
    </message>
    <message>
        <source>Balance:</source>
        <translation>ბალანსი:</translation>
    </message>
    <message>
        <source>Confirm the send action</source>
        <translation>გაგზავნის დადასტურება</translation>
    </message>
    <message>
        <source>S&amp;end</source>
        <translation>გაგ&amp;ზავნა</translation>
    </message>
    <message>
        <source>Copy amount</source>
        <translation>რაოდენობის კოპირება</translation>
    </message>
    <message>
        <source>(no label)</source>
        <translation>(ნიშნული არ არის)</translation>
    </message>
</context>
<context>
    <name>SendCoinsEntry</name>
    <message>
        <source>A&amp;mount:</source>
        <translation>&amp;რაოდენობა</translation>
    </message>
    <message>
        <source>Pay &amp;To:</source>
        <translation>ადრესა&amp;ტი:</translation>
    </message>
    <message>
        <source>&amp;Label:</source>
        <translation>ნიშნუ&amp;ლი:</translation>
    </message>
    <message>
        <source>Choose previously used address</source>
        <translation>აირჩიეთ ადრე გამოყენებული მისამართი</translation>
    </message>
    <message>
        <source>This is a normal payment.</source>
        <translation>ეს არის ჩვეულებრივი გადახდა.</translation>
    </message>
    <message>
        <source>Alt+A</source>
        <translation>Alt+A</translation>
    </message>
    <message>
        <source>Paste address from clipboard</source>
        <translation>მისამართის ჩასმა კლიპბორდიდან</translation>
    </message>
    <message>
        <source>Alt+P</source>
        <translation>Alt+P</translation>
    </message>
    <message>
        <source>Remove this entry</source>
        <translation>ჩანაწერის წაშლა</translation>
    </message>
    <message>
        <source>Message:</source>
        <translation>მესიჯი:</translation>
    </message>
    <message>
        <source>Enter a label for this address to add it to the list of used addresses</source>
        <translation>შეიყვანეთ ამ მისამართის ნიშნული გამოყენებული მისამართების სიაში დასამატებლად</translation>
    </message>
    <message>
        <source>A message that was attached to the myriadcoin: URI which will be stored with the transaction for your reference. Note: This message will not be sent over the Myriadcoin network.</source>
        <translation>მესიჯი, რომელიც თან ერთვის მონეტებს:  URI, რომელიც შეინახება ტრანსაქციასთან ერთად თქვენთვის. შენიშვნა: მესიჯი არ გაყვება გადახდას ბითქოინის ქსელში.</translation>
    </message>
    <message>
        <source>Pay To:</source>
        <translation>ადრესატი:</translation>
    </message>
    <message>
        <source>Memo:</source>
        <translation>შენიშვნა:</translation>
    </message>
    </context>
<context>
    <name>SendConfirmationDialog</name>
    </context>
<context>
    <name>ShutdownWindow</name>
    <message>
        <source>Do not shut down the computer until this window disappears.</source>
        <translation>არ გამორთოთ კომპიუტერი ამ ფანჯრის გაქრობამდე.</translation>
    </message>
</context>
<context>
    <name>SignVerifyMessageDialog</name>
    <message>
        <source>Signatures - Sign / Verify a Message</source>
        <translation>ხელმოწერები - მესიჯის ხელმოწერა/ვერიფიკაცია</translation>
    </message>
    <message>
        <source>&amp;Sign Message</source>
        <translation>მე&amp;სიჯის ხელმოწერა</translation>
    </message>
    <message>
        <source>Choose previously used address</source>
        <translation>აირჩიეთ ადრე გამოყენებული მისამართი</translation>
    </message>
    <message>
        <source>Alt+A</source>
        <translation>Alt+A</translation>
    </message>
    <message>
        <source>Paste address from clipboard</source>
        <translation>მისამართის ჩასმა კლიპბორდიდან</translation>
    </message>
    <message>
        <source>Alt+P</source>
        <translation>Alt+P</translation>
    </message>
    <message>
        <source>Enter the message you want to sign here</source>
        <translation>აკრიფეთ ხელმოსაწერი მესიჯი</translation>
    </message>
    <message>
        <source>Signature</source>
        <translation>ხელმოწერა</translation>
    </message>
    <message>
        <source>Copy the current signature to the system clipboard</source>
        <translation>მიმდინარე ხელმოწერის კოპირება კლიპბორდში</translation>
    </message>
    <message>
        <source>Sign the message to prove you own this Myriadcoin address</source>
        <translation>მოაწერეთ ხელი იმის დასადასტურებლად, რომ ეს მისამართი თქვენია</translation>
    </message>
    <message>
        <source>Sign &amp;Message</source>
        <translation>&amp;მესიჯის ხელმოწერა</translation>
    </message>
    <message>
        <source>Reset all sign message fields</source>
        <translation>ხელმოწერის ყველა ველის წაშლა</translation>
    </message>
    <message>
        <source>Clear &amp;All</source>
        <translation>გ&amp;ასუფთავება</translation>
    </message>
    <message>
        <source>&amp;Verify Message</source>
        <translation>მესიჯის &amp;ვერიფიკაცია</translation>
    </message>
    <message>
        <source>Verify the message to ensure it was signed with the specified Myriadcoin address</source>
        <translation>შეამოწმეთ, რომ მესიჯი ხელმოწერილია მითითებული Bitcoin-მისამართით</translation>
    </message>
    <message>
        <source>Verify &amp;Message</source>
        <translation>&amp;მესიჯის ვერიფიკაცია</translation>
    </message>
    <message>
        <source>Reset all verify message fields</source>
        <translation>ვერიფიკაციის ყველა ველის წაშლა</translation>
    </message>
    </context>
<context>
    <name>SplashScreen</name>
    <message>
        <source>[testnet]</source>
        <translation>[testnet]</translation>
    </message>
</context>
<context>
    <name>TrafficGraphWidget</name>
    <message>
        <source>KB/s</source>
        <translation>KB/s</translation>
    </message>
</context>
<context>
    <name>TransactionDesc</name>
    </context>
<context>
    <name>TransactionDescDialog</name>
    <message>
        <source>This pane shows a detailed description of the transaction</source>
        <translation>ტრანსაქციის დაწვრილებითი აღწერილობა</translation>
    </message>
    </context>
<context>
    <name>TransactionTableModel</name>
    <message>
        <source>Label</source>
        <translation>ნიშნული</translation>
    </message>
    <message>
        <source>(no label)</source>
        <translation>(ნიშნული არ არის)</translation>
    </message>
    </context>
<context>
    <name>TransactionView</name>
    <message>
        <source>Copy address</source>
        <translation>მისამართის კოპირება</translation>
    </message>
    <message>
        <source>Copy label</source>
        <translation>ლეიბლის კოპირება</translation>
    </message>
    <message>
        <source>Copy amount</source>
        <translation>რაოდენობის კოპირება</translation>
    </message>
    <message>
        <source>Comma separated file (*.csv)</source>
        <translation>CSV ფორმატის ფაილი (*.csv)</translation>
    </message>
    <message>
        <source>Label</source>
        <translation>ნიშნული</translation>
    </message>
    <message>
        <source>Address</source>
        <translation>მისამართი</translation>
    </message>
    <message>
        <source>Exporting Failed</source>
        <translation>ექპორტი ვერ განხორციელდა</translation>
    </message>
    </context>
<context>
    <name>UnitDisplayStatusBarControl</name>
    </context>
<context>
    <name>WalletFrame</name>
    </context>
<context>
    <name>WalletModel</name>
    </context>
<context>
    <name>WalletView</name>
    </context>
<context>
    <name>bitcoin-core</name>
    <message>
        <source>Options:</source>
        <translation>ოპციები:</translation>
    </message>
    <message>
        <source>Specify data directory</source>
        <translation>მიუთითეთ მონაცემთა კატალოგი</translation>
    </message>
    <message>
        <source>Connect to a node to retrieve peer addresses, and disconnect</source>
        <translation>მიერთება კვანძთან, პირების მისამართების მიღება და გათიშვა</translation>
    </message>
    <message>
        <source>Specify your own public address</source>
        <translation>მიუთითეთ თქვენი საჯარო მისამართი</translation>
    </message>
    <message>
        <source>Accept command line and JSON-RPC commands</source>
        <translation>საკომანდო სტრიქონისა და JSON-RPC-კომამდების ნებართვა</translation>
    </message>
    <message>
        <source>Run in the background as a daemon and accept commands</source>
        <translation>რეზიდენტულად გაშვება და კომანდების მიღება</translation>
    </message>
    <message>
        <source>Myriadcoin Core</source>
        <translation>Myriadcoin Core</translation>
    </message>
    <message>
        <source>Bind to given address and always listen on it. Use [host]:port notation for IPv6</source>
        <translation>მოცემულ მისამართზე მიჯაჭვა მუდმივად მასზე მიყურადებით. გამოიყენეთ [host]:port ფორმა IPv6-სათვის</translation>
    </message>
    <message>
        <source>Execute command when a wallet transaction changes (%s in cmd is replaced by TxID)</source>
        <translation>კომანდის შესრულება საფულის ტრანსაქციის ცვლილებისას (%s კომანდაში ჩანაცვლდება TxID-ით)</translation>
    </message>
    <message>
        <source>&lt;category&gt; can be:</source>
        <translation>&lt;category&gt; შეიძლება იყოს:</translation>
    </message>
    <message>
        <source>Accept connections from outside (default: 1 if no -proxy or -connect)</source>
        <translation>გარედან შეერთებების დაშვება (ნაგულისხმევი: 1 თუ არ გამოიყენება -proxy ან -connect)</translation>
    </message>
    <message>
        <source>Block creation options:</source>
        <translation>ბლოკის შექმნის ოპციები:</translation>
    </message>
    <message>
        <source>Corrupted block database detected</source>
        <translation>შენიშნულია ბლოკთა ბაზის დაზიანება</translation>
    </message>
    <message>
        <source>Do not load the wallet and disable wallet RPC calls</source>
        <translation>არ ჩაიტვირთოს საფულე და აიკრძალოს საფულისადმი RPC-მიმართვები</translation>
    </message>
    <message>
        <source>Do you want to rebuild the block database now?</source>
        <translation>გავუშვათ ბლოკთა ბაზის ხელახლა აგება ეხლა?</translation>
    </message>
    <message>
        <source>Error initializing block database</source>
        <translation>ვერ ინიციალიზდება ბლოკების ბაზა</translation>
    </message>
    <message>
        <source>Error initializing wallet database environment %s!</source>
        <translation>ვერ ინიციალიზდება საფულის ბაზის გარემო %s!</translation>
    </message>
    <message>
        <source>Error loading block database</source>
        <translation>არ იტვირთება ბლოკების ბაზა</translation>
    </message>
    <message>
        <source>Error opening block database</source>
        <translation>ბლოკთა ბაზის შექმნა ვერ მოხერხდა</translation>
    </message>
    <message>
        <source>Error: Disk space is low!</source>
        <translation>შეცდომა: დისზე არ არის ადგილი!</translation>
    </message>
    <message>
        <source>Failed to listen on any port. Use -listen=0 if you want this.</source>
        <translation>ვერ ხერხდება პორტების მიყურადება. თუ გსურთ, გამოიყენეთ -listen=0.</translation>
    </message>
    <message>
        <source>Incorrect or no genesis block found. Wrong datadir for network?</source>
        <translation>საწყისი ბლოკი არ არსებობს ან არასწორია. ქსელის მონაცემთა კატალოგი datadir ხომ არის არასწორი?</translation>
    </message>
    <message>
        <source>Not enough file descriptors available.</source>
        <translation>არ არის საკმარისი ფაილ-დესკრიპტორები.</translation>
    </message>
    <message>
        <source>Specify wallet file (within data directory)</source>
        <translation>მიუთითეთ საფულის ფაილი (კატალოგში)</translation>
    </message>
    <message>
        <source>Verifying blocks...</source>
        <translation>ბლოკების ვერიფიკაცია...</translation>
    </message>
    <message>
        <source>Wallet options:</source>
        <translation>სფულის ოპციები:</translation>
    </message>
    <message>
        <source>Execute command when a relevant alert is received or we see a really long fork (%s in cmd is replaced by message)</source>
        <translation>ბრძანების შესრულება შესაბამისი უწყების მიღებისას ან როცა შეინიშნება საგრძნობი გახლეჩა (cmd-ში %s შეიცვლება მესიჯით)</translation>
    </message>
    <message>
        <source>Information</source>
        <translation>ინფორმაცია</translation>
    </message>
    <message>
        <source>Send trace/debug info to console instead of debug.log file</source>
        <translation>ტრასირების/დახვეწის ინფოს გაგზავნა კონსოლზე debug.log ფაილის ნაცვლად</translation>
    </message>
    <message>
        <source>Shrink debug.log file on client startup (default: 1 when no -debug)</source>
        <translation>debug.log ფაილის შეკუმშვა გაშვებისას (ნაგულისხმევია: 1 როცა არ აყენია -debug)</translation>
    </message>
    <message>
        <source>Signing transaction failed</source>
        <translation>ტრანსაქციების ხელმოწერა ვერ მოხერხდა</translation>
    </message>
    <message>
        <source>Transaction amount too small</source>
        <translation>ტრანსაქციების რაოდენობა ძალიან ცოტაა</translation>
    </message>
    <message>
        <source>Transaction too large</source>
        <translation>ტრანსაქცია ძალიან დიდია</translation>
    </message>
    <message>
        <source>Username for JSON-RPC connections</source>
        <translation>მომხმარებლის სახელი JSON-RPC-შეერთებისათვის</translation>
    </message>
    <message>
        <source>Warning</source>
        <translation>გაფრთხილება</translation>
    </message>
    <message>
        <source>You need to rebuild the database using -reindex to change -txindex</source>
        <translation>საჭიროა ბაზის ხელახალი აგება, გამოიყენეთ -reindex რათა შეცვალოთ -txindex</translation>
    </message>
    <message>
        <source>Zapping all transactions from wallet...</source>
        <translation>ტრანსაქციების ჩახსნა საფულიდან...</translation>
    </message>
    <message>
        <source>Password for JSON-RPC connections</source>
        <translation>პაროლი JSON-RPC-შეერთებისათვის</translation>
    </message>
    <message>
        <source>Execute command when the best block changes (%s in cmd is replaced by block hash)</source>
        <translation>კომანდის შესრულება უკეთესი ბლოკის გამოჩენისას (%s კომანდაში ჩანაცვლდება ბლოკის ჰეშით)</translation>
    </message>
    <message>
        <source>Allow DNS lookups for -addnode, -seednode and -connect</source>
        <translation>DNS-ძებნის დაშვება -addnode, -seednode და -connect-სათვის</translation>
    </message>
    <message>
        <source>Unknown network specified in -onlynet: '%s'</source>
        <translation>-onlynet-ში მითითებულია უცნობი ქსელი: '%s'</translation>
    </message>
    <message>
        <source>Insufficient funds</source>
        <translation>არ არის საკმარისი თანხა</translation>
    </message>
    <message>
        <source>Loading block index...</source>
        <translation>ბლოკების ინდექსის ჩატვირთვა...</translation>
    </message>
    <message>
        <source>Loading wallet...</source>
        <translation>საფულის ჩატვირთვა...</translation>
    </message>
    <message>
        <source>Cannot downgrade wallet</source>
        <translation>საფულის ძველ ვერსიაზე გადაყვანა შეუძლებელია</translation>
    </message>
    <message>
        <source>Rescanning...</source>
        <translation>სკანირება...</translation>
    </message>
    <message>
        <source>Done loading</source>
        <translation>ჩატვირთვა დასრულებულია</translation>
    </message>
    <message>
        <source>Error</source>
        <translation>შეცდომა</translation>
    </message>
</context>
</TS><|MERGE_RESOLUTION|>--- conflicted
+++ resolved
@@ -286,7 +286,7 @@
         <translation>დისკზე ბლოკების რეინდექსაცია...</translation>
     </message>
     <message>
-        <source>Send coins to a Myriadcoin address</source>
+        <source>Send coins to a Bitcoin address</source>
         <translation>მონეტების გაგზავნა Bitcoin-მისამართზე</translation>
     </message>
     <message>
@@ -338,11 +338,11 @@
         <translation>თქვენი საფულის პირადი გასაღებების დაშიფრვა</translation>
     </message>
     <message>
-        <source>Sign messages with your Myriadcoin addresses to prove you own them</source>
+        <source>Sign messages with your Bitcoin addresses to prove you own them</source>
         <translation>მესიჯებზე ხელმოწერა თქვენი Bitcoin-მისამართებით იმის დასტურად, რომ ის თქვენია</translation>
     </message>
     <message>
-        <source>Verify messages to ensure they were signed with specified Myriadcoin addresses</source>
+        <source>Verify messages to ensure they were signed with specified Bitcoin addresses</source>
         <translation>შეამოწმეთ, რომ მესიჯები ხელმოწერილია მითითებული Bitcoin-მისამართით</translation>
     </message>
     <message>
@@ -362,8 +362,8 @@
         <translation>ბარათების პანელი</translation>
     </message>
     <message>
-        <source>Request payments (generates QR codes and myriadcoin: URIs)</source>
-        <translation>გადახდის მოთხოვნა (შეიქმნება QR-კოდები და myriadcoin: ბმულები)</translation>
+        <source>Request payments (generates QR codes and bitcoin: URIs)</source>
+        <translation>გადახდის მოთხოვნა (შეიქმნება QR-კოდები და bitcoin: ბმულები)</translation>
     </message>
     <message>
         <source>Show the list of used sending addresses and labels</source>
@@ -374,8 +374,8 @@
         <translation>გამოყენებული მიღების მისამართებისა და ნიშნულების სიის ჩვენება</translation>
     </message>
     <message>
-        <source>Open a myriadcoin: URI or payment request</source>
-        <translation>myriadcoin: URI-ის ან გადახდის მოთხოვნის გახსნა</translation>
+        <source>Open a bitcoin: URI or payment request</source>
+        <translation>bitcoin: URI-ის ან გადახდის მოთხოვნის გახსნა</translation>
     </message>
     <message>
         <source>&amp;Command-line options</source>
@@ -764,7 +764,7 @@
         <translation>დაუდასტურებელი ხურდის გამოყენების აკრძალვის შემდეგ მათი გამოყენება შეუძლებელი იქნება, სანამ ტრანსაქციას არ ექნება ერთი დასტური მაინც. ეს აისახება თქვენი ნაშთის დათვლაზეც.</translation>
     </message>
     <message>
-        <source>Automatically open the Myriadcoin client port on the router. This only works when your router supports UPnP and it is enabled.</source>
+        <source>Automatically open the Bitcoin client port on the router. This only works when your router supports UPnP and it is enabled.</source>
         <translation>როუტერში Bitcoin-კლიენტის პორტის ავტომატური გახსნა. მუშაობს, თუ თქვენს როუტერს ჩართული აქვს UPnP.</translation>
     </message>
     <message>
@@ -875,7 +875,7 @@
         <translation>ფორმა</translation>
     </message>
     <message>
-        <source>The displayed information may be out of date. Your wallet automatically synchronizes with the Myriadcoin network after a connection is established, but this process has not completed yet.</source>
+        <source>The displayed information may be out of date. Your wallet automatically synchronizes with the Bitcoin network after a connection is established, but this process has not completed yet.</source>
         <translation>ნაჩვენები ინფორმაცია შეიძლება მოძველებული იყოს. თქვენი საფულე ავტომატურად სინქრონიზდება Bitcoin-ის ქსელთან კავშირის დამყარების შემდეგ, ეს პროცესი ჯერ არ არის დასრულებული.</translation>
     </message>
     <message>
@@ -1064,19 +1064,7 @@
         <translation>&amp;მესიჯი:</translation>
     </message>
     <message>
-<<<<<<< HEAD
-        <source>Reuse one of the previously used receiving addresses. Reusing addresses has security and privacy issues. Do not use this unless re-generating a payment request made before.</source>
-        <translation>რომელიმე ადრე გამოყენებული მიღების მისამართის გამოყენება. ეს ამცირებს უსაფრთხოებასა და პრივატულობას. ნუ გამოიყენებთ ამ ოპციას, თუ არ ახდენთ ადრე მოთხოვნილი გადახდის ხელახლა გენერირებას.</translation>
-    </message>
-    <message>
-        <source>R&amp;euse an existing receiving address (not recommended)</source>
-        <translation>ად&amp;რე გამოყენებული მიღების მისამართის გამოყენება (არ არის რეკომენდებული)</translation>
-    </message>
-    <message>
-        <source>An optional message to attach to the payment request, which will be displayed when the request is opened. Note: The message will not be sent with the payment over the Myriadcoin network.</source>
-=======
         <source>An optional message to attach to the payment request, which will be displayed when the request is opened. Note: The message will not be sent with the payment over the Bitcoin network.</source>
->>>>>>> 9e116a6f
         <translation>არააუცილებელი მესიჯი, რომელიც ერთვის გადახდის მოთხოვნას და ნაჩვენები იქნება მოთხოვნის გახსნისას. შენიშვნა: მესიჯი არ გაყვება გადახდას ბითქოინის ქსელში.</translation>
     </message>
     <message>
@@ -1320,7 +1308,7 @@
         <translation>შეიყვანეთ ამ მისამართის ნიშნული გამოყენებული მისამართების სიაში დასამატებლად</translation>
     </message>
     <message>
-        <source>A message that was attached to the myriadcoin: URI which will be stored with the transaction for your reference. Note: This message will not be sent over the Myriadcoin network.</source>
+        <source>A message that was attached to the bitcoin: URI which will be stored with the transaction for your reference. Note: This message will not be sent over the Bitcoin network.</source>
         <translation>მესიჯი, რომელიც თან ერთვის მონეტებს:  URI, რომელიც შეინახება ტრანსაქციასთან ერთად თქვენთვის. შენიშვნა: მესიჯი არ გაყვება გადახდას ბითქოინის ქსელში.</translation>
     </message>
     <message>
@@ -1381,7 +1369,7 @@
         <translation>მიმდინარე ხელმოწერის კოპირება კლიპბორდში</translation>
     </message>
     <message>
-        <source>Sign the message to prove you own this Myriadcoin address</source>
+        <source>Sign the message to prove you own this Bitcoin address</source>
         <translation>მოაწერეთ ხელი იმის დასადასტურებლად, რომ ეს მისამართი თქვენია</translation>
     </message>
     <message>
@@ -1401,7 +1389,7 @@
         <translation>მესიჯის &amp;ვერიფიკაცია</translation>
     </message>
     <message>
-        <source>Verify the message to ensure it was signed with the specified Myriadcoin address</source>
+        <source>Verify the message to ensure it was signed with the specified Bitcoin address</source>
         <translation>შეამოწმეთ, რომ მესიჯი ხელმოწერილია მითითებული Bitcoin-მისამართით</translation>
     </message>
     <message>
@@ -1518,8 +1506,8 @@
         <translation>რეზიდენტულად გაშვება და კომანდების მიღება</translation>
     </message>
     <message>
-        <source>Myriadcoin Core</source>
-        <translation>Myriadcoin Core</translation>
+        <source>Bitcoin Core</source>
+        <translation>Bitcoin Core</translation>
     </message>
     <message>
         <source>Bind to given address and always listen on it. Use [host]:port notation for IPv6</source>
