--- conflicted
+++ resolved
@@ -63,11 +63,11 @@
     </message>
     <message>
         <source>These are your Myriad addresses for sending payments. Always check the amount and the receiving address before sending coins.</source>
-        <translation>ეს არის თქვენი Myriad-მისამართები გადახდების შესასრულებლად. მონეტების გაგზავნამდე ყოველთვის შეამოწმეთ თანხა და მიმღების მისამართი.</translation>
+        <translation>ეს არის თქვენი Bitcoin-მისამართები გადახდების შესასრულებლად. მონეტების გაგზავნამდე ყოველთვის შეამოწმეთ თანხა და მიმღების მისამართი.</translation>
     </message>
     <message>
         <source>These are your Myriad addresses for receiving payments. It is recommended to use a new receiving address for each transaction.</source>
-        <translation>ეს არის თქვენი Myriad-მისამართები გადახდების მისაღებად. რეკომენდებულია ყოველი ტრანსაქციისათვის ახალი მიღების მისამართის გამოყენება.</translation>
+        <translation>ეს არის თქვენი Bitcoin-მისამართები გადახდების მისაღებად. რეკომენდებულია ყოველი ტრანსაქციისათვის ახალი მიღების მისამართის გამოყენება.</translation>
     </message>
     <message>
         <source>Copy &amp;Label</source>
@@ -152,7 +152,7 @@
         <translation>დაადასტურეთ საფულის დაშიფრვა</translation>
     </message>
     <message>
-        <source>Warning: If you encrypt your wallet and lose your passphrase, you will &lt;b&gt;LOSE ALL OF YOUR MYRIADS&lt;/b&gt;!</source>
+        <source>Warning: If you encrypt your wallet and lose your passphrase, you will &lt;b&gt;LOSE ALL OF YOUR BITCOINS&lt;/b&gt;!</source>
         <translation>ყურადღება: საფულის დაშიფრვის შემდეგ თუ თქვენ დაკარგავთ ფრაზა-პაროლს,  &lt;b&gt;ყველა ბიტქოინი დაგეკარგებათ&lt;/b&gt;!</translation>
     </message>
     <message>
@@ -286,13 +286,8 @@
         <translation>დისკზე ბლოკების რეინდექსაცია...</translation>
     </message>
     <message>
-<<<<<<< HEAD
         <source>Send coins to a Myriad address</source>
-        <translation>მონეტების გაგზავნა Myriad-მისამართზე</translation>
-=======
-        <source>Send coins to a Bitcoin address</source>
         <translation>მონეტების გაგზავნა Bitcoin-მისამართზე</translation>
->>>>>>> c1b74217
     </message>
     <message>
         <source>Backup wallet to another location</source>
@@ -315,8 +310,8 @@
         <translation>&amp;ვერიფიკაცია</translation>
     </message>
     <message>
-        <source>Myriad</source>
-        <translation>Myriad</translation>
+        <source>Bitcoin</source>
+        <translation>Bitcoin</translation>
     </message>
     <message>
         <source>Wallet</source>
@@ -344,11 +339,11 @@
     </message>
     <message>
         <source>Sign messages with your Myriad addresses to prove you own them</source>
-        <translation>მესიჯებზე ხელმოწერა თქვენი Myriad-მისამართებით იმის დასტურად, რომ ის თქვენია</translation>
+        <translation>მესიჯებზე ხელმოწერა თქვენი Bitcoin-მისამართებით იმის დასტურად, რომ ის თქვენია</translation>
     </message>
     <message>
         <source>Verify messages to ensure they were signed with specified Myriad addresses</source>
-        <translation>შეამოწმეთ, რომ მესიჯები ხელმოწერილია მითითებული Myriad-მისამართით</translation>
+        <translation>შეამოწმეთ, რომ მესიჯები ხელმოწერილია მითითებული Bitcoin-მისამართით</translation>
     </message>
     <message>
         <source>&amp;File</source>
@@ -371,8 +366,8 @@
         <translation>Myriad Core</translation>
     </message>
     <message>
-        <source>Request payments (generates QR codes and myriad: URIs)</source>
-        <translation>გადახდის მოთხოვნა (შეიქმნება QR-კოდები და myriad: ბმულები)</translation>
+        <source>Request payments (generates QR codes and bitcoin: URIs)</source>
+        <translation>გადახდის მოთხოვნა (შეიქმნება QR-კოდები და bitcoin: ბმულები)</translation>
     </message>
     <message>
         <source>&amp;About Myriad Core</source>
@@ -387,8 +382,8 @@
         <translation>გამოყენებული მიღების მისამართებისა და ნიშნულების სიის ჩვენება</translation>
     </message>
     <message>
-        <source>Open a myriad: URI or payment request</source>
-        <translation>myriad: URI-ის ან გადახდის მოთხოვნის გახსნა</translation>
+        <source>Open a bitcoin: URI or payment request</source>
+        <translation>bitcoin: URI-ის ან გადახდის მოთხოვნის გახსნა</translation>
     </message>
     <message>
         <source>&amp;Command-line options</source>
@@ -396,7 +391,7 @@
     </message>
     <message>
         <source>Show the Myriad Core help message to get a list with possible Myriad command-line options</source>
-        <translation>Myriad Core-ს დახმარების ჩვენება Myriad-ის საკომანდო სტრიქონის დასაშვები ოპციების სანახავად</translation>
+        <translation>Myriad Core-ს დახმარების ჩვენება Bitcoin-ის საკომანდო სტრიქონის დასაშვები ოპციების სანახავად</translation>
     </message>
     <message>
         <source>No block source available...</source>
@@ -693,7 +688,7 @@
     </message>
     <message>
         <source>The entered address "%1" is not a valid Myriad address.</source>
-        <translation>შეყვანილი მისამართი "%1" არ არის ვალიდური Myriad-მისამართი.</translation>
+        <translation>შეყვანილი მისამართი "%1" არ არის ვალიდური Bitcoin-მისამართი.</translation>
     </message>
     <message>
         <source>Could not unlock wallet.</source>
@@ -753,11 +748,7 @@
         <source>command-line options</source>
         <translation>კომანდების ზოლის ოპციები</translation>
     </message>
-<<<<<<< HEAD
-</context>
-=======
     </context>
->>>>>>> c1b74217
 <context>
     <name>Intro</name>
     <message>
@@ -773,8 +764,8 @@
         <translation>ეს პროგრამის პირველი გაშვებაა; შეგიძლიათ მიუთითოთ, სად შეინახოს მონაცემები Myriad Core-მ.</translation>
     </message>
     <message>
-        <source>Bitcoin Core will download and store a copy of the Bitcoin block chain. At least %1GB of data will be stored in this directory, and it will grow over time. The wallet will also be stored in this directory.</source>
-        <translation>Bitcoin Core გადმოტვირთავს და შეინახავს Bitcoin-ის ბლოკთა ჯაჭვს. მითითებულ კატალოგში დაგროვდება სულ ცოტა %1 გბ მონაცემები, და მომავალში უფრო გაიზრდება. საფულეც ამავე კატალოგში შეინახება.</translation>
+        <source>Myriad Core will download and store a copy of the Myriad block chain. At least %1GB of data will be stored in this directory, and it will grow over time. The wallet will also be stored in this directory.</source>
+        <translation>Myriad Core გადმოტვირთავს და შეინახავს Bitcoin-ის ბლოკთა ჯაჭვს. მითითებულ კატალოგში დაგროვდება სულ ცოტა %1 გბ მონაცემები, და მომავალში უფრო გაიზრდება. საფულეც ამავე კატალოგში შეინახება.</translation>
     </message>
     <message>
         <source>Use the default data directory</source>
@@ -868,7 +859,7 @@
     </message>
     <message>
         <source>Automatically open the Myriad client port on the router. This only works when your router supports UPnP and it is enabled.</source>
-        <translation>როუტერში Myriad-კლიენტის პორტის ავტომატური გახსნა. მუშაობს, თუ თქვენს როუტერს ჩართული აქვს UPnP.</translation>
+        <translation>როუტერში Bitcoin-კლიენტის პორტის ავტომატური გახსნა. მუშაობს, თუ თქვენს როუტერს ჩართული აქვს UPnP.</translation>
     </message>
     <message>
         <source>Map port using &amp;UPnP</source>
@@ -963,7 +954,7 @@
     </message>
     <message>
         <source>The displayed information may be out of date. Your wallet automatically synchronizes with the Myriad network after a connection is established, but this process has not completed yet.</source>
-        <translation>ნაჩვენები ინფორმაცია შეიძლება მოძველებული იყოს. თქვენი საფულე ავტომატურად სინქრონიზდება Myriad-ის ქსელთან კავშირის დამყარების შემდეგ, ეს პროცესი ჯერ არ არის დასრულებული.</translation>
+        <translation>ნაჩვენები ინფორმაცია შეიძლება მოძველებული იყოს. თქვენი საფულე ავტომატურად სინქრონიზდება Bitcoin-ის ქსელთან კავშირის დამყარების შემდეგ, ეს პროცესი ჯერ არ არის დასრულებული.</translation>
     </message>
     <message>
         <source>Available:</source>
@@ -1017,8 +1008,8 @@
         <translation>გადახდის მოთხოვნის შეცდომა</translation>
     </message>
     <message>
-        <source>Cannot start myriad: click-to-pay handler</source>
-        <translation>ვერ გაიშვა myriad: click-to-pay</translation>
+        <source>Cannot start bitcoin: click-to-pay handler</source>
+        <translation>ვერ გაიშვა bitcoin: click-to-pay</translation>
     </message>
     <message>
         <source>Payment request fetch URL is invalid: %1</source>
@@ -1525,13 +1516,10 @@
         <translation>თანხა აღემატება თქვენს ბალანსს</translation>
     </message>
     <message>
-<<<<<<< HEAD
-=======
         <source>The total exceeds your balance when the %1 transaction fee is included.</source>
         <translation>საკომისიო %1-ის დამატების შემდეგ თანხა აჭარბებს თქვენს ბალანსს</translation>
     </message>
     <message>
->>>>>>> c1b74217
         <source>Transaction creation failed!</source>
         <translation>შეცდომა ტრანსაქციის შექმნისას!</translation>
     </message>
@@ -1541,7 +1529,7 @@
     </message>
     <message>
         <source>Warning: Invalid Myriad address</source>
-        <translation>ყურადღება: არასწორია Myriad-მისამართი</translation>
+        <translation>ყურადღება: არასწორია Bitcoin-მისამართი</translation>
     </message>
     <message>
         <source>(no label)</source>
@@ -1611,7 +1599,7 @@
         <translation>შეიყვანეთ ამ მისამართის ნიშნული გამოყენებული მისამართების სიაში დასამატებლად</translation>
     </message>
     <message>
-        <source>A message that was attached to the myriad: URI which will be stored with the transaction for your reference. Note: This message will not be sent over the Myriad network.</source>
+        <source>A message that was attached to the bitcoin: URI which will be stored with the transaction for your reference. Note: This message will not be sent over the Myriad network.</source>
         <translation>მესიჯი, რომელიც თან ერთვის მონეტებს:  URI, რომელიც შეინახება ტრანსაქციასთან ერთად თქვენთვის. შენიშვნა: მესიჯი არ გაყვება გადახდას ბითქოინის ქსელში.</translation>
     </message>
     <message>
@@ -1693,13 +1681,8 @@
         <translation>მესიჯის &amp;ვერიფიკაცია</translation>
     </message>
     <message>
-<<<<<<< HEAD
         <source>Verify the message to ensure it was signed with the specified Myriad address</source>
-        <translation>შეამოწმეთ, რომ მესიჯი ხელმოწერილია მითითებული Myriad-მისამართით</translation>
-=======
-        <source>Verify the message to ensure it was signed with the specified Bitcoin address</source>
         <translation>შეამოწმეთ, რომ მესიჯი ხელმოწერილია მითითებული Bitcoin-მისამართით</translation>
->>>>>>> c1b74217
     </message>
     <message>
         <source>Verify &amp;Message</source>
@@ -2355,13 +2338,8 @@
         <translation>მაღალპრიორიტეტული/დაბალსაკომისიოიანი ტრანსაქციების მაქსიმალური ზომა ბაიტებში (ნაგულისხმევი: %d)</translation>
     </message>
     <message>
-<<<<<<< HEAD
-        <source>Choose data directory on startup (default: 0)</source>
-        <translation>მონაცემთა კატალოგის მითითება ყოველი გაშვებისას (ნაგულისხმევი: 0)</translation>
-=======
         <source>Cannot resolve -whitebind address: '%s'</source>
         <translation>ვერ ხერხდება -whitebind მისამართის გარკვევა: '%s'</translation>
->>>>>>> c1b74217
     </message>
     <message>
         <source>Information</source>
@@ -2384,14 +2362,6 @@
         <translation>ტრასირების/დახვეწის ინფოს გაგზავნა კონსოლზე debug.log ფაილის ნაცვლად</translation>
     </message>
     <message>
-        <source>Set language, for example "de_DE" (default: system locale)</source>
-        <translation>აირჩიეთ ენა, მაგალითად "de_DE" (ნაგულისხმევია სისტემური ლოკალი)</translation>
-    </message>
-    <message>
-        <source>Show splash screen on startup (default: 1)</source>
-        <translation>მისალმების ეკრანის ჩვენება გაშვებისას (ნაგულისხმევი:1)</translation>
-    </message>
-    <message>
         <source>Shrink debug.log file on client startup (default: 1 when no -debug)</source>
         <translation>debug.log ფაილის შეკუმშვა გაშვებისას (ნაგულისხმევია: 1 როცა არ აყენია -debug)</translation>
     </message>
@@ -2400,10 +2370,6 @@
         <translation>ტრანსაქციების ხელმოწერა ვერ მოხერხდა</translation>
     </message>
     <message>
-        <source>Start minimized</source>
-        <translation>გაშვება მინიმიზებული ეკრანით</translation>
-    </message>
-    <message>
         <source>Transaction amount too small</source>
         <translation>ტრანსაქციების რაოდენობა ძალიან ცოტაა</translation>
     </message>
