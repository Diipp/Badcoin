--- conflicted
+++ resolved
@@ -26,13 +26,6 @@
         <translation>Închide</translation>
     </message>
     <message>
-<<<<<<< HEAD
-        <source>&amp;Copy Address</source>
-        <translation>&amp;Copiază Adresa</translation>
-    </message>
-    <message>
-=======
->>>>>>> f2a96e7d
         <source>Delete the currently selected address from the list</source>
         <translation>Şterge adresele curent selectate din listă</translation>
     </message>
@@ -47,37 +40,6 @@
     <message>
         <source>&amp;Delete</source>
         <translation>&amp;Şterge</translation>
-<<<<<<< HEAD
-    </message>
-    <message>
-        <source>Choose the address to send coins to</source>
-        <translation>Alegeţi adresa unde vreţi să trimiteţi monedele</translation>
-    </message>
-    <message>
-        <source>Choose the address to receive coins with</source>
-        <translation>Alegeţi adresa unde vreţi să primiţi monedele</translation>
-    </message>
-    <message>
-        <source>C&amp;hoose</source>
-        <translation>&amp;Alegeţi</translation>
-    </message>
-    <message>
-        <source>Sending addresses</source>
-        <translation>Adresa destinatarului</translation>
-    </message>
-    <message>
-        <source>Receiving addresses</source>
-        <translation>Adresa de primire</translation>
-    </message>
-    <message>
-        <source>These are your Myriad addresses for sending payments. Always check the amount and the receiving address before sending coins.</source>
-        <translation>Acestea sînt adresele dumneavoastră Myriad pentru efectuarea plăţilor. Verificaţi întotdeauna cantitatea şi adresa de primire înainte de a trimite monede.</translation>
-    </message>
-    <message>
-        <source>These are your Myriad addresses for receiving payments. It is recommended to use a new receiving address for each transaction.</source>
-        <translation>Acestea sînt adresele dumneavoastră Myriad folosite pentru a primi plati. Este recomandat să folosiţi o adresă nouă de primire pentru fiecare tranzacţie în parte.</translation>
-=======
->>>>>>> f2a96e7d
     </message>
     </context>
 <context>
@@ -105,93 +67,8 @@
 <context>
     <name>BanTableModel</name>
     <message>
-<<<<<<< HEAD
-        <source>Encrypt wallet</source>
-        <translation>Criptare portofel</translation>
-    </message>
-    <message>
-        <source>This operation needs your wallet passphrase to unlock the wallet.</source>
-        <translation>Această acţiune necesită fraza dvs. de acces pentru deblocarea portofelului.</translation>
-    </message>
-    <message>
-        <source>Unlock wallet</source>
-        <translation>Deblocare portofel</translation>
-    </message>
-    <message>
-        <source>This operation needs your wallet passphrase to decrypt the wallet.</source>
-        <translation>Această acţiune necesită fraza dvs. de acces pentru decriptarea portofelului.</translation>
-    </message>
-    <message>
-        <source>Decrypt wallet</source>
-        <translation>Decriptare portofel</translation>
-    </message>
-    <message>
-        <source>Change passphrase</source>
-        <translation>Schimbare frază de acces</translation>
-    </message>
-    <message>
-        <source>Confirm wallet encryption</source>
-        <translation>Confirmaţi criptarea portofelului</translation>
-    </message>
-    <message>
-        <source>Warning: If you encrypt your wallet and lose your passphrase, you will &lt;b&gt;LOSE ALL OF YOUR BITCOINS&lt;/b&gt;!</source>
-        <translation>Atenţie: Dacă pierdeţi parola portofelului electronic după criptare, &lt;b&gt;VEŢI PIERDE ÎNTREAGA SUMĂ DE BITCOIN ACUMULATĂ&lt;/b&gt;!</translation>
-    </message>
-    <message>
-        <source>Are you sure you wish to encrypt your wallet?</source>
-        <translation>Sigur doriţi să criptaţi portofelul dvs.?</translation>
-    </message>
-    <message>
-        <source>Myriad Core will close now to finish the encryption process. Remember that encrypting your wallet cannot fully protect your myriadcoins from being stolen by malware infecting your computer.</source>
-        <translation>Myriad se va închide acum pentru a termina procesul de criptare. Ţineţi minte că criptarea portofelului nu vă poate proteja în totalitate de furtul monedelor de către programe dăunătoare care vă infectează calculatorul.</translation>
-    </message>
-    <message>
-        <source>IMPORTANT: Any previous backups you have made of your wallet file should be replaced with the newly generated, encrypted wallet file. For security reasons, previous backups of the unencrypted wallet file will become useless as soon as you start using the new, encrypted wallet.</source>
-        <translation>IMPORTANT: Orice copie de siguranţă făcută anterior portofelului dumneavoastră ar trebui înlocuită cu cea generată cel mai recent, fişier criptat al portofelului. Pentru siguranţă, copiile de siguranţă vechi ale portofelului ne-criptat vor deveni inutile imediat ce veţi începe folosirea noului fişier criptat al portofelului.</translation>
-    </message>
-    <message>
-        <source>Warning: The Caps Lock key is on!</source>
-        <translation>Atenţie! Caps Lock este pornit!</translation>
-    </message>
-    <message>
-        <source>Wallet encrypted</source>
-        <translation>Portofel criptat</translation>
-    </message>
-    <message>
-        <source>Enter the new passphrase to the wallet.&lt;br/&gt;Please use a passphrase of &lt;b&gt;ten or more random characters&lt;/b&gt;, or &lt;b&gt;eight or more words&lt;/b&gt;.</source>
-        <translation>Introduceţi noua parolă a portofelului electronic.&lt;br/&gt;Vă rugăm să folosiţi o parolă de&lt;b&gt;minimum 10 caractere aleatoare&lt;/b&gt;, sau &lt;b&gt;minimum 8 cuvinte&lt;/b&gt;.</translation>
-    </message>
-    <message>
-        <source>Enter the old passphrase and new passphrase to the wallet.</source>
-        <translation>Introduceţi vechea şi noua parolă pentru portofel.</translation>
-    </message>
-    <message>
-        <source>Wallet encryption failed</source>
-        <translation>Criptarea portofelului nu a reuşit</translation>
-    </message>
-    <message>
-        <source>Wallet encryption failed due to an internal error. Your wallet was not encrypted.</source>
-        <translation>Criptarea portofelului nu a reuşit din cauza unei erori interne. Portofelul dvs. nu a fost criptat.</translation>
-    </message>
-    <message>
-        <source>The supplied passphrases do not match.</source>
-        <translation>Frazele de acces introduse nu se potrivesc.</translation>
-    </message>
-    <message>
-        <source>Wallet unlock failed</source>
-        <translation>Deblocarea portofelului nu a reuşit</translation>
-    </message>
-    <message>
-        <source>The passphrase entered for the wallet decryption was incorrect.</source>
-        <translation>Fraza de acces introdusă pentru decriptarea portofelului a fost incorectă.</translation>
-    </message>
-    <message>
-        <source>Wallet decryption failed</source>
-        <translation>Decriptarea portofelului nu a reuşit</translation>
-=======
         <source>IP/Netmask</source>
         <translation>IP/Netmask</translation>
->>>>>>> f2a96e7d
     </message>
     <message>
         <source>Banned Until</source>
@@ -199,20 +76,6 @@
     </message>
 </context>
 <context>
-<<<<<<< HEAD
-    <name>BanTableModel</name>
-    <message>
-        <source>IP/Netmask</source>
-        <translation>IP/Netmask</translation>
-    </message>
-    <message>
-        <source>Banned Until</source>
-        <translation>Banat până la</translation>
-    </message>
-</context>
-<context>
-=======
->>>>>>> f2a96e7d
     <name>BitcoinGUI</name>
     <message>
         <source>Sign &amp;message...</source>
@@ -287,22 +150,11 @@
         <translation>Deschide &amp;URI...</translation>
     </message>
     <message>
-<<<<<<< HEAD
-        <source>Myriad Core client</source>
-        <translation>Clientul Myriad Core</translation>
-    </message>
-    <message>
-        <source>Importing blocks from disk...</source>
-        <translation>Import blocuri de pe disk...</translation>
-    </message>
-    <message>
-=======
->>>>>>> f2a96e7d
         <source>Reindexing blocks on disk...</source>
         <translation>Se reindexează blocurile pe disc...</translation>
     </message>
     <message>
-        <source>Send coins to a Myriad address</source>
+        <source>Send coins to a Myriadcoin address</source>
         <translation>Trimite monede către o adresă Bitcoin</translation>
     </message>
     <message>
@@ -342,13 +194,6 @@
         <translation>P&amp;rimeşte</translation>
     </message>
     <message>
-<<<<<<< HEAD
-        <source>Show information about Myriad Core</source>
-        <translation>Arată informaţii despre Myriad Core</translation>
-    </message>
-    <message>
-=======
->>>>>>> f2a96e7d
         <source>&amp;Show / Hide</source>
         <translation>Arată/Ascunde</translation>
     </message>
@@ -361,12 +206,12 @@
         <translation>Criptează cheile private ale portofelului dvs.</translation>
     </message>
     <message>
-        <source>Sign messages with your Myriad addresses to prove you own them</source>
-        <translation>Semnaţi mesaje cu adresa dvs. Myriad pentru a dovedi că vă aparţin</translation>
-    </message>
-    <message>
-        <source>Verify messages to ensure they were signed with specified Myriad addresses</source>
-        <translation>Verificaţi mesaje pentru a vă asigura că au fost semnate cu adresa Myriad specificată</translation>
+        <source>Sign messages with your Myriadcoin addresses to prove you own them</source>
+        <translation>Semnaţi mesaje cu adresa dvs. Myriadcoin pentru a dovedi că vă aparţin</translation>
+    </message>
+    <message>
+        <source>Verify messages to ensure they were signed with specified Myriadcoin addresses</source>
+        <translation>Verificaţi mesaje pentru a vă asigura că au fost semnate cu adresa Myriadcoin specificată</translation>
     </message>
     <message>
         <source>&amp;File</source>
@@ -385,28 +230,10 @@
         <translation>Bara de unelte</translation>
     </message>
     <message>
-<<<<<<< HEAD
-        <source>Myriad Core</source>
-        <translation>Nucleul Bitcoin</translation>
-    </message>
-    <message>
-=======
->>>>>>> f2a96e7d
-        <source>Request payments (generates QR codes and bitcoin: URIs)</source>
+        <source>Request payments (generates QR codes and myriadcoin: URIs)</source>
         <translation>Cereţi plăţi (generează coduri QR şi bitcoin-uri: URls)</translation>
     </message>
     <message>
-<<<<<<< HEAD
-        <source>&amp;About Myriad Core</source>
-        <translation>&amp;Despre Nucleul Bitcoin</translation>
-    </message>
-    <message>
-        <source>Modify configuration options for Myriad Core</source>
-        <translation>Modifică opţiunile de configurare pentru Bitcoin</translation>
-    </message>
-    <message>
-=======
->>>>>>> f2a96e7d
         <source>Show the list of used sending addresses and labels</source>
         <translation>Arată lista de adrese trimise şi etichetele folosite.</translation>
     </message>
@@ -415,22 +242,15 @@
         <translation>Arată lista de adrese pentru primire şi etichetele</translation>
     </message>
     <message>
-        <source>Open a bitcoin: URI or payment request</source>
-        <translation>Deschidere bitcoin: o adresa URI sau o cerere de plată</translation>
+        <source>Open a myriadcoin: URI or payment request</source>
+        <translation>Deschidere myriadcoin: o adresa URI sau o cerere de plată</translation>
     </message>
     <message>
         <source>&amp;Command-line options</source>
         <translation>Opţiuni linie de &amp;comandă</translation>
     </message>
-<<<<<<< HEAD
-    <message>
-        <source>Show the Myriad Core help message to get a list with possible Myriad command-line options</source>
-        <translation>Arată mesajul de ajutor Myriad Core pentru a obţine o listă cu opţiunile posibile de linii de comandă Bitcoin</translation>
-    </message>
-=======
->>>>>>> f2a96e7d
     <message numerus="yes">
-        <source>%n active connection(s) to Myriad network</source>
+        <source>%n active connection(s) to Myriadcoin network</source>
         <translation><numerusform>%n conexiune activă către reţeaua Bitcoin</numerusform><numerusform>%n conexiuni active către reţeaua Bitcoin</numerusform><numerusform>%n de conexiuni active către reţeaua Bitcoin</numerusform></translation>
     </message>
     <message numerus="yes">
@@ -586,159 +406,7 @@
         <source>Confirmed</source>
         <translation>Confirmat</translation>
     </message>
-<<<<<<< HEAD
-    <message>
-        <source>Priority</source>
-        <translation>Prioritate</translation>
-    </message>
-    <message>
-        <source>Copy address</source>
-        <translation>Copiază adresa</translation>
-    </message>
-    <message>
-        <source>Copy label</source>
-        <translation>Copiază eticheta</translation>
-    </message>
-    <message>
-        <source>Copy amount</source>
-        <translation>Copiază suma</translation>
-    </message>
-    <message>
-        <source>Copy transaction ID</source>
-        <translation>Copiază ID tranzacţie</translation>
-    </message>
-    <message>
-        <source>Lock unspent</source>
-        <translation>Blocare necheltuiţi</translation>
-    </message>
-    <message>
-        <source>Unlock unspent</source>
-        <translation>Deblocare necheltuiţi</translation>
-    </message>
-    <message>
-        <source>Copy quantity</source>
-        <translation>Copiază cantitea</translation>
-    </message>
-    <message>
-        <source>Copy fee</source>
-        <translation>Copiază taxa</translation>
-    </message>
-    <message>
-        <source>Copy after fee</source>
-        <translation>Copiază după taxă</translation>
-    </message>
-    <message>
-        <source>Copy bytes</source>
-        <translation>Copiază octeţi</translation>
-    </message>
-    <message>
-        <source>Copy priority</source>
-        <translation>Copiază prioritatea</translation>
-    </message>
-    <message>
-        <source>Copy dust</source>
-        <translation>Copiază praf</translation>
-    </message>
-    <message>
-        <source>Copy change</source>
-        <translation>Copiază rest</translation>
-    </message>
-    <message>
-        <source>highest</source>
-        <translation>cea mai mare</translation>
-    </message>
-    <message>
-        <source>higher</source>
-        <translation>mai mare</translation>
-    </message>
-    <message>
-        <source>high</source>
-        <translation>mare</translation>
-    </message>
-    <message>
-        <source>medium-high</source>
-        <translation>medie-mare</translation>
-    </message>
-    <message>
-        <source>medium</source>
-        <translation>medie</translation>
-    </message>
-    <message>
-        <source>low-medium</source>
-        <translation>medie-scăzută</translation>
-    </message>
-    <message>
-        <source>low</source>
-        <translation>scazută</translation>
-    </message>
-    <message>
-        <source>lower</source>
-        <translation>mai scăzută</translation>
-    </message>
-    <message>
-        <source>lowest</source>
-        <translation>cea mai scăzută</translation>
-    </message>
-    <message>
-        <source>(%1 locked)</source>
-        <translation>(%1 blocat)</translation>
-    </message>
-    <message>
-        <source>none</source>
-        <translation>nimic</translation>
-    </message>
-    <message>
-        <source>This label turns red if the transaction size is greater than 1000 bytes.</source>
-        <translation>Această etichetă devine roşie în cazul în care dimensiunea tranzacţiei este mai mare de 1000 de octeţi.</translation>
-    </message>
-    <message>
-        <source>This label turns red if the priority is smaller than "medium".</source>
-        <translation>Această etichetă devine roşie dacă prioritatea e mai mică decît "medie".</translation>
-    </message>
-    <message>
-        <source>This label turns red if any recipient receives an amount smaller than %1.</source>
-        <translation>Această etichetă devine roşie, dacă orice beneficiar primeşte o sumă mai mică decât %1.</translation>
-    </message>
-    <message>
-        <source>Can vary +/- %1 satoshi(s) per input.</source>
-        <translation>Poate varia +/- %1 satoshi pentru fiecare intrare.</translation>
-    </message>
-    <message>
-        <source>yes</source>
-        <translation>da</translation>
-    </message>
-    <message>
-        <source>no</source>
-        <translation>nu</translation>
-    </message>
-    <message>
-        <source>This means a fee of at least %1 per kB is required.</source>
-        <translation>Aceasta înseamnă o taxă de cel puţin %1 pe kB necesar.</translation>
-    </message>
-    <message>
-        <source>Can vary +/- 1 byte per input.</source>
-        <translation>Poate varia +/- 1 octet pentru fiecare intrare.</translation>
-    </message>
-    <message>
-        <source>Transactions with higher priority are more likely to get included into a block.</source>
-        <translation>Tranzacţiile cu prioritate mai mare sînt mai susceptibile de fi incluse într-un bloc.</translation>
-    </message>
-    <message>
-        <source>(no label)</source>
-        <translation>(fără etichetă)</translation>
-    </message>
-    <message>
-        <source>change from %1 (%2)</source>
-        <translation>restul de la %1 (%2)</translation>
-    </message>
-    <message>
-        <source>(change)</source>
-        <translation>(rest)</translation>
-    </message>
-</context>
-=======
-    </context>
->>>>>>> f2a96e7d
+    </context>
 <context>
     <name>EditAddressDialog</name>
     <message>
@@ -761,43 +429,7 @@
         <source>&amp;Address</source>
         <translation>&amp;Adresă</translation>
     </message>
-<<<<<<< HEAD
-    <message>
-        <source>New receiving address</source>
-        <translation>Noua adresă de primire</translation>
-    </message>
-    <message>
-        <source>New sending address</source>
-        <translation>Noua adresă de trimitere</translation>
-    </message>
-    <message>
-        <source>Edit receiving address</source>
-        <translation>Editează adresa de primire</translation>
-    </message>
-    <message>
-        <source>Edit sending address</source>
-        <translation>Editează adresa de trimitere</translation>
-    </message>
-    <message>
-        <source>The entered address "%1" is already in the address book.</source>
-        <translation>Adresa introdusă "%1" se află deja în lista de adrese.</translation>
-    </message>
-    <message>
-        <source>The entered address "%1" is not a valid Myriad address.</source>
-        <translation>Adresa introdusă "%1" nu este o adresă bitcoin validă.</translation>
-    </message>
-    <message>
-        <source>Could not unlock wallet.</source>
-        <translation>Portofelul nu a putut fi deblocat.</translation>
-    </message>
-    <message>
-        <source>New key generation failed.</source>
-        <translation>Generarea noii chei nu a reuşit.</translation>
-    </message>
-</context>
-=======
-    </context>
->>>>>>> f2a96e7d
+    </context>
 <context>
     <name>FreespaceChecker</name>
     <message>
@@ -824,13 +456,6 @@
 <context>
     <name>HelpMessageDialog</name>
     <message>
-<<<<<<< HEAD
-        <source>Myriad Core</source>
-        <translation>Nucleul Bitcoin</translation>
-    </message>
-    <message>
-=======
->>>>>>> f2a96e7d
         <source>version</source>
         <translation>versiunea</translation>
     </message>
@@ -839,13 +464,8 @@
         <translation>(%1-bit)</translation>
     </message>
     <message>
-<<<<<<< HEAD
-        <source>About Myriad Core</source>
-        <translation>Despre Nucleul Bitcoin</translation>
-=======
         <source>About %1</source>
         <translation>Despre %1</translation>
->>>>>>> f2a96e7d
     </message>
     <message>
         <source>Command-line options</source>
@@ -859,7 +479,6 @@
         <source>command-line options</source>
         <translation>Opţiuni linie de comandă</translation>
     </message>
-<<<<<<< HEAD
     <message>
         <source>UI Options:</source>
         <translation>Opţiuni UI:</translation>
@@ -884,59 +503,12 @@
         <source>Show splash screen on startup (default: %u)</source>
         <translation>Afişează ecran splash la pornire (implicit: %u)</translation>
     </message>
-    <message>
-        <source>Reset all settings changes made over the GUI</source>
-        <translation>Resetează toate schimbările făcute în GUI</translation>
-    </message>
-</context>
+    </context>
 <context>
     <name>Intro</name>
-=======
->>>>>>> f2a96e7d
-    <message>
-        <source>UI Options:</source>
-        <translation>Opţiuni UI:</translation>
-    </message>
-    <message>
-        <source>Choose data directory on startup (default: %u)</source>
-        <translation>Alege dosarul de date la pornire (implicit: %u)</translation>
-    </message>
-    <message>
-        <source>Set language, for example "de_DE" (default: system locale)</source>
-        <translation>Setează limba, de exemplu: "ro_RO" (implicit: sistem local)</translation>
-    </message>
-    <message>
-        <source>Start minimized</source>
-        <translation>Porniţi minimizat</translation>
-    </message>
-    <message>
-        <source>Set SSL root certificates for payment request (default: -system-)</source>
-        <translation>Setare rădăcină certificat SSL pentru cerere de plată (implicit: -sistem- )</translation>
-    </message>
-    <message>
-<<<<<<< HEAD
-        <source>Welcome to Myriad Core.</source>
-        <translation>Bine aţi venit la Nucleul Bitcoin.</translation>
-=======
-        <source>Show splash screen on startup (default: %u)</source>
-        <translation>Afişează ecran splash la pornire (implicit: %u)</translation>
->>>>>>> f2a96e7d
-    </message>
-    </context>
-<context>
-    <name>Intro</name>
-    <message>
-<<<<<<< HEAD
-        <source>As this is the first time the program is launched, you can choose where Myriad Core will store its data.</source>
-        <translation>Dacă aceasta este prima dată cînd programul este lansat, puteţi alege unde Nucleul Myriad va stoca datele.</translation>
-    </message>
-    <message>
-        <source>Myriad Core will download and store a copy of the Myriad block chain. At least %1GB of data will be stored in this directory, and it will grow over time. The wallet will also be stored in this directory.</source>
-        <translation>Nucleul Myriad se va descărca şi va stoca o copie a lanţului blocului Bitcoin. Cel puţin %1GB de date vor fi stocate în acest dosar şi se va mări în timp. Portofelul va fi, de asemenea, stocat în acest dosar.</translation>
-=======
+    <message>
         <source>Welcome</source>
         <translation>Bun venit</translation>
->>>>>>> f2a96e7d
     </message>
     <message>
         <source>Use the default data directory</source>
@@ -947,13 +519,6 @@
         <translation>Foloseşte un dosar de date personalizat:</translation>
     </message>
     <message>
-<<<<<<< HEAD
-        <source>Myriad Core</source>
-        <translation>Nucleul Bitcoin</translation>
-    </message>
-    <message>
-=======
->>>>>>> f2a96e7d
         <source>Error: Specified data directory "%1" cannot be created.</source>
         <translation>Eroare: Directorul datelor specificate "%1" nu poate fi creat.</translation>
     </message>
@@ -1043,13 +608,6 @@
         <translation>Minimizează fereastra în locul părăsirii programului în momentul închiderii ferestrei. Cînd acestă opţiune e activă, aplicaţia se va opri doar în momentul selectării comenzii 'Închide aplicaţia' din menu.</translation>
     </message>
     <message>
-<<<<<<< HEAD
-        <source>The user interface language can be set here. This setting will take effect after restarting Myriad Core.</source>
-        <translation>Limba interfeţei utilizatorului poate fi setată aici. Această setare va avea efect după repornirea Nucleului Bitcoin.</translation>
-    </message>
-    <message>
-=======
->>>>>>> f2a96e7d
         <source>Third party URLs (e.g. a block explorer) that appear in the transactions tab as context menu items. %s in the URL is replaced by transaction hash. Multiple URLs are separated by vertical bar |.</source>
         <translation>URL-uri terţe părţi (de exemplu, un explorator de bloc), care apar în tab-ul tranzacţiilor ca elemente de meniu contextual. %s în URL este înlocuit cu hash de tranzacţie. URL-urile multiple sînt separate prin bară verticală |.</translation>
     </message>
@@ -1074,17 +632,6 @@
         <translation>Reţea</translation>
     </message>
     <message>
-<<<<<<< HEAD
-        <source>Automatically start Myriad Core after logging in to the system.</source>
-        <translation>Porneşte automat Myriad Core după logarea în sistem.</translation>
-    </message>
-    <message>
-        <source>&amp;Start Myriad Core on system login</source>
-        <translation>Porneşte Nucleul Myriad la pornirea sistemului</translation>
-    </message>
-    <message>
-=======
->>>>>>> f2a96e7d
         <source>(0 = auto, &lt;0 = leave that many cores free)</source>
         <translation>(0 = automat, &lt;0 = lasă atîtea nuclee libere)</translation>
     </message>
@@ -1109,7 +656,7 @@
         <translation>Cheltuire rest neconfirmat</translation>
     </message>
     <message>
-        <source>Automatically open the Myriad client port on the router. This only works when your router supports UPnP and it is enabled.</source>
+        <source>Automatically open the Myriadcoin client port on the router. This only works when your router supports UPnP and it is enabled.</source>
         <translation>Deschide automat în router portul aferent clientului Bitcoin. Funcţionează doar dacă routerul duportă UPnP şi e activat.</translation>
     </message>
     <message>
@@ -1117,8 +664,8 @@
         <translation>Mapare port folosind &amp;UPnP</translation>
     </message>
     <message>
-        <source>Connect to the Myriad network through a SOCKS5 proxy.</source>
-        <translation>Conectare la reţeaua Myriad printr-un proxy SOCKS.</translation>
+        <source>Connect to the Myriadcoin network through a SOCKS5 proxy.</source>
+        <translation>Conectare la reţeaua Myriadcoin printr-un proxy SOCKS.</translation>
     </message>
     <message>
         <source>&amp;Connect through SOCKS5 proxy (default proxy):</source>
@@ -1228,8 +775,8 @@
         <translation>Form</translation>
     </message>
     <message>
-        <source>The displayed information may be out of date. Your wallet automatically synchronizes with the Myriad network after a connection is established, but this process has not completed yet.</source>
-        <translation>Informaţiile afişate pot fi neactualizate. Portofelul dvs. se sincronizează automat cu reţeaua Myriad după ce o conexiune este stabilită, dar acest proces nu a fost finalizat încă.</translation>
+        <source>The displayed information may be out of date. Your wallet automatically synchronizes with the Myriadcoin network after a connection is established, but this process has not completed yet.</source>
+        <translation>Informaţiile afişate pot fi neactualizate. Portofelul dvs. se sincronizează automat cu reţeaua Myriadcoin după ce o conexiune este stabilită, dar acest proces nu a fost finalizat încă.</translation>
     </message>
     <message>
         <source>Watch-only:</source>
@@ -1298,99 +845,7 @@
 </context>
 <context>
     <name>PaymentServer</name>
-<<<<<<< HEAD
-    <message>
-        <source>URI handling</source>
-        <translation>Gestionare URI</translation>
-    </message>
-    <message>
-        <source>Invalid payment address %1</source>
-        <translation>Adresă pentru plată nevalidă %1</translation>
-    </message>
-    <message>
-        <source>Payment request rejected</source>
-        <translation>Cerere de plată refuzată</translation>
-    </message>
-    <message>
-        <source>Payment request network doesn't match client network.</source>
-        <translation>Cererea de plată din reţea nu se potriveşte cu clientul din reţea</translation>
-    </message>
-    <message>
-        <source>Payment request is not initialized.</source>
-        <translation>Cererea de plată nu este iniţializată.</translation>
-    </message>
-    <message>
-        <source>Requested payment amount of %1 is too small (considered dust).</source>
-        <translation>Suma cerută de plată de %1 este prea mică (considerată praf).</translation>
-    </message>
-    <message>
-        <source>Payment request error</source>
-        <translation>Eroare la cererea de plată</translation>
-    </message>
-    <message>
-        <source>Cannot start bitcoin: click-to-pay handler</source>
-        <translation>Nu poate porni bitcoin: manipulator clic-pentru-plată</translation>
-    </message>
-    <message>
-        <source>Payment request fetch URL is invalid: %1</source>
-        <translation>URL-ul cererii de plată preluat nu este valid: %1</translation>
-    </message>
-    <message>
-        <source>URI cannot be parsed! This can be caused by an invalid Myriad address or malformed URI parameters.</source>
-        <translation>URI nu poate fi analizat! Acest lucru poate fi cauzat de o adresă Myriad nevalidă sau parametri URI deformaţi.</translation>
-    </message>
-    <message>
-        <source>Payment request file handling</source>
-        <translation>Manipulare fişier cerere de plată</translation>
-    </message>
-    <message>
-        <source>Payment request file cannot be read! This can be caused by an invalid payment request file.</source>
-        <translation>Fişierul cerere de plată nu poate fi citit! Cauza poate fi un fişier cerere de plată nevalid.</translation>
-    </message>
-    <message>
-        <source>Payment request expired.</source>
-        <translation>Cererea de plată a expirat.</translation>
-    </message>
-    <message>
-        <source>Unverified payment requests to custom payment scripts are unsupported.</source>
-        <translation>Cererile de plată neverificate prin script-uri personalizate de plată nu sînt suportate.</translation>
-    </message>
-    <message>
-        <source>Invalid payment request.</source>
-        <translation>Cerere de plată nevalidă.</translation>
-    </message>
-    <message>
-        <source>Refund from %1</source>
-        <translation>Rambursare de la %1</translation>
-    </message>
-    <message>
-        <source>Payment request %1 is too large (%2 bytes, allowed %3 bytes).</source>
-        <translation>Cererea de plată %1 este prea mare (%2 octeţi, permis %3 octeţi).</translation>
-    </message>
-    <message>
-        <source>Error communicating with %1: %2</source>
-        <translation>Eroare la comunicarea cu %1: %2</translation>
-    </message>
-    <message>
-        <source>Payment request cannot be parsed!</source>
-        <translation>Cererea de plată nu poate fi analizată!</translation>
-    </message>
-    <message>
-        <source>Bad response from server %1</source>
-        <translation>Răspuns greşit de la server %1</translation>
-    </message>
-    <message>
-        <source>Payment acknowledged</source>
-        <translation>Plată acceptată</translation>
-    </message>
-    <message>
-        <source>Network request error</source>
-        <translation>Eroare în cererea de reţea</translation>
-    </message>
-</context>
-=======
-    </context>
->>>>>>> f2a96e7d
+    </context>
 <context>
     <name>PeerTableModel</name>
     <message>
@@ -1400,987 +855,690 @@
     <message>
         <source>Node/Service</source>
         <translation>Nod/Serviciu</translation>
-<<<<<<< HEAD
+    </message>
+    </context>
+<context>
+    <name>QObject</name>
+    <message>
+        <source>Amount</source>
+        <translation>Cantitate</translation>
+    </message>
+    <message>
+        <source>Enter a Myriadcoin address (e.g. %1)</source>
+        <translation>Introduceţi o adresă Myriadcoin (de exemplu %1)</translation>
+    </message>
+    <message>
+        <source>%1 d</source>
+        <translation>%1 z</translation>
+    </message>
+    <message>
+        <source>%1 h</source>
+        <translation>%1 h</translation>
+    </message>
+    <message>
+        <source>%1 m</source>
+        <translation>%1 m</translation>
+    </message>
+    <message>
+        <source>%1 s</source>
+        <translation>%1 s</translation>
+    </message>
+    <message>
+        <source>None</source>
+        <translation>Niciuna</translation>
+    </message>
+    <message>
+        <source>N/A</source>
+        <translation>N/A</translation>
+    </message>
+    <message>
+        <source>%1 ms</source>
+        <translation>%1 ms</translation>
+    </message>
+    <message>
+        <source>%1 and %2</source>
+        <translation>%1 şi %2</translation>
+    </message>
+    </context>
+<context>
+    <name>QObject::QObject</name>
+    </context>
+<context>
+    <name>QRImageWidget</name>
+    <message>
+        <source>&amp;Save Image...</source>
+        <translation>&amp;Salvează imaginea...</translation>
+    </message>
+    </context>
+<context>
+    <name>RPCConsole</name>
+    <message>
+        <source>N/A</source>
+        <translation>indisponibil</translation>
+    </message>
+    <message>
+        <source>Client version</source>
+        <translation>Versiune client</translation>
+    </message>
+    <message>
+        <source>&amp;Information</source>
+        <translation>&amp;Informaţii</translation>
+    </message>
+    <message>
+        <source>Debug window</source>
+        <translation>Fereastra de depanare</translation>
+    </message>
+    <message>
+        <source>General</source>
+        <translation>General</translation>
+    </message>
+    <message>
+        <source>Using BerkeleyDB version</source>
+        <translation>Foloseşte BerkeleyDB versiunea</translation>
+    </message>
+    <message>
+        <source>Startup time</source>
+        <translation>Durata pornirii</translation>
+    </message>
+    <message>
+        <source>Network</source>
+        <translation>Reţea</translation>
+    </message>
+    <message>
+        <source>Name</source>
+        <translation>Nume</translation>
+    </message>
+    <message>
+        <source>Number of connections</source>
+        <translation>Numărul de conexiuni</translation>
+    </message>
+    <message>
+        <source>Block chain</source>
+        <translation>Lanţ de blocuri</translation>
+    </message>
+    <message>
+        <source>Current number of blocks</source>
+        <translation>Numărul curent de blocuri</translation>
+    </message>
+    <message>
+        <source>Current number of transactions</source>
+        <translation>Numărul curent de tranzacţii</translation>
+    </message>
+    <message>
+        <source>Memory usage</source>
+        <translation>Memorie folosită</translation>
+    </message>
+    <message>
+        <source>Received</source>
+        <translation>Recepţionat</translation>
+    </message>
+    <message>
+        <source>Sent</source>
+        <translation>Trimis</translation>
+    </message>
+    <message>
+        <source>&amp;Peers</source>
+        <translation>&amp;Parteneri</translation>
+    </message>
+    <message>
+        <source>Select a peer to view detailed information.</source>
+        <translation>Selectaţi un partener pentru a vedea informaţiile detaliate.</translation>
+    </message>
+    <message>
+        <source>Whitelisted</source>
+        <translation>Whitelisted</translation>
+    </message>
+    <message>
+        <source>Direction</source>
+        <translation>Direcţie</translation>
+    </message>
+    <message>
+        <source>Version</source>
+        <translation>Versiune</translation>
+    </message>
+    <message>
+        <source>Starting Block</source>
+        <translation>Bloc de început</translation>
+    </message>
+    <message>
+        <source>Synced Headers</source>
+        <translation>Headere Sincronizate</translation>
+    </message>
+    <message>
+        <source>Synced Blocks</source>
+        <translation>Blocuri Sincronizate</translation>
+    </message>
+    <message>
+        <source>User Agent</source>
+        <translation>Agent utilizator</translation>
+    </message>
+    <message>
+        <source>Services</source>
+        <translation>Servicii</translation>
+    </message>
+    <message>
+        <source>Connection Time</source>
+        <translation>Timp conexiune</translation>
+    </message>
+    <message>
+        <source>Last Send</source>
+        <translation>Ultima trimitere</translation>
+    </message>
+    <message>
+        <source>Last Receive</source>
+        <translation>Ultima primire</translation>
     </message>
     <message>
         <source>Ping Time</source>
         <translation>Timp ping</translation>
-=======
->>>>>>> f2a96e7d
-    </message>
-    </context>
-<context>
-    <name>QObject</name>
+    </message>
+    <message>
+        <source>Last block time</source>
+        <translation>Data ultimului bloc</translation>
+    </message>
+    <message>
+        <source>&amp;Open</source>
+        <translation>&amp;Deschide</translation>
+    </message>
+    <message>
+        <source>&amp;Console</source>
+        <translation>&amp;Consolă</translation>
+    </message>
+    <message>
+        <source>&amp;Network Traffic</source>
+        <translation>Trafic reţea</translation>
+    </message>
+    <message>
+        <source>&amp;Clear</source>
+        <translation>&amp;Curăţă</translation>
+    </message>
+    <message>
+        <source>Totals</source>
+        <translation>Totaluri</translation>
+    </message>
+    <message>
+        <source>In:</source>
+        <translation>Intrare:</translation>
+    </message>
+    <message>
+        <source>Out:</source>
+        <translation>Ieşire:</translation>
+    </message>
+    <message>
+        <source>Debug log file</source>
+        <translation>Fişier jurnal depanare</translation>
+    </message>
+    <message>
+        <source>Clear console</source>
+        <translation>Curăţă consola</translation>
+    </message>
+    <message>
+        <source>1 &amp;hour</source>
+        <translation>1 &amp;oră</translation>
+    </message>
+    <message>
+        <source>1 &amp;day</source>
+        <translation>1 &amp;zi</translation>
+    </message>
+    <message>
+        <source>1 &amp;week</source>
+        <translation>1 &amp;săptămână</translation>
+    </message>
+    <message>
+        <source>1 &amp;year</source>
+        <translation>1 &amp;an</translation>
+    </message>
+    <message>
+        <source>Use up and down arrows to navigate history, and &lt;b&gt;Ctrl-L&lt;/b&gt; to clear screen.</source>
+        <translation>Folosiţi săgetile sus şi jos pentru a naviga în istoric şi &lt;b&gt;Ctrl-L&lt;/b&gt; pentru a curăţa.</translation>
+    </message>
+    <message>
+        <source>Type &lt;b&gt;help&lt;/b&gt; for an overview of available commands.</source>
+        <translation>Scrieţi &lt;b&gt;help&lt;/b&gt; pentru a vedea comenzile disponibile.</translation>
+    </message>
+    <message>
+        <source>%1 B</source>
+        <translation>%1 B</translation>
+    </message>
+    <message>
+        <source>%1 KB</source>
+        <translation>%1 KB</translation>
+    </message>
+    <message>
+        <source>%1 MB</source>
+        <translation>%1 MB</translation>
+    </message>
+    <message>
+        <source>%1 GB</source>
+        <translation>%1 GB</translation>
+    </message>
+    <message>
+        <source>via %1</source>
+        <translation>via %1</translation>
+    </message>
+    <message>
+        <source>never</source>
+        <translation>niciodată</translation>
+    </message>
+    <message>
+        <source>Inbound</source>
+        <translation>Intrare</translation>
+    </message>
+    <message>
+        <source>Outbound</source>
+        <translation>Ieşire</translation>
+    </message>
+    <message>
+        <source>Yes</source>
+        <translation>Da</translation>
+    </message>
+    <message>
+        <source>No</source>
+        <translation>Nu</translation>
+    </message>
+    <message>
+        <source>Unknown</source>
+        <translation>Necunoscut</translation>
+    </message>
+</context>
+<context>
+    <name>ReceiveCoinsDialog</name>
+    <message>
+        <source>&amp;Amount:</source>
+        <translation>Sum&amp;a:</translation>
+    </message>
+    <message>
+        <source>&amp;Label:</source>
+        <translation>&amp;Etichetă:</translation>
+    </message>
+    <message>
+        <source>&amp;Message:</source>
+        <translation>&amp;Mesaj:</translation>
+    </message>
+    <message>
+        <source>Reuse one of the previously used receiving addresses. Reusing addresses has security and privacy issues. Do not use this unless re-generating a payment request made before.</source>
+        <translation>Refoloseşte una din adresele de primire folosite anterior. Refolosirea adreselor poate crea probleme de securitate şi confidenţialitate. Nu folosiţi această opţiune decît dacă o cerere de regenerare a plăţii a fost făcută anterior.</translation>
+    </message>
+    <message>
+        <source>R&amp;euse an existing receiving address (not recommended)</source>
+        <translation>R&amp;efoloseşte o adresă de primire (nu este recomandat)</translation>
+    </message>
+    <message>
+        <source>An optional message to attach to the payment request, which will be displayed when the request is opened. Note: The message will not be sent with the payment over the Myriadcoin network.</source>
+        <translation>Un mesaj opţional de ataşat la cererea de plată, care va fi afişat cînd cererea este deschisă. Notă: Acest mesaj nu va fi trimis cu plata către reţeaua Bitcoin.</translation>
+    </message>
+    <message>
+        <source>An optional label to associate with the new receiving address.</source>
+        <translation>O etichetă opţională de asociat cu adresa de primire.</translation>
+    </message>
+    <message>
+        <source>Use this form to request payments. All fields are &lt;b&gt;optional&lt;/b&gt;.</source>
+        <translation>Foloseşte acest formular pentru a solicita plăţi. Toate cîmpurile sînt &lt;b&gt;opţionale&lt;/b&gt;.</translation>
+    </message>
+    <message>
+        <source>An optional amount to request. Leave this empty or zero to not request a specific amount.</source>
+        <translation>O sumă opţională de cerut. Lăsaţi gol sau zero pentru a nu cere o sumă anume.</translation>
+    </message>
+    <message>
+        <source>Clear all fields of the form.</source>
+        <translation>Curăţă toate cîmpurile formularului.</translation>
+    </message>
+    <message>
+        <source>Clear</source>
+        <translation>Curăţă</translation>
+    </message>
+    <message>
+        <source>Requested payments history</source>
+        <translation>Istoricul plăţilor cerute</translation>
+    </message>
+    <message>
+        <source>&amp;Request payment</source>
+        <translation>&amp;Cerere plată</translation>
+    </message>
+    <message>
+        <source>Show the selected request (does the same as double clicking an entry)</source>
+        <translation>Arată cererea selectată (acelaşi lucru ca şi dublu-clic pe o înregistrare)</translation>
+    </message>
+    <message>
+        <source>Show</source>
+        <translation>Arată</translation>
+    </message>
+    <message>
+        <source>Remove the selected entries from the list</source>
+        <translation>Înlătură intrările selectate din listă</translation>
+    </message>
+    <message>
+        <source>Remove</source>
+        <translation>Înlătură</translation>
+    </message>
+    </context>
+<context>
+    <name>ReceiveRequestDialog</name>
+    <message>
+        <source>QR Code</source>
+        <translation>Cod QR</translation>
+    </message>
+    <message>
+        <source>Copy &amp;URI</source>
+        <translation>Copiază &amp;URl</translation>
+    </message>
+    <message>
+        <source>Copy &amp;Address</source>
+        <translation>Copiază &amp;adresa</translation>
+    </message>
+    <message>
+        <source>&amp;Save Image...</source>
+        <translation>&amp;Salvează imaginea...</translation>
+    </message>
     <message>
         <source>Amount</source>
         <translation>Cantitate</translation>
     </message>
-    <message>
-        <source>Enter a Myriad address (e.g. %1)</source>
-        <translation>Introduceţi o adresă Myriad (de exemplu %1)</translation>
-    </message>
-    <message>
-        <source>%1 d</source>
-        <translation>%1 z</translation>
-    </message>
-    <message>
-        <source>%1 h</source>
-        <translation>%1 h</translation>
-    </message>
-    <message>
-        <source>%1 m</source>
-        <translation>%1 m</translation>
-    </message>
-    <message>
-        <source>%1 s</source>
-        <translation>%1 s</translation>
-    </message>
-    <message>
-        <source>None</source>
-        <translation>Niciuna</translation>
-    </message>
-    <message>
-        <source>N/A</source>
-        <translation>N/A</translation>
-    </message>
-    <message>
-        <source>%1 ms</source>
-        <translation>%1 ms</translation>
-    </message>
-    <message>
-        <source>%1 and %2</source>
-        <translation>%1 şi %2</translation>
-    </message>
-    </context>
-<context>
-    <name>QObject::QObject</name>
-    </context>
-<context>
-    <name>QRImageWidget</name>
-    <message>
-        <source>&amp;Save Image...</source>
-        <translation>&amp;Salvează imaginea...</translation>
-    </message>
-    </context>
-<context>
-    <name>RPCConsole</name>
-    <message>
-        <source>N/A</source>
-        <translation>indisponibil</translation>
-    </message>
-    <message>
-        <source>Client version</source>
-        <translation>Versiune client</translation>
-    </message>
-    <message>
-        <source>&amp;Information</source>
-        <translation>&amp;Informaţii</translation>
-    </message>
-    <message>
-        <source>Debug window</source>
-        <translation>Fereastra de depanare</translation>
-    </message>
-    <message>
-        <source>General</source>
-        <translation>General</translation>
-    </message>
-    <message>
-        <source>Using BerkeleyDB version</source>
-        <translation>Foloseşte BerkeleyDB versiunea</translation>
-    </message>
-    <message>
-        <source>Startup time</source>
-        <translation>Durata pornirii</translation>
-    </message>
-    <message>
-        <source>Network</source>
-        <translation>Reţea</translation>
-    </message>
-    <message>
-        <source>Name</source>
-        <translation>Nume</translation>
-    </message>
-    <message>
-        <source>Number of connections</source>
-        <translation>Numărul de conexiuni</translation>
-    </message>
-    <message>
-        <source>Block chain</source>
-        <translation>Lanţ de blocuri</translation>
-    </message>
-    <message>
-        <source>Current number of blocks</source>
-        <translation>Numărul curent de blocuri</translation>
-    </message>
-    <message>
-        <source>Current number of transactions</source>
-        <translation>Numărul curent de tranzacţii</translation>
-    </message>
-    <message>
-        <source>Memory usage</source>
-        <translation>Memorie folosită</translation>
-    </message>
-    <message>
-        <source>Received</source>
-        <translation>Recepţionat</translation>
-    </message>
-    <message>
-        <source>Sent</source>
-        <translation>Trimis</translation>
-    </message>
-    <message>
-        <source>&amp;Peers</source>
-        <translation>&amp;Parteneri</translation>
-    </message>
-    <message>
-        <source>Select a peer to view detailed information.</source>
-        <translation>Selectaţi un partener pentru a vedea informaţiile detaliate.</translation>
-    </message>
-    <message>
-        <source>Whitelisted</source>
-        <translation>Whitelisted</translation>
-    </message>
-    <message>
-        <source>Direction</source>
-        <translation>Direcţie</translation>
-    </message>
-    <message>
-        <source>Version</source>
-        <translation>Versiune</translation>
-    </message>
-    <message>
-        <source>Starting Block</source>
-        <translation>Bloc de început</translation>
-    </message>
-    <message>
-        <source>Synced Headers</source>
-        <translation>Headere Sincronizate</translation>
-    </message>
-    <message>
-        <source>Synced Blocks</source>
-        <translation>Blocuri Sincronizate</translation>
-    </message>
-    <message>
-        <source>User Agent</source>
-        <translation>Agent utilizator</translation>
-    </message>
-    <message>
-        <source>Services</source>
-        <translation>Servicii</translation>
-    </message>
-    <message>
-        <source>Connection Time</source>
-        <translation>Timp conexiune</translation>
-    </message>
-    <message>
-        <source>Last Send</source>
-        <translation>Ultima trimitere</translation>
-    </message>
-    <message>
-        <source>Last Receive</source>
-        <translation>Ultima primire</translation>
-    </message>
-    <message>
-        <source>Ping Time</source>
-        <translation>Timp ping</translation>
-    </message>
-    <message>
-        <source>Last block time</source>
-        <translation>Data ultimului bloc</translation>
-    </message>
-    <message>
-        <source>&amp;Open</source>
-        <translation>&amp;Deschide</translation>
-    </message>
-    <message>
-        <source>&amp;Console</source>
-        <translation>&amp;Consolă</translation>
-    </message>
-    <message>
-        <source>&amp;Network Traffic</source>
-        <translation>Trafic reţea</translation>
-    </message>
-    <message>
-        <source>&amp;Clear</source>
-        <translation>&amp;Curăţă</translation>
-    </message>
-    <message>
-        <source>Totals</source>
-        <translation>Totaluri</translation>
-    </message>
-    <message>
-        <source>In:</source>
-        <translation>Intrare:</translation>
-    </message>
-    <message>
-        <source>Out:</source>
-        <translation>Ieşire:</translation>
-    </message>
-    <message>
-        <source>Debug log file</source>
-        <translation>Fişier jurnal depanare</translation>
-    </message>
-    <message>
-        <source>Clear console</source>
-        <translation>Curăţă consola</translation>
-    </message>
-    <message>
-<<<<<<< HEAD
-        <source>&amp;Disconnect Node</source>
-        <translation>&amp;Deconectare nod</translation>
-    </message>
-    <message>
-=======
->>>>>>> f2a96e7d
-        <source>1 &amp;hour</source>
-        <translation>1 &amp;oră</translation>
-    </message>
-    <message>
-        <source>1 &amp;day</source>
-        <translation>1 &amp;zi</translation>
-    </message>
-    <message>
-        <source>1 &amp;week</source>
-        <translation>1 &amp;săptămână</translation>
-    </message>
-    <message>
-        <source>1 &amp;year</source>
-        <translation>1 &amp;an</translation>
-<<<<<<< HEAD
-    </message>
-    <message>
-        <source>Welcome to the Myriad Core RPC console.</source>
-        <translation>Bun venit la consola Nucleului Myriad RPC.</translation>
-=======
->>>>>>> f2a96e7d
-    </message>
-    <message>
-        <source>Use up and down arrows to navigate history, and &lt;b&gt;Ctrl-L&lt;/b&gt; to clear screen.</source>
-        <translation>Folosiţi săgetile sus şi jos pentru a naviga în istoric şi &lt;b&gt;Ctrl-L&lt;/b&gt; pentru a curăţa.</translation>
-    </message>
-    <message>
-        <source>Type &lt;b&gt;help&lt;/b&gt; for an overview of available commands.</source>
-        <translation>Scrieţi &lt;b&gt;help&lt;/b&gt; pentru a vedea comenzile disponibile.</translation>
-    </message>
-    <message>
-        <source>%1 B</source>
-        <translation>%1 B</translation>
-    </message>
-    <message>
-        <source>%1 KB</source>
-        <translation>%1 KB</translation>
-    </message>
-    <message>
-        <source>%1 MB</source>
-        <translation>%1 MB</translation>
-    </message>
-    <message>
-        <source>%1 GB</source>
-        <translation>%1 GB</translation>
-    </message>
-    <message>
-        <source>via %1</source>
-        <translation>via %1</translation>
-    </message>
-    <message>
-        <source>never</source>
-        <translation>niciodată</translation>
-    </message>
-    <message>
-        <source>Inbound</source>
-        <translation>Intrare</translation>
-    </message>
-    <message>
-        <source>Outbound</source>
-        <translation>Ieşire</translation>
-    </message>
-    <message>
-        <source>Yes</source>
-        <translation>Da</translation>
-    </message>
-    <message>
-        <source>No</source>
-        <translation>Nu</translation>
-    </message>
-    <message>
-        <source>Unknown</source>
-        <translation>Necunoscut</translation>
-    </message>
-</context>
-<context>
-    <name>ReceiveCoinsDialog</name>
-    <message>
-        <source>&amp;Amount:</source>
-        <translation>Sum&amp;a:</translation>
+    </context>
+<context>
+    <name>RecentRequestsTableModel</name>
+    </context>
+<context>
+    <name>SendCoinsDialog</name>
+    <message>
+        <source>Send Coins</source>
+        <translation>Trimite monede</translation>
+    </message>
+    <message>
+        <source>Coin Control Features</source>
+        <translation>Caracteristici de control ale monedei</translation>
+    </message>
+    <message>
+        <source>Inputs...</source>
+        <translation>Intrări...</translation>
+    </message>
+    <message>
+        <source>automatically selected</source>
+        <translation>selecţie automată</translation>
+    </message>
+    <message>
+        <source>Insufficient funds!</source>
+        <translation>Fonduri insuficiente!</translation>
+    </message>
+    <message>
+        <source>Quantity:</source>
+        <translation>Cantitate:</translation>
+    </message>
+    <message>
+        <source>Bytes:</source>
+        <translation>Octeţi:</translation>
+    </message>
+    <message>
+        <source>Amount:</source>
+        <translation>Sumă:</translation>
+    </message>
+    <message>
+        <source>Fee:</source>
+        <translation>Taxă:</translation>
+    </message>
+    <message>
+        <source>After Fee:</source>
+        <translation>După taxă:</translation>
+    </message>
+    <message>
+        <source>Change:</source>
+        <translation>Rest:</translation>
+    </message>
+    <message>
+        <source>If this is activated, but the change address is empty or invalid, change will be sent to a newly generated address.</source>
+        <translation>Dacă este activat, dar adresa de rest este goală sau nevalidă, restul va fi trimis la o adresă nou generată.</translation>
+    </message>
+    <message>
+        <source>Custom change address</source>
+        <translation>Adresă personalizată de rest</translation>
+    </message>
+    <message>
+        <source>Transaction Fee:</source>
+        <translation>Taxă tranzacţie:</translation>
+    </message>
+    <message>
+        <source>Choose...</source>
+        <translation>Alegeţi...</translation>
+    </message>
+    <message>
+        <source>per kilobyte</source>
+        <translation>per kilooctet</translation>
+    </message>
+    <message>
+        <source>Hide</source>
+        <translation>Ascunde</translation>
+    </message>
+    <message>
+        <source>total at least</source>
+        <translation>total cel puţin</translation>
+    </message>
+    <message>
+        <source>Recommended:</source>
+        <translation>Recomandat:</translation>
+    </message>
+    <message>
+        <source>Custom:</source>
+        <translation>Personalizat:</translation>
+    </message>
+    <message>
+        <source>normal</source>
+        <translation>normal</translation>
+    </message>
+    <message>
+        <source>fast</source>
+        <translation>rapid</translation>
+    </message>
+    <message>
+        <source>Send to multiple recipients at once</source>
+        <translation>Trimite simultan către mai mulţi destinatari</translation>
+    </message>
+    <message>
+        <source>Add &amp;Recipient</source>
+        <translation>Adaugă destinata&amp;r</translation>
+    </message>
+    <message>
+        <source>Clear all fields of the form.</source>
+        <translation>Şterge toate cîmpurile formularului.</translation>
+    </message>
+    <message>
+        <source>Dust:</source>
+        <translation>Praf:</translation>
+    </message>
+    <message>
+        <source>Clear &amp;All</source>
+        <translation>Curăţă to&amp;ate</translation>
+    </message>
+    <message>
+        <source>Balance:</source>
+        <translation>Balanţă:</translation>
+    </message>
+    <message>
+        <source>Confirm the send action</source>
+        <translation>Confirmă operaţiunea de trimitere</translation>
+    </message>
+    <message>
+        <source>S&amp;end</source>
+        <translation>Trimit&amp;e</translation>
+    </message>
+    </context>
+<context>
+    <name>SendCoinsEntry</name>
+    <message>
+        <source>A&amp;mount:</source>
+        <translation>Su&amp;mă:</translation>
+    </message>
+    <message>
+        <source>Pay &amp;To:</source>
+        <translation>Plăteşte că&amp;tre:</translation>
     </message>
     <message>
         <source>&amp;Label:</source>
         <translation>&amp;Etichetă:</translation>
     </message>
     <message>
-        <source>&amp;Message:</source>
-        <translation>&amp;Mesaj:</translation>
-    </message>
-    <message>
-        <source>Reuse one of the previously used receiving addresses. Reusing addresses has security and privacy issues. Do not use this unless re-generating a payment request made before.</source>
-        <translation>Refoloseşte una din adresele de primire folosite anterior. Refolosirea adreselor poate crea probleme de securitate şi confidenţialitate. Nu folosiţi această opţiune decît dacă o cerere de regenerare a plăţii a fost făcută anterior.</translation>
-    </message>
-    <message>
-        <source>R&amp;euse an existing receiving address (not recommended)</source>
-        <translation>R&amp;efoloseşte o adresă de primire (nu este recomandat)</translation>
-    </message>
-    <message>
-        <source>An optional message to attach to the payment request, which will be displayed when the request is opened. Note: The message will not be sent with the payment over the Myriad network.</source>
-        <translation>Un mesaj opţional de ataşat la cererea de plată, care va fi afişat cînd cererea este deschisă. Notă: Acest mesaj nu va fi trimis cu plata către reţeaua Bitcoin.</translation>
-    </message>
-    <message>
-        <source>An optional label to associate with the new receiving address.</source>
-        <translation>O etichetă opţională de asociat cu adresa de primire.</translation>
-    </message>
-    <message>
-        <source>Use this form to request payments. All fields are &lt;b&gt;optional&lt;/b&gt;.</source>
-        <translation>Foloseşte acest formular pentru a solicita plăţi. Toate cîmpurile sînt &lt;b&gt;opţionale&lt;/b&gt;.</translation>
-    </message>
-    <message>
-        <source>An optional amount to request. Leave this empty or zero to not request a specific amount.</source>
-        <translation>O sumă opţională de cerut. Lăsaţi gol sau zero pentru a nu cere o sumă anume.</translation>
-    </message>
-    <message>
-        <source>Clear all fields of the form.</source>
-        <translation>Curăţă toate cîmpurile formularului.</translation>
-    </message>
-    <message>
-        <source>Clear</source>
-        <translation>Curăţă</translation>
-    </message>
-    <message>
-        <source>Requested payments history</source>
-        <translation>Istoricul plăţilor cerute</translation>
-    </message>
-    <message>
-        <source>&amp;Request payment</source>
-        <translation>&amp;Cerere plată</translation>
-    </message>
-    <message>
-        <source>Show the selected request (does the same as double clicking an entry)</source>
-        <translation>Arată cererea selectată (acelaşi lucru ca şi dublu-clic pe o înregistrare)</translation>
-    </message>
-    <message>
-        <source>Show</source>
-        <translation>Arată</translation>
-    </message>
-    <message>
-        <source>Remove the selected entries from the list</source>
-        <translation>Înlătură intrările selectate din listă</translation>
-    </message>
-    <message>
-        <source>Remove</source>
-        <translation>Înlătură</translation>
-    </message>
-    </context>
-<context>
-    <name>ReceiveRequestDialog</name>
-    <message>
-        <source>QR Code</source>
-        <translation>Cod QR</translation>
-    </message>
-    <message>
-        <source>Copy &amp;URI</source>
-        <translation>Copiază &amp;URl</translation>
-    </message>
-    <message>
-        <source>Copy &amp;Address</source>
-        <translation>Copiază &amp;adresa</translation>
-    </message>
-    <message>
-        <source>&amp;Save Image...</source>
-        <translation>&amp;Salvează imaginea...</translation>
-    </message>
+        <source>Choose previously used address</source>
+        <translation>Alegeţi adrese folosite anterior</translation>
+    </message>
+    <message>
+        <source>This is a normal payment.</source>
+        <translation>Aceasta este o tranzacţie normală.</translation>
+    </message>
+    <message>
+        <source>The Myriadcoin address to send the payment to</source>
+        <translation>Adresa bitcoin către care se face plata</translation>
+    </message>
+    <message>
+        <source>Alt+A</source>
+        <translation>Alt+A</translation>
+    </message>
+    <message>
+        <source>Paste address from clipboard</source>
+        <translation>Lipeşte adresa din clipboard</translation>
+    </message>
+    <message>
+        <source>Alt+P</source>
+        <translation>Alt+P</translation>
+    </message>
+    <message>
+        <source>Remove this entry</source>
+        <translation>Înlătură această intrare</translation>
+    </message>
+    <message>
+        <source>Message:</source>
+        <translation>Mesaj:</translation>
+    </message>
+    <message>
+        <source>Enter a label for this address to add it to the list of used addresses</source>
+        <translation>Introduceţi eticheta pentru ca această adresa să fie introdusă în lista de adrese folosite</translation>
+    </message>
+    <message>
+        <source>A message that was attached to the myriadcoin: URI which will be stored with the transaction for your reference. Note: This message will not be sent over the Myriadcoin network.</source>
+        <translation>un mesaj a fost ataşat la myriadcoin: URI care va fi stocat cu tranzacţia pentru referinţa dvs. Notă: Acest mesaj nu va fi trimis către reţeaua bitcoin.</translation>
+    </message>
+    <message>
+        <source>Pay To:</source>
+        <translation>Plăteşte către:</translation>
+    </message>
+    <message>
+        <source>Memo:</source>
+        <translation>Memo:</translation>
+    </message>
+    </context>
+<context>
+    <name>SendConfirmationDialog</name>
+    </context>
+<context>
+    <name>ShutdownWindow</name>
+    <message>
+        <source>%1 is shutting down...</source>
+        <translation>%1 se închide</translation>
+    </message>
+    <message>
+        <source>Do not shut down the computer until this window disappears.</source>
+        <translation>Nu închide calculatorul pînă ce această fereastră nu dispare.</translation>
+    </message>
+</context>
+<context>
+    <name>SignVerifyMessageDialog</name>
+    <message>
+        <source>Signatures - Sign / Verify a Message</source>
+        <translation>Semnaturi - Semnează/verifică un mesaj</translation>
+    </message>
+    <message>
+        <source>&amp;Sign Message</source>
+        <translation>&amp;Semnează mesaj</translation>
+    </message>
+    <message>
+        <source>The Myriadcoin address to sign the message with</source>
+        <translation>Adresa cu care semnaţi mesajul</translation>
+    </message>
+    <message>
+        <source>Choose previously used address</source>
+        <translation>Alegeţi adrese folosite anterior</translation>
+    </message>
+    <message>
+        <source>Alt+A</source>
+        <translation>Alt+A</translation>
+    </message>
+    <message>
+        <source>Paste address from clipboard</source>
+        <translation>Lipeşte adresa copiată din clipboard</translation>
+    </message>
+    <message>
+        <source>Alt+P</source>
+        <translation>Alt+P</translation>
+    </message>
+    <message>
+        <source>Enter the message you want to sign here</source>
+        <translation>Introduceţi mesajul pe care vreţi să-l semnaţi, aici</translation>
+    </message>
+    <message>
+        <source>Signature</source>
+        <translation>Semnătură</translation>
+    </message>
+    <message>
+        <source>Copy the current signature to the system clipboard</source>
+        <translation>Copiază semnatura curentă în clipboard-ul sistemului</translation>
+    </message>
+    <message>
+        <source>Sign the message to prove you own this Myriadcoin address</source>
+        <translation>Semnează mesajul pentru a dovedi ca deţineţi acestă adresă Bitcoin</translation>
+    </message>
+    <message>
+        <source>Sign &amp;Message</source>
+        <translation>Semnează &amp;mesaj</translation>
+    </message>
+    <message>
+        <source>Reset all sign message fields</source>
+        <translation>Resetează toate cîmpurile mesajelor semnate</translation>
+    </message>
+    <message>
+        <source>Clear &amp;All</source>
+        <translation>Curăţă to&amp;ate</translation>
+    </message>
+    <message>
+        <source>&amp;Verify Message</source>
+        <translation>&amp;Verifică mesaj</translation>
+    </message>
+    <message>
+        <source>The Myriadcoin address the message was signed with</source>
+        <translation>Introduceţi o adresă Bitcoin</translation>
+    </message>
+    <message>
+        <source>Verify the message to ensure it was signed with the specified Myriadcoin address</source>
+        <translation>Verificaţi mesajul pentru a vă asigura că a fost semnat cu adresa Myriadcoin specificată</translation>
+    </message>
+    <message>
+        <source>Verify &amp;Message</source>
+        <translation>Verifică &amp;mesaj</translation>
+    </message>
+    <message>
+        <source>Reset all verify message fields</source>
+        <translation>Resetează toate cîmpurile mesajelor semnate</translation>
+    </message>
+    </context>
+<context>
+    <name>SplashScreen</name>
+    <message>
+        <source>[testnet]</source>
+        <translation>[testnet]</translation>
+    </message>
+</context>
+<context>
+    <name>TrafficGraphWidget</name>
+    <message>
+        <source>KB/s</source>
+        <translation>KB/s</translation>
+    </message>
+</context>
+<context>
+    <name>TransactionDesc</name>
     <message>
         <source>Amount</source>
         <translation>Cantitate</translation>
     </message>
     </context>
 <context>
-    <name>RecentRequestsTableModel</name>
-    </context>
-<context>
-    <name>SendCoinsDialog</name>
-    <message>
-        <source>Send Coins</source>
-        <translation>Trimite monede</translation>
-    </message>
-    <message>
-        <source>Coin Control Features</source>
-        <translation>Caracteristici de control ale monedei</translation>
-    </message>
-    <message>
-        <source>Inputs...</source>
-        <translation>Intrări...</translation>
-    </message>
-    <message>
-        <source>automatically selected</source>
-        <translation>selecţie automată</translation>
-    </message>
-    <message>
-        <source>Insufficient funds!</source>
-        <translation>Fonduri insuficiente!</translation>
-    </message>
-    <message>
-        <source>Quantity:</source>
-        <translation>Cantitate:</translation>
-    </message>
-    <message>
-        <source>Bytes:</source>
-        <translation>Octeţi:</translation>
-    </message>
-    <message>
-        <source>Amount:</source>
-        <translation>Sumă:</translation>
-    </message>
-    <message>
-        <source>Fee:</source>
-        <translation>Taxă:</translation>
-    </message>
-    <message>
-        <source>After Fee:</source>
-        <translation>După taxă:</translation>
-    </message>
-    <message>
-        <source>Change:</source>
-        <translation>Rest:</translation>
-    </message>
-    <message>
-        <source>If this is activated, but the change address is empty or invalid, change will be sent to a newly generated address.</source>
-        <translation>Dacă este activat, dar adresa de rest este goală sau nevalidă, restul va fi trimis la o adresă nou generată.</translation>
-    </message>
-    <message>
-        <source>Custom change address</source>
-        <translation>Adresă personalizată de rest</translation>
-    </message>
-    <message>
-        <source>Transaction Fee:</source>
-        <translation>Taxă tranzacţie:</translation>
-    </message>
-    <message>
-        <source>Choose...</source>
-        <translation>Alegeţi...</translation>
-    </message>
-    <message>
-        <source>per kilobyte</source>
-        <translation>per kilooctet</translation>
-    </message>
-    <message>
-        <source>Hide</source>
-        <translation>Ascunde</translation>
-    </message>
-    <message>
-        <source>total at least</source>
-        <translation>total cel puţin</translation>
-    </message>
-    <message>
-        <source>Recommended:</source>
-        <translation>Recomandat:</translation>
-    </message>
-    <message>
-        <source>Custom:</source>
-        <translation>Personalizat:</translation>
-    </message>
-    <message>
-        <source>normal</source>
-        <translation>normal</translation>
-    </message>
-    <message>
-        <source>fast</source>
-        <translation>rapid</translation>
-    </message>
-    <message>
-        <source>Send to multiple recipients at once</source>
-        <translation>Trimite simultan către mai mulţi destinatari</translation>
-    </message>
-    <message>
-        <source>Add &amp;Recipient</source>
-        <translation>Adaugă destinata&amp;r</translation>
-    </message>
-    <message>
-        <source>Clear all fields of the form.</source>
-        <translation>Şterge toate cîmpurile formularului.</translation>
-    </message>
-    <message>
-        <source>Dust:</source>
-        <translation>Praf:</translation>
-    </message>
-    <message>
-        <source>Clear &amp;All</source>
-        <translation>Curăţă to&amp;ate</translation>
-    </message>
-    <message>
-        <source>Balance:</source>
-        <translation>Balanţă:</translation>
-    </message>
-    <message>
-        <source>Confirm the send action</source>
-        <translation>Confirmă operaţiunea de trimitere</translation>
-    </message>
-    <message>
-        <source>S&amp;end</source>
-        <translation>Trimit&amp;e</translation>
-    </message>
-<<<<<<< HEAD
-    <message>
-        <source>Confirm send coins</source>
-        <translation>Confirmă trimiterea de monede</translation>
-    </message>
-    <message>
-        <source>%1 to %2</source>
-        <translation>%1 la %2</translation>
-    </message>
-    <message>
-        <source>Copy quantity</source>
-        <translation>Copiază cantitea</translation>
-    </message>
-    <message>
-        <source>Copy amount</source>
-        <translation>Copiază suma</translation>
-    </message>
-    <message>
-        <source>Copy fee</source>
-        <translation>Copiază taxa</translation>
-    </message>
-    <message>
-        <source>Copy after fee</source>
-        <translation>Copiază după taxă</translation>
-    </message>
-    <message>
-        <source>Copy bytes</source>
-        <translation>Copiază octeţi</translation>
-    </message>
-    <message>
-        <source>Copy priority</source>
-        <translation>Copiază prioritatea</translation>
-    </message>
-    <message>
-        <source>Copy change</source>
-        <translation>Copiază rest</translation>
-    </message>
-    <message>
-        <source>Total Amount %1</source>
-        <translation>Suma totală %1</translation>
-    </message>
-    <message>
-        <source>or</source>
-        <translation>sau</translation>
-    </message>
-    <message>
-        <source>The amount to pay must be larger than 0.</source>
-        <translation>Suma de plată trebuie să fie mai mare decît 0.</translation>
-    </message>
-    <message>
-        <source>The amount exceeds your balance.</source>
-        <translation>Suma depăşeşte soldul contului.</translation>
-    </message>
-    <message>
-        <source>The total exceeds your balance when the %1 transaction fee is included.</source>
-        <translation>Totalul depăşeşte soldul contului dacă se include şi plata taxei de %1.</translation>
-    </message>
-    <message>
-        <source>Transaction creation failed!</source>
-        <translation>Creare tranzacţie nereuşită!</translation>
-    </message>
-    <message>
-        <source>The transaction was rejected! This might happen if some of the coins in your wallet were already spent, such as if you used a copy of wallet.dat and coins were spent in the copy but not marked as spent here.</source>
-        <translation>Tranzacţia a fost respinsă! Acest lucru se poate întîmpla dacă o parte din monedele tale din portofel au fost deja cheltuite, la fel ca şi cum aţi fi folosit o copie a wallet.dat şi monedele au fost cheltuite în copie, dar nu au fost marcate ca şi cheltuite şi aici.</translation>
-    </message>
-    <message>
-        <source>Payment request expired.</source>
-        <translation>Cererea de plată a expirat.</translation>
-    </message>
-    <message>
-        <source>The recipient address is not valid. Please recheck.</source>
-        <translation>Adresa destinatarului nu este validă, vă rugăm să o verificaţi.</translation>
-    </message>
-    <message>
-        <source>Duplicate address found: addresses should only be used once each.</source>
-        <translation>Adresă duplicat găsită: fiecare adresă ar trebui folosită o singură dată.</translation>
-    </message>
-    <message>
-        <source>Warning: Invalid Myriad address</source>
-        <translation>Atenţie: Adresa bitcoin nevalidă!</translation>
-    </message>
-    <message>
-        <source>(no label)</source>
-        <translation>(fără etichetă)</translation>
-    </message>
-    <message>
-        <source>Warning: Unknown change address</source>
-        <translation>Atenţie: Adresă de rest necunoscută</translation>
-    </message>
-    <message>
-        <source>Copy dust</source>
-        <translation>Copiază praf</translation>
-    </message>
-    <message>
-        <source>Are you sure you want to send?</source>
-        <translation>Sigur doriţi să trimiteţi?</translation>
-    </message>
-    <message>
-        <source>added as transaction fee</source>
-        <translation>adăugat ca taxă de tranzacţie</translation>
-    </message>
-</context>
-=======
-    </context>
->>>>>>> f2a96e7d
-<context>
-    <name>SendCoinsEntry</name>
-    <message>
-        <source>A&amp;mount:</source>
-        <translation>Su&amp;mă:</translation>
-    </message>
-    <message>
-        <source>Pay &amp;To:</source>
-        <translation>Plăteşte că&amp;tre:</translation>
-    </message>
-    <message>
-        <source>&amp;Label:</source>
-        <translation>&amp;Etichetă:</translation>
-    </message>
-    <message>
-        <source>Choose previously used address</source>
-        <translation>Alegeţi adrese folosite anterior</translation>
-    </message>
-    <message>
-        <source>This is a normal payment.</source>
-        <translation>Aceasta este o tranzacţie normală.</translation>
-    </message>
-    <message>
-        <source>The Myriad address to send the payment to</source>
-        <translation>Adresa bitcoin către care se face plata</translation>
-    </message>
-    <message>
-        <source>Alt+A</source>
-        <translation>Alt+A</translation>
-    </message>
-    <message>
-        <source>Paste address from clipboard</source>
-        <translation>Lipeşte adresa din clipboard</translation>
-    </message>
-    <message>
-        <source>Alt+P</source>
-        <translation>Alt+P</translation>
-    </message>
-    <message>
-        <source>Remove this entry</source>
-        <translation>Înlătură această intrare</translation>
-    </message>
-    <message>
-        <source>Message:</source>
-        <translation>Mesaj:</translation>
-    </message>
-    <message>
-        <source>Enter a label for this address to add it to the list of used addresses</source>
-        <translation>Introduceţi eticheta pentru ca această adresa să fie introdusă în lista de adrese folosite</translation>
-    </message>
-    <message>
-        <source>A message that was attached to the bitcoin: URI which will be stored with the transaction for your reference. Note: This message will not be sent over the Myriad network.</source>
-        <translation>un mesaj a fost ataşat la bitcoin: URI care va fi stocat cu tranzacţia pentru referinţa dvs. Notă: Acest mesaj nu va fi trimis către reţeaua bitcoin.</translation>
-    </message>
-    <message>
-        <source>Pay To:</source>
-        <translation>Plăteşte către:</translation>
-    </message>
-    <message>
-        <source>Memo:</source>
-        <translation>Memo:</translation>
-    </message>
-    </context>
-<context>
-    <name>SendConfirmationDialog</name>
-    </context>
-<context>
-    <name>ShutdownWindow</name>
-    <message>
-<<<<<<< HEAD
-        <source>Myriad Core is shutting down...</source>
-        <translation>Nucleul Myriad se închide...</translation>
-=======
-        <source>%1 is shutting down...</source>
-        <translation>%1 se închide</translation>
->>>>>>> f2a96e7d
-    </message>
-    <message>
-        <source>Do not shut down the computer until this window disappears.</source>
-        <translation>Nu închide calculatorul pînă ce această fereastră nu dispare.</translation>
-    </message>
-</context>
-<context>
-    <name>SignVerifyMessageDialog</name>
-    <message>
-        <source>Signatures - Sign / Verify a Message</source>
-        <translation>Semnaturi - Semnează/verifică un mesaj</translation>
-    </message>
-    <message>
-        <source>&amp;Sign Message</source>
-        <translation>&amp;Semnează mesaj</translation>
-    </message>
-    <message>
-        <source>The Myriad address to sign the message with</source>
-        <translation>Adresa cu care semnaţi mesajul</translation>
-    </message>
-    <message>
-        <source>Choose previously used address</source>
-        <translation>Alegeţi adrese folosite anterior</translation>
-    </message>
-    <message>
-        <source>Alt+A</source>
-        <translation>Alt+A</translation>
-    </message>
-    <message>
-        <source>Paste address from clipboard</source>
-        <translation>Lipeşte adresa copiată din clipboard</translation>
-    </message>
-    <message>
-        <source>Alt+P</source>
-        <translation>Alt+P</translation>
-    </message>
-    <message>
-        <source>Enter the message you want to sign here</source>
-        <translation>Introduceţi mesajul pe care vreţi să-l semnaţi, aici</translation>
-    </message>
-    <message>
-        <source>Signature</source>
-        <translation>Semnătură</translation>
-    </message>
-    <message>
-        <source>Copy the current signature to the system clipboard</source>
-        <translation>Copiază semnatura curentă în clipboard-ul sistemului</translation>
-    </message>
-    <message>
-        <source>Sign the message to prove you own this Myriad address</source>
-        <translation>Semnează mesajul pentru a dovedi ca deţineţi acestă adresă Bitcoin</translation>
-    </message>
-    <message>
-        <source>Sign &amp;Message</source>
-        <translation>Semnează &amp;mesaj</translation>
-    </message>
-    <message>
-        <source>Reset all sign message fields</source>
-        <translation>Resetează toate cîmpurile mesajelor semnate</translation>
-    </message>
-    <message>
-        <source>Clear &amp;All</source>
-        <translation>Curăţă to&amp;ate</translation>
-    </message>
-    <message>
-        <source>&amp;Verify Message</source>
-        <translation>&amp;Verifică mesaj</translation>
-    </message>
-    <message>
-        <source>The Myriad address the message was signed with</source>
-        <translation>Introduceţi o adresă Bitcoin</translation>
-    </message>
-    <message>
-        <source>Verify the message to ensure it was signed with the specified Myriad address</source>
-        <translation>Verificaţi mesajul pentru a vă asigura că a fost semnat cu adresa Myriad specificată</translation>
-    </message>
-    <message>
-        <source>Verify &amp;Message</source>
-        <translation>Verifică &amp;mesaj</translation>
-    </message>
-    <message>
-        <source>Reset all verify message fields</source>
-        <translation>Resetează toate cîmpurile mesajelor semnate</translation>
-    </message>
-    </context>
-<context>
-    <name>SplashScreen</name>
-    <message>
-<<<<<<< HEAD
-        <source>Myriad Core</source>
-        <translation>Nucleul Bitcoin</translation>
-    </message>
-    <message>
-        <source>The Myriad Core developers</source>
-        <translation>Dezvoltatorii Nucleului Bitcoin</translation>
-    </message>
-    <message>
-=======
->>>>>>> f2a96e7d
-        <source>[testnet]</source>
-        <translation>[testnet]</translation>
-    </message>
-</context>
-<context>
-    <name>TrafficGraphWidget</name>
-    <message>
-        <source>KB/s</source>
-        <translation>KB/s</translation>
-    </message>
-</context>
-<context>
-    <name>TransactionDesc</name>
-    <message>
-<<<<<<< HEAD
-        <source>Open until %1</source>
-        <translation>Deschis pînă la %1</translation>
-    </message>
-    <message>
-        <source>conflicted</source>
-        <translation>în conflict</translation>
-    </message>
-    <message>
-        <source>%1/offline</source>
-        <translation>%1/deconectat</translation>
-    </message>
-    <message>
-        <source>%1/unconfirmed</source>
-        <translation>%1/neconfirmat</translation>
-    </message>
-    <message>
-        <source>%1 confirmations</source>
-        <translation>%1 confirmări</translation>
-    </message>
-    <message>
-        <source>Status</source>
-        <translation>Stare</translation>
-    </message>
-    <message numerus="yes">
-        <source>, broadcast through %n node(s)</source>
-        <translation><numerusform>, distribuit prin %n nod</numerusform><numerusform>, distribuit prin %n noduri</numerusform><numerusform>, distribuit prin %n de noduri</numerusform></translation>
-    </message>
-    <message>
-        <source>Date</source>
-        <translation>Data</translation>
-    </message>
-    <message>
-        <source>Source</source>
-        <translation>Sursa</translation>
-    </message>
-    <message>
-        <source>Generated</source>
-        <translation>Generat</translation>
-    </message>
-    <message>
-        <source>From</source>
-        <translation>De la</translation>
-    </message>
-    <message>
-        <source>To</source>
-        <translation>Către</translation>
-    </message>
-    <message>
-        <source>own address</source>
-        <translation>adresa proprie</translation>
-    </message>
-    <message>
-        <source>watch-only</source>
-        <translation>doar-supraveghere</translation>
-    </message>
-    <message>
-        <source>label</source>
-        <translation>etichetă</translation>
-    </message>
-    <message>
-        <source>Credit</source>
-        <translation>Credit</translation>
-    </message>
-    <message numerus="yes">
-        <source>matures in %n more block(s)</source>
-        <translation><numerusform>se maturizează în încă %n bloc</numerusform><numerusform>se maturizează în încă %n blocuri</numerusform><numerusform>se maturizează în încă %n de blocuri</numerusform></translation>
-    </message>
-    <message>
-        <source>not accepted</source>
-        <translation>neacceptat</translation>
-    </message>
-    <message>
-        <source>Debit</source>
-        <translation>Debit</translation>
-    </message>
-    <message>
-        <source>Total debit</source>
-        <translation>Total debit</translation>
-    </message>
-    <message>
-        <source>Total credit</source>
-        <translation>Total credit</translation>
-    </message>
-    <message>
-        <source>Transaction fee</source>
-        <translation>Taxă tranzacţie</translation>
-    </message>
-    <message>
-        <source>Net amount</source>
-        <translation>Suma netă</translation>
-    </message>
-    <message>
-        <source>Message</source>
-        <translation>Mesaj</translation>
-    </message>
-    <message>
-        <source>Comment</source>
-        <translation>Comentariu</translation>
-    </message>
-    <message>
-        <source>Transaction ID</source>
-        <translation>ID-ul tranzacţie</translation>
-    </message>
-    <message>
-        <source>Merchant</source>
-        <translation>Comerciant</translation>
-    </message>
-    <message>
-        <source>Generated coins must mature %1 blocks before they can be spent. When you generated this block, it was broadcast to the network to be added to the block chain. If it fails to get into the chain, its state will change to "not accepted" and it won't be spendable. This may occasionally happen if another node generates a block within a few seconds of yours.</source>
-        <translation>Monedele generate trebuie să crească %1 blocuri înainte să poată fi cheltuite. Cînd aţi generat acest bloc, a fost transmis reţelei pentru a fi adaugat la lanţul de blocuri. Aceasta se poate întîmpla ocazional dacă alt nod generează un bloc la numai cîteva secunde de al dvs.</translation>
-    </message>
-    <message>
-        <source>Debug information</source>
-        <translation>Informaţii pentru depanare</translation>
-    </message>
-    <message>
-        <source>Transaction</source>
-        <translation>Tranzacţie</translation>
-    </message>
-    <message>
-        <source>Inputs</source>
-        <translation>Intrări</translation>
-    </message>
-    <message>
-        <source>Amount</source>
-        <translation>Sumă</translation>
-    </message>
-    <message>
-        <source>true</source>
-        <translation>adevărat</translation>
-    </message>
-    <message>
-        <source>false</source>
-        <translation>fals</translation>
-    </message>
-    <message>
-        <source>, has not been successfully broadcast yet</source>
-        <translation>, nu s-a propagat încă</translation>
-    </message>
-    <message numerus="yes">
-        <source>Open for %n more block(s)</source>
-        <translation><numerusform>Deschis pentru încă %n bloc</numerusform><numerusform>Deschis pentru încă %n blocuri</numerusform><numerusform>Deschis pentru încă %n de blocuri</numerusform></translation>
-    </message>
-    <message>
-        <source>unknown</source>
-        <translation>necunoscut</translation>
-    </message>
-</context>
-<context>
-    <name>TransactionDescDialog</name>
-    <message>
-        <source>Transaction details</source>
-        <translation>Detaliile tranzacţiei</translation>
-=======
-        <source>Amount</source>
-        <translation>Cantitate</translation>
->>>>>>> f2a96e7d
-    </message>
-    </context>
-<context>
     <name>TransactionDescDialog</name>
     <message>
         <source>This pane shows a detailed description of the transaction</source>
@@ -2389,111 +1547,7 @@
     </context>
 <context>
     <name>TransactionTableModel</name>
-<<<<<<< HEAD
-    <message>
-        <source>Date</source>
-        <translation>Data</translation>
-    </message>
-    <message>
-        <source>Type</source>
-        <translation>Tip</translation>
-    </message>
-    <message>
-        <source>Immature (%1 confirmations, will be available after %2)</source>
-        <translation>Imatur (%1 confirmări, va fi disponibil după %2)</translation>
-    </message>
-    <message numerus="yes">
-        <source>Open for %n more block(s)</source>
-        <translation><numerusform>Deschis pentru încă %n bloc</numerusform><numerusform>Deschis pentru încă %n blocuri</numerusform><numerusform>Deschis pentru încă %n de blocuri</numerusform></translation>
-    </message>
-    <message>
-        <source>Open until %1</source>
-        <translation>Deschis până la %1</translation>
-    </message>
-    <message>
-        <source>Confirmed (%1 confirmations)</source>
-        <translation>Confirmat (%1 confirmări)</translation>
-    </message>
-    <message>
-        <source>This block was not received by any other nodes and will probably not be accepted!</source>
-        <translation>Acest bloc nu a fost recepţionat de nici un alt nod şi probabil nu va fi acceptat!</translation>
-    </message>
-    <message>
-        <source>Generated but not accepted</source>
-        <translation>Generat dar neacceptat</translation>
-    </message>
-    <message>
-        <source>Offline</source>
-        <translation>Deconectat</translation>
-    </message>
-    <message>
-        <source>Label</source>
-        <translation>Etichetă</translation>
-    </message>
-    <message>
-        <source>Unconfirmed</source>
-        <translation>Neconfirmat</translation>
-    </message>
-    <message>
-        <source>Confirming (%1 of %2 recommended confirmations)</source>
-        <translation>Confirmare (%1 din %2 confirmări recomandate)</translation>
-    </message>
-    <message>
-        <source>Conflicted</source>
-        <translation>În conflict</translation>
-    </message>
-    <message>
-        <source>Received with</source>
-        <translation>Recepţionat cu</translation>
-    </message>
-    <message>
-        <source>Received from</source>
-        <translation>Primit de la</translation>
-    </message>
-    <message>
-        <source>Sent to</source>
-        <translation>Trimis către</translation>
-    </message>
-    <message>
-        <source>Payment to yourself</source>
-        <translation>Plată către dvs.</translation>
-    </message>
-    <message>
-        <source>Mined</source>
-        <translation>Minerit</translation>
-    </message>
-    <message>
-        <source>watch-only</source>
-        <translation>doar-supraveghere</translation>
-    </message>
-    <message>
-        <source>(n/a)</source>
-        <translation>indisponibil</translation>
-    </message>
-    <message>
-        <source>Transaction status. Hover over this field to show number of confirmations.</source>
-        <translation>Starea tranzacţiei. Treceţi cu mouse-ul peste acest cîmp pentru afişarea numărului de confirmări.</translation>
-    </message>
-    <message>
-        <source>Date and time that the transaction was received.</source>
-        <translation>Data şi ora la care a fost recepţionată tranzacţia.</translation>
-    </message>
-    <message>
-        <source>Type of transaction.</source>
-        <translation>Tipul tranzacţiei.</translation>
-    </message>
-    <message>
-        <source>Whether or not a watch-only address is involved in this transaction.</source>
-        <translation>Indiferent dacă sau nu o adresă doar-suăpraveghere este implicată în această tranzacţie.</translation>
-    </message>
-    <message>
-        <source>Amount removed from or added to balance.</source>
-        <translation>Suma extrasă sau adăugată la sold.</translation>
-    </message>
-</context>
-=======
-    </context>
->>>>>>> f2a96e7d
+    </context>
 <context>
     <name>TransactionView</name>
     </context>
@@ -2540,7 +1594,7 @@
         <translation>Rulează în fundal ca un demon şi acceptă comenzi</translation>
     </message>
     <message>
-        <source>Bitcoin Core</source>
+        <source>Myriadcoin Core</source>
         <translation>Nucleul Bitcoin</translation>
     </message>
     <message>
@@ -2556,29 +1610,6 @@
         <translation>Setează numărul de thread-uri de verificare a script-urilor (%u la %d, 0 = auto, &lt;0 = lasă atîtea nuclee libere, implicit: %d)</translation>
     </message>
     <message>
-<<<<<<< HEAD
-        <source>This is a pre-release test build - use at your own risk - do not use for mining or merchant applications</source>
-        <translation>Aceasta este o versiune de test preliminară - vă asumaţi riscul folosind-o - nu folosiţi pentru minerit sau aplicaţiile comercianţilor</translation>
-    </message>
-    <message>
-        <source>Unable to bind to %s on this computer. Myriad Core is probably already running.</source>
-        <translation>Nu se poate lega la %s pe acest calculator. Nucleul Myriad probabil deja rulează.</translation>
-    </message>
-    <message>
-        <source>Warning: The network does not appear to fully agree! Some miners appear to be experiencing issues.</source>
-        <translation>Atenţie: Reţeaua nu pare să fie de acord în totalitate! Aparent nişte mineri au probleme.</translation>
-    </message>
-    <message>
-        <source>Warning: We do not appear to fully agree with our peers! You may need to upgrade, or other nodes may need to upgrade.</source>
-        <translation>Atenţie: Aparent, nu sîntem de acord cu toţi partenerii noştri! Va trebui să faceţi o actualizare, sau alte noduri necesită actualizare.</translation>
-    </message>
-    <message>
-        <source>Warning: wallet.dat corrupt, data salvaged! Original wallet.dat saved as wallet.{timestamp}.bak in %s; if your balance or transactions are incorrect you should restore from a backup.</source>
-        <translation>Atenţie: fişierul wallet.dat este corupt, date salvate! Fişierul original wallet.dat a fost salvat ca wallet.{timestamp}.bak in %s; dacă balansul sau tranzactiile sînt incorecte ar trebui să restauraţi dintr-o copie de siguranţă.</translation>
-    </message>
-    <message>
-=======
->>>>>>> f2a96e7d
         <source>&lt;category&gt; can be:</source>
         <translation>&lt;category&gt; poate fi:</translation>
     </message>
@@ -2683,28 +1714,10 @@
         <translation>Opţiuni portofel:</translation>
     </message>
     <message>
-<<<<<<< HEAD
-        <source>Warning: This version is obsolete; upgrade required!</source>
-        <translation>Atenţie: această versiune este depăşită, actualizarea este necesară !</translation>
-    </message>
-    <message>
-        <source>You need to rebuild the database using -reindex to change -txindex</source>
-        <translation>Trebuie să reconstruiţi baza de date folosind -reindex pentru a schimba -txindex</translation>
-    </message>
-    <message>
-=======
->>>>>>> f2a96e7d
         <source>Allow JSON-RPC connections from specified source. Valid for &lt;ip&gt; are a single IP (e.g. 1.2.3.4), a network/netmask (e.g. 1.2.3.4/255.255.255.0) or a network/CIDR (e.g. 1.2.3.4/24). This option can be specified multiple times</source>
         <translation>Permite conexiunile JSON-RPC din sursa specificată. Valid pentru &lt;ip&gt; sînt IP singulare (ex. 1.2.3.4), o reţea/mască-reţea (ex. 1.2.3.4/255.255.255.0) sau o reţea/CIDR (ex. 1.2.3.4/24). Această opţiune poate fi specificată de mai multe ori</translation>
     </message>
     <message>
-<<<<<<< HEAD
-        <source>Cannot obtain a lock on data directory %s. Myriad Core is probably already running.</source>
-        <translation>Nu se poate obţine blocarea folderului cu date %s. Nucleul Myriad probabil deja rulează.</translation>
-    </message>
-    <message>
-=======
->>>>>>> f2a96e7d
         <source>Execute command when a relevant alert is received or we see a really long fork (%s in cmd is replaced by message)</source>
         <translation>Execută comanda cînd o alertă relevantă este primită sau vedem o bifurcaţie foarte lungă (%s în cmd este înlocuit de mesaj)</translation>
     </message>
@@ -2717,35 +1730,18 @@
         <translation>(implicit: %u)</translation>
     </message>
     <message>
-        <source>(default: %u)</source>
-        <translation>(implicit: %u)</translation>
-    </message>
-    <message>
         <source>Accept public REST requests (default: %u)</source>
         <translation>Acceptă cererile publice REST (implicit: %u)</translation>
     </message>
     <message>
-<<<<<<< HEAD
-        <source>Cannot resolve -whitebind address: '%s'</source>
-        <translation>Nu se poate rezolva adresa -whitebind: '%s'</translation>
+        <source>Automatically create Tor hidden service (default: %d)</source>
+        <translation>Crează automat un serviciu Tor ascuns (implicit: %d)</translation>
     </message>
     <message>
         <source>Connect through SOCKS5 proxy</source>
         <translation>Conectare prin proxy SOCKS5</translation>
     </message>
     <message>
-        <source>Copyright (C) 2009-%i The Myriad Core Developers</source>
-        <translation>Copyright (C) 2009-%i Dezvoltatorii Bitcoin</translation>
-=======
-        <source>Automatically create Tor hidden service (default: %d)</source>
-        <translation>Crează automat un serviciu Tor ascuns (implicit: %d)</translation>
-    </message>
-    <message>
-        <source>Connect through SOCKS5 proxy</source>
-        <translation>Conectare prin proxy SOCKS5</translation>
->>>>>>> f2a96e7d
-    </message>
-    <message>
         <source>Error reading from database, shutting down.</source>
         <translation>Eroare la citirea bazei de date. Oprire.</translation>
     </message>
@@ -2754,25 +1750,6 @@
         <translation>Informaţie</translation>
     </message>
     <message>
-<<<<<<< HEAD
-        <source>Initialization sanity check failed. Myriad Core is shutting down.</source>
-        <translation>Nu s-a reuşit iniţierea verificării sănătăţii. Nucleul Myriad se opreşte.</translation>
-    </message>
-    <message>
-        <source>Invalid amount for -maxtxfee=&lt;amount&gt;: '%s'</source>
-        <translation>Sumă nevalidă pentru -maxtxfee=&lt;suma&gt;: '%s'</translation>
-    </message>
-    <message>
-        <source>Invalid amount for -minrelaytxfee=&lt;amount&gt;: '%s'</source>
-        <translation>Sumă nevalidă pentru -minrelaytxfee=&lt;suma&gt;:'%s'</translation>
-    </message>
-    <message>
-        <source>Invalid amount for -mintxfee=&lt;amount&gt;: '%s'</source>
-        <translation>Sumă nevalidă pentru -mintxfee=&lt;suma&gt;: '%s'</translation>
-    </message>
-    <message>
-=======
->>>>>>> f2a96e7d
         <source>Invalid amount for -paytxfee=&lt;amount&gt;: '%s' (must be at least %s)</source>
         <translation>Sumă nevalidă pentru -paytxfee=&lt;suma&gt;: '%s' (trebuie să fie cel puţin %s)</translation>
     </message>
@@ -2833,13 +1810,6 @@
         <translation>Utilizator pentru conexiunile JSON-RPC</translation>
     </message>
     <message>
-<<<<<<< HEAD
-        <source>Wallet needed to be rewritten: restart Myriad Core to complete</source>
-        <translation>Portofelul necesită rescrierea: reporniţi Nucleul Myriad pentru completare</translation>
-    </message>
-    <message>
-=======
->>>>>>> f2a96e7d
         <source>Warning</source>
         <translation>Avertisment</translation>
     </message>
