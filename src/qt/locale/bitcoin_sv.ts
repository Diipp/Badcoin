<TS language="sv" version="2.1">
<context>
    <name>AddressBookPage</name>
    <message>
        <source>Right-click to edit address or label</source>
        <translation>Högerklicka för att ändra adressen eller etiketten.</translation>
    </message>
    <message>
        <source>Create a new address</source>
        <translation>Skapa ny adress</translation>
    </message>
    <message>
        <source>&amp;New</source>
        <translation>&amp;Ny</translation>
    </message>
    <message>
        <source>Copy the currently selected address to the system clipboard</source>
        <translation>Kopiera den markerade adressen till systemets Urklipp</translation>
    </message>
    <message>
        <source>&amp;Copy</source>
        <translation>&amp;Kopiera</translation>
    </message>
    <message>
        <source>C&amp;lose</source>
        <translation>S&amp;täng</translation>
    </message>
    <message>
        <source>Delete the currently selected address from the list</source>
        <translation>Ta bort den valda adressen från listan</translation>
    </message>
    <message>
        <source>Export the data in the current tab to a file</source>
        <translation>Exportera informationen i den nuvarande fliken till en fil</translation>
    </message>
    <message>
        <source>&amp;Export</source>
        <translation>&amp;Exportera</translation>
    </message>
    <message>
        <source>&amp;Delete</source>
        <translation>&amp;Radera</translation>
    </message>
    <message>
        <source>Choose the address to send coins to</source>
        <translation>Välj en adress att sända betalning till</translation>
    </message>
    <message>
        <source>Choose the address to receive coins with</source>
        <translation>Välj en adress att ta emot betalning till</translation>
    </message>
    <message>
        <source>C&amp;hoose</source>
        <translation>V&amp;älj</translation>
    </message>
    <message>
        <source>Sending addresses</source>
        <translation>Avsändaradresser</translation>
    </message>
    <message>
        <source>Receiving addresses</source>
        <translation>Mottagaradresser</translation>
    </message>
    <message>
<<<<<<< HEAD
        <source>These are your Myriad addresses for sending payments. Always check the amount and the receiving address before sending coins.</source>
        <translation>Detta är dina Bitcoin-adresser för att skicka betalningar. Kolla alltid summan och den mottagande adressen innan du skickar Bitcoins.</translation>
    </message>
    <message>
        <source>These are your Myriad addresses for receiving payments. It is recommended to use a new receiving address for each transaction.</source>
        <translation>Detta är dina Bitcoin-adresser för att ta emot betalningar. Det rekommenderas att använda en ny mottagningsadress för varje transaktion.</translation>
=======
        <source>These are your Bitcoin addresses for sending payments. Always check the amount and the receiving address before sending coins.</source>
        <translation>Detta är dina Bitcoin adresser för att skicka betalningar. Kolla alltid summan och den mottagande adressen innan du skickar Bitcoins.</translation>
    </message>
    <message>
        <source>These are your Bitcoin addresses for receiving payments. It is recommended to use a new receiving address for each transaction.</source>
        <translation>Detta är dina Bitcoin adresser för att ta emot betalningar. Det rekommenderas att använda en ny mottagningsadress för varje transaktion.</translation>
    </message>
    <message>
        <source>&amp;Copy Address</source>
        <translation>&amp;Kopiera adress</translation>
>>>>>>> f2a96e7d
    </message>
    <message>
        <source>Copy &amp;Label</source>
        <translation>Kopiera &amp;etikett</translation>
    </message>
    <message>
        <source>&amp;Edit</source>
        <translation>&amp;Redigera</translation>
    </message>
    <message>
        <source>Export Address List</source>
        <translation>Exportera adresslista</translation>
    </message>
    <message>
        <source>Comma separated file (*.csv)</source>
        <translation>Kommaseparerad fil (*.csv)</translation>
    </message>
    <message>
        <source>Exporting Failed</source>
        <translation>Export misslyckades</translation>
    </message>
    <message>
        <source>There was an error trying to save the address list to %1. Please try again.</source>
        <translation>Det inträffade ett fel när adresslistan skulle sparas till %1.
Var vänlig och försök igen.</translation>
    </message>
</context>
<context>
    <name>AddressTableModel</name>
    <message>
        <source>Label</source>
        <translation>Etikett</translation>
    </message>
    <message>
        <source>Address</source>
        <translation>Adress</translation>
    </message>
    <message>
        <source>(no label)</source>
        <translation>(Ingen etikett)</translation>
    </message>
</context>
<context>
    <name>AskPassphraseDialog</name>
    <message>
        <source>Passphrase Dialog</source>
        <translation>Lösenordsdialog</translation>
    </message>
    <message>
        <source>Enter passphrase</source>
        <translation>Ange lösenord</translation>
    </message>
    <message>
        <source>New passphrase</source>
        <translation>Nytt lösenord</translation>
    </message>
    <message>
        <source>Repeat new passphrase</source>
        <translation>Upprepa nytt lösenord</translation>
    </message>
    <message>
        <source>Enter the new passphrase to the wallet.&lt;br/&gt;Please use a passphrase of &lt;b&gt;ten or more random characters&lt;/b&gt;, or &lt;b&gt;eight or more words&lt;/b&gt;.</source>
        <translation>Ange plånbokens nya lösenord. &lt;br/&gt; Använd ett lösenord på &lt;b&gt;tio eller fler slumpmässiga tecken,&lt;/b&gt; eller &lt;b&gt;åtta eller fler ord.&lt;/b&gt;.</translation>
    </message>
    <message>
        <source>Encrypt wallet</source>
        <translation>Kryptera plånbok</translation>
    </message>
    <message>
        <source>This operation needs your wallet passphrase to unlock the wallet.</source>
        <translation>Denna operation behöver din plånboks lösenord för att låsa upp plånboken.</translation>
    </message>
    <message>
        <source>Unlock wallet</source>
        <translation>Lås upp plånbok</translation>
    </message>
    <message>
        <source>This operation needs your wallet passphrase to decrypt the wallet.</source>
        <translation>Denna operation behöver din plånboks lösenord för att dekryptera plånboken.</translation>
    </message>
    <message>
        <source>Decrypt wallet</source>
        <translation>Dekryptera plånbok</translation>
    </message>
    <message>
        <source>Change passphrase</source>
        <translation>Ändra lösenord</translation>
    </message>
    <message>
        <source>Enter the old passphrase and new passphrase to the wallet.</source>
        <translation>Ge det gamla lösenordet och det nya lösenordet för plånboken.</translation>
    </message>
    <message>
        <source>Confirm wallet encryption</source>
        <translation>Bekräfta kryptering av plånbok</translation>
    </message>
    <message>
        <source>Warning: If you encrypt your wallet and lose your passphrase, you will &lt;b&gt;LOSE ALL OF YOUR BITCOINS&lt;/b&gt;!</source>
        <translation>VARNING: Om du krypterar din plånbok och glömmer ditt lösenord, kommer du att &lt;b&gt;FÖRLORA ALLA DINA BITCOIN&lt;/b&gt;!</translation>
    </message>
    <message>
        <source>Are you sure you wish to encrypt your wallet?</source>
        <translation>Är du säker på att du vill kryptera din plånbok?</translation>
    </message>
    <message>
<<<<<<< HEAD
        <source>Myriad Core will close now to finish the encryption process. Remember that encrypting your wallet cannot fully protect your myriadcoins from being stolen by malware infecting your computer.</source>
        <translation>Myriad Core kommer att stängas för att slutföra krypteringsprocessen. Kom ihåg att plånbokskryptering inte garanterar fullt skydd mot skadlig kod på din dator.</translation>
    </message>
    <message>
        <source>IMPORTANT: Any previous backups you have made of your wallet file should be replaced with the newly generated, encrypted wallet file. For security reasons, previous backups of the unencrypted wallet file will become useless as soon as you start using the new, encrypted wallet.</source>
        <translation>VIKTIGT: Alla tidigare säkerhetskopior du har gjort av plånbokens fil ska ersättas med den nya genererade, krypterade plånboks filen. Av säkerhetsskäl kommer tidigare säkerhetskopior av den okrypterade plånboks filen blir oanvändbara när du börjar använda en ny, krypterad plånbok.</translation>
    </message>
    <message>
        <source>Warning: The Caps Lock key is on!</source>
        <translation>Varning: Caps Lock är påslaget!</translation>
    </message>
    <message>
=======
>>>>>>> f2a96e7d
        <source>Wallet encrypted</source>
        <translation>Plånbok krypterad</translation>
    </message>
    <message>
        <source>%1 will close now to finish the encryption process. Remember that encrypting your wallet cannot fully protect your bitcoins from being stolen by malware infecting your computer.</source>
        <translation>%1 kommer nu att stänga ner för att färdigställa krypteringen. Tänk på att en krypterad plånbok inte skyddar mot stöld om din dator är infekterad med en keylogger.</translation>
    </message>
    <message>
        <source>IMPORTANT: Any previous backups you have made of your wallet file should be replaced with the newly generated, encrypted wallet file. For security reasons, previous backups of the unencrypted wallet file will become useless as soon as you start using the new, encrypted wallet.</source>
        <translation>VIKTIGT: Alla tidigare säkerhetskopior du har gjort av plånboksfilen ska ersättas med den nya genererade, krypterade plånboksfilen. Av säkerhetsskäl kommer tidigare säkerhetskopior av den okrypterade plånboksfilen blir oanvändbara när du börjar använda en ny, krypterad plånbok.</translation>
    </message>
    <message>
        <source>Wallet encryption failed</source>
        <translation>Kryptering av plånbok misslyckades</translation>
    </message>
    <message>
        <source>Wallet encryption failed due to an internal error. Your wallet was not encrypted.</source>
        <translation>Kryptering av plånbok misslyckades på grund av ett internt fel. Din plånbok blev inte krypterad.</translation>
    </message>
    <message>
        <source>The supplied passphrases do not match.</source>
        <translation>De angivna lösenorden överensstämmer inte.</translation>
    </message>
    <message>
        <source>Wallet unlock failed</source>
        <translation>Misslyckades låsa upp plånboken</translation>
    </message>
    <message>
        <source>The passphrase entered for the wallet decryption was incorrect.</source>
        <translation>Lösenordet för dekryptering av plånboken var felaktig.</translation>
    </message>
    <message>
        <source>Wallet decryption failed</source>
        <translation>Dekryptering av plånbok misslyckades</translation>
    </message>
    <message>
        <source>Wallet passphrase was successfully changed.</source>
        <translation>Plånbokens lösenord har ändrats.</translation>
    </message>
    <message>
        <source>Warning: The Caps Lock key is on!</source>
        <translation>Varning: Caps Lock är påslaget!</translation>
    </message>
</context>
<context>
    <name>BanTableModel</name>
    <message>
        <source>IP/Netmask</source>
        <translation>IP/nätmask</translation>
    </message>
    <message>
        <source>Banned Until</source>
        <translation>Bannad tills</translation>
    </message>
</context>
<context>
    <name>BitcoinGUI</name>
    <message>
        <source>Sign &amp;message...</source>
        <translation>Signera &amp;meddelande...</translation>
    </message>
    <message>
        <source>Synchronizing with network...</source>
        <translation>Synkroniserar med nätverk...</translation>
    </message>
    <message>
        <source>&amp;Overview</source>
        <translation>&amp;Översikt</translation>
    </message>
    <message>
        <source>Node</source>
        <translation>Nod</translation>
    </message>
    <message>
        <source>Show general overview of wallet</source>
        <translation>Visa generell översikt av plånboken</translation>
    </message>
    <message>
        <source>&amp;Transactions</source>
        <translation>&amp;Transaktioner</translation>
    </message>
    <message>
        <source>Browse transaction history</source>
        <translation>Bläddra i transaktionshistorik</translation>
    </message>
    <message>
        <source>E&amp;xit</source>
        <translation>&amp;Avsluta</translation>
    </message>
    <message>
        <source>Quit application</source>
        <translation>Avsluta programmet</translation>
    </message>
    <message>
        <source>&amp;About %1</source>
        <translation>&amp;Om %1</translation>
    </message>
    <message>
        <source>Show information about %1</source>
        <translation>Visa information om %1</translation>
    </message>
    <message>
        <source>About &amp;Qt</source>
        <translation>Om &amp;Qt</translation>
    </message>
    <message>
        <source>Show information about Qt</source>
        <translation>Visa information om Qt</translation>
    </message>
    <message>
        <source>&amp;Options...</source>
        <translation>&amp;Alternativ...</translation>
    </message>
    <message>
        <source>Modify configuration options for %1</source>
        <translation>Ändra konfigurationsalternativ för %1</translation>
    </message>
    <message>
        <source>&amp;Encrypt Wallet...</source>
        <translation>&amp;Kryptera plånbok...</translation>
    </message>
    <message>
        <source>&amp;Backup Wallet...</source>
        <translation>&amp;Säkerhetskopiera plånbok...</translation>
    </message>
    <message>
        <source>&amp;Change Passphrase...</source>
        <translation>&amp;Byt lösenord...</translation>
    </message>
    <message>
        <source>&amp;Sending addresses...</source>
        <translation>Av&amp;sändaradresser...</translation>
    </message>
    <message>
        <source>&amp;Receiving addresses...</source>
        <translation>Mottaga&amp;radresser...</translation>
    </message>
    <message>
        <source>Open &amp;URI...</source>
        <translation>Öppna &amp;URI...</translation>
    </message>
    <message>
<<<<<<< HEAD
        <source>Myriad Core client</source>
        <translation>Myriad Core-klient</translation>
=======
        <source>Click to disable network activity.</source>
        <translation>Klicka för att inaktivera nätverksaktivitet.</translation>
    </message>
    <message>
        <source>Network activity disabled.</source>
        <translation>Nätverksaktivitet inaktiverad.</translation>
    </message>
    <message>
        <source>Click to enable network activity again.</source>
        <translation>Klicka för att aktivera nätverksaktivitet igen.</translation>
>>>>>>> f2a96e7d
    </message>
    <message>
        <source>Syncing Headers (%1%)...</source>
        <translation>Synkar huvuden (%1%)...</translation>
    </message>
    <message>
        <source>Reindexing blocks on disk...</source>
        <translation>Återindexerar block på disken...</translation>
    </message>
    <message>
        <source>Send coins to a Myriad address</source>
        <translation>Skicka myriadcoins till en Bitcoin-adress</translation>
    </message>
    <message>
        <source>Backup wallet to another location</source>
        <translation>Säkerhetskopiera plånboken till en annan plats</translation>
    </message>
    <message>
        <source>Change the passphrase used for wallet encryption</source>
        <translation>Byt lösenfras för kryptering av plånbok</translation>
    </message>
    <message>
        <source>&amp;Debug window</source>
        <translation>&amp;Debug-fönster</translation>
    </message>
    <message>
        <source>Open debugging and diagnostic console</source>
        <translation>Öppna debug- och diagnostikkonsolen</translation>
    </message>
    <message>
        <source>&amp;Verify message...</source>
        <translation>&amp;Verifiera meddelande...</translation>
    </message>
    <message>
        <source>Bitcoin</source>
        <translation>Bitcoin</translation>
    </message>
    <message>
        <source>Wallet</source>
        <translation>Plånbok</translation>
    </message>
    <message>
        <source>&amp;Send</source>
        <translation>&amp;Skicka</translation>
    </message>
    <message>
        <source>&amp;Receive</source>
        <translation>&amp;Ta emot</translation>
    </message>
    <message>
<<<<<<< HEAD
        <source>Show information about Myriad Core</source>
        <translation>Visa information om Myriad Core</translation>
    </message>
    <message>
=======
>>>>>>> f2a96e7d
        <source>&amp;Show / Hide</source>
        <translation>&amp;Visa / Göm</translation>
    </message>
    <message>
        <source>Show or hide the main Window</source>
        <translation>Visa eller göm huvudfönstret</translation>
    </message>
    <message>
        <source>Encrypt the private keys that belong to your wallet</source>
        <translation>Kryptera de privata nycklar som tillhör din plånbok</translation>
    </message>
    <message>
        <source>Sign messages with your Myriad addresses to prove you own them</source>
        <translation>Signera meddelanden med din Bitcoin-adress för att bevisa att du äger dem</translation>
    </message>
    <message>
        <source>Verify messages to ensure they were signed with specified Myriad addresses</source>
        <translation>Verifiera meddelanden för att vara säker på att de var signerade med specificerade Bitcoin-adresser</translation>
    </message>
    <message>
        <source>&amp;File</source>
        <translation>&amp;Arkiv</translation>
    </message>
    <message>
        <source>&amp;Settings</source>
        <translation>&amp;Inställningar</translation>
    </message>
    <message>
        <source>&amp;Help</source>
        <translation>&amp;Hjälp</translation>
    </message>
    <message>
        <source>Tabs toolbar</source>
        <translation>Verktygsfält för tabbar</translation>
    </message>
    <message>
<<<<<<< HEAD
        <source>Myriad Core</source>
        <translation>Myriad Core</translation>
    </message>
    <message>
=======
>>>>>>> f2a96e7d
        <source>Request payments (generates QR codes and bitcoin: URIs)</source>
        <translation>Begär betalning (genererar QR-koder och bitcoin-URI)</translation>
    </message>
    <message>
<<<<<<< HEAD
        <source>&amp;About Myriad Core</source>
        <translation>&amp;Om Myriad Core</translation>
    </message>
    <message>
        <source>Modify configuration options for Myriad Core</source>
        <translation>Ändra konfigurationsalternativ för Myriad Core</translation>
    </message>
    <message>
=======
>>>>>>> f2a96e7d
        <source>Show the list of used sending addresses and labels</source>
        <translation>Visa listan av använda avsändaradresser och etiketter</translation>
    </message>
    <message>
        <source>Show the list of used receiving addresses and labels</source>
        <translation>Visa listan av använda mottagningsadresser och etiketter</translation>
    </message>
    <message>
        <source>Open a bitcoin: URI or payment request</source>
        <translation>Öppna en bitcoin: URI eller betalningsbegäran</translation>
    </message>
    <message>
        <source>&amp;Command-line options</source>
        <translation>&amp;Kommandoradsalternativ</translation>
    </message>
<<<<<<< HEAD
    <message>
        <source>Show the Myriad Core help message to get a list with possible Myriad command-line options</source>
        <translation>Visa Myriad Cores hjälpmeddelande för att få en lista med möjliga Bitcoin-kommandoradsalternativ.</translation>
    </message>
=======
>>>>>>> f2a96e7d
    <message numerus="yes">
        <source>%n active connection(s) to Myriad network</source>
        <translation><numerusform>%n aktiva anslutningar till Bitcoin-nätverket.</numerusform><numerusform>%n aktiva anslutningar till Bitcoin-nätverket.</numerusform></translation>
    </message>
    <message>
        <source>Indexing blocks on disk...</source>
        <translation>Indexerar block på disken...</translation>
    </message>
    <message>
        <source>Processing blocks on disk...</source>
        <translation>Bearbetar block på disken...</translation>
    </message>
    <message numerus="yes">
        <source>Processed %n block(s) of transaction history.</source>
        <translation><numerusform>Bearbetade %n block av transaktionshistoriken.</numerusform><numerusform>Bearbetade %n block av transaktionshistoriken.</numerusform></translation>
    </message>
    <message>
        <source>%1 behind</source>
        <translation>%1 efter</translation>
    </message>
    <message>
        <source>Last received block was generated %1 ago.</source>
        <translation>Senast mottagna block genererades för %1 sen.</translation>
    </message>
    <message>
        <source>Transactions after this will not yet be visible.</source>
        <translation>Transaktioner efter denna kommer inte ännu vara synliga.</translation>
    </message>
    <message>
        <source>Error</source>
        <translation>Fel</translation>
    </message>
    <message>
        <source>Warning</source>
        <translation>Varning</translation>
    </message>
    <message>
        <source>Information</source>
        <translation>Information</translation>
    </message>
    <message>
        <source>Up to date</source>
        <translation>Uppdaterad</translation>
    </message>
    <message>
        <source>Show the %1 help message to get a list with possible Bitcoin command-line options</source>
        <translation>Visa %1 hjälpmeddelande för att få en lista med möjliga Bitcoin kommandoradsalternativ.</translation>
    </message>
    <message>
        <source>%1 client</source>
        <translation>%1-klient</translation>
    </message>
    <message>
        <source>Connecting to peers...</source>
        <translation>Ansluter till noder...</translation>
    </message>
    <message>
        <source>Catching up...</source>
        <translation>Hämtar senaste...</translation>
    </message>
    <message>
        <source>Date: %1
</source>
        <translation>Datum: %1
</translation>
    </message>
    <message>
        <source>Amount: %1
</source>
        <translation>Belopp: %1
</translation>
    </message>
    <message>
        <source>Type: %1
</source>
        <translation>Typ: %1
</translation>
    </message>
    <message>
        <source>Label: %1
</source>
        <translation>Etikett: %1
</translation>
    </message>
    <message>
        <source>Address: %1
</source>
        <translation>Adress: %1
</translation>
    </message>
    <message>
        <source>Sent transaction</source>
        <translation>Transaktion skickad</translation>
    </message>
    <message>
        <source>Incoming transaction</source>
        <translation>Inkommande transaktion</translation>
    </message>
    <message>
        <source>Wallet is &lt;b&gt;encrypted&lt;/b&gt; and currently &lt;b&gt;unlocked&lt;/b&gt;</source>
        <translation>Denna plånbok är &lt;b&gt;krypterad&lt;/b&gt; och för närvarande &lt;b&gt;olåst&lt;/b&gt;</translation>
    </message>
    <message>
        <source>Wallet is &lt;b&gt;encrypted&lt;/b&gt; and currently &lt;b&gt;locked&lt;/b&gt;</source>
        <translation>Denna plånbok är &lt;b&gt;krypterad&lt;/b&gt; och för närvarande &lt;b&gt;låst&lt;/b&gt;</translation>
    </message>
    <message>
        <source>A fatal error occurred. Bitcoin can no longer continue safely and will quit.</source>
        <translation>Ett kritiskt fel uppstod. Bitcoin kan inte fortsätta att köra säkert och kommer att avslutas.</translation>
    </message>
</context>
<context>
    <name>CoinControlDialog</name>
    <message>
        <source>Coin Selection</source>
        <translation>Myntval</translation>
    </message>
    <message>
        <source>Quantity:</source>
        <translation>Kvantitet:</translation>
    </message>
    <message>
        <source>Bytes:</source>
        <translation>Antal byte:</translation>
    </message>
    <message>
        <source>Amount:</source>
        <translation>Belopp:</translation>
    </message>
    <message>
        <source>Fee:</source>
        <translation>Avgift:</translation>
    </message>
    <message>
        <source>Dust:</source>
        <translation>Damm:</translation>
    </message>
    <message>
        <source>After Fee:</source>
        <translation>Efter avgift:</translation>
    </message>
    <message>
        <source>Change:</source>
        <translation>Växel:</translation>
    </message>
    <message>
        <source>(un)select all</source>
        <translation>(av)markera allt</translation>
    </message>
    <message>
        <source>Tree mode</source>
        <translation>Trädvy</translation>
    </message>
    <message>
        <source>List mode</source>
        <translation>Listvy</translation>
    </message>
    <message>
        <source>Amount</source>
        <translation>Mängd</translation>
    </message>
    <message>
        <source>Received with label</source>
        <translation>Mottagen med etikett</translation>
    </message>
    <message>
        <source>Received with address</source>
        <translation>Mottagen med adress</translation>
    </message>
    <message>
        <source>Date</source>
        <translation>Datum</translation>
    </message>
    <message>
        <source>Confirmations</source>
        <translation>Bekräftelser</translation>
    </message>
    <message>
        <source>Confirmed</source>
        <translation>Bekräftad</translation>
    </message>
    <message>
        <source>Copy address</source>
        <translation>Kopiera adress</translation>
    </message>
    <message>
        <source>Copy label</source>
        <translation>Kopiera etikett</translation>
    </message>
    <message>
        <source>Copy amount</source>
        <translation>Kopiera belopp</translation>
    </message>
    <message>
        <source>Copy transaction ID</source>
        <translation>Kopiera transaktions-ID</translation>
    </message>
    <message>
        <source>Can vary +/- %1 satoshi(s) per input.</source>
        <translation>Kan variera +/- %1 satoshi per inmatning.</translation>
    </message>
    <message>
        <source>yes</source>
        <translation>ja</translation>
    </message>
    <message>
        <source>no</source>
        <translation>nej</translation>
    </message>
    <message>
        <source>(no label)</source>
        <translation>(Ingen etikett)</translation>
    </message>
    </context>
<context>
    <name>EditAddressDialog</name>
    <message>
        <source>Edit Address</source>
        <translation>Redigera adress</translation>
    </message>
    <message>
        <source>&amp;Label</source>
        <translation>&amp;Etikett</translation>
    </message>
    <message>
        <source>The label associated with this address list entry</source>
        <translation>Etiketten associerad med denna adresslistas post</translation>
    </message>
    <message>
        <source>The address associated with this address list entry. This can only be modified for sending addresses.</source>
        <translation>Adressen associerad med denna adresslistas post. Detta kan bara ändras för sändningsadresser.</translation>
    </message>
    <message>
        <source>&amp;Address</source>
        <translation>&amp;Adress</translation>
    </message>
    <message>
<<<<<<< HEAD
        <source>New receiving address</source>
        <translation>Ny mottagaradress</translation>
    </message>
    <message>
        <source>New sending address</source>
        <translation>Ny avsändaradress</translation>
    </message>
    <message>
        <source>Edit receiving address</source>
        <translation>Redigera mottagaradress</translation>
    </message>
    <message>
        <source>Edit sending address</source>
        <translation>Redigera avsändaradress</translation>
    </message>
    <message>
        <source>The entered address "%1" is already in the address book.</source>
        <translation>Den angivna adressen "%1" finns redan i adressboken.</translation>
    </message>
    <message>
        <source>The entered address "%1" is not a valid Myriad address.</source>
        <translation>Den angivna adressen "%1" är inte en giltig Bitcoin-adress.</translation>
    </message>
    <message>
=======
>>>>>>> f2a96e7d
        <source>Could not unlock wallet.</source>
        <translation>Kunde inte låsa upp plånboken.</translation>
    </message>
    </context>
<context>
    <name>FreespaceChecker</name>
    <message>
        <source>A new data directory will be created.</source>
        <translation>En ny datakatalog kommer att skapas.</translation>
    </message>
    <message>
        <source>name</source>
        <translation>namn</translation>
    </message>
    <message>
        <source>Directory already exists. Add %1 if you intend to create a new directory here.</source>
        <translation>Katalogen finns redan. Lägg till %1 om du vill skapa en ny katalog här.</translation>
    </message>
    <message>
        <source>Path already exists, and is not a directory.</source>
        <translation>Sökvägen finns redan, och är inte en katalog.</translation>
    </message>
    <message>
        <source>Cannot create data directory here.</source>
        <translation>Kan inte skapa datakatalog här.</translation>
    </message>
</context>
<context>
    <name>HelpMessageDialog</name>
    <message>
<<<<<<< HEAD
        <source>Myriad Core</source>
        <translation>Myriad Core</translation>
    </message>
    <message>
=======
>>>>>>> f2a96e7d
        <source>version</source>
        <translation>version</translation>
    </message>
    <message>
        <source>(%1-bit)</source>
        <translation>(%1-bit)</translation>
    </message>
    <message>
<<<<<<< HEAD
        <source>About Myriad Core</source>
        <translation>Om Myriad Core</translation>
=======
        <source>About %1</source>
        <translation>Om %1</translation>
>>>>>>> f2a96e7d
    </message>
    <message>
        <source>Command-line options</source>
        <translation>Kommandoradsalternativ</translation>
    </message>
    <message>
        <source>Usage:</source>
        <translation>Användning:</translation>
    </message>
    <message>
        <source>command-line options</source>
        <translation>kommandoradsalternativ</translation>
    </message>
    <message>
        <source>UI Options:</source>
        <translation>UI-inställningar:</translation>
    </message>
    <message>
        <source>Choose data directory on startup (default: %u)</source>
        <translation>Välj datakatalog vid uppstart (standard: %u)</translation>
    </message>
    <message>
        <source>Set language, for example "de_DE" (default: system locale)</source>
        <translation>Ange språk, till exempel "de_DE" (standard: systemspråk)</translation>
    </message>
    <message>
        <source>Start minimized</source>
        <translation>Starta minimerad</translation>
    </message>
    <message>
        <source>Set SSL root certificates for payment request (default: -system-)</source>
        <translation>Ange SSL rotcertifikat för betalningsansökan (standard: -system-)</translation>
    </message>
    <message>
        <source>Show splash screen on startup (default: %u)</source>
        <translation>Visa startbild vid uppstart (standard: %u)</translation>
    </message>
    <message>
<<<<<<< HEAD
        <source>Reset all settings changes made over the GUI</source>
        <translation>Återställ alla inställningar som gjorts över GUI</translation>
=======
        <source>Reset all settings changed in the GUI</source>
        <translation>Återställ alla inställningar som gjorts i GUI</translation>
>>>>>>> f2a96e7d
    </message>
</context>
<context>
    <name>Intro</name>
    <message>
        <source>Welcome</source>
        <translation>Välkommen</translation>
    </message>
    <message>
<<<<<<< HEAD
        <source>Welcome to Myriad Core.</source>
        <translation>Välkommen till Myriad Core.</translation>
    </message>
    <message>
        <source>As this is the first time the program is launched, you can choose where Myriad Core will store its data.</source>
        <translation>Eftersom detta är första gången programmet startas får du välja var Myriad Core skall lagra sina data.</translation>
    </message>
    <message>
        <source>Myriad Core will download and store a copy of the Myriad block chain. At least %1GB of data will be stored in this directory, and it will grow over time. The wallet will also be stored in this directory.</source>
        <translation>Myriad Core kommer att ladda ner och spara en kopia av Bitcoin-blockkedjan. Åtminstone %1GB av data kommer att sparas i denna katalog, och den kommer att växa över tiden. Plånboken kommer också att sparas i denna katalog.</translation>
=======
        <source>Welcome to %1.</source>
        <translation>Välkommen till %1.</translation>
    </message>
    <message>
        <source>As this is the first time the program is launched, you can choose where %1 will store its data.</source>
        <translation>Eftersom detta är första gången programmet startas får du välja var %1 skall lagra sitt data.</translation>
    </message>
    <message>
        <source>%1 will download and store a copy of the Bitcoin block chain. At least %2GB of data will be stored in this directory, and it will grow over time. The wallet will also be stored in this directory.</source>
        <translation>%1 kommer att ladda ner och spara en kopia av Bitcoin blockkedjan. Åtminstone %2GB av data kommer att sparas i denna katalog, och den kommer att växa över tiden. Plånboken kommer också att sparas i denna katalog.</translation>
>>>>>>> f2a96e7d
    </message>
    <message>
        <source>Use the default data directory</source>
        <translation>Använd den förvalda datakatalogen</translation>
    </message>
    <message>
        <source>Use a custom data directory:</source>
        <translation>Använd en anpassad datakatalog:</translation>
    </message>
    <message>
<<<<<<< HEAD
        <source>Myriad Core</source>
        <translation>Myriad Core</translation>
    </message>
    <message>
=======
>>>>>>> f2a96e7d
        <source>Error: Specified data directory "%1" cannot be created.</source>
        <translation>Fel: Den angivna datakatalogen "%1" kan inte skapas.</translation>
    </message>
    <message>
        <source>Error</source>
        <translation>Fel</translation>
    </message>
    <message numerus="yes">
        <source>%n GB of free space available</source>
        <translation><numerusform>%n GB fritt utrymme kvar</numerusform><numerusform>%n GB fritt utrymme kvar</numerusform></translation>
    </message>
    <message numerus="yes">
        <source>(of %n GB needed)</source>
        <translation><numerusform>(av %n GB behövs)</numerusform><numerusform>(av %n GB behövs)</numerusform></translation>
    </message>
</context>
<context>
    <name>ModalOverlay</name>
    <message>
        <source>Form</source>
        <translation>Formulär</translation>
    </message>
    <message>
        <source>Number of blocks left</source>
        <translation>Antal block kvar</translation>
    </message>
    <message>
        <source>Unknown...</source>
        <translation>Okänt...</translation>
    </message>
    <message>
        <source>Last block time</source>
        <translation>Sista blocktid</translation>
    </message>
    <message>
        <source>Progress</source>
        <translation>Förlopp</translation>
    </message>
    <message>
        <source>calculating...</source>
        <translation>beräknar...</translation>
    </message>
    <message>
        <source>Hide</source>
        <translation>Göm</translation>
    </message>
    <message>
        <source>Unknown. Syncing Headers (%1)...</source>
        <translation>Okänd. Synkar huvuden (%1)...</translation>
    </message>
</context>
<context>
    <name>OpenURIDialog</name>
    <message>
        <source>Open URI</source>
        <translation>Öppna URI</translation>
    </message>
    <message>
        <source>Open payment request from URI or file</source>
        <translation>Öppna betalningsbegäran från URI eller fil</translation>
    </message>
    <message>
        <source>URI:</source>
        <translation>URI:</translation>
    </message>
    <message>
        <source>Select payment request file</source>
        <translation>Välj betalningsbegäransfil</translation>
    </message>
    </context>
<context>
    <name>OptionsDialog</name>
    <message>
        <source>Options</source>
        <translation>Alternativ</translation>
    </message>
    <message>
        <source>&amp;Main</source>
        <translation>&amp;Allmänt</translation>
    </message>
    <message>
        <source>Automatically start %1 after logging in to the system.</source>
        <translation>Starta %1 automatiskt efter inloggningen.</translation>
    </message>
    <message>
        <source>&amp;Start %1 on system login</source>
        <translation>&amp;Starta %1 vid systemlogin</translation>
    </message>
    <message>
        <source>Size of &amp;database cache</source>
        <translation>Storleken på &amp;databascache</translation>
    </message>
    <message>
        <source>MB</source>
        <translation>MB</translation>
    </message>
    <message>
        <source>Number of script &amp;verification threads</source>
        <translation>Antalet skript&amp;verifikationstrådar</translation>
    </message>
    <message>
        <source>Accept connections from outside</source>
        <translation>Acceptera anslutningar utifrån</translation>
    </message>
    <message>
        <source>Allow incoming connections</source>
        <translation>Acceptera inkommande anslutningar</translation>
    </message>
    <message>
        <source>IP address of the proxy (e.g. IPv4: 127.0.0.1 / IPv6: ::1)</source>
        <translation>Proxyns IP-adress (t.ex.  IPv4: 127.0.0.1 / IPv6: ::1)</translation>
    </message>
    <message>
        <source>Minimize instead of exit the application when the window is closed. When this option is enabled, the application will be closed only after selecting Exit in the menu.</source>
        <translation>Minimera istället för att stänga programmet när fönstret stängs. När detta alternativ är aktiverat stängs programmet endast genom att välja Stäng i menyn.</translation>
    </message>
    <message>
<<<<<<< HEAD
        <source>The user interface language can be set here. This setting will take effect after restarting Myriad Core.</source>
        <translation>Gränssnittets språk kan väljas här. Denna inställning träder i kraft efter omstart av Myriad Core.</translation>
    </message>
    <message>
=======
>>>>>>> f2a96e7d
        <source>Third party URLs (e.g. a block explorer) that appear in the transactions tab as context menu items. %s in the URL is replaced by transaction hash. Multiple URLs are separated by vertical bar |.</source>
        <translation>Tredjeparts URL:er (t.ex. en blockutforskare) som finns i transaktionstabben som ett menyval i sammanhanget. %s i URL:en ersätts med tansaktionshashen. Flera URL:er är separerade med vertikala streck |.</translation>
    </message>
    <message>
        <source>Third party transaction URLs</source>
        <translation>Tredjeparts transaktions-URL:er</translation>
    </message>
    <message>
        <source>Active command-line options that override above options:</source>
        <translation>Aktiva kommandoradsalternativ som ersätter alternativen ovan:</translation>
    </message>
    <message>
        <source>Reset all client options to default.</source>
        <translation>Återställ alla klientinställningar till förvalen.</translation>
    </message>
    <message>
        <source>&amp;Reset Options</source>
        <translation>&amp;Återställ alternativ</translation>
    </message>
    <message>
        <source>&amp;Network</source>
        <translation>&amp;Nätverk</translation>
    </message>
    <message>
<<<<<<< HEAD
        <source>Automatically start Myriad Core after logging in to the system.</source>
        <translation>Kör Myriad Core automatiskt vid systeminloggning.</translation>
    </message>
    <message>
        <source>&amp;Start Myriad Core on system login</source>
        <translation>&amp;Kör Myriad Core vid systeminloggning</translation>
    </message>
    <message>
=======
>>>>>>> f2a96e7d
        <source>(0 = auto, &lt;0 = leave that many cores free)</source>
        <translation>(0 = auto, &lt;0 = lämna så många kärnor lediga)</translation>
    </message>
    <message>
        <source>W&amp;allet</source>
        <translation>&amp;Plånbok</translation>
    </message>
    <message>
        <source>Expert</source>
        <translation>Expert</translation>
    </message>
    <message>
        <source>Enable coin &amp;control features</source>
        <translation>Aktivera mynt&amp;kontrollfunktioner</translation>
    </message>
    <message>
        <source>If you disable the spending of unconfirmed change, the change from a transaction cannot be used until that transaction has at least one confirmation. This also affects how your balance is computed.</source>
        <translation>Om du avaktiverar betalning med obekräftad växel, kan inte växeln från en transaktion användas förrän den transaktionen har minst en bekräftelse.</translation>
    </message>
    <message>
        <source>&amp;Spend unconfirmed change</source>
        <translation>&amp;Spendera obekräftad växel</translation>
    </message>
    <message>
        <source>Automatically open the Myriad client port on the router. This only works when your router supports UPnP and it is enabled.</source>
        <translation>Öppna automatiskt Bitcoin-klientens port på routern. Detta fungerar endast om din router har UPnP aktiverat.</translation>
    </message>
    <message>
        <source>Map port using &amp;UPnP</source>
        <translation>Tilldela port med hjälp av &amp;UPnP</translation>
    </message>
    <message>
        <source>Connect to the Myriad network through a SOCKS5 proxy.</source>
        <translation>Anslut till Bitcoin-nätverket genom en SOCKS5-proxy.</translation>
    </message>
    <message>
        <source>&amp;Connect through SOCKS5 proxy (default proxy):</source>
        <translation>&amp;Anslut genom SOCKS5-proxy (förvald proxy):</translation>
    </message>
    <message>
        <source>Proxy &amp;IP:</source>
        <translation>Proxy-&amp;IP: </translation>
    </message>
    <message>
        <source>&amp;Port:</source>
        <translation>&amp;Port: </translation>
    </message>
    <message>
        <source>Port of the proxy (e.g. 9050)</source>
        <translation>Proxyns port (t.ex. 9050)</translation>
    </message>
    <message>
        <source>Used for reaching peers via:</source>
        <translation>Används för att nå noder via:</translation>
    </message>
    <message>
        <source>Shows, if the supplied default SOCKS5 proxy is used to reach peers via this network type.</source>
        <translation>Visas, om den angivna standard-SOCKS5-proxyn används för att nå noder via den här nätverkstypen.</translation>
    </message>
    <message>
        <source>IPv4</source>
        <translation>IPv4</translation>
    </message>
    <message>
        <source>IPv6</source>
        <translation>IPv6</translation>
    </message>
    <message>
        <source>Tor</source>
        <translation>Tor</translation>
    </message>
    <message>
        <source>Connect to the Myriad network through a separate SOCKS5 proxy for Tor hidden services.</source>
        <translation>Anslut till Bitcoin-nätverket genom en separat SOCKS5-proxy för dolda tjänster i Tor.</translation>
    </message>
    <message>
        <source>Use separate SOCKS5 proxy to reach peers via Tor hidden services:</source>
        <translation>Använd separat SOCKS5-proxy för att nå noder via dolda tjänster i Tor:</translation>
    </message>
    <message>
        <source>&amp;Window</source>
        <translation>&amp;Fönster</translation>
    </message>
    <message>
        <source>&amp;Hide the icon from the system tray.</source>
        <translation>&amp;Göm ikonen från systemfältet.</translation>
    </message>
    <message>
        <source>Hide tray icon</source>
        <translation>Göm systemfältsikonen</translation>
    </message>
    <message>
        <source>Show only a tray icon after minimizing the window.</source>
        <translation>Visa endast en systemfältsikon vid minimering.</translation>
    </message>
    <message>
        <source>&amp;Minimize to the tray instead of the taskbar</source>
        <translation>&amp;Minimera till systemfältet istället för aktivitetsfältet</translation>
    </message>
    <message>
        <source>M&amp;inimize on close</source>
        <translation>M&amp;inimera vid stängning</translation>
    </message>
    <message>
        <source>&amp;Display</source>
        <translation>&amp;Visa</translation>
    </message>
    <message>
        <source>User Interface &amp;language:</source>
        <translation>Användargränssnittets &amp;språk: </translation>
    </message>
    <message>
        <source>The user interface language can be set here. This setting will take effect after restarting %1.</source>
        <translation>Användargränssnittets språk kan ställas in här. Denna inställning träder i kraft efter en omstart av %1.</translation>
    </message>
    <message>
        <source>&amp;Unit to show amounts in:</source>
        <translation>&amp;Måttenhet att visa belopp i: </translation>
    </message>
    <message>
        <source>Choose the default subdivision unit to show in the interface and when sending coins.</source>
        <translation>Välj en måttenhet att visa i gränssnittet och när du skickar mynt.</translation>
    </message>
    <message>
        <source>Whether to show coin control features or not.</source>
        <translation>Om myntkontrollfunktioner skall visas eller inte</translation>
    </message>
    <message>
        <source>&amp;OK</source>
        <translation>&amp;OK</translation>
    </message>
    <message>
        <source>&amp;Cancel</source>
        <translation>&amp;Avbryt</translation>
    </message>
    <message>
        <source>default</source>
        <translation>standard</translation>
    </message>
    <message>
        <source>none</source>
        <translation>ingen</translation>
    </message>
    <message>
        <source>Confirm options reset</source>
        <translation>Bekräfta att alternativen ska återställs</translation>
    </message>
    <message>
        <source>Client restart required to activate changes.</source>
        <translation>Klientomstart är nödvändig för att aktivera ändringarna.</translation>
    </message>
    <message>
        <source>Client will be shut down. Do you want to proceed?</source>
        <translation>Programmet kommer att stängas. Vill du fortsätta?</translation>
    </message>
    <message>
        <source>This change would require a client restart.</source>
        <translation>Denna ändring kräver en klientomstart.</translation>
    </message>
    <message>
        <source>The supplied proxy address is invalid.</source>
        <translation>Den angivna proxy-adressen är ogiltig.</translation>
    </message>
</context>
<context>
    <name>OverviewPage</name>
    <message>
        <source>Form</source>
        <translation>Formulär</translation>
    </message>
    <message>
        <source>The displayed information may be out of date. Your wallet automatically synchronizes with the Myriad network after a connection is established, but this process has not completed yet.</source>
        <translation>Den visade informationen kan vara inaktuell. Plånboken synkroniseras automatiskt med Bitcoin-nätverket efter att anslutningen är upprättad, men denna process har inte slutförts ännu.</translation>
    </message>
    <message>
        <source>Watch-only:</source>
        <translation>Granska-bara:</translation>
    </message>
    <message>
        <source>Available:</source>
        <translation>Tillgängligt:</translation>
    </message>
    <message>
        <source>Your current spendable balance</source>
        <translation>Ditt tillgängliga saldo</translation>
    </message>
    <message>
        <source>Pending:</source>
        <translation>Pågående:</translation>
    </message>
    <message>
        <source>Total of transactions that have yet to be confirmed, and do not yet count toward the spendable balance</source>
        <translation>Totalt antal transaktioner som ännu inte bekräftats, och som ännu inte räknas med i aktuellt saldo</translation>
    </message>
    <message>
        <source>Immature:</source>
        <translation>Omogen:</translation>
    </message>
    <message>
        <source>Mined balance that has not yet matured</source>
        <translation>Den genererade balansen som ännu inte har mognat</translation>
    </message>
    <message>
        <source>Balances</source>
        <translation>Balanser</translation>
    </message>
    <message>
        <source>Total:</source>
        <translation>Totalt:</translation>
    </message>
    <message>
        <source>Your current total balance</source>
        <translation>Ditt nuvarande totala saldo</translation>
    </message>
    <message>
        <source>Your current balance in watch-only addresses</source>
        <translation>Ditt nuvarande saldo i granska-bara adresser</translation>
    </message>
    <message>
        <source>Spendable:</source>
        <translation>Spenderbar:</translation>
    </message>
    <message>
        <source>Recent transactions</source>
        <translation>Nyligen genomförda transaktioner</translation>
    </message>
    <message>
        <source>Unconfirmed transactions to watch-only addresses</source>
        <translation>Okonfirmerade transaktioner till granska-bara adresser</translation>
    </message>
    <message>
        <source>Mined balance in watch-only addresses that has not yet matured</source>
        <translation>Den genererade balansen i granska-bara adresser som ännu inte har mognat</translation>
    </message>
    <message>
        <source>Current total balance in watch-only addresses</source>
        <translation>Nuvarande total balans i granska-bara adresser</translation>
    </message>
</context>
<context>
    <name>PaymentServer</name>
    <message>
        <source>URI handling</source>
        <translation>URI-hantering</translation>
    </message>
    <message>
        <source>Refund from %1</source>
        <translation>Återbetalning från %1</translation>
    </message>
    <message>
        <source>Bad response from server %1</source>
        <translation>Felaktigt svar från server %1</translation>
    </message>
    </context>
<context>
    <name>PeerTableModel</name>
    <message>
        <source>User Agent</source>
        <translation>Användaragent</translation>
    </message>
    <message>
        <source>Node/Service</source>
        <translation>Nod/Tjänst</translation>
    </message>
    <message>
        <source>Ping</source>
        <translation>Ping</translation>
    </message>
</context>
<context>
    <name>QObject</name>
    <message>
        <source>Amount</source>
        <translation>Mängd</translation>
    </message>
    <message>
        <source>Enter a Bitcoin address (e.g. %1)</source>
        <translation>Ange en Bitcoin-adress (t.ex. %1)</translation>
    </message>
    <message>
        <source>%1 d</source>
        <translation>%1 d</translation>
    </message>
    <message>
<<<<<<< HEAD
        <source>URI cannot be parsed! This can be caused by an invalid Myriad address or malformed URI parameters.</source>
        <translation>URI går inte att tolkas! Detta kan orsakas av en ogiltig Bitcoin-adress eller felaktiga URI parametrar.</translation>
=======
        <source>%1 h</source>
        <translation>%1 h</translation>
>>>>>>> f2a96e7d
    </message>
    <message>
        <source>%1 m</source>
        <translation>%1 m</translation>
    </message>
    <message>
        <source>%1 s</source>
        <translation>%1 s</translation>
    </message>
    <message>
        <source>None</source>
        <translation>Ingen</translation>
    </message>
    <message>
        <source>N/A</source>
        <translation>ej tillgänglig</translation>
    </message>
    <message>
        <source>%1 ms</source>
        <translation>%1 ms</translation>
    </message>
    <message numerus="yes">
        <source>%n second(s)</source>
        <translation><numerusform>%n sekund</numerusform><numerusform>%n sekunder</numerusform></translation>
    </message>
    <message numerus="yes">
        <source>%n minute(s)</source>
        <translation><numerusform>%n minut</numerusform><numerusform>%n minuter</numerusform></translation>
    </message>
    <message numerus="yes">
        <source>%n hour(s)</source>
        <translation><numerusform>%n timme</numerusform><numerusform>%n timmar</numerusform></translation>
    </message>
    <message numerus="yes">
        <source>%n day(s)</source>
        <translation><numerusform>%n dag</numerusform><numerusform>%n dagar</numerusform></translation>
    </message>
    <message numerus="yes">
        <source>%n week(s)</source>
        <translation><numerusform>%n vecka</numerusform><numerusform>%n veckor</numerusform></translation>
    </message>
    <message>
        <source>%1 and %2</source>
        <translation>%1 och %2</translation>
    </message>
    <message numerus="yes">
        <source>%n year(s)</source>
        <translation><numerusform>%n år</numerusform><numerusform>%n år</numerusform></translation>
    </message>
    </context>
<context>
<<<<<<< HEAD
    <name>QObject</name>
    <message>
        <source>Amount</source>
        <translation>Mängd</translation>
    </message>
    <message>
        <source>Enter a Myriad address (e.g. %1)</source>
        <translation>Ange en Bitcoin-adress (t.ex. %1)</translation>
    </message>
    <message>
        <source>%1 d</source>
        <translation>%1 d</translation>
    </message>
    <message>
        <source>%1 h</source>
        <translation>%1 h</translation>
    </message>
    <message>
        <source>%1 m</source>
        <translation>%1 m</translation>
    </message>
    <message>
        <source>%1 s</source>
        <translation>%1 s</translation>
    </message>
    <message>
        <source>None</source>
        <translation>Ingen</translation>
    </message>
    <message>
        <source>N/A</source>
        <translation>ej tillgänglig</translation>
    </message>
=======
    <name>QObject::QObject</name>
>>>>>>> f2a96e7d
    <message>
        <source>Error: %1</source>
        <translation>Fel: %1</translation>
    </message>
</context>
<context>
    <name>QRImageWidget</name>
    </context>
<context>
    <name>RPCConsole</name>
    <message>
        <source>N/A</source>
        <translation>ej tillgänglig</translation>
    </message>
    <message>
        <source>Client version</source>
        <translation>Klient-version</translation>
    </message>
    <message>
        <source>&amp;Information</source>
        <translation>&amp;Information</translation>
    </message>
    <message>
        <source>Debug window</source>
        <translation>Debug fönster</translation>
    </message>
    <message>
        <source>General</source>
        <translation>Generell</translation>
    </message>
    <message>
        <source>Using BerkeleyDB version</source>
        <translation>Använder BerkeleyDB versionen</translation>
    </message>
    <message>
        <source>Datadir</source>
        <translation>Datakatalog</translation>
    </message>
    <message>
        <source>Startup time</source>
        <translation>Uppstartstid</translation>
    </message>
    <message>
        <source>Network</source>
        <translation>Nätverk</translation>
    </message>
    <message>
        <source>Name</source>
        <translation>Namn</translation>
    </message>
    <message>
        <source>Number of connections</source>
        <translation>Antalet anslutningar</translation>
    </message>
    <message>
        <source>Block chain</source>
        <translation>Blockkedja</translation>
    </message>
    <message>
        <source>Current number of blocks</source>
        <translation>Aktuellt antal block</translation>
    </message>
    <message>
        <source>Memory Pool</source>
        <translation>Minnespool</translation>
    </message>
    <message>
        <source>Current number of transactions</source>
        <translation>Nuvarande antal transaktioner</translation>
    </message>
    <message>
        <source>Memory usage</source>
        <translation>Minnesåtgång</translation>
<<<<<<< HEAD
    </message>
    <message>
        <source>Open the Myriad Core debug log file from the current data directory. This can take a few seconds for large log files.</source>
        <translation>Öppna felsökningsloggfilen för Myriad Core från den nuvarande datakatalogen. Detta kan ta några sekunder om loggfilen är stor.</translation>
=======
>>>>>>> f2a96e7d
    </message>
    <message>
        <source>Received</source>
        <translation>Mottagen</translation>
    </message>
    <message>
        <source>Sent</source>
        <translation>Skickad</translation>
    </message>
    <message>
        <source>&amp;Peers</source>
        <translation>&amp;Klienter</translation>
    </message>
    <message>
        <source>Banned peers</source>
        <translation>Bannade noder</translation>
    </message>
    <message>
        <source>Select a peer to view detailed information.</source>
        <translation>Välj en klient för att se detaljerad information.</translation>
    </message>
    <message>
        <source>Whitelisted</source>
        <translation>Vitlistad</translation>
    </message>
    <message>
        <source>Direction</source>
        <translation>Riktning</translation>
    </message>
    <message>
        <source>Version</source>
        <translation>Version</translation>
    </message>
    <message>
        <source>Starting Block</source>
        <translation>Startblock</translation>
    </message>
    <message>
        <source>Synced Headers</source>
        <translation>Synkade huvuden</translation>
    </message>
    <message>
        <source>Synced Blocks</source>
        <translation>Synkade block</translation>
    </message>
    <message>
        <source>User Agent</source>
        <translation>Användaragent</translation>
    </message>
    <message>
        <source>Open the %1 debug log file from the current data directory. This can take a few seconds for large log files.</source>
        <translation>Öppna %1 debug-loggfilen från aktuell datakatalog. Detta kan ta några sekunder för stora loggfiler.</translation>
    </message>
    <message>
        <source>Decrease font size</source>
        <translation>Minska fontstorleken</translation>
    </message>
    <message>
        <source>Increase font size</source>
        <translation>Öka fontstorleken</translation>
    </message>
    <message>
        <source>Services</source>
        <translation>Tjänster</translation>
    </message>
    <message>
        <source>Ban Score</source>
        <translation>Banpoäng</translation>
    </message>
    <message>
        <source>Connection Time</source>
        <translation>Anslutningstid</translation>
    </message>
    <message>
        <source>Last Send</source>
        <translation>Senast sänt</translation>
    </message>
    <message>
        <source>Last Receive</source>
        <translation>Senast mottagen</translation>
    </message>
    <message>
        <source>Ping Time</source>
        <translation>Pingtid</translation>
    </message>
    <message>
        <source>The duration of a currently outstanding ping.</source>
        <translation>Tidsåtgången för en nuvarande utestående ping.</translation>
    </message>
    <message>
        <source>Ping Wait</source>
        <translation>Pingväntetid</translation>
    </message>
    <message>
        <source>Time Offset</source>
        <translation>Tidsförskjutning</translation>
    </message>
    <message>
        <source>Last block time</source>
        <translation>Sista blocktid</translation>
    </message>
    <message>
        <source>&amp;Open</source>
        <translation>&amp;Öppna</translation>
    </message>
    <message>
        <source>&amp;Console</source>
        <translation>&amp;Konsol</translation>
    </message>
    <message>
        <source>&amp;Network Traffic</source>
        <translation>&amp;Nätverkstrafik</translation>
    </message>
    <message>
        <source>&amp;Clear</source>
        <translation>&amp;Rensa</translation>
    </message>
    <message>
        <source>Totals</source>
        <translation>Totalt:</translation>
    </message>
    <message>
        <source>In:</source>
        <translation>In:</translation>
    </message>
    <message>
        <source>Out:</source>
        <translation>Ut:</translation>
    </message>
    <message>
        <source>Debug log file</source>
        <translation>Debugloggfil</translation>
    </message>
    <message>
        <source>Clear console</source>
        <translation>Rensa konsollen</translation>
    </message>
    <message>
        <source>1 &amp;hour</source>
        <translation>1 &amp;timme</translation>
    </message>
    <message>
        <source>1 &amp;day</source>
        <translation>1 &amp;dag</translation>
    </message>
    <message>
        <source>1 &amp;week</source>
        <translation>1 &amp;vecka</translation>
    </message>
    <message>
        <source>1 &amp;year</source>
        <translation>1 &amp;år</translation>
    </message>
    <message>
<<<<<<< HEAD
        <source>&amp;Unban Node</source>
        <translation>&amp;Ta bort ban från nod</translation>
    </message>
    <message>
        <source>Welcome to the Myriad Core RPC console.</source>
        <translation>Välkommen till RPC-konsolen för Myriad Core.</translation>
=======
        <source>Welcome to the %1 RPC console.</source>
        <translation>Välkommen till %1 RPC-konsolen.</translation>
>>>>>>> f2a96e7d
    </message>
    <message>
        <source>Use up and down arrows to navigate history, and &lt;b&gt;Ctrl-L&lt;/b&gt; to clear screen.</source>
        <translation>Använd upp- och ner-pilarna för att navigera i historiken, och &lt;b&gt;Ctrl-L&lt;/b&gt; för att rensa skärmen.</translation>
    </message>
    <message>
        <source>Type &lt;b&gt;help&lt;/b&gt; for an overview of available commands.</source>
        <translation>Skriv &lt;b&gt;help&lt;/b&gt; för en översikt av alla kommandon.</translation>
    </message>
    <message>
        <source>%1 B</source>
        <translation>%1 B</translation>
    </message>
    <message>
        <source>%1 KB</source>
        <translation>%1 KB</translation>
    </message>
    <message>
        <source>%1 MB</source>
        <translation>%1 MB</translation>
    </message>
    <message>
        <source>%1 GB</source>
        <translation>%1 GB</translation>
    </message>
    <message>
        <source>(node id: %1)</source>
        <translation>(nod-id: %1)</translation>
    </message>
    <message>
        <source>via %1</source>
        <translation>via %1</translation>
    </message>
    <message>
        <source>never</source>
        <translation>aldrig</translation>
    </message>
    <message>
        <source>Inbound</source>
        <translation>Inkommande</translation>
    </message>
    <message>
        <source>Outbound</source>
        <translation>Utgående</translation>
    </message>
    <message>
        <source>Yes</source>
        <translation>Ja</translation>
    </message>
    <message>
        <source>No</source>
        <translation>Nej</translation>
    </message>
    <message>
        <source>Unknown</source>
        <translation>Okänd</translation>
    </message>
</context>
<context>
    <name>ReceiveCoinsDialog</name>
    <message>
        <source>&amp;Amount:</source>
        <translation>&amp;Belopp:</translation>
    </message>
    <message>
        <source>&amp;Label:</source>
        <translation>&amp;Etikett:</translation>
    </message>
    <message>
        <source>&amp;Message:</source>
        <translation>&amp;Meddelande:</translation>
    </message>
    <message>
        <source>Reuse one of the previously used receiving addresses. Reusing addresses has security and privacy issues. Do not use this unless re-generating a payment request made before.</source>
        <translation>Återanvänd en av tidigare använda mottagningsadresser. Återanvändning av adresser har både säkerhets och integritetsbrister. Använd inte samma mottagningsadress om du inte gör om samma betalningsbegäran.</translation>
    </message>
    <message>
        <source>R&amp;euse an existing receiving address (not recommended)</source>
        <translation>Åt&amp;eranvänd en existerande mottagningsadress (rekommenderas inte)</translation>
    </message>
    <message>
        <source>An optional message to attach to the payment request, which will be displayed when the request is opened. Note: The message will not be sent with the payment over the Myriad network.</source>
        <translation>Ett frivilligt meddelande att bifoga betalningsbegäran, vilket visas när begäran öppnas. NB: Meddelandet kommer inte att sändas med betalningen över Bitcoinnätverket.</translation>
    </message>
    <message>
        <source>An optional label to associate with the new receiving address.</source>
        <translation>En frivillig etikett att associera med den nya mottagningsadressen.</translation>
    </message>
    <message>
        <source>Use this form to request payments. All fields are &lt;b&gt;optional&lt;/b&gt;.</source>
        <translation>Använd detta formulär för att begära betalningar. Alla fält är  &lt;b&gt;frivilliga&lt;/b&gt;.</translation>
    </message>
    <message>
        <source>An optional amount to request. Leave this empty or zero to not request a specific amount.</source>
        <translation>En valfri summa att begära. Lämna denna tom eller noll för att inte begära en specifik summa.</translation>
    </message>
    <message>
        <source>Clear all fields of the form.</source>
        <translation>Rensa alla formulärfälten</translation>
    </message>
    <message>
        <source>Clear</source>
        <translation>Rensa</translation>
    </message>
    <message>
        <source>Requested payments history</source>
        <translation>Historik för begärda betalningar</translation>
    </message>
    <message>
        <source>&amp;Request payment</source>
        <translation>Begä&amp;r betalning</translation>
    </message>
    <message>
        <source>Show the selected request (does the same as double clicking an entry)</source>
        <translation>Visa valda begäranden (gör samma som att dubbelklicka på en post)</translation>
    </message>
    <message>
        <source>Show</source>
        <translation>Visa</translation>
    </message>
    <message>
        <source>Remove the selected entries from the list</source>
        <translation>Ta bort valda poster från listan</translation>
    </message>
    <message>
        <source>Remove</source>
        <translation>Ta bort</translation>
    </message>
    <message>
        <source>Copy URI</source>
        <translation>Kopiera URI</translation>
    </message>
    <message>
        <source>Copy label</source>
        <translation>Kopiera etikett</translation>
    </message>
    <message>
        <source>Copy message</source>
        <translation>Kopiera meddelande</translation>
    </message>
    <message>
        <source>Copy amount</source>
        <translation>Kopiera belopp</translation>
    </message>
</context>
<context>
    <name>ReceiveRequestDialog</name>
    <message>
        <source>QR Code</source>
        <translation>QR-kod</translation>
    </message>
    <message>
        <source>Copy &amp;URI</source>
        <translation>Kopiera &amp;URI</translation>
    </message>
    <message>
        <source>Copy &amp;Address</source>
        <translation>Kopiera &amp;Adress</translation>
    </message>
    <message>
        <source>&amp;Save Image...</source>
        <translation>&amp;Spara Bild...</translation>
    </message>
    <message>
        <source>Payment information</source>
        <translation>Betalinformaton</translation>
    </message>
    <message>
        <source>URI</source>
        <translation>URI</translation>
    </message>
    <message>
        <source>Address</source>
        <translation>Adress</translation>
    </message>
    <message>
        <source>Label</source>
        <translation>Etikett</translation>
    </message>
    <message>
        <source>Message</source>
        <translation>Meddelande</translation>
    </message>
    </context>
<context>
    <name>RecentRequestsTableModel</name>
    <message>
        <source>Date</source>
        <translation>Datum</translation>
    </message>
    <message>
        <source>Label</source>
        <translation>Etikett</translation>
    </message>
    <message>
        <source>Message</source>
        <translation>Meddelande</translation>
    </message>
    <message>
        <source>(no label)</source>
        <translation>(Ingen etikett)</translation>
    </message>
    <message>
        <source>(no message)</source>
        <translation>(inget meddelande)</translation>
    </message>
    </context>
<context>
    <name>SendCoinsDialog</name>
    <message>
        <source>Send Coins</source>
        <translation>Skicka pengar</translation>
    </message>
    <message>
        <source>Coin Control Features</source>
        <translation>Myntkontrollfunktioner</translation>
    </message>
    <message>
        <source>Inputs...</source>
        <translation>Inmatningar...</translation>
    </message>
    <message>
        <source>automatically selected</source>
        <translation>automatiskt vald</translation>
    </message>
    <message>
        <source>Insufficient funds!</source>
        <translation>Otillräckliga medel!</translation>
    </message>
    <message>
        <source>Quantity:</source>
        <translation>Kvantitet:</translation>
    </message>
    <message>
        <source>Bytes:</source>
        <translation>Antal Byte:</translation>
    </message>
    <message>
        <source>Amount:</source>
        <translation>Belopp:</translation>
    </message>
    <message>
        <source>Fee:</source>
        <translation>Avgift:</translation>
    </message>
    <message>
        <source>After Fee:</source>
        <translation>Efter avgift:</translation>
    </message>
    <message>
        <source>Change:</source>
        <translation>Växel:</translation>
    </message>
    <message>
        <source>If this is activated, but the change address is empty or invalid, change will be sent to a newly generated address.</source>
        <translation>Om denna är aktiverad men växeladressen är tom eller felaktig kommer växeln att sändas till en nygenererad adress.</translation>
    </message>
    <message>
        <source>Custom change address</source>
        <translation>Specialväxeladress</translation>
    </message>
    <message>
        <source>Transaction Fee:</source>
        <translation>Transaktionsavgift:</translation>
    </message>
    <message>
        <source>Choose...</source>
        <translation>Välj...</translation>
    </message>
    <message>
        <source>collapse fee-settings</source>
        <translation>Fäll ihop avgiftsinställningarna</translation>
    </message>
    <message>
        <source>per kilobyte</source>
        <translation>per kilobyte</translation>
    </message>
    <message>
        <source>If the custom fee is set to 1000 satoshis and the transaction is only 250 bytes, then "per kilobyte" only pays 250 satoshis in fee, while "total at least" pays 1000 satoshis. For transactions bigger than a kilobyte both pay by kilobyte.</source>
        <translation>Om den anpassad avgiften är satt till 1000 satoshi och transaktionen bara är 250 byte, betalar "per kilobyte" bara 250 satoshi i avgift, medans "totalt minst" betalar 1000 satoshi. För transaktioner större än en kilobyte betalar både per kilobyte.</translation>
    </message>
    <message>
        <source>Hide</source>
        <translation>Göm</translation>
    </message>
    <message>
        <source>total at least</source>
        <translation>totalt minst</translation>
    </message>
    <message>
        <source>Paying only the minimum fee is just fine as long as there is less transaction volume than space in the blocks. But be aware that this can end up in a never confirming transaction once there is more demand for bitcoin transactions than the network can process.</source>
        <translation>Att betala endast den minsta avgiften är bara bra så länge det är mindre transaktionsvolym än utrymme i blocken. Men tänk på att det kan hamna i en aldrig bekräftar transaktion när det finns mer efterfrågan på bitcoin transaktioner än nätverket kan bearbeta.</translation>
    </message>
    <message>
        <source>(read the tooltip)</source>
        <translation>(läs verktygstips)</translation>
    </message>
    <message>
        <source>Recommended:</source>
        <translation>Rekommenderad:</translation>
    </message>
    <message>
        <source>Custom:</source>
        <translation>Anpassad:</translation>
    </message>
    <message>
        <source>(Smart fee not initialized yet. This usually takes a few blocks...)</source>
        <translation>(Smartavgiften är inte initierad än. Detta tar vanligen några block...)</translation>
    </message>
    <message>
        <source>normal</source>
        <translation>normal</translation>
    </message>
    <message>
        <source>fast</source>
        <translation>snabb</translation>
    </message>
    <message>
        <source>Send to multiple recipients at once</source>
        <translation>Skicka till flera mottagare samtidigt</translation>
    </message>
    <message>
        <source>Add &amp;Recipient</source>
        <translation>Lägg till &amp;mottagare</translation>
    </message>
    <message>
        <source>Clear all fields of the form.</source>
        <translation>Rensa alla formulärfälten</translation>
    </message>
    <message>
        <source>Dust:</source>
        <translation>Damm:</translation>
    </message>
    <message>
        <source>Clear &amp;All</source>
        <translation>Rensa &amp;alla</translation>
    </message>
    <message>
        <source>Balance:</source>
        <translation>Balans:</translation>
    </message>
    <message>
        <source>Confirm the send action</source>
        <translation>Bekräfta sändordern</translation>
    </message>
    <message>
        <source>S&amp;end</source>
        <translation>&amp;Skicka</translation>
    </message>
    <message>
        <source>Copy amount</source>
        <translation>Kopiera belopp</translation>
    </message>
    <message>
        <source>%1 to %2</source>
        <translation>%1 till %2</translation>
    </message>
    <message>
        <source>or</source>
        <translation>eller</translation>
    </message>
    <message numerus="yes">
<<<<<<< HEAD
        <source>Estimated to begin confirmation within %n block(s).</source>
        <translation><numerusform>Uppskattas till att påbörja bekräftelse inom %n block.</numerusform><numerusform>Uppskattas till att påbörja bekräftelse inom %n block.</numerusform></translation>
    </message>
    <message>
        <source>The recipient address is not valid. Please recheck.</source>
        <translation>Mottagarens adress är ogiltig. Kontrollera igen.</translation>
    </message>
    <message>
        <source>Duplicate address found: addresses should only be used once each.</source>
        <translation>Duplicerad adress upptäckt: adresser skall endast användas en gång var.</translation>
    </message>
    <message>
        <source>Warning: Invalid Myriad address</source>
        <translation>Varning: Felaktig Bitcoinadress</translation>
=======
        <source>%n block(s)</source>
        <translation><numerusform>%n block</numerusform><numerusform>%n block</numerusform></translation>
>>>>>>> f2a96e7d
    </message>
    <message>
        <source>(no label)</source>
        <translation>(Ingen etikett)</translation>
    </message>
</context>
<context>
    <name>SendCoinsEntry</name>
    <message>
        <source>A&amp;mount:</source>
        <translation>&amp;Belopp:</translation>
    </message>
    <message>
        <source>Pay &amp;To:</source>
        <translation>Betala &amp;Till:</translation>
    </message>
    <message>
        <source>&amp;Label:</source>
        <translation>&amp;Etikett:</translation>
    </message>
    <message>
        <source>Choose previously used address</source>
        <translation>Välj tidigare använda adresser</translation>
    </message>
    <message>
        <source>This is a normal payment.</source>
        <translation>Detta är en normal betalning.</translation>
    </message>
    <message>
        <source>The Myriad address to send the payment to</source>
        <translation>Bitcoinadress att sända betalning till</translation>
    </message>
    <message>
        <source>Alt+A</source>
        <translation>Alt+A</translation>
    </message>
    <message>
        <source>Paste address from clipboard</source>
        <translation>Klistra in adress från Urklipp</translation>
    </message>
    <message>
        <source>Alt+P</source>
        <translation>Alt+P</translation>
    </message>
    <message>
        <source>Remove this entry</source>
        <translation>Radera denna post</translation>
    </message>
    <message>
        <source>The fee will be deducted from the amount being sent. The recipient will receive less myriadcoins than you enter in the amount field. If multiple recipients are selected, the fee is split equally.</source>
        <translation>Avgiften dras från beloppet som skickas. Mottagaren kommer att få mindre myriadcoins än du angivit i belopp-fältet. Om flera mottagare valts kommer avgiften delas jämt.</translation>
    </message>
    <message>
        <source>S&amp;ubtract fee from amount</source>
        <translation>S&amp;ubtrahera avgiften från beloppet</translation>
    </message>
    <message>
        <source>S&amp;ubtract fee from amount</source>
        <translation>S&amp;ubtrahera avgiften från beloppet</translation>
    </message>
    <message>
        <source>Message:</source>
        <translation>Meddelande:</translation>
    </message>
    <message>
        <source>This is an unauthenticated payment request.</source>
        <translation>Detta är en oautentiserad betalningsbegäran.</translation>
    </message>
    <message>
        <source>This is an authenticated payment request.</source>
        <translation>Detta är en autentiserad betalningsbegäran.</translation>
    </message>
    <message>
        <source>Enter a label for this address to add it to the list of used addresses</source>
        <translation>Ange en etikett för denna adress att adderas till listan över använda adresser</translation>
    </message>
    <message>
        <source>A message that was attached to the bitcoin: URI which will be stored with the transaction for your reference. Note: This message will not be sent over the Myriad network.</source>
        <translation>Ett meddelande som bifogades bitcoin-URI, vilket lagras med transaktionen som referens. NB: Meddelandet kommer inte att sändas över Bitcoinnätverket.</translation>
    </message>
    <message>
        <source>Pay To:</source>
        <translation>Betala Till:</translation>
    </message>
    <message>
        <source>Memo:</source>
        <translation>PM:</translation>
    </message>
    </context>
<context>
    <name>SendConfirmationDialog</name>
    <message>
        <source>Yes</source>
        <translation>Ja</translation>
    </message>
</context>
<context>
    <name>ShutdownWindow</name>
    <message>
<<<<<<< HEAD
        <source>Myriad Core is shutting down...</source>
        <translation>Myriad Core stängs av...</translation>
=======
        <source>%1 is shutting down...</source>
        <translation>%1 stängs av...</translation>
>>>>>>> f2a96e7d
    </message>
    <message>
        <source>Do not shut down the computer until this window disappears.</source>
        <translation>Stäng inte av datorn förrän denna ruta försvinner.</translation>
    </message>
</context>
<context>
    <name>SignVerifyMessageDialog</name>
    <message>
        <source>Signatures - Sign / Verify a Message</source>
        <translation>Signaturer - Signera / Verifiera ett Meddelande</translation>
    </message>
    <message>
        <source>&amp;Sign Message</source>
        <translation>&amp;Signera Meddelande</translation>
    </message>
    <message>
        <source>You can sign messages/agreements with your addresses to prove you can receive myriadcoins sent to them. Be careful not to sign anything vague or random, as phishing attacks may try to trick you into signing your identity over to them. Only sign fully-detailed statements you agree to.</source>
        <translation>Du kan underteckna meddelanden/avtal med dina adresser för att bevisa att du kan ta emot myriadcoins som skickats till dem. Var försiktig så du inte undertecknar något oklart eller konstigt, eftersom phishing-angrepp kan försöka få dig att underteckna din identitet till dem. Underteckna endast väldetaljerade meddelanden som du godkänner.</translation>
    </message>
    <message>
        <source>The Myriad address to sign the message with</source>
        <translation>Bitcoinadress att signera meddelandet med</translation>
    </message>
    <message>
        <source>Choose previously used address</source>
        <translation>Välj tidigare använda adresser</translation>
    </message>
    <message>
        <source>Alt+A</source>
        <translation>Alt+A</translation>
    </message>
    <message>
        <source>Paste address from clipboard</source>
        <translation>Klistra in adress från Urklipp</translation>
    </message>
    <message>
        <source>Alt+P</source>
        <translation>Alt+P</translation>
    </message>
    <message>
        <source>Enter the message you want to sign here</source>
        <translation>Skriv in meddelandet du vill signera här</translation>
    </message>
    <message>
        <source>Signature</source>
        <translation>Signatur</translation>
    </message>
    <message>
        <source>Copy the current signature to the system clipboard</source>
        <translation>Kopiera signaturen till systemets Urklipp</translation>
    </message>
    <message>
        <source>Sign the message to prove you own this Myriad address</source>
        <translation>Signera meddelandet för att bevisa att du äger denna adress</translation>
    </message>
    <message>
        <source>Sign &amp;Message</source>
        <translation>Signera &amp;Meddelande</translation>
    </message>
    <message>
        <source>Reset all sign message fields</source>
        <translation>Rensa alla fält</translation>
    </message>
    <message>
        <source>Clear &amp;All</source>
        <translation>Rensa &amp;alla</translation>
    </message>
    <message>
        <source>&amp;Verify Message</source>
        <translation>&amp;Verifiera Meddelande</translation>
    </message>
    <message>
        <source>Enter the receiver's address, message (ensure you copy line breaks, spaces, tabs, etc. exactly) and signature below to verify the message. Be careful not to read more into the signature than what is in the signed message itself, to avoid being tricked by a man-in-the-middle attack. Note that this only proves the signing party receives with the address, it cannot prove sendership of any transaction!</source>
        <translation>Ange mottagarens adress, meddelande (kopiera radbrytningar, mellanrum, flikar, etc. exakt) och signatur nedan för att verifiera meddelandet. Undvik att läsa in mera information i signaturen än vad som stod i själva undertecknade meddelandet, för att undvika ett man-in-the-middle-angrepp. Notera att detta endast bevisar att undertecknad tar emot med adressen, det bevisar inte vem som skickat transaktionen!</translation>
    </message>
    <message>
        <source>The Myriad address the message was signed with</source>
        <translation>Bitcoinadressen som meddelandet signerades med</translation>
    </message>
    <message>
        <source>Verify the message to ensure it was signed with the specified Myriad address</source>
        <translation>Verifiera meddelandet för att vara säker på att den var signerad med den angivna Bitcoin-adressen</translation>
    </message>
    <message>
        <source>Verify &amp;Message</source>
        <translation>Verifiera &amp;Meddelande</translation>
    </message>
    <message>
        <source>Reset all verify message fields</source>
        <translation>Rensa alla fält</translation>
    </message>
    <message>
        <source>Message signed.</source>
        <translation>Meddelande signerat.</translation>
    </message>
    <message>
        <source>The signature could not be decoded.</source>
        <translation>Signaturen kunde inte avkodas.</translation>
    </message>
    <message>
        <source>Message verified.</source>
        <translation>Meddelande verifierat.</translation>
    </message>
</context>
<context>
    <name>SplashScreen</name>
    <message>
<<<<<<< HEAD
        <source>Myriad Core</source>
        <translation>Myriad Kärna</translation>
    </message>
    <message>
        <source>The Myriad Core developers</source>
        <translation>Myriad Core-utvecklarna</translation>
    </message>
    <message>
=======
>>>>>>> f2a96e7d
        <source>[testnet]</source>
        <translation>[testnet]</translation>
    </message>
</context>
<context>
    <name>TrafficGraphWidget</name>
    <message>
        <source>KB/s</source>
        <translation>KB/s</translation>
    </message>
</context>
<context>
    <name>TransactionDesc</name>
    <message>
        <source>Status</source>
        <translation>Status</translation>
    </message>
    <message>
        <source>Date</source>
        <translation>Datum</translation>
    </message>
    <message>
        <source>Message</source>
        <translation>Meddelande</translation>
    </message>
    </context>
<context>
    <name>TransactionDescDialog</name>
    <message>
        <source>This pane shows a detailed description of the transaction</source>
        <translation>Den här panelen visar en detaljerad beskrivning av transaktionen</translation>
    </message>
    </context>
<context>
    <name>TransactionTableModel</name>
    <message>
        <source>Date</source>
        <translation>Datum</translation>
    </message>
    <message>
        <source>Label</source>
        <translation>Etikett</translation>
    </message>
    <message>
        <source>(no label)</source>
        <translation>(Ingen etikett)</translation>
    </message>
    </context>
<context>
    <name>TransactionView</name>
    <message>
        <source>Enter address or label to search</source>
        <translation>Ange en adress eller etikett att söka efter</translation>
    </message>
    <message>
        <source>Min amount</source>
        <translation>Minsta belopp</translation>
    </message>
    <message>
        <source>Abandon transaction</source>
        <translation>Avbryt transaktionen</translation>
    </message>
    <message>
        <source>Copy address</source>
        <translation>Kopiera adress</translation>
    </message>
    <message>
        <source>Copy label</source>
        <translation>Kopiera etikett</translation>
    </message>
    <message>
        <source>Copy amount</source>
        <translation>Kopiera belopp</translation>
    </message>
    <message>
        <source>Copy transaction ID</source>
        <translation>Kopiera transaktions-ID</translation>
    </message>
    <message>
        <source>Comma separated file (*.csv)</source>
        <translation>Kommaseparerad fil (*.csv)</translation>
    </message>
    <message>
        <source>Date</source>
        <translation>Datum</translation>
    </message>
    <message>
        <source>Label</source>
        <translation>Etikett</translation>
    </message>
    <message>
        <source>Address</source>
        <translation>Adress</translation>
    </message>
    <message>
        <source>Exporting Failed</source>
        <translation>Export misslyckades</translation>
    </message>
    </context>
<context>
    <name>UnitDisplayStatusBarControl</name>
    <message>
        <source>Unit to show amounts in. Click to select another unit.</source>
        <translation>&amp;Enhet att visa belopp i. Klicka för att välja annan enhet.</translation>
    </message>
</context>
<context>
    <name>WalletFrame</name>
    </context>
<context>
    <name>WalletModel</name>
    </context>
<context>
    <name>WalletView</name>
    </context>
<context>
    <name>bitcoin-core</name>
    <message>
        <source>Options:</source>
        <translation>Inställningar:</translation>
    </message>
    <message>
        <source>Specify data directory</source>
        <translation>Ange katalog för data</translation>
    </message>
    <message>
        <source>Connect to a node to retrieve peer addresses, and disconnect</source>
        <translation>Anslut till en nod för att hämta klientadresser, och koppla från</translation>
    </message>
    <message>
        <source>Specify your own public address</source>
        <translation>Ange din egen publika adress</translation>
    </message>
    <message>
        <source>Accept command line and JSON-RPC commands</source>
        <translation>Tillåt kommandon från kommandotolken och JSON-RPC-kommandon</translation>
    </message>
    <message>
        <source>If &lt;category&gt; is not supplied or if &lt;category&gt; = 1, output all debugging information.</source>
        <translation>Om &lt;kategori&gt; inte anges eller om &lt;category&gt; = 1, visa all avlusningsinformation.</translation>
    </message>
    <message>
<<<<<<< HEAD
        <source>Maximum total fees (in %s) to use in a single wallet transaction; setting this too low may abort large transactions (default: %s)</source>
        <translation>Maximal total avgift (i %s) att använda i en plånbokstransaktion. Sätts denna för lågtkan stora transaktioner komma att avbrytas (förvalt: %s)</translation>
    </message>
    <message>
        <source>Please check that your computer's date and time are correct! If your clock is wrong Myriad Core will not work properly.</source>
        <translation>Vänligen kontrollera att din dators datum och tid är korrekt! Om din klocka går fel kommer Myriad Core inte att fungera ordentligt.</translation>
    </message>
    <message>
=======
>>>>>>> f2a96e7d
        <source>Prune configured below the minimum of %d MiB.  Please use a higher number.</source>
        <translation>Beskärning konfigurerad under miniminivån %d MiB. Vänligen använd ett högre värde.</translation>
    </message>
    <message>
        <source>Prune: last wallet synchronisation goes beyond pruned data. You need to -reindex (download the whole blockchain again in case of pruned node)</source>
        <translation>Beskärning: sista plånbokssynkroniseringen ligger utanför beskuren data. Du måste använda -reindex (ladda ner hela blockkedjan igen eftersom noden beskurits)</translation>
    </message>
    <message>
        <source>Rescans are not possible in pruned mode. You will need to use -reindex which will download the whole blockchain again.</source>
        <translation>Omskanningar kan inte göras i beskuret läge. Du måste använda -reindex vilket kommer ladda ner hela blockkedjan igen.</translation>
    </message>
    <message>
        <source>Error: A fatal internal error occurred, see debug.log for details</source>
        <translation>Fel: Ett kritiskt internt fel uppstod, se debug.log för detaljer</translation>
    </message>
    <message>
        <source>Fee (in %s/kB) to add to transactions you send (default: %s)</source>
        <translation>Avgift (i %s/kB) att lägga till på transaktioner du skickar (förvalt: %s)</translation>
    </message>
    <message>
        <source>Pruning blockstore...</source>
        <translation>Rensar blockstore...</translation>
    </message>
    <message>
        <source>Run in the background as a daemon and accept commands</source>
        <translation>Kör i bakgrunden som tjänst och acceptera kommandon</translation>
    </message>
    <message>
        <source>Unable to start HTTP server. See debug log for details.</source>
        <translation>Kunde inte starta HTTP-server. Se avlusningsloggen för detaljer.</translation>
    </message>
    <message>
        <source>Bitcoin Core</source>
        <translation>Bitcoin Core</translation>
    </message>
    <message>
        <source>The %s developers</source>
        <translation>%s-utvecklarna</translation>
    </message>
    <message>
        <source>A fee rate (in %s/kB) that will be used when fee estimation has insufficient data (default: %s)</source>
        <translation>En avgiftskurs (i %s/kB) som används när det inte finns tillräcklig data för att uppskatta avgiften (förvalt: %s)</translation>
    </message>
    <message>
        <source>Accept relayed transactions received from whitelisted peers even when not relaying transactions (default: %d)</source>
        <translation>Acceptera vidarebefodrade transaktioner från vitlistade noder även när transaktioner inte vidarebefodras (förvalt: %d)</translation>
    </message>
    <message>
        <source>Bind to given address and always listen on it. Use [host]:port notation for IPv6</source>
        <translation>Bind till given adress och lyssna alltid på den. Använd [värd]:port notation för IPv6</translation>
    </message>
    <message>
        <source>Cannot obtain a lock on data directory %s. %s is probably already running.</source>
        <translation>Kan inte låsa data-mappen %s. %s körs förmodligen redan.</translation>
    </message>
    <message>
        <source>Delete all wallet transactions and only recover those parts of the blockchain through -rescan on startup</source>
        <translation>Ta bort alla plånbokstransaktioner och återskapa bara dom som är en del av blockkedjan genom att ange -rescan vid uppstart</translation>
    </message>
    <message>
        <source>Error loading %s: You can't enable HD on a already existing non-HD wallet</source>
        <translation>Fel vid laddning av %s: Du kan inte aktivera HD på en existerande icke-HD plånbok</translation>
    </message>
    <message>
        <source>Error reading %s! All keys read correctly, but transaction data or address book entries might be missing or incorrect.</source>
        <translation>Fel vid läsning av %s! Alla nycklar lästes korrekt, men transaktionsdatat eller adressbokens poster kanske saknas eller är felaktiga.</translation>
    </message>
    <message>
        <source>Execute command when a wallet transaction changes (%s in cmd is replaced by TxID)</source>
        <translation>Exekvera kommando när en plånbokstransaktion ändras (%s i cmd är ersatt av TxID)</translation>
    </message>
    <message>
        <source>Maximum allowed median peer time offset adjustment. Local perspective of time may be influenced by peers forward or backward by this amount. (default: %u seconds)</source>
        <translation>Maximalt tillåten median-peer tidsoffset justering. Lokalt perspektiv av tiden kan bli påverkad av partners, framåt eller bakåt denna tidsrymd. (förvalt: %u sekunder)</translation>
    </message>
    <message>
        <source>Maximum total fees (in %s) to use in a single wallet transaction or raw transaction; setting this too low may abort large transactions (default: %s)</source>
        <translation>Maximal total avgift (i %s) att använda i en plånbokstransaktion eller råa transaktioner. Sätts denna för lågt kan stora transaktioner avbrytas (förvalt: %s)</translation>
    </message>
    <message>
<<<<<<< HEAD
        <source>Unable to bind to %s on this computer. Myriad Core is probably already running.</source>
        <translation>Det går inte att binda till %s på den här datorn. Myriad Core är förmodligen redan igång.</translation>
=======
        <source>Please check that your computer's date and time are correct! If your clock is wrong, %s will not work properly.</source>
        <translation>Vänligen kolla så att din dators datum och tid är korrekt! Om din klocka går fel kommer %s inte att fungera korrekt.</translation>
>>>>>>> f2a96e7d
    </message>
    <message>
        <source>Please contribute if you find %s useful. Visit %s for further information about the software.</source>
        <translation>Var snäll och bidra om du finner %s användbar. Besök %s för mer information om mjukvaran.</translation>
    </message>
    <message>
        <source>Set the number of script verification threads (%u to %d, 0 = auto, &lt;0 = leave that many cores free, default: %d)</source>
        <translation>Ange antalet skriptkontrolltrådar (%u till %d, 0 = auto, &lt;0 = lämna så många kärnor lediga, förval: %d)</translation>
    </message>
    <message>
        <source>The block database contains a block which appears to be from the future. This may be due to your computer's date and time being set incorrectly. Only rebuild the block database if you are sure that your computer's date and time are correct</source>
        <translation>Blockdatabasen innehåller ett block som verkar vara från framtiden. Detta kan vara på grund av att din dators datum och tid är felaktiga. Bygg bara om blockdatabasen om du är säker på att datorns datum och tid är korrekt</translation>
    </message>
    <message>
        <source>Unable to rewind the database to a pre-fork state. You will need to redownload the blockchain</source>
        <translation>Kan inte spola tillbaka databasen till obeskärt läge. Du måste ladda ner blockkedjan igen</translation>
    </message>
    <message>
        <source>Use UPnP to map the listening port (default: 1 when listening and no -proxy)</source>
        <translation>Använd UPnP för att mappa den lyssnande porten (förvalt: 1 när lyssning aktiverat och utan -proxy)</translation>
    </message>
    <message>
        <source>You need to rebuild the database using -reindex-chainstate to change -txindex</source>
        <translation>Du måste återskapa databasen med -reindex-chainstate för att ändra -txindex</translation>
    </message>
    <message>
        <source>%s corrupt, salvage failed</source>
        <translation>%s är korrupt, räddning misslyckades</translation>
    </message>
    <message>
        <source>-maxmempool must be at least %d MB</source>
        <translation>-maxmempool måste vara minst %d MB</translation>
    </message>
    <message>
        <source>&lt;category&gt; can be:</source>
        <translation>&lt;category&gt; Kan vara:</translation>
    </message>
    <message>
        <source>Append comment to the user agent string</source>
        <translation>Lägg till kommentar till user-agent-strängen</translation>
    </message>
    <message>
        <source>Attempt to recover private keys from a corrupt wallet on startup</source>
        <translation>Försök att rädda privata nycklar från en korrupt plånbok vid uppstart</translation>
    </message>
    <message>
        <source>Block creation options:</source>
        <translation>Block skapande inställningar:</translation>
    </message>
    <message>
        <source>Cannot resolve -%s address: '%s'</source>
        <translation>Kan inte matcha -%s adress: '%s'</translation>
    </message>
    <message>
        <source>Change index out of range</source>
        <translation>Förändringsindexet utom räckhåll</translation>
    </message>
    <message>
        <source>Connection options:</source>
        <translation>Anslutningsalternativ:</translation>
    </message>
    <message>
        <source>Copyright (C) %i-%i</source>
        <translation>Copyright (C) %i-%i</translation>
    </message>
    <message>
        <source>Corrupted block database detected</source>
        <translation>Korrupt blockdatabas har upptäckts</translation>
    </message>
    <message>
        <source>Debugging/Testing options:</source>
        <translation>Avlusnings/Test-alternativ:</translation>
    </message>
    <message>
        <source>Do not load the wallet and disable wallet RPC calls</source>
        <translation>Ladda inte plånboken och stäng av RPC-anrop till plånboken</translation>
    </message>
    <message>
        <source>Do you want to rebuild the block database now?</source>
        <translation>Vill du bygga om blockdatabasen nu?</translation>
    </message>
    <message>
        <source>Enable publish hash block in &lt;address&gt;</source>
        <translation>Aktivera publicering av hashblock i &lt;adress&gt;</translation>
    </message>
    <message>
        <source>Enable publish hash transaction in &lt;address&gt;</source>
        <translation>Aktivera publicering av hashtransaktion i &lt;adress&gt;</translation>
    </message>
    <message>
        <source>Enable publish raw block in &lt;address&gt;</source>
        <translation>Aktivera publicering av råa block i &lt;adress&gt;</translation>
    </message>
    <message>
        <source>Enable publish raw transaction in &lt;address&gt;</source>
        <translation>Aktivera publicering av råa transaktioner i &lt;adress&gt;</translation>
    </message>
    <message>
        <source>Enable transaction replacement in the memory pool (default: %u)</source>
        <translation>Aktivera byte av transaktioner i minnespoolen (förvalt: %u)</translation>
    </message>
    <message>
        <source>Error initializing block database</source>
        <translation>Fel vid initiering av blockdatabasen</translation>
    </message>
    <message>
        <source>Error initializing wallet database environment %s!</source>
        <translation>Fel vid initiering av plånbokens databasmiljö %s!</translation>
    </message>
    <message>
        <source>Error loading %s</source>
        <translation>Fel vid inläsning av %s</translation>
    </message>
    <message>
        <source>Error loading %s: Wallet corrupted</source>
        <translation>Fel vid inläsningen av %s: Plånboken är koruppt</translation>
    </message>
    <message>
        <source>Error loading %s: Wallet requires newer version of %s</source>
        <translation>Fel vid inläsningen av %s: Plånboken kräver en senare version av %s</translation>
    </message>
    <message>
        <source>Error loading %s: You can't disable HD on a already existing HD wallet</source>
        <translation>Fel vid laddning av %s: Du kan inte avaktivera HD på en redan existerande HD plånbok</translation>
    </message>
    <message>
        <source>Error loading block database</source>
        <translation>Fel vid inläsning av blockdatabasen</translation>
    </message>
    <message>
        <source>Error opening block database</source>
        <translation>Fel vid öppning av blockdatabasen</translation>
    </message>
    <message>
        <source>Error: Disk space is low!</source>
        <translation>Fel: Hårddiskutrymme är lågt!</translation>
    </message>
    <message>
        <source>Failed to listen on any port. Use -listen=0 if you want this.</source>
        <translation>Misslyckades att lyssna på någon port. Använd -listen=0 om du vill detta.</translation>
    </message>
    <message>
        <source>Importing...</source>
        <translation>Importerar...</translation>
    </message>
    <message>
        <source>Incorrect or no genesis block found. Wrong datadir for network?</source>
        <translation>Felaktig eller inget genesisblock hittades. Fel datadir för nätverket?</translation>
    </message>
    <message>
        <source>Initialization sanity check failed. %s is shutting down.</source>
        <translation>Initieringschecken fallerade. %s stängs av.</translation>
    </message>
    <message>
        <source>Invalid -onion address: '%s'</source>
        <translation>Ogiltig -onion adress:'%s'</translation>
    </message>
    <message>
        <source>Invalid amount for -%s=&lt;amount&gt;: '%s'</source>
        <translation>Ogiltigt belopp för -%s=&lt;belopp&gt;:'%s'</translation>
    </message>
    <message>
        <source>Invalid amount for -fallbackfee=&lt;amount&gt;: '%s'</source>
        <translation>Ogiltigt belopp för -fallbackfee=&lt;belopp&gt;: '%s'</translation>
    </message>
    <message>
        <source>Keep the transaction memory pool below &lt;n&gt; megabytes (default: %u)</source>
        <translation>Håll minnespoolen över transaktioner under &lt;n&gt; megabyte (förvalt: %u)</translation>
    </message>
    <message>
        <source>Loading banlist...</source>
        <translation>Laddar svarta listan...</translation>
    </message>
    <message>
        <source>Location of the auth cookie (default: data dir)</source>
        <translation>Plats för authcookie (förvalt: datamapp)</translation>
    </message>
    <message>
        <source>Not enough file descriptors available.</source>
        <translation>Inte tillräckligt med filbeskrivningar tillgängliga.</translation>
    </message>
    <message>
        <source>Only connect to nodes in network &lt;net&gt; (ipv4, ipv6 or onion)</source>
        <translation>Anslut enbart till noder i nätverket &lt;net&gt; (IPv4, IPv6 eller onion)</translation>
    </message>
    <message>
        <source>Print this help message and exit</source>
        <translation>Visa denna hjälptext och avsluta</translation>
    </message>
    <message>
        <source>Print version and exit</source>
        <translation>Visa version och avsluta</translation>
    </message>
    <message>
        <source>Prune cannot be configured with a negative value.</source>
        <translation>Beskärning kan inte konfigureras med ett negativt värde.</translation>
    </message>
    <message>
        <source>Prune mode is incompatible with -txindex.</source>
        <translation>Beskärningsläge är inkompatibel med -txindex.</translation>
    </message>
    <message>
        <source>Rebuild chain state and block index from the blk*.dat files on disk</source>
        <translation>Återskapa blockkedjans status och index från blk*.dat filer på disken</translation>
    </message>
    <message>
        <source>Rebuild chain state from the currently indexed blocks</source>
        <translation>Återskapa blockkedjans status från aktuella indexerade block</translation>
    </message>
    <message>
        <source>Rewinding blocks...</source>
        <translation>Spolar tillbaka blocken...</translation>
    </message>
    <message>
        <source>Set database cache size in megabytes (%d to %d, default: %d)</source>
        <translation>Sätt databasens cachestorlek i megabyte (%d till %d, förvalt: %d)</translation>
    </message>
    <message>
        <source>Set maximum block size in bytes (default: %d)</source>
        <translation>Sätt maximal blockstorlek i byte (förvalt: %d)</translation>
    </message>
    <message>
        <source>Specify wallet file (within data directory)</source>
        <translation>Ange plånboksfil (inom datakatalogen)</translation>
    </message>
    <message>
        <source>The source code is available from %s.</source>
        <translation>Källkoden är tillgänglig från %s.</translation>
    </message>
    <message>
        <source>Unable to bind to %s on this computer. %s is probably already running.</source>
        <translation>Det går inte att binda till %s på den här datorn. %s är förmodligen redan igång.</translation>
    </message>
    <message>
        <source>Unsupported argument -benchmark ignored, use -debug=bench.</source>
        <translation>Argumentet -benchmark stöds inte och ignoreras, använd -debug=bench.</translation>
    </message>
    <message>
        <source>Unsupported argument -debugnet ignored, use -debug=net.</source>
        <translation>Argumentet -debugnet stöds inte och ignoreras, använd -debug=net.</translation>
    </message>
    <message>
        <source>Unsupported argument -tor found, use -onion.</source>
        <translation>Argumentet -tor hittades men stöds inte, använd -onion.</translation>
    </message>
    <message>
        <source>Use UPnP to map the listening port (default: %u)</source>
        <translation>Använd UPnP för att mappa den lyssnande porten (förvalt: %u)</translation>
    </message>
    <message>
        <source>User Agent comment (%s) contains unsafe characters.</source>
        <translation>Kommentaren i användaragent (%s) innehåller osäkra tecken.</translation>
    </message>
    <message>
        <source>Verifying blocks...</source>
        <translation>Verifierar block...</translation>
    </message>
    <message>
        <source>Verifying wallet...</source>
        <translation>Verifierar plånboken...</translation>
    </message>
    <message>
        <source>Wallet %s resides outside data directory %s</source>
        <translation>Plånbok %s ligger utanför datakatalogen %s</translation>
    </message>
    <message>
        <source>Wallet debugging/testing options:</source>
        <translation>Plånbokens Avlusnings/Testnings optioner:</translation>
    </message>
    <message>
        <source>Wallet needed to be rewritten: restart %s to complete</source>
        <translation>Plånboken behöver sparas om: Starta om %s för att fullfölja</translation>
    </message>
    <message>
        <source>Wallet options:</source>
        <translation>Plånboksinställningar:</translation>
    </message>
    <message>
        <source>Allow JSON-RPC connections from specified source. Valid for &lt;ip&gt; are a single IP (e.g. 1.2.3.4), a network/netmask (e.g. 1.2.3.4/255.255.255.0) or a network/CIDR (e.g. 1.2.3.4/24). This option can be specified multiple times</source>
        <translation>Tillåt JSON-RPC-anslutningar från specifik källa. Tillåtna &lt;ip&gt; är enkel IP (t.ex 1.2.3.4), en nätverk/nätmask (t.ex. 1.2.3.4/255.255.255.0) eller ett nätverk/CIDR (t.ex. 1.2.3.4/24). Detta alternativ anges flera gånger</translation>
    </message>
    <message>
        <source>Bind to given address and whitelist peers connecting to it. Use [host]:port notation for IPv6</source>
        <translation>Bind till given adress och vitlista klienter som ansluter till den. Använd [värd]:port notation för IPv6</translation>
    </message>
    <message>
        <source>Bind to given address to listen for JSON-RPC connections. Use [host]:port notation for IPv6. This option can be specified multiple times (default: bind to all interfaces)</source>
        <translation>Bind till angiven adress för att lyssna på JSON-RPC-anslutningar. Använd [värd]:port-format for IPv6. Detta alternativ kan anges flera gånger (förvalt: bind till alla gränssnitt)</translation>
    </message>
    <message>
<<<<<<< HEAD
        <source>Cannot obtain a lock on data directory %s. Myriad Core is probably already running.</source>
        <translation>Kan inte låsa data-mappen %s. Myriad Core körs förmodligen redan.</translation>
    </message>
    <message>
=======
>>>>>>> f2a96e7d
        <source>Create new files with system default permissions, instead of umask 077 (only effective with disabled wallet functionality)</source>
        <translation>Skapa nya filer med systemets förvalda rättigheter, istället för umask 077 (bara effektivt med avaktiverad plånboks funktionalitet)</translation>
    </message>
    <message>
        <source>Discover own IP addresses (default: 1 when listening and no -externalip or -proxy)</source>
        <translation>Upptäck egna IP adresser (standard: 1 vid lyssning ingen -externalip eller -proxy)</translation>
    </message>
    <message>
        <source>Error: Listening for incoming connections failed (listen returned error %s)</source>
        <translation>Fel: Avlyssning av inkommande anslutningar misslyckades (Avlyssningen returnerade felkod %s)</translation>
    </message>
    <message>
        <source>Execute command when a relevant alert is received or we see a really long fork (%s in cmd is replaced by message)</source>
        <translation>Exekvera kommando när ett relevant meddelande är mottagen eller när vi ser en väldigt lång förgrening (%s i cmd är utbytt med ett meddelande)</translation>
    </message>
    <message>
        <source>Fees (in %s/kB) smaller than this are considered zero fee for relaying, mining and transaction creation (default: %s)</source>
        <translation>Avgifter (i %s/kB) mindre än detta betraktas som nollavgift för vidarebefordran, mining och transaktionsskapande (förvalt: %s)</translation>
    </message>
    <message>
        <source>If paytxfee is not set, include enough fee so transactions begin confirmation on average within n blocks (default: %u)</source>
        <translation>Om paytxfee inte är satt, inkludera tillräcklig avgift så att transaktionen börjar att konfirmeras inom n blocks (förvalt: %u)</translation>
    </message>
    <message>
        <source>Invalid amount for -maxtxfee=&lt;amount&gt;: '%s' (must be at least the minrelay fee of %s to prevent stuck transactions)</source>
        <translation>Otillåtet belopp för -maxtxfee=&lt;belopp&gt;: '%s' (måste åtminstånde vara minrelay avgift %s för att förhindra stoppade transkationer)</translation>
    </message>
    <message>
        <source>Maximum size of data in data carrier transactions we relay and mine (default: %u)</source>
        <translation>Maximal storlek på data i databärartransaktioner som vi reläar och bryter (förvalt: %u) </translation>
    </message>
    <message>
        <source>Randomize credentials for every proxy connection. This enables Tor stream isolation (default: %u)</source>
        <translation>Slumpa autentiseringen för varje proxyanslutning. Detta möjliggör Tor ström-isolering (förvalt: %u)</translation>
    </message>
    <message>
        <source>Set maximum size of high-priority/low-fee transactions in bytes (default: %d)</source>
        <translation>Sätt den maximala storleken av hög-prioriterade/låg-avgifts transaktioner i byte (förvalt: %d)</translation>
    </message>
    <message>
        <source>Set the number of threads for coin generation if enabled (-1 = all cores, default: %d)</source>
        <translation>Ange antalet trådar för myntgenerering om påslagen (-1= alla kärnor, förval: %d)</translation>
    </message>
    <message>
        <source>The transaction amount is too small to send after the fee has been deducted</source>
        <translation>Transaktionen är för liten att skicka efter det att avgiften har dragits</translation>
    </message>
    <message>
        <source>Use hierarchical deterministic key generation (HD) after BIP32. Only has effect during wallet creation/first start</source>
        <translation>Använd hierarkisk deterministisk nyckel generering (HD) efter BIP32. Har bara effekt under plånbokens skapande/första användning.</translation>
    </message>
    <message>
        <source>Whitelisted peers cannot be DoS banned and their transactions are always relayed, even if they are already in the mempool, useful e.g. for a gateway</source>
        <translation>Vitlistade klienter kan inte bli DoS-bannade och deras transaktioner reläas alltid, även om dom redan är i mempoolen, användbart för t.ex en gateway  </translation>
    </message>
    <message>
        <source>You need to rebuild the database using -reindex to go back to unpruned mode.  This will redownload the entire blockchain</source>
        <translation>Du måste bygga om databasen genom att använda -reindex för att återgå till obeskärt läge. Detta kommer att ladda ner hela blockkedjan.</translation>
    </message>
    <message>
        <source>(default: %u)</source>
        <translation>(förvalt: %u)</translation>
    </message>
    <message>
        <source>Accept public REST requests (default: %u)</source>
        <translation>Acceptera publika REST förfrågningar (förvalt: %u)</translation>
    </message>
    <message>
        <source>Automatically create Tor hidden service (default: %d)</source>
        <translation>Skapa automatiskt dold tjänst i Tor (förval: %d)</translation>
    </message>
    <message>
        <source>Connect through SOCKS5 proxy</source>
        <translation>Anslut genom SOCKS5 proxy</translation>
    </message>
    <message>
<<<<<<< HEAD
        <source>Copyright (C) 2009-%i The Myriad Core Developers</source>
        <translation>Copyright (C) 2009-%i Myriad Core Utvecklarna</translation>
    </message>
    <message>
        <source>Error loading wallet.dat: Wallet requires newer version of Myriad Core</source>
        <translation>Fel vid inläsningen av wallet.dat: Kontofilen kräver en senare version av Myriad Core</translation>
    </message>
    <message>
=======
>>>>>>> f2a96e7d
        <source>Error reading from database, shutting down.</source>
        <translation>Fel vid läsning från databas, avslutar.</translation>
    </message>
    <message>
        <source>Imports blocks from external blk000??.dat file on startup</source>
        <translation>Importera block från extern blk000??.dat-fil vid uppstart</translation>
    </message>
    <message>
        <source>Information</source>
        <translation>Information</translation>
    </message>
    <message>
<<<<<<< HEAD
        <source>Initialization sanity check failed. Myriad Core is shutting down.</source>
        <translation>Initieringschecken fallerade. Myriad Core stängs av...</translation>
    </message>
    <message>
        <source>Invalid amount for -maxtxfee=&lt;amount&gt;: '%s'</source>
        <translation>Otillåtet belopp för -maxtxfee=&lt;belopp&gt;: '%s'</translation>
    </message>
    <message>
        <source>Invalid amount for -minrelaytxfee=&lt;amount&gt;: '%s'</source>
        <translation>Ogiltigt belopp för -minrelaytxfee=&lt;belopp&gt;: '%s'</translation>
    </message>
    <message>
        <source>Invalid amount for -mintxfee=&lt;amount&gt;: '%s'</source>
        <translation>Ogiltigt belopp för -mintxfee=&lt;belopp&gt;: '%s'</translation>
    </message>
    <message>
=======
>>>>>>> f2a96e7d
        <source>Invalid amount for -paytxfee=&lt;amount&gt;: '%s' (must be at least %s)</source>
        <translation>Ogiltigt belopp för -paytxfee=&lt;belopp&gt;:'%s' (måste vara minst %s)</translation>
    </message>
    <message>
        <source>Invalid netmask specified in -whitelist: '%s'</source>
        <translation>Ogiltig nätmask angiven i -whitelist: '%s'</translation>
    </message>
    <message>
        <source>Keep at most &lt;n&gt; unconnectable transactions in memory (default: %u)</source>
        <translation>Håll som mest &lt;n&gt; oanslutningsbara transaktioner i minnet (förvalt: %u)</translation>
    </message>
    <message>
        <source>Need to specify a port with -whitebind: '%s'</source>
        <translation>Port måste anges med -whitelist: '%s'</translation>
    </message>
    <message>
        <source>Node relay options:</source>
        <translation>Nodreläalternativ:</translation>
    </message>
    <message>
        <source>RPC server options:</source>
        <translation>RPC-serveralternativ:</translation>
    </message>
    <message>
        <source>Reducing -maxconnections from %d to %d, because of system limitations.</source>
        <translation>Minskar -maxconnections från %d till %d, på grund av systembegränsningar.</translation>
    </message>
    <message>
        <source>Rescan the block chain for missing wallet transactions on startup</source>
        <translation>Sök i blockkedjan efter saknade plånbokstransaktioner vid uppstart</translation>
    </message>
    <message>
        <source>Send trace/debug info to console instead of debug.log file</source>
        <translation>Skicka trace-/debuginformation till terminalen istället för till debug.log</translation>
    </message>
    <message>
        <source>Send transactions as zero-fee transactions if possible (default: %u)</source>
        <translation>Sänd transaktioner som nollavgiftstransaktioner om möjligt (förvalt: %u)</translation>
    </message>
    <message>
        <source>Show all debugging options (usage: --help -help-debug)</source>
        <translation>Visa alla avlusningsalternativ (använd: --help -help-debug)</translation>
    </message>
    <message>
        <source>Shrink debug.log file on client startup (default: 1 when no -debug)</source>
        <translation>Krymp debug.log filen vid klient start (förvalt: 1 vid ingen -debug)</translation>
    </message>
    <message>
        <source>Signing transaction failed</source>
        <translation>Signering av transaktion misslyckades</translation>
    </message>
    <message>
        <source>The transaction amount is too small to pay the fee</source>
        <translation>Transaktionen är för liten för att betala avgiften</translation>
    </message>
    <message>
        <source>This is experimental software.</source>
        <translation>Detta är experimentmjukvara.</translation>
    </message>
    <message>
        <source>Tor control port password (default: empty)</source>
        <translation>Lösenord för Tor-kontrollport (förval: inget)</translation>
    </message>
    <message>
        <source>Tor control port to use if onion listening enabled (default: %s)</source>
        <translation>Tor-kontrollport att använda om onion är aktiverat (förval: %s)</translation>
    </message>
    <message>
        <source>Transaction amount too small</source>
        <translation>Transaktions belopp för liten</translation>
    </message>
    <message>
        <source>Transaction too large for fee policy</source>
        <translation>Transaktionen är för stor för avgiftspolicyn</translation>
    </message>
    <message>
        <source>Transaction too large</source>
        <translation>Transaktionen är för stor</translation>
    </message>
    <message>
        <source>Unable to bind to %s on this computer (bind returned error %s)</source>
        <translation>Det går inte att binda till %s på den här datorn (bind returnerade felmeddelande %s)</translation>
    </message>
    <message>
        <source>Upgrade wallet to latest format on startup</source>
        <translation>Uppgradera plånbok till senaste formatet vid uppstart</translation>
    </message>
    <message>
        <source>Username for JSON-RPC connections</source>
        <translation>Användarnamn för JSON-RPC-anslutningar</translation>
    </message>
    <message>
<<<<<<< HEAD
        <source>Wallet needed to be rewritten: restart Myriad Core to complete</source>
        <translation>Kontot behöver sparas om: Starta om Myriad Core för att fullfölja</translation>
    </message>
    <message>
=======
>>>>>>> f2a96e7d
        <source>Warning</source>
        <translation>Varning</translation>
    </message>
    <message>
        <source>Warning: unknown new rules activated (versionbit %i)</source>
        <translation>Varning: okända nya regler aktiverade (versionsbit %i)</translation>
    </message>
    <message>
        <source>Whether to operate in a blocks only mode (default: %u)</source>
        <translation>Ska allt göras i endast block-läge (förval: %u)</translation>
    </message>
    <message>
        <source>Zapping all transactions from wallet...</source>
        <translation>Töm plånboken på alla transaktioner...</translation>
    </message>
    <message>
        <source>ZeroMQ notification options:</source>
        <translation>ZeroMQ-alternativ för notiser:</translation>
    </message>
    <message>
        <source>Password for JSON-RPC connections</source>
        <translation>Lösenord för JSON-RPC-anslutningar</translation>
    </message>
    <message>
        <source>Execute command when the best block changes (%s in cmd is replaced by block hash)</source>
        <translation>Exekvera kommando när det bästa blocket ändras (%s i cmd är utbytt av blockhash)</translation>
    </message>
    <message>
        <source>Allow DNS lookups for -addnode, -seednode and -connect</source>
        <translation>Tillåt DNS-sökningar för -addnode, -seednode och -connect</translation>
    </message>
    <message>
        <source>Loading addresses...</source>
        <translation>Laddar adresser...</translation>
    </message>
    <message>
        <source>(1 = keep tx meta data e.g. account owner and payment request information, 2 = drop tx meta data)</source>
        <translation>(1 = spara tx metadata t.ex. kontoägare och betalningsbegäransinformation, 2 = släng tx metadata)</translation>
    </message>
    <message>
        <source>-maxtxfee is set very high! Fees this large could be paid on a single transaction.</source>
        <translation>-maxtxfee är väldigt högt satt! Så höga avgifter kan komma att betalas för en enstaka transaktion.</translation>
    </message>
    <message>
        <source>Do not keep transactions in the mempool longer than &lt;n&gt; hours (default: %u)</source>
        <translation>Håll inte transaktioner i minnespoolen längre än &lt;n&gt; timmar (förvalt: %u)</translation>
    </message>
    <message>
        <source>Equivalent bytes per sigop in transactions for relay and mining (default: %u)</source>
        <translation>Samma antal byte per sigop i transaktioner som vi reläar och bryter (förvalt: %u)</translation>
    </message>
    <message>
        <source>Fees (in %s/kB) smaller than this are considered zero fee for transaction creation (default: %s)</source>
        <translation>Avgifter (i %s/kB) mindre än detta anses vara nollavgifter vid skapande av transaktion (standard: %s)</translation>
    </message>
    <message>
        <source>Fees (in %s/kB) smaller than this are considered zero fee for transaction creation (default: %s)</source>
        <translation>Avgifter (i %s/kB) mindre än detta anses vara nollavgifter vid skapande av transaktion (standard: %s)</translation>
    </message>
    <message>
        <source>How thorough the block verification of -checkblocks is (0-4, default: %u)</source>
        <translation>Hur grundlig blockverifikationen vid -checkblocks är (0-4, förvalt: %u)</translation>
    </message>
    <message>
        <source>Maintain a full transaction index, used by the getrawtransaction rpc call (default: %u)</source>
        <translation>Upprätthåll ett fullständigt transaktionsindex, som används av getrawtransaction rpc-anrop (förval: %u)</translation>
    </message>
    <message>
        <source>Number of seconds to keep misbehaving peers from reconnecting (default: %u)</source>
        <translation>Antal sekunder att hindra klienter som missköter sig från att ansluta (förvalt: %u)</translation>
    </message>
    <message>
        <source>Output debugging information (default: %u, supplying &lt;category&gt; is optional)</source>
        <translation>Skriv ut avlusningsinformation (förvalt: %u, att ange &lt;category&gt; är frivilligt)</translation>
    </message>
    <message>
        <source>Support filtering of blocks and transaction with bloom filters (default: %u)</source>
        <translation>Stöd filtrering av block och transaktioner med bloomfilter (standard: %u)</translation>
    </message>
    <message>
        <source>Total length of network version string (%i) exceeds maximum length (%i). Reduce the number or size of uacomments.</source>
        <translation>Total längd på strängen för nätverksversion (%i) överskrider maxlängden (%i). Minska numret eller storleken på uacomments.</translation>
    </message>
    <message>
        <source>Tries to keep outbound traffic under the given target (in MiB per 24h), 0 = no limit (default: %d)</source>
        <translation>Försöker hålla utgående trafik under givet mål (i MiB per 24 timmar), 0 = ingen gräns (förvalt: %d)</translation>
    </message>
    <message>
        <source>Unsupported argument -socks found. Setting SOCKS version isn't possible anymore, only SOCKS5 proxies are supported.</source>
        <translation>Argumentet -socks hittades och stöds inte. Det är inte längre möjligt att sätta SOCKS-version längre, bara SOCKS5-proxy stöds.</translation>
    </message>
    <message>
        <source>Unsupported argument -whitelistalwaysrelay ignored, use -whitelistrelay and/or -whitelistforcerelay.</source>
        <translation>Argumentet -whitelistalwaysrelay stöds inte utan ignoreras, använd -whitelistrelay och/eller -whitelistforcerelay.</translation>
    </message>
    <message>
        <source>Use separate SOCKS5 proxy to reach peers via Tor hidden services (default: %s)</source>
        <translation>Använd separat SOCKS5 proxy för att nå kollegor via dolda tjänster i Tor (förvalt: -%s)</translation>
    </message>
    <message>
<<<<<<< HEAD
        <source>Username and hashed password for JSON-RPC connections. The field &lt;userpw&gt; comes in the format: &lt;USERNAME&gt;:&lt;SALT&gt;$&lt;HASH&gt;. A canonical python script is included in share/rpcuser. This option can be specified multiple times</source>
        <translation>Användarnamn och hashat lösenord för JSON-RPC-anslutningar. Fältet &lt;userpw&gt; kommer i formatet: &lt;USERNAME&gt;:&lt;SALT&gt;$&lt;HASH&gt;. Ett kanoniskt pythonskript finns inkluderat i share/rpcuser. Detta alternativ kan anges flera gånger</translation>
    </message>
    <message>
        <source>(default: %s)</source>
        <translation>(förvalt: %s)</translation>
=======
        <source>Warning: Unknown block versions being mined! It's possible unknown rules are in effect</source>
        <translation>Varning: Okända blockversioner bryts! Det är möjligt att okända regler används</translation>
>>>>>>> f2a96e7d
    </message>
    <message>
        <source>Warning: Wallet file corrupt, data salvaged! Original %s saved as %s in %s; if your balance or transactions are incorrect you should restore from a backup.</source>
        <translation>Varning: Plånboksfilen var korrupt, datat har räddats! Den ursprungliga %s har sparas som %s i %s. Om ditt saldo eller transaktioner är felaktiga bör du återställa från en säkerhetskopia.</translation>
    </message>
    <message>
        <source>(default: %s)</source>
        <translation>(förvalt: %s)</translation>
    </message>
    <message>
        <source>Always query for peer addresses via DNS lookup (default: %u)</source>
        <translation>Sök alltid efter klientadresser med DNS sökningen (förvalt: %u)</translation>
    </message>
    <message>
        <source>How many blocks to check at startup (default: %u, 0 = all)</source>
        <translation>Hur många block att kontrollera vid uppstart (förvalt: %u, 0 = alla)</translation>
    </message>
    <message>
        <source>Include IP addresses in debug output (default: %u)</source>
        <translation>Inkludera IP-adresser i debugutskrift (förvalt: %u)</translation>
    </message>
    <message>
        <source>Invalid -proxy address: '%s'</source>
        <translation>Ogiltig -proxy adress: '%s'</translation>
    </message>
    <message>
        <source>Listen for JSON-RPC connections on &lt;port&gt; (default: %u or testnet: %u)</source>
        <translation>Lyssna på JSON-RPC-anslutningar på &lt;port&gt; (förval: %u eller testnet: %u)</translation>
    </message>
    <message>
        <source>Listen for connections on &lt;port&gt; (default: %u or testnet: %u)</source>
        <translation>Lyssna efter anslutningar på &lt;port&gt; (förvalt: %u eller testnet: %u)</translation>
    </message>
    <message>
        <source>Maintain at most &lt;n&gt; connections to peers (default: %u)</source>
        <translation>Ha som mest &lt;n&gt; anslutningar till andra klienter (förvalt: %u)</translation>
    </message>
    <message>
        <source>Make the wallet broadcast transactions</source>
        <translation>Gör så att plånboken sänder ut transaktionerna</translation>
    </message>
    <message>
        <source>Maximum per-connection receive buffer, &lt;n&gt;*1000 bytes (default: %u)</source>
        <translation>Maximal mottagningsbuffert per anslutning, &lt;n&gt;*1000 byte (förvalt: %u)</translation>
    </message>
    <message>
        <source>Maximum per-connection send buffer, &lt;n&gt;*1000 bytes (default: %u)</source>
        <translation>Maximal sändningsbuffert per anslutning, &lt;n&gt;*1000 byte (förvalt: %u)</translation>
    </message>
    <message>
        <source>Prepend debug output with timestamp (default: %u)</source>
        <translation>Skriv ut tidsstämpel i avlusningsinformationen (förvalt: %u)</translation>
    </message>
    <message>
        <source>Relay and mine data carrier transactions (default: %u)</source>
        <translation>Reläa och bearbeta databärartransaktioner (förvalt: %u) </translation>
    </message>
    <message>
        <source>Relay non-P2SH multisig (default: %u)</source>
        <translation>Reläa icke-P2SH multisig (förvalt: %u)</translation>
    </message>
    <message>
        <source>Set key pool size to &lt;n&gt; (default: %u)</source>
        <translation>Sätt storleken på nyckelpoolen till &lt;n&gt; (förvalt: %u)</translation>
    </message>
    <message>
        <source>Set maximum BIP141 block weight (default: %d)</source>
        <translation>Sätt maximal BIP141 blockvikt (förvalt: %d)</translation>
    </message>
    <message>
        <source>Set the number of threads to service RPC calls (default: %d)</source>
        <translation>Ange antalet trådar för att hantera RPC anrop (förvalt: %d)</translation>
    </message>
    <message>
        <source>Specify configuration file (default: %s)</source>
        <translation>Ange konfigurationsfil (förvalt: %s)</translation>
    </message>
    <message>
        <source>Specify connection timeout in milliseconds (minimum: 1, default: %d)</source>
        <translation>Ange timeout för uppkoppling i millisekunder (minimum:1, förvalt: %d)</translation>
    </message>
    <message>
        <source>Specify pid file (default: %s)</source>
        <translation>Ange pid-fil (förvalt: %s)</translation>
    </message>
    <message>
        <source>Spend unconfirmed change when sending transactions (default: %u)</source>
        <translation>Spendera okonfirmerad växel när transaktioner sänds (förvalt: %u)</translation>
    </message>
    <message>
        <source>Threshold for disconnecting misbehaving peers (default: %u)</source>
        <translation>Tröskelvärde för att koppla ifrån klienter som missköter sig (förvalt: %u)</translation>
    </message>
    <message>
        <source>Unknown network specified in -onlynet: '%s'</source>
        <translation>Okänt nätverk som anges i -onlynet: '%s'</translation>
    </message>
    <message>
        <source>Insufficient funds</source>
        <translation>Otillräckligt med myriadcoins</translation>
    </message>
    <message>
        <source>Loading block index...</source>
        <translation>Laddar blockindex...</translation>
    </message>
    <message>
        <source>Add a node to connect to and attempt to keep the connection open</source>
        <translation>Lägg till en nod att koppla upp mot och försök att hålla anslutningen öppen</translation>
    </message>
    <message>
        <source>Loading wallet...</source>
        <translation>Laddar plånbok...</translation>
    </message>
    <message>
        <source>Cannot downgrade wallet</source>
        <translation>Kan inte nedgradera plånboken</translation>
    </message>
    <message>
        <source>Cannot write default address</source>
        <translation>Kan inte skriva standardadress</translation>
    </message>
    <message>
        <source>Rescanning...</source>
        <translation>Söker igen...</translation>
    </message>
    <message>
        <source>Done loading</source>
        <translation>Klar med laddning</translation>
    </message>
    <message>
        <source>Error</source>
        <translation>Fel</translation>
    </message>
</context>
</TS><|MERGE_RESOLUTION|>--- conflicted
+++ resolved
@@ -62,25 +62,16 @@
         <translation>Mottagaradresser</translation>
     </message>
     <message>
-<<<<<<< HEAD
-        <source>These are your Myriad addresses for sending payments. Always check the amount and the receiving address before sending coins.</source>
-        <translation>Detta är dina Bitcoin-adresser för att skicka betalningar. Kolla alltid summan och den mottagande adressen innan du skickar Bitcoins.</translation>
-    </message>
-    <message>
-        <source>These are your Myriad addresses for receiving payments. It is recommended to use a new receiving address for each transaction.</source>
-        <translation>Detta är dina Bitcoin-adresser för att ta emot betalningar. Det rekommenderas att använda en ny mottagningsadress för varje transaktion.</translation>
-=======
-        <source>These are your Bitcoin addresses for sending payments. Always check the amount and the receiving address before sending coins.</source>
-        <translation>Detta är dina Bitcoin adresser för att skicka betalningar. Kolla alltid summan och den mottagande adressen innan du skickar Bitcoins.</translation>
-    </message>
-    <message>
-        <source>These are your Bitcoin addresses for receiving payments. It is recommended to use a new receiving address for each transaction.</source>
-        <translation>Detta är dina Bitcoin adresser för att ta emot betalningar. Det rekommenderas att använda en ny mottagningsadress för varje transaktion.</translation>
+        <source>These are your Myriadcoin addresses for sending payments. Always check the amount and the receiving address before sending coins.</source>
+        <translation>Detta är dina Myriadcoin adresser för att skicka betalningar. Kolla alltid summan och den mottagande adressen innan du skickar Bitcoins.</translation>
+    </message>
+    <message>
+        <source>These are your Myriadcoin addresses for receiving payments. It is recommended to use a new receiving address for each transaction.</source>
+        <translation>Detta är dina Myriadcoin adresser för att ta emot betalningar. Det rekommenderas att använda en ny mottagningsadress för varje transaktion.</translation>
     </message>
     <message>
         <source>&amp;Copy Address</source>
         <translation>&amp;Kopiera adress</translation>
->>>>>>> f2a96e7d
     </message>
     <message>
         <source>Copy &amp;Label</source>
@@ -186,64 +177,49 @@
         <translation>Är du säker på att du vill kryptera din plånbok?</translation>
     </message>
     <message>
-<<<<<<< HEAD
-        <source>Myriad Core will close now to finish the encryption process. Remember that encrypting your wallet cannot fully protect your myriadcoins from being stolen by malware infecting your computer.</source>
-        <translation>Myriad Core kommer att stängas för att slutföra krypteringsprocessen. Kom ihåg att plånbokskryptering inte garanterar fullt skydd mot skadlig kod på din dator.</translation>
+        <source>Wallet encrypted</source>
+        <translation>Plånbok krypterad</translation>
+    </message>
+    <message>
+        <source>%1 will close now to finish the encryption process. Remember that encrypting your wallet cannot fully protect your myriadcoins from being stolen by malware infecting your computer.</source>
+        <translation>%1 kommer nu att stänga ner för att färdigställa krypteringen. Tänk på att en krypterad plånbok inte skyddar mot stöld om din dator är infekterad med en keylogger.</translation>
     </message>
     <message>
         <source>IMPORTANT: Any previous backups you have made of your wallet file should be replaced with the newly generated, encrypted wallet file. For security reasons, previous backups of the unencrypted wallet file will become useless as soon as you start using the new, encrypted wallet.</source>
-        <translation>VIKTIGT: Alla tidigare säkerhetskopior du har gjort av plånbokens fil ska ersättas med den nya genererade, krypterade plånboks filen. Av säkerhetsskäl kommer tidigare säkerhetskopior av den okrypterade plånboks filen blir oanvändbara när du börjar använda en ny, krypterad plånbok.</translation>
+        <translation>VIKTIGT: Alla tidigare säkerhetskopior du har gjort av plånboksfilen ska ersättas med den nya genererade, krypterade plånboksfilen. Av säkerhetsskäl kommer tidigare säkerhetskopior av den okrypterade plånboksfilen blir oanvändbara när du börjar använda en ny, krypterad plånbok.</translation>
+    </message>
+    <message>
+        <source>Wallet encryption failed</source>
+        <translation>Kryptering av plånbok misslyckades</translation>
+    </message>
+    <message>
+        <source>Wallet encryption failed due to an internal error. Your wallet was not encrypted.</source>
+        <translation>Kryptering av plånbok misslyckades på grund av ett internt fel. Din plånbok blev inte krypterad.</translation>
+    </message>
+    <message>
+        <source>The supplied passphrases do not match.</source>
+        <translation>De angivna lösenorden överensstämmer inte.</translation>
+    </message>
+    <message>
+        <source>Wallet unlock failed</source>
+        <translation>Misslyckades låsa upp plånboken</translation>
+    </message>
+    <message>
+        <source>The passphrase entered for the wallet decryption was incorrect.</source>
+        <translation>Lösenordet för dekryptering av plånboken var felaktig.</translation>
+    </message>
+    <message>
+        <source>Wallet decryption failed</source>
+        <translation>Dekryptering av plånbok misslyckades</translation>
+    </message>
+    <message>
+        <source>Wallet passphrase was successfully changed.</source>
+        <translation>Plånbokens lösenord har ändrats.</translation>
     </message>
     <message>
         <source>Warning: The Caps Lock key is on!</source>
         <translation>Varning: Caps Lock är påslaget!</translation>
     </message>
-    <message>
-=======
->>>>>>> f2a96e7d
-        <source>Wallet encrypted</source>
-        <translation>Plånbok krypterad</translation>
-    </message>
-    <message>
-        <source>%1 will close now to finish the encryption process. Remember that encrypting your wallet cannot fully protect your bitcoins from being stolen by malware infecting your computer.</source>
-        <translation>%1 kommer nu att stänga ner för att färdigställa krypteringen. Tänk på att en krypterad plånbok inte skyddar mot stöld om din dator är infekterad med en keylogger.</translation>
-    </message>
-    <message>
-        <source>IMPORTANT: Any previous backups you have made of your wallet file should be replaced with the newly generated, encrypted wallet file. For security reasons, previous backups of the unencrypted wallet file will become useless as soon as you start using the new, encrypted wallet.</source>
-        <translation>VIKTIGT: Alla tidigare säkerhetskopior du har gjort av plånboksfilen ska ersättas med den nya genererade, krypterade plånboksfilen. Av säkerhetsskäl kommer tidigare säkerhetskopior av den okrypterade plånboksfilen blir oanvändbara när du börjar använda en ny, krypterad plånbok.</translation>
-    </message>
-    <message>
-        <source>Wallet encryption failed</source>
-        <translation>Kryptering av plånbok misslyckades</translation>
-    </message>
-    <message>
-        <source>Wallet encryption failed due to an internal error. Your wallet was not encrypted.</source>
-        <translation>Kryptering av plånbok misslyckades på grund av ett internt fel. Din plånbok blev inte krypterad.</translation>
-    </message>
-    <message>
-        <source>The supplied passphrases do not match.</source>
-        <translation>De angivna lösenorden överensstämmer inte.</translation>
-    </message>
-    <message>
-        <source>Wallet unlock failed</source>
-        <translation>Misslyckades låsa upp plånboken</translation>
-    </message>
-    <message>
-        <source>The passphrase entered for the wallet decryption was incorrect.</source>
-        <translation>Lösenordet för dekryptering av plånboken var felaktig.</translation>
-    </message>
-    <message>
-        <source>Wallet decryption failed</source>
-        <translation>Dekryptering av plånbok misslyckades</translation>
-    </message>
-    <message>
-        <source>Wallet passphrase was successfully changed.</source>
-        <translation>Plånbokens lösenord har ändrats.</translation>
-    </message>
-    <message>
-        <source>Warning: The Caps Lock key is on!</source>
-        <translation>Varning: Caps Lock är påslaget!</translation>
-    </message>
 </context>
 <context>
     <name>BanTableModel</name>
@@ -343,10 +319,6 @@
         <translation>Öppna &amp;URI...</translation>
     </message>
     <message>
-<<<<<<< HEAD
-        <source>Myriad Core client</source>
-        <translation>Myriad Core-klient</translation>
-=======
         <source>Click to disable network activity.</source>
         <translation>Klicka för att inaktivera nätverksaktivitet.</translation>
     </message>
@@ -357,7 +329,6 @@
     <message>
         <source>Click to enable network activity again.</source>
         <translation>Klicka för att aktivera nätverksaktivitet igen.</translation>
->>>>>>> f2a96e7d
     </message>
     <message>
         <source>Syncing Headers (%1%)...</source>
@@ -368,7 +339,7 @@
         <translation>Återindexerar block på disken...</translation>
     </message>
     <message>
-        <source>Send coins to a Myriad address</source>
+        <source>Send coins to a Myriadcoin address</source>
         <translation>Skicka myriadcoins till en Bitcoin-adress</translation>
     </message>
     <message>
@@ -408,13 +379,6 @@
         <translation>&amp;Ta emot</translation>
     </message>
     <message>
-<<<<<<< HEAD
-        <source>Show information about Myriad Core</source>
-        <translation>Visa information om Myriad Core</translation>
-    </message>
-    <message>
-=======
->>>>>>> f2a96e7d
         <source>&amp;Show / Hide</source>
         <translation>&amp;Visa / Göm</translation>
     </message>
@@ -427,11 +391,11 @@
         <translation>Kryptera de privata nycklar som tillhör din plånbok</translation>
     </message>
     <message>
-        <source>Sign messages with your Myriad addresses to prove you own them</source>
+        <source>Sign messages with your Myriadcoin addresses to prove you own them</source>
         <translation>Signera meddelanden med din Bitcoin-adress för att bevisa att du äger dem</translation>
     </message>
     <message>
-        <source>Verify messages to ensure they were signed with specified Myriad addresses</source>
+        <source>Verify messages to ensure they were signed with specified Myriadcoin addresses</source>
         <translation>Verifiera meddelanden för att vara säker på att de var signerade med specificerade Bitcoin-adresser</translation>
     </message>
     <message>
@@ -451,28 +415,10 @@
         <translation>Verktygsfält för tabbar</translation>
     </message>
     <message>
-<<<<<<< HEAD
-        <source>Myriad Core</source>
-        <translation>Myriad Core</translation>
-    </message>
-    <message>
-=======
->>>>>>> f2a96e7d
-        <source>Request payments (generates QR codes and bitcoin: URIs)</source>
+        <source>Request payments (generates QR codes and myriadcoin: URIs)</source>
         <translation>Begär betalning (genererar QR-koder och bitcoin-URI)</translation>
     </message>
     <message>
-<<<<<<< HEAD
-        <source>&amp;About Myriad Core</source>
-        <translation>&amp;Om Myriad Core</translation>
-    </message>
-    <message>
-        <source>Modify configuration options for Myriad Core</source>
-        <translation>Ändra konfigurationsalternativ för Myriad Core</translation>
-    </message>
-    <message>
-=======
->>>>>>> f2a96e7d
         <source>Show the list of used sending addresses and labels</source>
         <translation>Visa listan av använda avsändaradresser och etiketter</translation>
     </message>
@@ -481,22 +427,15 @@
         <translation>Visa listan av använda mottagningsadresser och etiketter</translation>
     </message>
     <message>
-        <source>Open a bitcoin: URI or payment request</source>
-        <translation>Öppna en bitcoin: URI eller betalningsbegäran</translation>
+        <source>Open a myriadcoin: URI or payment request</source>
+        <translation>Öppna en myriadcoin: URI eller betalningsbegäran</translation>
     </message>
     <message>
         <source>&amp;Command-line options</source>
         <translation>&amp;Kommandoradsalternativ</translation>
     </message>
-<<<<<<< HEAD
-    <message>
-        <source>Show the Myriad Core help message to get a list with possible Myriad command-line options</source>
-        <translation>Visa Myriad Cores hjälpmeddelande för att få en lista med möjliga Bitcoin-kommandoradsalternativ.</translation>
-    </message>
-=======
->>>>>>> f2a96e7d
     <message numerus="yes">
-        <source>%n active connection(s) to Myriad network</source>
+        <source>%n active connection(s) to Myriadcoin network</source>
         <translation><numerusform>%n aktiva anslutningar till Bitcoin-nätverket.</numerusform><numerusform>%n aktiva anslutningar till Bitcoin-nätverket.</numerusform></translation>
     </message>
     <message>
@@ -540,8 +479,8 @@
         <translation>Uppdaterad</translation>
     </message>
     <message>
-        <source>Show the %1 help message to get a list with possible Bitcoin command-line options</source>
-        <translation>Visa %1 hjälpmeddelande för att få en lista med möjliga Bitcoin kommandoradsalternativ.</translation>
+        <source>Show the %1 help message to get a list with possible Myriadcoin command-line options</source>
+        <translation>Visa %1 hjälpmeddelande för att få en lista med möjliga Myriadcoin kommandoradsalternativ.</translation>
     </message>
     <message>
         <source>%1 client</source>
@@ -602,8 +541,8 @@
         <translation>Denna plånbok är &lt;b&gt;krypterad&lt;/b&gt; och för närvarande &lt;b&gt;låst&lt;/b&gt;</translation>
     </message>
     <message>
-        <source>A fatal error occurred. Bitcoin can no longer continue safely and will quit.</source>
-        <translation>Ett kritiskt fel uppstod. Bitcoin kan inte fortsätta att köra säkert och kommer att avslutas.</translation>
+        <source>A fatal error occurred. Myriadcoin can no longer continue safely and will quit.</source>
+        <translation>Ett kritiskt fel uppstod. Myriadcoin kan inte fortsätta att köra säkert och kommer att avslutas.</translation>
     </message>
 </context>
 <context>
@@ -693,10 +632,6 @@
         <translation>Kopiera transaktions-ID</translation>
     </message>
     <message>
-        <source>Can vary +/- %1 satoshi(s) per input.</source>
-        <translation>Kan variera +/- %1 satoshi per inmatning.</translation>
-    </message>
-    <message>
         <source>yes</source>
         <translation>ja</translation>
     </message>
@@ -732,33 +667,6 @@
         <translation>&amp;Adress</translation>
     </message>
     <message>
-<<<<<<< HEAD
-        <source>New receiving address</source>
-        <translation>Ny mottagaradress</translation>
-    </message>
-    <message>
-        <source>New sending address</source>
-        <translation>Ny avsändaradress</translation>
-    </message>
-    <message>
-        <source>Edit receiving address</source>
-        <translation>Redigera mottagaradress</translation>
-    </message>
-    <message>
-        <source>Edit sending address</source>
-        <translation>Redigera avsändaradress</translation>
-    </message>
-    <message>
-        <source>The entered address "%1" is already in the address book.</source>
-        <translation>Den angivna adressen "%1" finns redan i adressboken.</translation>
-    </message>
-    <message>
-        <source>The entered address "%1" is not a valid Myriad address.</source>
-        <translation>Den angivna adressen "%1" är inte en giltig Bitcoin-adress.</translation>
-    </message>
-    <message>
-=======
->>>>>>> f2a96e7d
         <source>Could not unlock wallet.</source>
         <translation>Kunde inte låsa upp plånboken.</translation>
     </message>
@@ -789,13 +697,6 @@
 <context>
     <name>HelpMessageDialog</name>
     <message>
-<<<<<<< HEAD
-        <source>Myriad Core</source>
-        <translation>Myriad Core</translation>
-    </message>
-    <message>
-=======
->>>>>>> f2a96e7d
         <source>version</source>
         <translation>version</translation>
     </message>
@@ -804,13 +705,8 @@
         <translation>(%1-bit)</translation>
     </message>
     <message>
-<<<<<<< HEAD
-        <source>About Myriad Core</source>
-        <translation>Om Myriad Core</translation>
-=======
         <source>About %1</source>
         <translation>Om %1</translation>
->>>>>>> f2a96e7d
     </message>
     <message>
         <source>Command-line options</source>
@@ -849,13 +745,8 @@
         <translation>Visa startbild vid uppstart (standard: %u)</translation>
     </message>
     <message>
-<<<<<<< HEAD
-        <source>Reset all settings changes made over the GUI</source>
-        <translation>Återställ alla inställningar som gjorts över GUI</translation>
-=======
         <source>Reset all settings changed in the GUI</source>
         <translation>Återställ alla inställningar som gjorts i GUI</translation>
->>>>>>> f2a96e7d
     </message>
 </context>
 <context>
@@ -865,18 +756,6 @@
         <translation>Välkommen</translation>
     </message>
     <message>
-<<<<<<< HEAD
-        <source>Welcome to Myriad Core.</source>
-        <translation>Välkommen till Myriad Core.</translation>
-    </message>
-    <message>
-        <source>As this is the first time the program is launched, you can choose where Myriad Core will store its data.</source>
-        <translation>Eftersom detta är första gången programmet startas får du välja var Myriad Core skall lagra sina data.</translation>
-    </message>
-    <message>
-        <source>Myriad Core will download and store a copy of the Myriad block chain. At least %1GB of data will be stored in this directory, and it will grow over time. The wallet will also be stored in this directory.</source>
-        <translation>Myriad Core kommer att ladda ner och spara en kopia av Bitcoin-blockkedjan. Åtminstone %1GB av data kommer att sparas i denna katalog, och den kommer att växa över tiden. Plånboken kommer också att sparas i denna katalog.</translation>
-=======
         <source>Welcome to %1.</source>
         <translation>Välkommen till %1.</translation>
     </message>
@@ -885,9 +764,8 @@
         <translation>Eftersom detta är första gången programmet startas får du välja var %1 skall lagra sitt data.</translation>
     </message>
     <message>
-        <source>%1 will download and store a copy of the Bitcoin block chain. At least %2GB of data will be stored in this directory, and it will grow over time. The wallet will also be stored in this directory.</source>
-        <translation>%1 kommer att ladda ner och spara en kopia av Bitcoin blockkedjan. Åtminstone %2GB av data kommer att sparas i denna katalog, och den kommer att växa över tiden. Plånboken kommer också att sparas i denna katalog.</translation>
->>>>>>> f2a96e7d
+        <source>%1 will download and store a copy of the Myriadcoin block chain. At least %2GB of data will be stored in this directory, and it will grow over time. The wallet will also be stored in this directory.</source>
+        <translation>%1 kommer att ladda ner och spara en kopia av Myriadcoin blockkedjan. Åtminstone %2GB av data kommer att sparas i denna katalog, och den kommer att växa över tiden. Plånboken kommer också att sparas i denna katalog.</translation>
     </message>
     <message>
         <source>Use the default data directory</source>
@@ -898,13 +776,6 @@
         <translation>Använd en anpassad datakatalog:</translation>
     </message>
     <message>
-<<<<<<< HEAD
-        <source>Myriad Core</source>
-        <translation>Myriad Core</translation>
-    </message>
-    <message>
-=======
->>>>>>> f2a96e7d
         <source>Error: Specified data directory "%1" cannot be created.</source>
         <translation>Fel: Den angivna datakatalogen "%1" kan inte skapas.</translation>
     </message>
@@ -1022,13 +893,6 @@
         <translation>Minimera istället för att stänga programmet när fönstret stängs. När detta alternativ är aktiverat stängs programmet endast genom att välja Stäng i menyn.</translation>
     </message>
     <message>
-<<<<<<< HEAD
-        <source>The user interface language can be set here. This setting will take effect after restarting Myriad Core.</source>
-        <translation>Gränssnittets språk kan väljas här. Denna inställning träder i kraft efter omstart av Myriad Core.</translation>
-    </message>
-    <message>
-=======
->>>>>>> f2a96e7d
         <source>Third party URLs (e.g. a block explorer) that appear in the transactions tab as context menu items. %s in the URL is replaced by transaction hash. Multiple URLs are separated by vertical bar |.</source>
         <translation>Tredjeparts URL:er (t.ex. en blockutforskare) som finns i transaktionstabben som ett menyval i sammanhanget. %s i URL:en ersätts med tansaktionshashen. Flera URL:er är separerade med vertikala streck |.</translation>
     </message>
@@ -1053,17 +917,6 @@
         <translation>&amp;Nätverk</translation>
     </message>
     <message>
-<<<<<<< HEAD
-        <source>Automatically start Myriad Core after logging in to the system.</source>
-        <translation>Kör Myriad Core automatiskt vid systeminloggning.</translation>
-    </message>
-    <message>
-        <source>&amp;Start Myriad Core on system login</source>
-        <translation>&amp;Kör Myriad Core vid systeminloggning</translation>
-    </message>
-    <message>
-=======
->>>>>>> f2a96e7d
         <source>(0 = auto, &lt;0 = leave that many cores free)</source>
         <translation>(0 = auto, &lt;0 = lämna så många kärnor lediga)</translation>
     </message>
@@ -1088,7 +941,7 @@
         <translation>&amp;Spendera obekräftad växel</translation>
     </message>
     <message>
-        <source>Automatically open the Myriad client port on the router. This only works when your router supports UPnP and it is enabled.</source>
+        <source>Automatically open the Myriadcoin client port on the router. This only works when your router supports UPnP and it is enabled.</source>
         <translation>Öppna automatiskt Bitcoin-klientens port på routern. Detta fungerar endast om din router har UPnP aktiverat.</translation>
     </message>
     <message>
@@ -1096,7 +949,7 @@
         <translation>Tilldela port med hjälp av &amp;UPnP</translation>
     </message>
     <message>
-        <source>Connect to the Myriad network through a SOCKS5 proxy.</source>
+        <source>Connect to the Myriadcoin network through a SOCKS5 proxy.</source>
         <translation>Anslut till Bitcoin-nätverket genom en SOCKS5-proxy.</translation>
     </message>
     <message>
@@ -1136,7 +989,7 @@
         <translation>Tor</translation>
     </message>
     <message>
-        <source>Connect to the Myriad network through a separate SOCKS5 proxy for Tor hidden services.</source>
+        <source>Connect to the Myriadcoin network through a separate SOCKS5 proxy for Tor hidden services.</source>
         <translation>Anslut till Bitcoin-nätverket genom en separat SOCKS5-proxy för dolda tjänster i Tor.</translation>
     </message>
     <message>
@@ -1235,7 +1088,7 @@
         <translation>Formulär</translation>
     </message>
     <message>
-        <source>The displayed information may be out of date. Your wallet automatically synchronizes with the Myriad network after a connection is established, but this process has not completed yet.</source>
+        <source>The displayed information may be out of date. Your wallet automatically synchronizes with the Myriadcoin network after a connection is established, but this process has not completed yet.</source>
         <translation>Den visade informationen kan vara inaktuell. Plånboken synkroniseras automatiskt med Bitcoin-nätverket efter att anslutningen är upprättad, men denna process har inte slutförts ännu.</translation>
     </message>
     <message>
@@ -1340,7 +1193,7 @@
         <translation>Mängd</translation>
     </message>
     <message>
-        <source>Enter a Bitcoin address (e.g. %1)</source>
+        <source>Enter a Myriadcoin address (e.g. %1)</source>
         <translation>Ange en Bitcoin-adress (t.ex. %1)</translation>
     </message>
     <message>
@@ -1348,13 +1201,8 @@
         <translation>%1 d</translation>
     </message>
     <message>
-<<<<<<< HEAD
-        <source>URI cannot be parsed! This can be caused by an invalid Myriad address or malformed URI parameters.</source>
-        <translation>URI går inte att tolkas! Detta kan orsakas av en ogiltig Bitcoin-adress eller felaktiga URI parametrar.</translation>
-=======
         <source>%1 h</source>
         <translation>%1 h</translation>
->>>>>>> f2a96e7d
     </message>
     <message>
         <source>%1 m</source>
@@ -1406,57 +1254,21 @@
     </message>
     </context>
 <context>
-<<<<<<< HEAD
-    <name>QObject</name>
-    <message>
-        <source>Amount</source>
-        <translation>Mängd</translation>
-    </message>
-    <message>
-        <source>Enter a Myriad address (e.g. %1)</source>
-        <translation>Ange en Bitcoin-adress (t.ex. %1)</translation>
-    </message>
-    <message>
-        <source>%1 d</source>
-        <translation>%1 d</translation>
-    </message>
-    <message>
-        <source>%1 h</source>
-        <translation>%1 h</translation>
-    </message>
-    <message>
-        <source>%1 m</source>
-        <translation>%1 m</translation>
-    </message>
-    <message>
-        <source>%1 s</source>
-        <translation>%1 s</translation>
-    </message>
-    <message>
-        <source>None</source>
-        <translation>Ingen</translation>
-    </message>
+    <name>QObject::QObject</name>
+    <message>
+        <source>Error: %1</source>
+        <translation>Fel: %1</translation>
+    </message>
+</context>
+<context>
+    <name>QRImageWidget</name>
+    </context>
+<context>
+    <name>RPCConsole</name>
     <message>
         <source>N/A</source>
         <translation>ej tillgänglig</translation>
     </message>
-=======
-    <name>QObject::QObject</name>
->>>>>>> f2a96e7d
-    <message>
-        <source>Error: %1</source>
-        <translation>Fel: %1</translation>
-    </message>
-</context>
-<context>
-    <name>QRImageWidget</name>
-    </context>
-<context>
-    <name>RPCConsole</name>
-    <message>
-        <source>N/A</source>
-        <translation>ej tillgänglig</translation>
-    </message>
     <message>
         <source>Client version</source>
         <translation>Klient-version</translation>
@@ -1516,13 +1328,6 @@
     <message>
         <source>Memory usage</source>
         <translation>Minnesåtgång</translation>
-<<<<<<< HEAD
-    </message>
-    <message>
-        <source>Open the Myriad Core debug log file from the current data directory. This can take a few seconds for large log files.</source>
-        <translation>Öppna felsökningsloggfilen för Myriad Core från den nuvarande datakatalogen. Detta kan ta några sekunder om loggfilen är stor.</translation>
-=======
->>>>>>> f2a96e7d
     </message>
     <message>
         <source>Received</source>
@@ -1677,17 +1482,8 @@
         <translation>1 &amp;år</translation>
     </message>
     <message>
-<<<<<<< HEAD
-        <source>&amp;Unban Node</source>
-        <translation>&amp;Ta bort ban från nod</translation>
-    </message>
-    <message>
-        <source>Welcome to the Myriad Core RPC console.</source>
-        <translation>Välkommen till RPC-konsolen för Myriad Core.</translation>
-=======
         <source>Welcome to the %1 RPC console.</source>
         <translation>Välkommen till %1 RPC-konsolen.</translation>
->>>>>>> f2a96e7d
     </message>
     <message>
         <source>Use up and down arrows to navigate history, and &lt;b&gt;Ctrl-L&lt;/b&gt; to clear screen.</source>
@@ -1769,7 +1565,7 @@
         <translation>Åt&amp;eranvänd en existerande mottagningsadress (rekommenderas inte)</translation>
     </message>
     <message>
-        <source>An optional message to attach to the payment request, which will be displayed when the request is opened. Note: The message will not be sent with the payment over the Myriad network.</source>
+        <source>An optional message to attach to the payment request, which will be displayed when the request is opened. Note: The message will not be sent with the payment over the Myriadcoin network.</source>
         <translation>Ett frivilligt meddelande att bifoga betalningsbegäran, vilket visas när begäran öppnas. NB: Meddelandet kommer inte att sändas med betalningen över Bitcoinnätverket.</translation>
     </message>
     <message>
@@ -2050,25 +1846,8 @@
         <translation>eller</translation>
     </message>
     <message numerus="yes">
-<<<<<<< HEAD
-        <source>Estimated to begin confirmation within %n block(s).</source>
-        <translation><numerusform>Uppskattas till att påbörja bekräftelse inom %n block.</numerusform><numerusform>Uppskattas till att påbörja bekräftelse inom %n block.</numerusform></translation>
-    </message>
-    <message>
-        <source>The recipient address is not valid. Please recheck.</source>
-        <translation>Mottagarens adress är ogiltig. Kontrollera igen.</translation>
-    </message>
-    <message>
-        <source>Duplicate address found: addresses should only be used once each.</source>
-        <translation>Duplicerad adress upptäckt: adresser skall endast användas en gång var.</translation>
-    </message>
-    <message>
-        <source>Warning: Invalid Myriad address</source>
-        <translation>Varning: Felaktig Bitcoinadress</translation>
-=======
         <source>%n block(s)</source>
         <translation><numerusform>%n block</numerusform><numerusform>%n block</numerusform></translation>
->>>>>>> f2a96e7d
     </message>
     <message>
         <source>(no label)</source>
@@ -2098,7 +1877,7 @@
         <translation>Detta är en normal betalning.</translation>
     </message>
     <message>
-        <source>The Myriad address to send the payment to</source>
+        <source>The Myriadcoin address to send the payment to</source>
         <translation>Bitcoinadress att sända betalning till</translation>
     </message>
     <message>
@@ -2126,10 +1905,6 @@
         <translation>S&amp;ubtrahera avgiften från beloppet</translation>
     </message>
     <message>
-        <source>S&amp;ubtract fee from amount</source>
-        <translation>S&amp;ubtrahera avgiften från beloppet</translation>
-    </message>
-    <message>
         <source>Message:</source>
         <translation>Meddelande:</translation>
     </message>
@@ -2146,7 +1921,7 @@
         <translation>Ange en etikett för denna adress att adderas till listan över använda adresser</translation>
     </message>
     <message>
-        <source>A message that was attached to the bitcoin: URI which will be stored with the transaction for your reference. Note: This message will not be sent over the Myriad network.</source>
+        <source>A message that was attached to the myriadcoin: URI which will be stored with the transaction for your reference. Note: This message will not be sent over the Myriadcoin network.</source>
         <translation>Ett meddelande som bifogades bitcoin-URI, vilket lagras med transaktionen som referens. NB: Meddelandet kommer inte att sändas över Bitcoinnätverket.</translation>
     </message>
     <message>
@@ -2168,13 +1943,8 @@
 <context>
     <name>ShutdownWindow</name>
     <message>
-<<<<<<< HEAD
-        <source>Myriad Core is shutting down...</source>
-        <translation>Myriad Core stängs av...</translation>
-=======
         <source>%1 is shutting down...</source>
         <translation>%1 stängs av...</translation>
->>>>>>> f2a96e7d
     </message>
     <message>
         <source>Do not shut down the computer until this window disappears.</source>
@@ -2196,7 +1966,7 @@
         <translation>Du kan underteckna meddelanden/avtal med dina adresser för att bevisa att du kan ta emot myriadcoins som skickats till dem. Var försiktig så du inte undertecknar något oklart eller konstigt, eftersom phishing-angrepp kan försöka få dig att underteckna din identitet till dem. Underteckna endast väldetaljerade meddelanden som du godkänner.</translation>
     </message>
     <message>
-        <source>The Myriad address to sign the message with</source>
+        <source>The Myriadcoin address to sign the message with</source>
         <translation>Bitcoinadress att signera meddelandet med</translation>
     </message>
     <message>
@@ -2228,7 +1998,7 @@
         <translation>Kopiera signaturen till systemets Urklipp</translation>
     </message>
     <message>
-        <source>Sign the message to prove you own this Myriad address</source>
+        <source>Sign the message to prove you own this Myriadcoin address</source>
         <translation>Signera meddelandet för att bevisa att du äger denna adress</translation>
     </message>
     <message>
@@ -2252,11 +2022,11 @@
         <translation>Ange mottagarens adress, meddelande (kopiera radbrytningar, mellanrum, flikar, etc. exakt) och signatur nedan för att verifiera meddelandet. Undvik att läsa in mera information i signaturen än vad som stod i själva undertecknade meddelandet, för att undvika ett man-in-the-middle-angrepp. Notera att detta endast bevisar att undertecknad tar emot med adressen, det bevisar inte vem som skickat transaktionen!</translation>
     </message>
     <message>
-        <source>The Myriad address the message was signed with</source>
+        <source>The Myriadcoin address the message was signed with</source>
         <translation>Bitcoinadressen som meddelandet signerades med</translation>
     </message>
     <message>
-        <source>Verify the message to ensure it was signed with the specified Myriad address</source>
+        <source>Verify the message to ensure it was signed with the specified Myriadcoin address</source>
         <translation>Verifiera meddelandet för att vara säker på att den var signerad med den angivna Bitcoin-adressen</translation>
     </message>
     <message>
@@ -2283,17 +2053,6 @@
 <context>
     <name>SplashScreen</name>
     <message>
-<<<<<<< HEAD
-        <source>Myriad Core</source>
-        <translation>Myriad Kärna</translation>
-    </message>
-    <message>
-        <source>The Myriad Core developers</source>
-        <translation>Myriad Core-utvecklarna</translation>
-    </message>
-    <message>
-=======
->>>>>>> f2a96e7d
         <source>[testnet]</source>
         <translation>[testnet]</translation>
     </message>
@@ -2436,17 +2195,6 @@
         <translation>Om &lt;kategori&gt; inte anges eller om &lt;category&gt; = 1, visa all avlusningsinformation.</translation>
     </message>
     <message>
-<<<<<<< HEAD
-        <source>Maximum total fees (in %s) to use in a single wallet transaction; setting this too low may abort large transactions (default: %s)</source>
-        <translation>Maximal total avgift (i %s) att använda i en plånbokstransaktion. Sätts denna för lågtkan stora transaktioner komma att avbrytas (förvalt: %s)</translation>
-    </message>
-    <message>
-        <source>Please check that your computer's date and time are correct! If your clock is wrong Myriad Core will not work properly.</source>
-        <translation>Vänligen kontrollera att din dators datum och tid är korrekt! Om din klocka går fel kommer Myriad Core inte att fungera ordentligt.</translation>
-    </message>
-    <message>
-=======
->>>>>>> f2a96e7d
         <source>Prune configured below the minimum of %d MiB.  Please use a higher number.</source>
         <translation>Beskärning konfigurerad under miniminivån %d MiB. Vänligen använd ett högre värde.</translation>
     </message>
@@ -2479,8 +2227,8 @@
         <translation>Kunde inte starta HTTP-server. Se avlusningsloggen för detaljer.</translation>
     </message>
     <message>
-        <source>Bitcoin Core</source>
-        <translation>Bitcoin Core</translation>
+        <source>Myriadcoin Core</source>
+        <translation>Myriadcoin Core</translation>
     </message>
     <message>
         <source>The %s developers</source>
@@ -2527,13 +2275,8 @@
         <translation>Maximal total avgift (i %s) att använda i en plånbokstransaktion eller råa transaktioner. Sätts denna för lågt kan stora transaktioner avbrytas (förvalt: %s)</translation>
     </message>
     <message>
-<<<<<<< HEAD
-        <source>Unable to bind to %s on this computer. Myriad Core is probably already running.</source>
-        <translation>Det går inte att binda till %s på den här datorn. Myriad Core är förmodligen redan igång.</translation>
-=======
         <source>Please check that your computer's date and time are correct! If your clock is wrong, %s will not work properly.</source>
         <translation>Vänligen kolla så att din dators datum och tid är korrekt! Om din klocka går fel kommer %s inte att fungera korrekt.</translation>
->>>>>>> f2a96e7d
     </message>
     <message>
         <source>Please contribute if you find %s useful. Visit %s for further information about the software.</source>
@@ -2824,13 +2567,6 @@
         <translation>Bind till angiven adress för att lyssna på JSON-RPC-anslutningar. Använd [värd]:port-format for IPv6. Detta alternativ kan anges flera gånger (förvalt: bind till alla gränssnitt)</translation>
     </message>
     <message>
-<<<<<<< HEAD
-        <source>Cannot obtain a lock on data directory %s. Myriad Core is probably already running.</source>
-        <translation>Kan inte låsa data-mappen %s. Myriad Core körs förmodligen redan.</translation>
-    </message>
-    <message>
-=======
->>>>>>> f2a96e7d
         <source>Create new files with system default permissions, instead of umask 077 (only effective with disabled wallet functionality)</source>
         <translation>Skapa nya filer med systemets förvalda rättigheter, istället för umask 077 (bara effektivt med avaktiverad plånboks funktionalitet)</translation>
     </message>
@@ -2871,10 +2607,6 @@
         <translation>Sätt den maximala storleken av hög-prioriterade/låg-avgifts transaktioner i byte (förvalt: %d)</translation>
     </message>
     <message>
-        <source>Set the number of threads for coin generation if enabled (-1 = all cores, default: %d)</source>
-        <translation>Ange antalet trådar för myntgenerering om påslagen (-1= alla kärnor, förval: %d)</translation>
-    </message>
-    <message>
         <source>The transaction amount is too small to send after the fee has been deducted</source>
         <translation>Transaktionen är för liten att skicka efter det att avgiften har dragits</translation>
     </message>
@@ -2907,17 +2639,6 @@
         <translation>Anslut genom SOCKS5 proxy</translation>
     </message>
     <message>
-<<<<<<< HEAD
-        <source>Copyright (C) 2009-%i The Myriad Core Developers</source>
-        <translation>Copyright (C) 2009-%i Myriad Core Utvecklarna</translation>
-    </message>
-    <message>
-        <source>Error loading wallet.dat: Wallet requires newer version of Myriad Core</source>
-        <translation>Fel vid inläsningen av wallet.dat: Kontofilen kräver en senare version av Myriad Core</translation>
-    </message>
-    <message>
-=======
->>>>>>> f2a96e7d
         <source>Error reading from database, shutting down.</source>
         <translation>Fel vid läsning från databas, avslutar.</translation>
     </message>
@@ -2930,25 +2651,6 @@
         <translation>Information</translation>
     </message>
     <message>
-<<<<<<< HEAD
-        <source>Initialization sanity check failed. Myriad Core is shutting down.</source>
-        <translation>Initieringschecken fallerade. Myriad Core stängs av...</translation>
-    </message>
-    <message>
-        <source>Invalid amount for -maxtxfee=&lt;amount&gt;: '%s'</source>
-        <translation>Otillåtet belopp för -maxtxfee=&lt;belopp&gt;: '%s'</translation>
-    </message>
-    <message>
-        <source>Invalid amount for -minrelaytxfee=&lt;amount&gt;: '%s'</source>
-        <translation>Ogiltigt belopp för -minrelaytxfee=&lt;belopp&gt;: '%s'</translation>
-    </message>
-    <message>
-        <source>Invalid amount for -mintxfee=&lt;amount&gt;: '%s'</source>
-        <translation>Ogiltigt belopp för -mintxfee=&lt;belopp&gt;: '%s'</translation>
-    </message>
-    <message>
-=======
->>>>>>> f2a96e7d
         <source>Invalid amount for -paytxfee=&lt;amount&gt;: '%s' (must be at least %s)</source>
         <translation>Ogiltigt belopp för -paytxfee=&lt;belopp&gt;:'%s' (måste vara minst %s)</translation>
     </message>
@@ -3041,13 +2743,6 @@
         <translation>Användarnamn för JSON-RPC-anslutningar</translation>
     </message>
     <message>
-<<<<<<< HEAD
-        <source>Wallet needed to be rewritten: restart Myriad Core to complete</source>
-        <translation>Kontot behöver sparas om: Starta om Myriad Core för att fullfölja</translation>
-    </message>
-    <message>
-=======
->>>>>>> f2a96e7d
         <source>Warning</source>
         <translation>Varning</translation>
     </message>
@@ -3104,10 +2799,6 @@
         <translation>Avgifter (i %s/kB) mindre än detta anses vara nollavgifter vid skapande av transaktion (standard: %s)</translation>
     </message>
     <message>
-        <source>Fees (in %s/kB) smaller than this are considered zero fee for transaction creation (default: %s)</source>
-        <translation>Avgifter (i %s/kB) mindre än detta anses vara nollavgifter vid skapande av transaktion (standard: %s)</translation>
-    </message>
-    <message>
         <source>How thorough the block verification of -checkblocks is (0-4, default: %u)</source>
         <translation>Hur grundlig blockverifikationen vid -checkblocks är (0-4, förvalt: %u)</translation>
     </message>
@@ -3148,25 +2839,16 @@
         <translation>Använd separat SOCKS5 proxy för att nå kollegor via dolda tjänster i Tor (förvalt: -%s)</translation>
     </message>
     <message>
-<<<<<<< HEAD
-        <source>Username and hashed password for JSON-RPC connections. The field &lt;userpw&gt; comes in the format: &lt;USERNAME&gt;:&lt;SALT&gt;$&lt;HASH&gt;. A canonical python script is included in share/rpcuser. This option can be specified multiple times</source>
-        <translation>Användarnamn och hashat lösenord för JSON-RPC-anslutningar. Fältet &lt;userpw&gt; kommer i formatet: &lt;USERNAME&gt;:&lt;SALT&gt;$&lt;HASH&gt;. Ett kanoniskt pythonskript finns inkluderat i share/rpcuser. Detta alternativ kan anges flera gånger</translation>
+        <source>Warning: Unknown block versions being mined! It's possible unknown rules are in effect</source>
+        <translation>Varning: Okända blockversioner bryts! Det är möjligt att okända regler används</translation>
+    </message>
+    <message>
+        <source>Warning: Wallet file corrupt, data salvaged! Original %s saved as %s in %s; if your balance or transactions are incorrect you should restore from a backup.</source>
+        <translation>Varning: Plånboksfilen var korrupt, datat har räddats! Den ursprungliga %s har sparas som %s i %s. Om ditt saldo eller transaktioner är felaktiga bör du återställa från en säkerhetskopia.</translation>
     </message>
     <message>
         <source>(default: %s)</source>
         <translation>(förvalt: %s)</translation>
-=======
-        <source>Warning: Unknown block versions being mined! It's possible unknown rules are in effect</source>
-        <translation>Varning: Okända blockversioner bryts! Det är möjligt att okända regler används</translation>
->>>>>>> f2a96e7d
-    </message>
-    <message>
-        <source>Warning: Wallet file corrupt, data salvaged! Original %s saved as %s in %s; if your balance or transactions are incorrect you should restore from a backup.</source>
-        <translation>Varning: Plånboksfilen var korrupt, datat har räddats! Den ursprungliga %s har sparas som %s i %s. Om ditt saldo eller transaktioner är felaktiga bör du återställa från en säkerhetskopia.</translation>
-    </message>
-    <message>
-        <source>(default: %s)</source>
-        <translation>(förvalt: %s)</translation>
     </message>
     <message>
         <source>Always query for peer addresses via DNS lookup (default: %u)</source>
