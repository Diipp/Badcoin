<TS language="gl" version="2.1">
<context>
    <name>AddressBookPage</name>
    <message>
        <source>Create a new address</source>
        <translation>Crear unha nova dirección</translation>
    </message>
    <message>
        <source>&amp;New</source>
        <translation>&amp;Novo</translation>
    </message>
    <message>
        <source>Copy the currently selected address to the system clipboard</source>
        <translation>Copiar a dirección seleccionada ao cartafol</translation>
    </message>
    <message>
        <source>&amp;Copy</source>
        <translation>&amp;Copiar</translation>
    </message>
    <message>
        <source>C&amp;lose</source>
        <translation>&amp;Pechar</translation>
    </message>
    <message>
        <source>Delete the currently selected address from the list</source>
        <translation>Borrar a dirección actualmente seleccionada da listaxe</translation>
    </message>
    <message>
        <source>Export the data in the current tab to a file</source>
        <translation>Exportar os datos da pestaña actual a un arquivo.</translation>
    </message>
    <message>
        <source>&amp;Export</source>
        <translation>&amp;Exportar</translation>
    </message>
    <message>
        <source>&amp;Delete</source>
        <translation>&amp;Borrar</translation>
    </message>
<<<<<<< HEAD
    <message>
        <source>Choose the address to send coins to</source>
        <translation>Escolle a dirección á que enviar moedas</translation>
    </message>
    <message>
        <source>Choose the address to receive coins with</source>
        <translation>Escolle a dirección da que recibir moedas</translation>
    </message>
    <message>
        <source>C&amp;hoose</source>
        <translation>&amp;Escoller</translation>
    </message>
    <message>
        <source>Sending addresses</source>
        <translation>Direccións para enviar</translation>
    </message>
    <message>
        <source>Receiving addresses</source>
        <translation>Direccións para recibir</translation>
    </message>
    <message>
        <source>These are your Myriad addresses for sending payments. Always check the amount and the receiving address before sending coins.</source>
        <translation>Estas son as túas direccións Myriad para enviar pagos. Revisa sempre a cantidade e a dirección receptora antes de enviar moedas.</translation>
    </message>
    <message>
        <source>These are your Myriad addresses for receiving payments. It is recommended to use a new receiving address for each transaction.</source>
        <translation>Estas son as túas direccións Myriad para recibir pagos. Recoméndase empregar unha nova dirección de recepción por cada transacción.</translation>
    </message>
    <message>
        <source>Copy &amp;Label</source>
        <translation>Copiar &amp;Etiqueta</translation>
    </message>
    <message>
        <source>&amp;Edit</source>
        <translation>&amp;Modificar</translation>
    </message>
    <message>
        <source>Export Address List</source>
        <translation>Exportar Lista de Direccións</translation>
    </message>
    <message>
        <source>Comma separated file (*.csv)</source>
        <translation>Arquivo separado por comas (*.csv)</translation>
    </message>
    <message>
        <source>Exporting Failed</source>
        <translation>Exportación falida</translation>
    </message>
=======
>>>>>>> f2a96e7d
    </context>
<context>
    <name>AddressTableModel</name>
    </context>
<context>
    <name>AskPassphraseDialog</name>
    <message>
        <source>Passphrase Dialog</source>
        <translation>Diálogo de Contrasinal</translation>
    </message>
    <message>
        <source>Enter passphrase</source>
        <translation>Introduce contrasinal</translation>
    </message>
    <message>
        <source>New passphrase</source>
        <translation>Novo contrasinal</translation>
    </message>
    <message>
        <source>Repeat new passphrase</source>
        <translation>Repite novo contrasinal</translation>
    </message>
    </context>
<context>
    <name>BanTableModel</name>
    </context>
<context>
    <name>BitcoinGUI</name>
    <message>
        <source>Sign &amp;message...</source>
        <translation>&amp;Asinar mensaxe...</translation>
    </message>
    <message>
        <source>Synchronizing with network...</source>
        <translation>Sincronizando coa rede...</translation>
    </message>
    <message>
        <source>&amp;Overview</source>
        <translation>&amp;Vista xeral</translation>
    </message>
    <message>
        <source>Show general overview of wallet</source>
        <translation>Amosar vista xeral do moedeiro</translation>
    </message>
    <message>
        <source>&amp;Transactions</source>
        <translation>&amp;Transacciones</translation>
    </message>
    <message>
        <source>Browse transaction history</source>
        <translation>Navegar historial de transaccións</translation>
    </message>
    <message>
        <source>E&amp;xit</source>
        <translation>&amp;Saír</translation>
    </message>
    <message>
        <source>Quit application</source>
        <translation>Saír da aplicación</translation>
    </message>
    <message>
        <source>About &amp;Qt</source>
        <translation>Acerca de &amp;Qt</translation>
    </message>
    <message>
        <source>Show information about Qt</source>
        <translation>Amosar información acerca de Qt</translation>
    </message>
    <message>
        <source>&amp;Options...</source>
        <translation>&amp;Opcións...</translation>
    </message>
    <message>
        <source>&amp;Encrypt Wallet...</source>
        <translation>&amp;Encriptar Moedeiro...</translation>
    </message>
    <message>
        <source>&amp;Backup Wallet...</source>
        <translation>Copia de &amp;Seguridade do Moedeiro...</translation>
    </message>
    <message>
        <source>&amp;Change Passphrase...</source>
        <translation>&amp;Cambiar contrasinal...</translation>
    </message>
    <message>
        <source>&amp;Receiving addresses...</source>
        <translation>Direccións para recibir</translation>
<<<<<<< HEAD
    </message>
    <message>
        <source>Importing blocks from disk...</source>
        <translation>Importando bloques de disco...</translation>
=======
>>>>>>> f2a96e7d
    </message>
    <message>
        <source>Reindexing blocks on disk...</source>
        <translation>Reindexando bloques no disco...</translation>
    </message>
    <message>
        <source>Send coins to a Myriad address</source>
        <translation>Enviar moedas a unha dirección Bitcoin</translation>
    </message>
    <message>
        <source>Backup wallet to another location</source>
        <translation>Facer copia de seguridade do moedeiro noutra localización</translation>
    </message>
    <message>
        <source>Change the passphrase used for wallet encryption</source>
        <translation>Cambiar o contrasinal empregado para a encriptación do moedeiro</translation>
    </message>
    <message>
        <source>&amp;Debug window</source>
        <translation>Ventana de &amp;Depuración</translation>
    </message>
    <message>
        <source>Open debugging and diagnostic console</source>
        <translation>Abrir consola de depuración e diagnóstico</translation>
    </message>
    <message>
        <source>&amp;Verify message...</source>
        <translation>&amp;Verificar mensaxe...</translation>
    </message>
    <message>
        <source>Bitcoin</source>
        <translation>Bitcoin</translation>
    </message>
    <message>
        <source>Wallet</source>
        <translation>Moedeiro</translation>
    </message>
    <message>
        <source>&amp;Send</source>
        <translation>&amp;Enviar</translation>
    </message>
    <message>
        <source>&amp;Receive</source>
        <translation>&amp;Recibir</translation>
    </message>
    <message>
        <source>&amp;Show / Hide</source>
        <translation>&amp;Amosar/Agachar</translation>
    </message>
    <message>
        <source>Show or hide the main Window</source>
        <translation>Amosar ou agachar a ventana principal</translation>
    </message>
    <message>
        <source>Encrypt the private keys that belong to your wallet</source>
        <translation>Encriptar as claves privadas que pertencen ao teu moedeiro</translation>
    </message>
    <message>
        <source>Sign messages with your Myriad addresses to prove you own them</source>
        <translation>Asina mensaxes coas túas direccións Myriad para probar que te pertencen</translation>
    </message>
    <message>
        <source>Verify messages to ensure they were signed with specified Myriad addresses</source>
        <translation>Verificar mensaxes para asegurar que foron asinados con direccións Myriad dadas.</translation>
    </message>
    <message>
        <source>&amp;File</source>
        <translation>&amp;Arquivo</translation>
    </message>
    <message>
        <source>&amp;Settings</source>
        <translation>Axus&amp;tes</translation>
    </message>
    <message>
        <source>&amp;Help</source>
        <translation>A&amp;xuda</translation>
    </message>
    <message>
        <source>Tabs toolbar</source>
        <translation>Barra de ferramentas</translation>
    </message>
    <message>
<<<<<<< HEAD
        <source>Myriad Core</source>
        <translation>Core de Bitcoin</translation>
    </message>
    <message>
=======
>>>>>>> f2a96e7d
        <source>Request payments (generates QR codes and bitcoin: URIs)</source>
        <translation>Solicitar pagos (xenera códigos QR e bitcoin: URIs)</translation>
    </message>
    <message>
<<<<<<< HEAD
        <source>&amp;About Myriad Core</source>
        <translation>&amp;Sobre Myriad Core</translation>
    </message>
    <message>
=======
>>>>>>> f2a96e7d
        <source>Show the list of used sending addresses and labels</source>
        <translation>Amosar a listaxe de direccións e etiquetas para enviar empregadas</translation>
    </message>
    <message>
        <source>Show the list of used receiving addresses and labels</source>
        <translation>Amosar a listaxe de etiquetas e direccións para recibir empregadas</translation>
    </message>
    <message>
        <source>Open a bitcoin: URI or payment request</source>
        <translation>Abrir un bitcoin: URI ou solicitude de pago</translation>
    </message>
    <message>
        <source>&amp;Command-line options</source>
        <translation>Opcións da liña de comandos</translation>
<<<<<<< HEAD
    </message>
    <message>
        <source>No block source available...</source>
        <translation>Non hai orixe de bloques dispoñible...</translation>
=======
>>>>>>> f2a96e7d
    </message>
    <message>
        <source>%1 behind</source>
        <translation>%1 detrás</translation>
    </message>
    <message>
        <source>Last received block was generated %1 ago.</source>
        <translation>O último bloque recibido foi xerado fai %1.</translation>
    </message>
    <message>
        <source>Transactions after this will not yet be visible.</source>
        <translation>As transaccións despois desta non serán todavía visibles.</translation>
    </message>
    <message>
        <source>Error</source>
        <translation>Erro</translation>
    </message>
    <message>
        <source>Warning</source>
        <translation>Precaución</translation>
    </message>
    <message>
        <source>Information</source>
        <translation>Información</translation>
    </message>
    <message>
        <source>Up to date</source>
        <translation>Actualizado</translation>
    </message>
    <message>
        <source>Catching up...</source>
        <translation>Poñendo ao día...</translation>
    </message>
    <message>
        <source>Sent transaction</source>
        <translation>Transacción enviada</translation>
    </message>
    <message>
        <source>Incoming transaction</source>
        <translation>Transacción entrante</translation>
    </message>
    <message>
        <source>Wallet is &lt;b&gt;encrypted&lt;/b&gt; and currently &lt;b&gt;unlocked&lt;/b&gt;</source>
        <translation>O moedeiro está &lt;b&gt;encriptado&lt;/b&gt; e actualmente &lt;b&gt;desbloqueado&lt;/b&gt;</translation>
    </message>
    <message>
        <source>Wallet is &lt;b&gt;encrypted&lt;/b&gt; and currently &lt;b&gt;locked&lt;/b&gt;</source>
        <translation>O moedeiro está &lt;b&gt;encriptado&lt;/b&gt; e actualmente &lt;b&gt;bloqueado&lt;/b&gt;</translation>
    </message>
    </context>
<context>
    <name>CoinControlDialog</name>
    <message>
        <source>Quantity:</source>
        <translation>Cantidade:</translation>
    </message>
    <message>
        <source>Bytes:</source>
        <translation>Bytes:</translation>
    </message>
    <message>
        <source>Amount:</source>
        <translation>Importe:</translation>
    </message>
    <message>
        <source>Fee:</source>
        <translation>Pago:</translation>
    </message>
    <message>
        <source>Change:</source>
        <translation>Cambiar:</translation>
    </message>
    <message>
        <source>(un)select all</source>
        <translation>(des)selecciona todo</translation>
    </message>
    <message>
        <source>Tree mode</source>
        <translation>Modo árbore</translation>
    </message>
    <message>
        <source>List mode</source>
        <translation>Modo lista</translation>
    </message>
    <message>
        <source>Amount</source>
        <translation>Cantidade</translation>
    </message>
    <message>
        <source>Date</source>
        <translation>Data</translation>
    </message>
    <message>
        <source>Confirmations</source>
        <translation>Confirmacións</translation>
    </message>
    <message>
        <source>Confirmed</source>
        <translation>Confirmado</translation>
    </message>
    </context>
<context>
    <name>EditAddressDialog</name>
    <message>
        <source>Edit Address</source>
        <translation>Modificar Dirección</translation>
    </message>
    <message>
        <source>&amp;Label</source>
        <translation>&amp;Etiqueta</translation>
    </message>
    <message>
        <source>The label associated with this address list entry</source>
        <translation>A etiqueta asociada con esta entrada da listaxe de direccións</translation>
    </message>
    <message>
        <source>The address associated with this address list entry. This can only be modified for sending addresses.</source>
        <translation>A dirección asociada con esta entrada na listaxe de dirección. Esta so pode ser modificada por direccións para enviar.</translation>
    </message>
    <message>
        <source>&amp;Address</source>
        <translation>&amp;Dirección</translation>
    </message>
<<<<<<< HEAD
    <message>
        <source>New receiving address</source>
        <translation>Nova dirección para recibir</translation>
    </message>
    <message>
        <source>New sending address</source>
        <translation>Nova dirección para enviar</translation>
    </message>
    <message>
        <source>Edit receiving address</source>
        <translation>Modificar dirección para recibir</translation>
    </message>
    <message>
        <source>Edit sending address</source>
        <translation>Modificar dirección para enviar</translation>
    </message>
    <message>
        <source>The entered address "%1" is already in the address book.</source>
        <translation>A dirección introducida "%1" xa está no libro de direccións.</translation>
    </message>
    <message>
        <source>The entered address "%1" is not a valid Myriad address.</source>
        <translation>A dirección introducida '%1' non é unha dirección Myriad válida.</translation>
    </message>
    <message>
        <source>Could not unlock wallet.</source>
        <translation>Non se puido desbloquear o moedeiro.</translation>
    </message>
    <message>
        <source>New key generation failed.</source>
        <translation>A xeración de nova clave fallou.</translation>
    </message>
</context>
=======
    </context>
>>>>>>> f2a96e7d
<context>
    <name>FreespaceChecker</name>
    <message>
        <source>A new data directory will be created.</source>
        <translation>Crearáse un novo directorio de datos.</translation>
    </message>
    <message>
        <source>name</source>
        <translation>nome</translation>
    </message>
    <message>
        <source>Directory already exists. Add %1 if you intend to create a new directory here.</source>
        <translation>O directorio xa existe. Engade %1 se queres crear un novo directorio aquí.</translation>
    </message>
    <message>
        <source>Path already exists, and is not a directory.</source>
        <translation>A ruta xa existe e non é un directorio.</translation>
    </message>
    <message>
        <source>Cannot create data directory here.</source>
        <translation>Non se pode crear directorio de datos aquí</translation>
    </message>
</context>
<context>
    <name>HelpMessageDialog</name>
    <message>
<<<<<<< HEAD
        <source>Myriad Core</source>
        <translation>Core de Bitcoin</translation>
    </message>
    <message>
=======
>>>>>>> f2a96e7d
        <source>version</source>
        <translation>versión</translation>
    </message>
    <message>
<<<<<<< HEAD
        <source>About Myriad Core</source>
        <translation>Sobre Myriad core</translation>
    </message>
    <message>
=======
>>>>>>> f2a96e7d
        <source>Command-line options</source>
        <translation>Opcións da liña de comandos</translation>
    </message>
    <message>
        <source>Usage:</source>
        <translation>Emprego:</translation>
    </message>
    <message>
        <source>command-line options</source>
        <translation>opcións da liña de comandos</translation>
    </message>
    </context>
<context>
    <name>Intro</name>
    <message>
        <source>Welcome</source>
        <translation>Benvido</translation>
    </message>
    <message>
        <source>Use the default data directory</source>
        <translation>Empregar o directorio de datos por defecto</translation>
    </message>
    <message>
        <source>Use a custom data directory:</source>
        <translation>Empregar un directorio de datos personalizado</translation>
    </message>
    <message>
<<<<<<< HEAD
        <source>Myriad Core</source>
        <translation>Core de Bitcoin</translation>
    </message>
    <message>
=======
>>>>>>> f2a96e7d
        <source>Error</source>
        <translation>Erro</translation>
    </message>
    </context>
<context>
    <name>ModalOverlay</name>
    <message>
        <source>Form</source>
        <translation>Formulario</translation>
    </message>
    <message>
        <source>Last block time</source>
        <translation>Hora do último bloque</translation>
    </message>
    </context>
<context>
    <name>OpenURIDialog</name>
    <message>
        <source>Open URI</source>
        <translation>Abrir URI</translation>
    </message>
    <message>
        <source>Open payment request from URI or file</source>
        <translation>Abrir solicitude de pago dende URI ou ficheiro</translation>
    </message>
    <message>
        <source>URI:</source>
        <translation>URI:</translation>
    </message>
    <message>
        <source>Select payment request file</source>
        <translation>Seleccionar ficheiro de solicitude de pago</translation>
    </message>
    </context>
<context>
    <name>OptionsDialog</name>
    <message>
        <source>Options</source>
        <translation>Opcións</translation>
    </message>
    <message>
        <source>&amp;Main</source>
        <translation>&amp;Principal</translation>
    </message>
    <message>
        <source>Reset all client options to default.</source>
        <translation>Restaurar todas as opcións de cliente ás por defecto</translation>
    </message>
    <message>
        <source>&amp;Reset Options</source>
        <translation>Opcións de &amp;Restaurar</translation>
    </message>
    <message>
        <source>&amp;Network</source>
        <translation>&amp;Rede</translation>
    </message>
    <message>
        <source>W&amp;allet</source>
        <translation>Moedeiro</translation>
    </message>
    <message>
<<<<<<< HEAD
        <source>Automatically open the Myriad client port on the router. This only works when your router supports UPnP and it is enabled.</source>
        <translation>Abrir automáticamente o porto do cliente Myriad no router. Esto so funciona se o teu router soporta UPnP e está habilitado.</translation>
=======
        <source>Automatically open the Bitcoin client port on the router. This only works when your router supports UPnP and it is enabled.</source>
        <translation>Abrir automáticamente o porto do cliente Bitcoin no router. Esto so funciona se o teu router soporta UPnP e está habilitado.</translation>
>>>>>>> f2a96e7d
    </message>
    <message>
        <source>Map port using &amp;UPnP</source>
        <translation>Mapear porto empregando &amp;UPnP</translation>
    </message>
    <message>
        <source>Proxy &amp;IP:</source>
        <translation>&amp;IP do Proxy:</translation>
    </message>
    <message>
        <source>&amp;Port:</source>
        <translation>&amp;Porto:</translation>
    </message>
    <message>
        <source>Port of the proxy (e.g. 9050)</source>
        <translation>Porto do proxy (exemplo: 9050)</translation>
    </message>
    <message>
        <source>&amp;Window</source>
        <translation>&amp;Xanela</translation>
    </message>
    <message>
        <source>Show only a tray icon after minimizing the window.</source>
        <translation>Amosar so un icono na bandexa tras minimiza-la xanela.</translation>
    </message>
    <message>
        <source>&amp;Minimize to the tray instead of the taskbar</source>
        <translation>&amp;Minimizar á bandexa en lugar de á barra de tarefas.</translation>
    </message>
    <message>
        <source>M&amp;inimize on close</source>
        <translation>M&amp;inimizar ao pechar</translation>
    </message>
    <message>
        <source>&amp;Display</source>
        <translation>&amp;Visualización</translation>
    </message>
    <message>
        <source>User Interface &amp;language:</source>
        <translation>&amp;Linguaxe de interface de usuario:</translation>
    </message>
    <message>
        <source>&amp;Unit to show amounts in:</source>
        <translation>&amp;Unidade na que amosar as cantidades:</translation>
    </message>
    <message>
        <source>Choose the default subdivision unit to show in the interface and when sending coins.</source>
        <translation>Escolle a unidade de subdivisión por defecto para amosar na interface e ao enviar moedas.</translation>
    </message>
    <message>
        <source>&amp;OK</source>
        <translation>&amp;OK</translation>
    </message>
    <message>
        <source>&amp;Cancel</source>
        <translation>&amp;Cancelar</translation>
    </message>
    <message>
        <source>default</source>
        <translation>por defecto</translation>
    </message>
    <message>
        <source>Confirm options reset</source>
        <translation>Confirmar opcións de restaurar</translation>
    </message>
    <message>
        <source>The supplied proxy address is invalid.</source>
        <translation>A dirección de proxy suministrada é inválida.</translation>
    </message>
</context>
<context>
    <name>OverviewPage</name>
    <message>
        <source>Form</source>
        <translation>Formulario</translation>
    </message>
    <message>
        <source>The displayed information may be out of date. Your wallet automatically synchronizes with the Myriad network after a connection is established, but this process has not completed yet.</source>
        <translation>A información amosada por estar desactualizada. O teu moedeiro sincronízase automáticamente coa rede Myriad despois de que se estableza unha conexión, pero este proceso non está todavía rematado.</translation>
    </message>
    <message>
        <source>Your current spendable balance</source>
        <translation>O teu balance actualmente dispoñible</translation>
    </message>
    <message>
        <source>Total of transactions that have yet to be confirmed, and do not yet count toward the spendable balance</source>
        <translation>Total de transaccións que aínda teñen que ser confirmadas, e non contan todavía dentro do balance gastable</translation>
    </message>
    <message>
        <source>Immature:</source>
        <translation>Inmaduro:</translation>
    </message>
    <message>
        <source>Mined balance that has not yet matured</source>
        <translation>O balance minado todavía non madurou</translation>
    </message>
    <message>
        <source>Total:</source>
        <translation>Total:</translation>
    </message>
    <message>
        <source>Your current total balance</source>
        <translation>O teu balance actual total</translation>
    </message>
    </context>
<context>
    <name>PaymentServer</name>
    </context>
<context>
    <name>PeerTableModel</name>
    </context>
<context>
    <name>QObject</name>
    <message>
        <source>Amount</source>
        <translation>Cantidade</translation>
    </message>
    <message>
        <source>%1 h</source>
        <translation>%1 h</translation>
    </message>
    <message>
        <source>%1 m</source>
        <translation>%1 m</translation>
    </message>
    <message>
        <source>N/A</source>
        <translation>N/A</translation>
    </message>
    </context>
<context>
    <name>QObject::QObject</name>
    </context>
<context>
    <name>QRImageWidget</name>
    </context>
<context>
    <name>RPCConsole</name>
    <message>
        <source>N/A</source>
        <translation>N/A</translation>
    </message>
    <message>
        <source>Client version</source>
        <translation>Versión do cliente</translation>
    </message>
    <message>
        <source>&amp;Information</source>
        <translation>&amp;Información</translation>
    </message>
    <message>
        <source>Debug window</source>
        <translation>Ventana de Depuración</translation>
<<<<<<< HEAD
    </message>
    <message>
        <source>Using OpenSSL version</source>
        <translation>Usar versión OpenSSL</translation>
=======
>>>>>>> f2a96e7d
    </message>
    <message>
        <source>Startup time</source>
        <translation>Tempo de arranque</translation>
    </message>
    <message>
        <source>Network</source>
        <translation>Rede</translation>
    </message>
    <message>
        <source>Number of connections</source>
        <translation>Número de conexións</translation>
    </message>
    <message>
        <source>Block chain</source>
        <translation>Cadea de bloques</translation>
    </message>
    <message>
        <source>Current number of blocks</source>
        <translation>Número actual de bloques</translation>
    </message>
    <message>
        <source>Last block time</source>
        <translation>Hora do último bloque</translation>
    </message>
    <message>
        <source>&amp;Open</source>
        <translation>&amp;Abrir</translation>
    </message>
    <message>
        <source>&amp;Console</source>
        <translation>&amp;Consola</translation>
    </message>
    <message>
        <source>&amp;Network Traffic</source>
        <translation>&amp;Tráfico de Rede</translation>
    </message>
    <message>
        <source>&amp;Clear</source>
        <translation>&amp;Limpar</translation>
    </message>
    <message>
        <source>Totals</source>
        <translation>Totais</translation>
    </message>
    <message>
        <source>In:</source>
        <translation>Dentro:</translation>
    </message>
    <message>
        <source>Out:</source>
        <translation>Fóra:</translation>
    </message>
    <message>
        <source>Debug log file</source>
        <translation>Arquivo de log de depuración</translation>
    </message>
    <message>
        <source>Clear console</source>
        <translation>Limpar consola</translation>
    </message>
    <message>
        <source>Use up and down arrows to navigate history, and &lt;b&gt;Ctrl-L&lt;/b&gt; to clear screen.</source>
        <translation>Emprega as flechas arriba e abaixo para navegar polo historial, e &lt;b&gt;Ctrl-L&lt;/b&gt; para limpar a pantalla.</translation>
    </message>
    <message>
        <source>Type &lt;b&gt;help&lt;/b&gt; for an overview of available commands.</source>
        <translation>Escribe &lt;b&gt;axuda&lt;/b&gt; para unha vista xeral dos comandos dispoñibles.</translation>
    </message>
    <message>
        <source>%1 B</source>
        <translation>%1 B</translation>
    </message>
    <message>
        <source>%1 KB</source>
        <translation>%1 KB</translation>
    </message>
    <message>
        <source>%1 MB</source>
        <translation>%1 MB</translation>
    </message>
    <message>
        <source>%1 GB</source>
        <translation>%1 GB</translation>
    </message>
    </context>
<context>
    <name>ReceiveCoinsDialog</name>
    <message>
        <source>&amp;Amount:</source>
        <translation>&amp;Cantidade:</translation>
    </message>
    <message>
        <source>&amp;Label:</source>
        <translation>&amp;Etiqueta:</translation>
    </message>
    <message>
        <source>&amp;Message:</source>
        <translation>&amp;Mensaxe:</translation>
    </message>
    <message>
        <source>Reuse one of the previously used receiving addresses. Reusing addresses has security and privacy issues. Do not use this unless re-generating a payment request made before.</source>
        <translation>Reutilizar unha das direccións para recibir previas. Reutilizar direccións ten problemas de seguridade e privacidade. Non empregues esto agás que antes se fixese unha solicitude de rexeneración dun pago.</translation>
    </message>
    <message>
        <source>R&amp;euse an existing receiving address (not recommended)</source>
        <translation>R&amp;eutilizar unha dirección para recibir existente (non recomendado)</translation>
    </message>
    <message>
        <source>Clear all fields of the form.</source>
        <translation>Limpar tódolos campos do formulario</translation>
    </message>
    <message>
        <source>Clear</source>
        <translation>Limpar</translation>
    </message>
    <message>
        <source>&amp;Request payment</source>
        <translation>&amp;Solicitar pago</translation>
    </message>
    </context>
<context>
    <name>ReceiveRequestDialog</name>
    <message>
        <source>QR Code</source>
        <translation>Código QR</translation>
    </message>
    <message>
        <source>Copy &amp;URI</source>
        <translation>Copiar &amp;URI</translation>
    </message>
    <message>
        <source>Copy &amp;Address</source>
        <translation>Copiar &amp;Dirección</translation>
    </message>
    <message>
        <source>&amp;Save Image...</source>
        <translation>&amp;Gardar Imaxe...</translation>
    </message>
    </context>
<context>
    <name>RecentRequestsTableModel</name>
    </context>
<context>
    <name>SendCoinsDialog</name>
    <message>
        <source>Send Coins</source>
        <translation>Moedas Enviadas</translation>
    </message>
    <message>
        <source>Insufficient funds!</source>
        <translation>Fondos insuficientes</translation>
    </message>
    <message>
        <source>Quantity:</source>
        <translation>Cantidade:</translation>
    </message>
    <message>
        <source>Bytes:</source>
        <translation>Bytes:</translation>
    </message>
    <message>
        <source>Amount:</source>
        <translation>Importe:</translation>
    </message>
    <message>
        <source>Fee:</source>
        <translation>Pago:</translation>
    </message>
    <message>
        <source>Change:</source>
        <translation>Cambiar:</translation>
    </message>
    <message>
<<<<<<< HEAD
        <source>Resulting URI too long, try to reduce the text for label / message.</source>
        <translation>A URI resultante é demasiado larga, tenta reducir o texto para a etiqueta / mensaxe.</translation>
    </message>
    <message>
        <source>Error encoding URI into QR Code.</source>
        <translation>Erro codificando URI nun Código QR.</translation>
    </message>
</context>
<context>
    <name>RecentRequestsTableModel</name>
    <message>
        <source>Date</source>
        <translation>Data</translation>
    </message>
    <message>
        <source>Label</source>
        <translation>Etiqueta</translation>
    </message>
    <message>
        <source>Message</source>
        <translation>Mensaxe</translation>
    </message>
    <message>
        <source>Amount</source>
        <translation>Cantidade</translation>
    </message>
    <message>
        <source>(no label)</source>
        <translation>(sen etiqueta)</translation>
    </message>
    </context>
<context>
    <name>SendCoinsDialog</name>
    <message>
        <source>Send Coins</source>
        <translation>Moedas Enviadas</translation>
    </message>
    <message>
        <source>Insufficient funds!</source>
        <translation>Fondos insuficientes</translation>
    </message>
    <message>
        <source>Quantity:</source>
        <translation>Cantidade:</translation>
    </message>
    <message>
        <source>Bytes:</source>
        <translation>Bytes:</translation>
    </message>
    <message>
        <source>Amount:</source>
        <translation>Importe:</translation>
    </message>
    <message>
        <source>Priority:</source>
        <translation>Prioridade:</translation>
    </message>
    <message>
        <source>Fee:</source>
        <translation>Pago:</translation>
    </message>
    <message>
        <source>Change:</source>
        <translation>Cambiar:</translation>
=======
        <source>Transaction Fee:</source>
        <translation>Tarifa de transacción:</translation>
>>>>>>> f2a96e7d
    </message>
    <message>
        <source>Transaction Fee:</source>
        <translation>Tarifa de transacción:</translation>
    </message>
    <message>
        <source>Send to multiple recipients at once</source>
        <translation>Enviar a múltiples receptores á vez</translation>
    </message>
    <message>
        <source>Add &amp;Recipient</source>
        <translation>Engadir &amp;Receptor</translation>
    </message>
    <message>
        <source>Clear all fields of the form.</source>
        <translation>Limpar tódolos campos do formulario</translation>
    </message>
    <message>
        <source>Clear &amp;All</source>
        <translation>Limpar &amp;Todo</translation>
    </message>
    <message>
        <source>Balance:</source>
        <translation>Balance:</translation>
    </message>
    <message>
        <source>Confirm the send action</source>
        <translation>Confirmar a acción de envío</translation>
    </message>
    <message>
        <source>S&amp;end</source>
        <translation>&amp;Enviar</translation>
    </message>
<<<<<<< HEAD
    <message>
        <source>Confirm send coins</source>
        <translation>Confirmar envío de moedas</translation>
    </message>
    <message>
        <source>%1 to %2</source>
        <translation>%1 a %2</translation>
    </message>
    <message>
        <source>Copy quantity</source>
        <translation>Copiar cantidade</translation>
    </message>
    <message>
        <source>Copy amount</source>
        <translation>Copiar cantidade</translation>
    </message>
    <message>
        <source>Copy fee</source>
        <translation>Copiar pago</translation>
    </message>
    <message>
        <source>Copy after fee</source>
        <translation>Copiar despóis do pago</translation>
    </message>
    <message>
        <source>Copy bytes</source>
        <translation>Copiar bytes</translation>
    </message>
    <message>
        <source>Copy priority</source>
        <translation>Copiar prioridade</translation>
    </message>
    <message>
        <source>Copy change</source>
        <translation>Copiar cambio</translation>
    </message>
    <message>
        <source>The amount to pay must be larger than 0.</source>
        <translation>A cantidade a pagar debe ser maior que 0.</translation>
    </message>
    <message>
        <source>The amount exceeds your balance.</source>
        <translation>A cantidade sobrepasa o teu balance.</translation>
    </message>
    <message>
        <source>The total exceeds your balance when the %1 transaction fee is included.</source>
        <translation>O total sobrepasa o teu balance cando se inclúe a tarifa de transacción %1.</translation>
    </message>
    <message>
        <source>Warning: Invalid Myriad address</source>
        <translation>Atención:  Enderezo Myriad non válido</translation>
    </message>
    <message>
        <source>(no label)</source>
        <translation>(sen etiqueta)</translation>
    </message>
    <message>
        <source>Warning: Unknown change address</source>
        <translation>Atención: Enderezo de cambio desconocido</translation>
    </message>
    <message>
        <source>Are you sure you want to send?</source>
        <translation>Seguro que queres enviar?</translation>
    </message>
    <message>
        <source>added as transaction fee</source>
        <translation>engadido como tarifa de transacción</translation>
    </message>
</context>
=======
    </context>
>>>>>>> f2a96e7d
<context>
    <name>SendCoinsEntry</name>
    <message>
        <source>A&amp;mount:</source>
        <translation>&amp;Cantidade:</translation>
    </message>
    <message>
        <source>Pay &amp;To:</source>
        <translation>Pagar &amp;A:</translation>
    </message>
    <message>
        <source>&amp;Label:</source>
        <translation>&amp;Etiqueta:</translation>
    </message>
    <message>
        <source>Choose previously used address</source>
        <translation>Escoller dirección previamente empregada</translation>
    </message>
    <message>
        <source>This is a normal payment.</source>
        <translation>Este é un pago normal</translation>
    </message>
    <message>
        <source>Alt+A</source>
        <translation>Alt+A</translation>
    </message>
    <message>
        <source>Paste address from clipboard</source>
        <translation>Pegar dirección dende portapapeis</translation>
    </message>
    <message>
        <source>Alt+P</source>
        <translation>Alt+P</translation>
    </message>
    <message>
        <source>Remove this entry</source>
        <translation>Eliminar esta entrada</translation>
    </message>
    <message>
        <source>Message:</source>
        <translation>Mensaxe:</translation>
    </message>
    <message>
        <source>Enter a label for this address to add it to the list of used addresses</source>
        <translation>Introduce unha etiqueta para esta dirección para engadila á listaxe de direccións empregadas</translation>
    </message>
    <message>
        <source>Pay To:</source>
        <translation>Pagar A:</translation>
    </message>
    <message>
        <source>Memo:</source>
        <translation>Memo:</translation>
    </message>
    </context>
<context>
    <name>SendConfirmationDialog</name>
    </context>
<context>
    <name>ShutdownWindow</name>
    </context>
<context>
    <name>SignVerifyMessageDialog</name>
    <message>
        <source>Signatures - Sign / Verify a Message</source>
        <translation>Sinaturas - Asinar / Verificar unha Mensaxe</translation>
    </message>
    <message>
        <source>&amp;Sign Message</source>
        <translation>&amp;Asinar Mensaxe</translation>
    </message>
    <message>
        <source>Choose previously used address</source>
        <translation>Escoller dirección previamente empregada</translation>
    </message>
    <message>
        <source>Alt+A</source>
        <translation>Alt+A</translation>
    </message>
    <message>
        <source>Paste address from clipboard</source>
        <translation>Pegar dirección dende portapapeis</translation>
    </message>
    <message>
        <source>Alt+P</source>
        <translation>Alt+P</translation>
    </message>
    <message>
        <source>Enter the message you want to sign here</source>
        <translation>Introduce a mensaxe que queres asinar aquí</translation>
    </message>
    <message>
        <source>Signature</source>
        <translation>Sinatura</translation>
    </message>
    <message>
        <source>Copy the current signature to the system clipboard</source>
        <translation>Copiar a sinatura actual ao portapapeis do sistema</translation>
    </message>
    <message>
        <source>Sign the message to prove you own this Myriad address</source>
        <translation>Asina a mensaxe para probar que posees esta dirección Bitcoin</translation>
    </message>
    <message>
        <source>Sign &amp;Message</source>
        <translation>Asinar &amp;Mensaxe</translation>
    </message>
    <message>
        <source>Reset all sign message fields</source>
        <translation>Restaurar todos os campos de sinatura de mensaxe</translation>
    </message>
    <message>
        <source>Clear &amp;All</source>
        <translation>Limpar &amp;Todo</translation>
    </message>
    <message>
        <source>&amp;Verify Message</source>
        <translation>&amp;Verificar Mensaxe</translation>
    </message>
    <message>
        <source>Verify the message to ensure it was signed with the specified Myriad address</source>
        <translation>Verificar a mensaxe para asegurar que foi asinada coa dirección Myriad especificada</translation>
    </message>
    <message>
        <source>Verify &amp;Message</source>
        <translation>Verificar &amp;Mensaxe</translation>
    </message>
    <message>
        <source>Reset all verify message fields</source>
        <translation>Restaurar todos os campos de verificación de mensaxe</translation>
    </message>
    </context>
<context>
    <name>SplashScreen</name>
    <message>
<<<<<<< HEAD
        <source>Myriad Core</source>
        <translation>Core de Bitcoin</translation>
    </message>
    <message>
        <source>The Myriad Core developers</source>
        <translation>Os desarrolladores de Myriad Core</translation>
    </message>
    <message>
=======
>>>>>>> f2a96e7d
        <source>[testnet]</source>
        <translation>[testnet]</translation>
    </message>
</context>
<context>
    <name>TrafficGraphWidget</name>
    <message>
        <source>KB/s</source>
        <translation>KB/s</translation>
    </message>
</context>
<context>
    <name>TransactionDesc</name>
    </context>
<context>
    <name>TransactionDescDialog</name>
    <message>
        <source>This pane shows a detailed description of the transaction</source>
        <translation>Este panel amosa unha descripción detallada da transacción</translation>
    </message>
    </context>
<context>
    <name>TransactionTableModel</name>
    </context>
<context>
    <name>TransactionView</name>
    </context>
<context>
    <name>UnitDisplayStatusBarControl</name>
    </context>
<context>
    <name>WalletFrame</name>
    </context>
<context>
    <name>WalletModel</name>
    </context>
<context>
    <name>WalletView</name>
    </context>
<context>
    <name>bitcoin-core</name>
    <message>
        <source>Options:</source>
        <translation>Opcións:</translation>
    </message>
    <message>
        <source>Specify data directory</source>
        <translation>Especificar directorio de datos</translation>
    </message>
    <message>
        <source>Connect to a node to retrieve peer addresses, and disconnect</source>
        <translation>Conectar a nodo para recuperar direccións de pares, e desconectar</translation>
    </message>
    <message>
        <source>Specify your own public address</source>
        <translation>Especificar a túa propia dirección pública</translation>
    </message>
    <message>
        <source>Accept command line and JSON-RPC commands</source>
        <translation>Aceptar liña de comandos e comandos JSON-RPC</translation>
    </message>
    <message>
        <source>Run in the background as a daemon and accept commands</source>
        <translation>Executar no fondo como un demo e aceptar comandos</translation>
    </message>
    <message>
        <source>Bitcoin Core</source>
        <translation>Core de Bitcoin</translation>
    </message>
    <message>
        <source>Bind to given address and always listen on it. Use [host]:port notation for IPv6</source>
        <translation>Enlazar a unha dirección dada e escoitar sempre nela. Emprega a notación [host]:post para IPv6</translation>
    </message>
    <message>
        <source>Execute command when a wallet transaction changes (%s in cmd is replaced by TxID)</source>
        <translation>Executar comando cando unha transacción do moedeiro cambia (%s no comando é substituído por TxID)</translation>
    </message>
    <message>
        <source>&lt;category&gt; can be:</source>
        <translation>&lt;categoría&gt; pode ser:</translation>
    </message>
    <message>
        <source>Block creation options:</source>
        <translation>Opcións de creación de bloque:</translation>
    </message>
    <message>
        <source>Corrupted block database detected</source>
        <translation>Detectada base de datos de bloques corrupta.</translation>
    </message>
    <message>
        <source>Do you want to rebuild the block database now?</source>
        <translation>Queres reconstruír a base de datos de bloques agora?</translation>
    </message>
    <message>
        <source>Error initializing block database</source>
        <translation>Erro inicializando a base de datos de bloques</translation>
    </message>
    <message>
        <source>Error initializing wallet database environment %s!</source>
        <translation>Erro inicializando entorno de base de datos de moedeiro %s!</translation>
    </message>
    <message>
        <source>Error loading block database</source>
        <translation>Erro cargando base de datos do bloque</translation>
    </message>
    <message>
        <source>Error opening block database</source>
        <translation>Erro abrindo base de datos de bloques</translation>
    </message>
    <message>
        <source>Error: Disk space is low!</source>
        <translation>Erro: Espacio en disco escaso!</translation>
    </message>
    <message>
        <source>Failed to listen on any port. Use -listen=0 if you want this.</source>
        <translation>Fallou escoitar en calquera porto. Emprega -listen=0 se queres esto.</translation>
    </message>
    <message>
        <source>Incorrect or no genesis block found. Wrong datadir for network?</source>
        <translation>Bloque genesis incorrecto o no existente. Datadir erróneo para a rede?</translation>
    </message>
    <message>
        <source>Invalid -onion address: '%s'</source>
        <translation>Dirección -onion inválida: '%s'</translation>
    </message>
    <message>
        <source>Not enough file descriptors available.</source>
        <translation>Non hai suficientes descritores de arquivo dispoñibles.</translation>
    </message>
    <message>
        <source>Specify wallet file (within data directory)</source>
        <translation>Especificar arquivo do moedeiro (dentro do directorio de datos)</translation>
    </message>
    <message>
        <source>Verifying blocks...</source>
        <translation>Verificando bloques...</translation>
    </message>
    <message>
        <source>Verifying wallet...</source>
        <translation>Verificando moedeiro...</translation>
    </message>
    <message>
        <source>Wallet %s resides outside data directory %s</source>
        <translation>O moedeiro %s reside fóra do directorio de datos %s</translation>
    </message>
    <message>
        <source>Execute command when a relevant alert is received or we see a really long fork (%s in cmd is replaced by message)</source>
        <translation>Executar comando cando se recibe unha alerta relevante ou vemos un fork realmente longo (%s no cmd é substituído pola mensaxe)</translation>
    </message>
    <message>
        <source>Cannot resolve -whitebind address: '%s'</source>
        <translation>Non se pode resolver dirección -whitebind: '%s'</translation>
    </message>
    <message>
        <source>Information</source>
        <translation>Información</translation>
    </message>
    <message>
<<<<<<< HEAD
        <source>Invalid amount for -maxtxfee=&lt;amount&gt;: '%s'</source>
        <translation>Cantidade inválida para -maxtxfee=&lt;cantidade&gt;: '%s'</translation>
    </message>
    <message>
        <source>Invalid amount for -minrelaytxfee=&lt;amount&gt;: '%s'</source>
        <translation>Cantidade inválida para -minrelaytxfee=&lt;cantidade&gt;: '%s'</translation>
    </message>
    <message>
        <source>Invalid amount for -mintxfee=&lt;amount&gt;: '%s'</source>
        <translation>Cantidade inválida para -mintxfee=&lt;cantidade&gt;: '%s'</translation>
    </message>
    <message>
=======
>>>>>>> f2a96e7d
        <source>Send trace/debug info to console instead of debug.log file</source>
        <translation>Enviar traza/información de depuración á consola en lugar de ao arquivo debug.log</translation>
    </message>
    <message>
        <source>Shrink debug.log file on client startup (default: 1 when no -debug)</source>
        <translation>Recortar o arquivo debug.log ao arrancar o cliente (por defecto: 1 cando no-debug)</translation>
    </message>
    <message>
        <source>Signing transaction failed</source>
        <translation>Fallou a sinatura da transacción</translation>
    </message>
    <message>
        <source>Transaction amount too small</source>
        <translation>A cantidade da transacción é demasiado pequena</translation>
    </message>
    <message>
        <source>Transaction too large</source>
        <translation>A transacción é demasiado grande</translation>
    </message>
    <message>
        <source>Username for JSON-RPC connections</source>
        <translation>Nome de usuario para conexións JSON-RPC</translation>
    </message>
    <message>
        <source>Warning</source>
        <translation>Precaución</translation>
    </message>
    <message>
        <source>Password for JSON-RPC connections</source>
        <translation>Contrasinal para conexións JSON-RPC</translation>
    </message>
    <message>
        <source>Execute command when the best block changes (%s in cmd is replaced by block hash)</source>
        <translation>Executar comando cando o mellor bloque cambie (%s no comando é sustituído polo hash do bloque)</translation>
    </message>
    <message>
        <source>Allow DNS lookups for -addnode, -seednode and -connect</source>
        <translation>Permitir lookup de DNS para -addnote, -seednote e -connect</translation>
    </message>
    <message>
        <source>Loading addresses...</source>
        <translation>Cargando direccións...</translation>
    </message>
    <message>
        <source>Invalid -proxy address: '%s'</source>
        <translation>Dirección -proxy inválida: '%s'</translation>
    </message>
    <message>
        <source>Unknown network specified in -onlynet: '%s'</source>
        <translation>Rede descoñecida especificada en -onlynet: '%s'</translation>
    </message>
    <message>
        <source>Insufficient funds</source>
        <translation>Fondos insuficientes</translation>
    </message>
    <message>
        <source>Loading block index...</source>
        <translation>Cargando índice de bloques...</translation>
    </message>
    <message>
        <source>Add a node to connect to and attempt to keep the connection open</source>
        <translation>Engadir un nodo ao que conectarse e tentar manter a conexión aberta</translation>
    </message>
    <message>
        <source>Loading wallet...</source>
        <translation>Cargando moedeiro...</translation>
    </message>
    <message>
        <source>Cannot downgrade wallet</source>
        <translation>Non se pode desactualizar o moedeiro</translation>
    </message>
    <message>
        <source>Cannot write default address</source>
        <translation>Non se pode escribir a dirección por defecto</translation>
    </message>
    <message>
        <source>Rescanning...</source>
        <translation>Rescaneando...</translation>
    </message>
    <message>
        <source>Done loading</source>
        <translation>Carga completa</translation>
    </message>
    <message>
        <source>Error</source>
        <translation>Erro</translation>
    </message>
</context>
</TS><|MERGE_RESOLUTION|>--- conflicted
+++ resolved
@@ -37,57 +37,6 @@
         <source>&amp;Delete</source>
         <translation>&amp;Borrar</translation>
     </message>
-<<<<<<< HEAD
-    <message>
-        <source>Choose the address to send coins to</source>
-        <translation>Escolle a dirección á que enviar moedas</translation>
-    </message>
-    <message>
-        <source>Choose the address to receive coins with</source>
-        <translation>Escolle a dirección da que recibir moedas</translation>
-    </message>
-    <message>
-        <source>C&amp;hoose</source>
-        <translation>&amp;Escoller</translation>
-    </message>
-    <message>
-        <source>Sending addresses</source>
-        <translation>Direccións para enviar</translation>
-    </message>
-    <message>
-        <source>Receiving addresses</source>
-        <translation>Direccións para recibir</translation>
-    </message>
-    <message>
-        <source>These are your Myriad addresses for sending payments. Always check the amount and the receiving address before sending coins.</source>
-        <translation>Estas son as túas direccións Myriad para enviar pagos. Revisa sempre a cantidade e a dirección receptora antes de enviar moedas.</translation>
-    </message>
-    <message>
-        <source>These are your Myriad addresses for receiving payments. It is recommended to use a new receiving address for each transaction.</source>
-        <translation>Estas son as túas direccións Myriad para recibir pagos. Recoméndase empregar unha nova dirección de recepción por cada transacción.</translation>
-    </message>
-    <message>
-        <source>Copy &amp;Label</source>
-        <translation>Copiar &amp;Etiqueta</translation>
-    </message>
-    <message>
-        <source>&amp;Edit</source>
-        <translation>&amp;Modificar</translation>
-    </message>
-    <message>
-        <source>Export Address List</source>
-        <translation>Exportar Lista de Direccións</translation>
-    </message>
-    <message>
-        <source>Comma separated file (*.csv)</source>
-        <translation>Arquivo separado por comas (*.csv)</translation>
-    </message>
-    <message>
-        <source>Exporting Failed</source>
-        <translation>Exportación falida</translation>
-    </message>
-=======
->>>>>>> f2a96e7d
     </context>
 <context>
     <name>AddressTableModel</name>
@@ -175,20 +124,13 @@
     <message>
         <source>&amp;Receiving addresses...</source>
         <translation>Direccións para recibir</translation>
-<<<<<<< HEAD
-    </message>
-    <message>
-        <source>Importing blocks from disk...</source>
-        <translation>Importando bloques de disco...</translation>
-=======
->>>>>>> f2a96e7d
     </message>
     <message>
         <source>Reindexing blocks on disk...</source>
         <translation>Reindexando bloques no disco...</translation>
     </message>
     <message>
-        <source>Send coins to a Myriad address</source>
+        <source>Send coins to a Myriadcoin address</source>
         <translation>Enviar moedas a unha dirección Bitcoin</translation>
     </message>
     <message>
@@ -240,12 +182,12 @@
         <translation>Encriptar as claves privadas que pertencen ao teu moedeiro</translation>
     </message>
     <message>
-        <source>Sign messages with your Myriad addresses to prove you own them</source>
-        <translation>Asina mensaxes coas túas direccións Myriad para probar que te pertencen</translation>
-    </message>
-    <message>
-        <source>Verify messages to ensure they were signed with specified Myriad addresses</source>
-        <translation>Verificar mensaxes para asegurar que foron asinados con direccións Myriad dadas.</translation>
+        <source>Sign messages with your Myriadcoin addresses to prove you own them</source>
+        <translation>Asina mensaxes coas túas direccións Myriadcoin para probar que te pertencen</translation>
+    </message>
+    <message>
+        <source>Verify messages to ensure they were signed with specified Myriadcoin addresses</source>
+        <translation>Verificar mensaxes para asegurar que foron asinados con direccións Myriadcoin dadas.</translation>
     </message>
     <message>
         <source>&amp;File</source>
@@ -264,24 +206,10 @@
         <translation>Barra de ferramentas</translation>
     </message>
     <message>
-<<<<<<< HEAD
-        <source>Myriad Core</source>
-        <translation>Core de Bitcoin</translation>
-    </message>
-    <message>
-=======
->>>>>>> f2a96e7d
-        <source>Request payments (generates QR codes and bitcoin: URIs)</source>
-        <translation>Solicitar pagos (xenera códigos QR e bitcoin: URIs)</translation>
-    </message>
-    <message>
-<<<<<<< HEAD
-        <source>&amp;About Myriad Core</source>
-        <translation>&amp;Sobre Myriad Core</translation>
-    </message>
-    <message>
-=======
->>>>>>> f2a96e7d
+        <source>Request payments (generates QR codes and myriadcoin: URIs)</source>
+        <translation>Solicitar pagos (xenera códigos QR e myriadcoin: URIs)</translation>
+    </message>
+    <message>
         <source>Show the list of used sending addresses and labels</source>
         <translation>Amosar a listaxe de direccións e etiquetas para enviar empregadas</translation>
     </message>
@@ -290,19 +218,12 @@
         <translation>Amosar a listaxe de etiquetas e direccións para recibir empregadas</translation>
     </message>
     <message>
-        <source>Open a bitcoin: URI or payment request</source>
-        <translation>Abrir un bitcoin: URI ou solicitude de pago</translation>
+        <source>Open a myriadcoin: URI or payment request</source>
+        <translation>Abrir un myriadcoin: URI ou solicitude de pago</translation>
     </message>
     <message>
         <source>&amp;Command-line options</source>
         <translation>Opcións da liña de comandos</translation>
-<<<<<<< HEAD
-    </message>
-    <message>
-        <source>No block source available...</source>
-        <translation>Non hai orixe de bloques dispoñible...</translation>
-=======
->>>>>>> f2a96e7d
     </message>
     <message>
         <source>%1 behind</source>
@@ -426,43 +347,7 @@
         <source>&amp;Address</source>
         <translation>&amp;Dirección</translation>
     </message>
-<<<<<<< HEAD
-    <message>
-        <source>New receiving address</source>
-        <translation>Nova dirección para recibir</translation>
-    </message>
-    <message>
-        <source>New sending address</source>
-        <translation>Nova dirección para enviar</translation>
-    </message>
-    <message>
-        <source>Edit receiving address</source>
-        <translation>Modificar dirección para recibir</translation>
-    </message>
-    <message>
-        <source>Edit sending address</source>
-        <translation>Modificar dirección para enviar</translation>
-    </message>
-    <message>
-        <source>The entered address "%1" is already in the address book.</source>
-        <translation>A dirección introducida "%1" xa está no libro de direccións.</translation>
-    </message>
-    <message>
-        <source>The entered address "%1" is not a valid Myriad address.</source>
-        <translation>A dirección introducida '%1' non é unha dirección Myriad válida.</translation>
-    </message>
-    <message>
-        <source>Could not unlock wallet.</source>
-        <translation>Non se puido desbloquear o moedeiro.</translation>
-    </message>
-    <message>
-        <source>New key generation failed.</source>
-        <translation>A xeración de nova clave fallou.</translation>
-    </message>
-</context>
-=======
-    </context>
->>>>>>> f2a96e7d
+    </context>
 <context>
     <name>FreespaceChecker</name>
     <message>
@@ -489,24 +374,10 @@
 <context>
     <name>HelpMessageDialog</name>
     <message>
-<<<<<<< HEAD
-        <source>Myriad Core</source>
-        <translation>Core de Bitcoin</translation>
-    </message>
-    <message>
-=======
->>>>>>> f2a96e7d
         <source>version</source>
         <translation>versión</translation>
     </message>
     <message>
-<<<<<<< HEAD
-        <source>About Myriad Core</source>
-        <translation>Sobre Myriad core</translation>
-    </message>
-    <message>
-=======
->>>>>>> f2a96e7d
         <source>Command-line options</source>
         <translation>Opcións da liña de comandos</translation>
     </message>
@@ -534,13 +405,6 @@
         <translation>Empregar un directorio de datos personalizado</translation>
     </message>
     <message>
-<<<<<<< HEAD
-        <source>Myriad Core</source>
-        <translation>Core de Bitcoin</translation>
-    </message>
-    <message>
-=======
->>>>>>> f2a96e7d
         <source>Error</source>
         <translation>Erro</translation>
     </message>
@@ -602,13 +466,8 @@
         <translation>Moedeiro</translation>
     </message>
     <message>
-<<<<<<< HEAD
-        <source>Automatically open the Myriad client port on the router. This only works when your router supports UPnP and it is enabled.</source>
-        <translation>Abrir automáticamente o porto do cliente Myriad no router. Esto so funciona se o teu router soporta UPnP e está habilitado.</translation>
-=======
-        <source>Automatically open the Bitcoin client port on the router. This only works when your router supports UPnP and it is enabled.</source>
-        <translation>Abrir automáticamente o porto do cliente Bitcoin no router. Esto so funciona se o teu router soporta UPnP e está habilitado.</translation>
->>>>>>> f2a96e7d
+        <source>Automatically open the Myriadcoin client port on the router. This only works when your router supports UPnP and it is enabled.</source>
+        <translation>Abrir automáticamente o porto do cliente Myriadcoin no router. Esto so funciona se o teu router soporta UPnP e está habilitado.</translation>
     </message>
     <message>
         <source>Map port using &amp;UPnP</source>
@@ -686,8 +545,8 @@
         <translation>Formulario</translation>
     </message>
     <message>
-        <source>The displayed information may be out of date. Your wallet automatically synchronizes with the Myriad network after a connection is established, but this process has not completed yet.</source>
-        <translation>A información amosada por estar desactualizada. O teu moedeiro sincronízase automáticamente coa rede Myriad despois de que se estableza unha conexión, pero este proceso non está todavía rematado.</translation>
+        <source>The displayed information may be out of date. Your wallet automatically synchronizes with the Myriadcoin network after a connection is established, but this process has not completed yet.</source>
+        <translation>A información amosada por estar desactualizada. O teu moedeiro sincronízase automáticamente coa rede Myriadcoin despois de que se estableza unha conexión, pero este proceso non está todavía rematado.</translation>
     </message>
     <message>
         <source>Your current spendable balance</source>
@@ -762,13 +621,6 @@
     <message>
         <source>Debug window</source>
         <translation>Ventana de Depuración</translation>
-<<<<<<< HEAD
-    </message>
-    <message>
-        <source>Using OpenSSL version</source>
-        <translation>Usar versión OpenSSL</translation>
-=======
->>>>>>> f2a96e7d
     </message>
     <message>
         <source>Startup time</source>
@@ -943,79 +795,8 @@
         <translation>Cambiar:</translation>
     </message>
     <message>
-<<<<<<< HEAD
-        <source>Resulting URI too long, try to reduce the text for label / message.</source>
-        <translation>A URI resultante é demasiado larga, tenta reducir o texto para a etiqueta / mensaxe.</translation>
-    </message>
-    <message>
-        <source>Error encoding URI into QR Code.</source>
-        <translation>Erro codificando URI nun Código QR.</translation>
-    </message>
-</context>
-<context>
-    <name>RecentRequestsTableModel</name>
-    <message>
-        <source>Date</source>
-        <translation>Data</translation>
-    </message>
-    <message>
-        <source>Label</source>
-        <translation>Etiqueta</translation>
-    </message>
-    <message>
-        <source>Message</source>
-        <translation>Mensaxe</translation>
-    </message>
-    <message>
-        <source>Amount</source>
-        <translation>Cantidade</translation>
-    </message>
-    <message>
-        <source>(no label)</source>
-        <translation>(sen etiqueta)</translation>
-    </message>
-    </context>
-<context>
-    <name>SendCoinsDialog</name>
-    <message>
-        <source>Send Coins</source>
-        <translation>Moedas Enviadas</translation>
-    </message>
-    <message>
-        <source>Insufficient funds!</source>
-        <translation>Fondos insuficientes</translation>
-    </message>
-    <message>
-        <source>Quantity:</source>
-        <translation>Cantidade:</translation>
-    </message>
-    <message>
-        <source>Bytes:</source>
-        <translation>Bytes:</translation>
-    </message>
-    <message>
-        <source>Amount:</source>
-        <translation>Importe:</translation>
-    </message>
-    <message>
-        <source>Priority:</source>
-        <translation>Prioridade:</translation>
-    </message>
-    <message>
-        <source>Fee:</source>
-        <translation>Pago:</translation>
-    </message>
-    <message>
-        <source>Change:</source>
-        <translation>Cambiar:</translation>
-=======
         <source>Transaction Fee:</source>
         <translation>Tarifa de transacción:</translation>
->>>>>>> f2a96e7d
-    </message>
-    <message>
-        <source>Transaction Fee:</source>
-        <translation>Tarifa de transacción:</translation>
     </message>
     <message>
         <source>Send to multiple recipients at once</source>
@@ -1045,79 +826,7 @@
         <source>S&amp;end</source>
         <translation>&amp;Enviar</translation>
     </message>
-<<<<<<< HEAD
-    <message>
-        <source>Confirm send coins</source>
-        <translation>Confirmar envío de moedas</translation>
-    </message>
-    <message>
-        <source>%1 to %2</source>
-        <translation>%1 a %2</translation>
-    </message>
-    <message>
-        <source>Copy quantity</source>
-        <translation>Copiar cantidade</translation>
-    </message>
-    <message>
-        <source>Copy amount</source>
-        <translation>Copiar cantidade</translation>
-    </message>
-    <message>
-        <source>Copy fee</source>
-        <translation>Copiar pago</translation>
-    </message>
-    <message>
-        <source>Copy after fee</source>
-        <translation>Copiar despóis do pago</translation>
-    </message>
-    <message>
-        <source>Copy bytes</source>
-        <translation>Copiar bytes</translation>
-    </message>
-    <message>
-        <source>Copy priority</source>
-        <translation>Copiar prioridade</translation>
-    </message>
-    <message>
-        <source>Copy change</source>
-        <translation>Copiar cambio</translation>
-    </message>
-    <message>
-        <source>The amount to pay must be larger than 0.</source>
-        <translation>A cantidade a pagar debe ser maior que 0.</translation>
-    </message>
-    <message>
-        <source>The amount exceeds your balance.</source>
-        <translation>A cantidade sobrepasa o teu balance.</translation>
-    </message>
-    <message>
-        <source>The total exceeds your balance when the %1 transaction fee is included.</source>
-        <translation>O total sobrepasa o teu balance cando se inclúe a tarifa de transacción %1.</translation>
-    </message>
-    <message>
-        <source>Warning: Invalid Myriad address</source>
-        <translation>Atención:  Enderezo Myriad non válido</translation>
-    </message>
-    <message>
-        <source>(no label)</source>
-        <translation>(sen etiqueta)</translation>
-    </message>
-    <message>
-        <source>Warning: Unknown change address</source>
-        <translation>Atención: Enderezo de cambio desconocido</translation>
-    </message>
-    <message>
-        <source>Are you sure you want to send?</source>
-        <translation>Seguro que queres enviar?</translation>
-    </message>
-    <message>
-        <source>added as transaction fee</source>
-        <translation>engadido como tarifa de transacción</translation>
-    </message>
-</context>
-=======
-    </context>
->>>>>>> f2a96e7d
+    </context>
 <context>
     <name>SendCoinsEntry</name>
     <message>
@@ -1218,7 +927,7 @@
         <translation>Copiar a sinatura actual ao portapapeis do sistema</translation>
     </message>
     <message>
-        <source>Sign the message to prove you own this Myriad address</source>
+        <source>Sign the message to prove you own this Myriadcoin address</source>
         <translation>Asina a mensaxe para probar que posees esta dirección Bitcoin</translation>
     </message>
     <message>
@@ -1238,8 +947,8 @@
         <translation>&amp;Verificar Mensaxe</translation>
     </message>
     <message>
-        <source>Verify the message to ensure it was signed with the specified Myriad address</source>
-        <translation>Verificar a mensaxe para asegurar que foi asinada coa dirección Myriad especificada</translation>
+        <source>Verify the message to ensure it was signed with the specified Myriadcoin address</source>
+        <translation>Verificar a mensaxe para asegurar que foi asinada coa dirección Myriadcoin especificada</translation>
     </message>
     <message>
         <source>Verify &amp;Message</source>
@@ -1253,17 +962,6 @@
 <context>
     <name>SplashScreen</name>
     <message>
-<<<<<<< HEAD
-        <source>Myriad Core</source>
-        <translation>Core de Bitcoin</translation>
-    </message>
-    <message>
-        <source>The Myriad Core developers</source>
-        <translation>Os desarrolladores de Myriad Core</translation>
-    </message>
-    <message>
-=======
->>>>>>> f2a96e7d
         <source>[testnet]</source>
         <translation>[testnet]</translation>
     </message>
@@ -1330,7 +1028,7 @@
         <translation>Executar no fondo como un demo e aceptar comandos</translation>
     </message>
     <message>
-        <source>Bitcoin Core</source>
+        <source>Myriadcoin Core</source>
         <translation>Core de Bitcoin</translation>
     </message>
     <message>
@@ -1414,29 +1112,10 @@
         <translation>Executar comando cando se recibe unha alerta relevante ou vemos un fork realmente longo (%s no cmd é substituído pola mensaxe)</translation>
     </message>
     <message>
-        <source>Cannot resolve -whitebind address: '%s'</source>
-        <translation>Non se pode resolver dirección -whitebind: '%s'</translation>
-    </message>
-    <message>
         <source>Information</source>
         <translation>Información</translation>
     </message>
     <message>
-<<<<<<< HEAD
-        <source>Invalid amount for -maxtxfee=&lt;amount&gt;: '%s'</source>
-        <translation>Cantidade inválida para -maxtxfee=&lt;cantidade&gt;: '%s'</translation>
-    </message>
-    <message>
-        <source>Invalid amount for -minrelaytxfee=&lt;amount&gt;: '%s'</source>
-        <translation>Cantidade inválida para -minrelaytxfee=&lt;cantidade&gt;: '%s'</translation>
-    </message>
-    <message>
-        <source>Invalid amount for -mintxfee=&lt;amount&gt;: '%s'</source>
-        <translation>Cantidade inválida para -mintxfee=&lt;cantidade&gt;: '%s'</translation>
-    </message>
-    <message>
-=======
->>>>>>> f2a96e7d
         <source>Send trace/debug info to console instead of debug.log file</source>
         <translation>Enviar traza/información de depuración á consola en lugar de ao arquivo debug.log</translation>
     </message>
