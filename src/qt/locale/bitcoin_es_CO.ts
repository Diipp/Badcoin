<TS language="es_CO" version="2.1">
<context>
    <name>AddressBookPage</name>
    <message>
        <source>Right-click to edit address or label</source>
        <translation>Click derecho para editar la dirección o etiqueta</translation>
    </message>
    <message>
        <source>Create a new address</source>
        <translation>Crear una nueva dirección</translation>
    </message>
    <message>
        <source>&amp;New</source>
        <translation>&amp;Nuevo</translation>
    </message>
    <message>
        <source>Copy the currently selected address to the system clipboard</source>
        <translation>Copiar la dirección actualmente seleccionada al sistema de portapapeles</translation>
    </message>
    <message>
        <source>&amp;Copy</source>
        <translation>&amp;Copiar</translation>
    </message>
    <message>
        <source>C&amp;lose</source>
        <translation>C&amp;errar</translation>
    </message>
    <message>
        <source>Delete the currently selected address from the list</source>
        <translation>Borrar la dirección actualmente seleccionada de la lista</translation>
    </message>
    <message>
        <source>Export the data in the current tab to a file</source>
        <translation>
Exportar los datos en la pestaña actual a un archivo</translation>
    </message>
    <message>
        <source>&amp;Export</source>
        <translation>&amp;Exportar</translation>
    </message>
    <message>
        <source>&amp;Delete</source>
        <translation>&amp;Borrar</translation>
    </message>
    <message>
        <source>Choose the address to send coins to</source>
        <translation>Elija la dirección para enviar las monedas </translation>
    </message>
    <message>
        <source>Choose the address to receive coins with</source>
        <translation>Elige la dirección para recibir las monedas </translation>
    </message>
    <message>
        <source>C&amp;hoose</source>
        <translation>Escoger</translation>
    </message>
    <message>
        <source>Sending addresses</source>
        <translation>Enviando dirección</translation>
    </message>
    <message>
        <source>Receiving addresses</source>
        <translation>Recibiendo dirección</translation>
    </message>
    <message>
        <source>These are your Bitcoin addresses for sending payments. Always check the amount and the receiving address before sending coins.</source>
        <translation>Estas son sus direcciones de Bitcoin para enviar pagos. Siempre verifique el monto y la dirección de recepción antes de enviar monedas.</translation>
    </message>
    <message>
        <source>These are your Bitcoin addresses for receiving payments. It is recommended to use a new receiving address for each transaction.</source>
        <translation>Estas son sus direcciones de Bitcoin para recibir pagos. Se recomienda utilizar una nueva dirección de recepción para cada transacción.</translation>
    </message>
    <message>
        <source>&amp;Copy Address</source>
        <translation>Copiar dirección</translation>
    </message>
    <message>
        <source>Copy &amp;Label</source>
        <translation>Copiar y etiquetar</translation>
    </message>
    <message>
        <source>&amp;Edit</source>
        <translation>Editar</translation>
    </message>
    <message>
        <source>Export Address List</source>
        <translation>Exportar la lista de direcciones</translation>
    </message>
    <message>
        <source>Comma separated file (*.csv)</source>
        <translation>Archivo separado por comas (* .csv)</translation>
    </message>
    <message>
        <source>Exporting Failed</source>
        <translation>Exportación fallida</translation>
    </message>
    </context>
<context>
    <name>AddressTableModel</name>
    <message>
        <source>Label</source>
        <translation>Etiqueta</translation>
    </message>
    <message>
        <source>Address</source>
        <translation>Dirección</translation>
    </message>
    <message>
        <source>(no label)</source>
        <translation>(no etiqueta)</translation>
    </message>
</context>
<context>
    <name>AskPassphraseDialog</name>
    <message>
        <source>Passphrase Dialog</source>
        <translation>Diálogo de contraseña</translation>
    </message>
    <message>
        <source>Enter passphrase</source>
        <translation>Poner contraseña</translation>
    </message>
    <message>
        <source>New passphrase</source>
        <translation>Nueva contraseña</translation>
    </message>
    <message>
        <source>Repeat new passphrase</source>
        <translation>Repetir nueva contraseña</translation>
    </message>
    <message>
        <source>Show password</source>
        <translation>Mostrar contraseña</translation>
    </message>
    <message>
        <source>Enter the new passphrase to the wallet.&lt;br/&gt;Please use a passphrase of &lt;b&gt;ten or more random characters&lt;/b&gt;, or &lt;b&gt;eight or more words&lt;/b&gt;.</source>
        <translation>Ingrese la nueva frase de contraseña a la billetera.&lt;br/&gt; Por favor utilice una frase de contraseña&lt;b&gt;diez o más caracteres aleatorios &lt;/b&gt; o &lt;b&gt;ocho o más palabras&lt;/b&gt;</translation>
    </message>
    <message>
        <source>Encrypt wallet</source>
        <translation>Encriptar la billetera</translation>
    </message>
    <message>
        <source>This operation needs your wallet passphrase to unlock the wallet.</source>
        <translation>Esta operación necesita su contraseña de billetera para desbloquearla.</translation>
    </message>
    <message>
        <source>Unlock wallet</source>
        <translation>Desbloquear la billetera</translation>
    </message>
    <message>
        <source>This operation needs your wallet passphrase to decrypt the wallet.</source>
        <translation>Esta operación necesita su contraseña de billetera para descifrarla.</translation>
    </message>
    <message>
        <source>Decrypt wallet</source>
        <translation>Descifrar la billetera</translation>
    </message>
    <message>
        <source>Change passphrase</source>
        <translation>Cambiar frase de contraseña</translation>
    </message>
    <message>
        <source>Enter the old passphrase and new passphrase to the wallet.</source>
        <translation>Ingrese la anterior y la nueva frase de contraseña en la billetera.</translation>
    </message>
    <message>
        <source>Confirm wallet encryption</source>
        <translation>Confirmar el cifrado de la billetera</translation>
    </message>
    <message>
        <source>Warning: If you encrypt your wallet and lose your passphrase, you will &lt;b&gt;LOSE ALL OF YOUR BITCOINS&lt;/b&gt;!</source>
        <translation>Advertencia: si encriptas tu billetera y pierdes tu contraseña &lt;b&gt; PIERDES TODOS TUS BITCOINS &lt;/b&gt; !</translation>
    </message>
    <message>
        <source>Are you sure you wish to encrypt your wallet?</source>
        <translation>¿Estás seguro de que deseas encriptar tu billetera?</translation>
    </message>
    <message>
        <source>Wallet encrypted</source>
        <translation>Billetera encriptada</translation>
    </message>
    <message>
        <source>IMPORTANT: Any previous backups you have made of your wallet file should be replaced with the newly generated, encrypted wallet file. For security reasons, previous backups of the unencrypted wallet file will become useless as soon as you start using the new, encrypted wallet.</source>
        <translation>IMPORTANTE: todas las copias de seguridad anteriores que haya realizado de su archivo de billetera se deben reemplazar con el archivo de monedero cifrado recién generado. Por razones de seguridad, las copias de seguridad anteriores del archivo monedero sin encriptar serán inútiles tan pronto como comience a usar el nuevo monedero cifrado.</translation>
    </message>
    <message>
        <source>Wallet encryption failed</source>
        <translation>El cifrado de Wallet falló</translation>
    </message>
    <message>
        <source>Wallet encryption failed due to an internal error. Your wallet was not encrypted.</source>
        <translation>El cifrado de Wallet falló debido a un error interno. Su billetera no estaba encriptada.</translation>
    </message>
    <message>
        <source>The supplied passphrases do not match.</source>
        <translation>Las frases de contraseña suministradas no coinciden.</translation>
    </message>
    <message>
        <source>Wallet unlock failed</source>
        <translation>El desbloqueo de la billetera falló</translation>
    </message>
    <message>
        <source>The passphrase entered for the wallet decryption was incorrect.</source>
        <translation>La frase de contraseña ingresada para el descifrado de la billetera fue incorrecta.</translation>
    </message>
    <message>
        <source>Wallet decryption failed</source>
        <translation>El descifrado de la billetera falló</translation>
    </message>
    <message>
        <source>Wallet passphrase was successfully changed.</source>
        <translation>La frase de contraseña de la billetera se cambió con éxito.</translation>
    </message>
    <message>
        <source>Warning: The Caps Lock key is on!</source>
        <translation>Advertencia: ¡la tecla Bloq Mayús está activada!</translation>
    </message>
</context>
<context>
    <name>BanTableModel</name>
    <message>
        <source>IP/Netmask</source>
        <translation>IP / Máscara de red</translation>
    </message>
    <message>
        <source>Banned Until</source>
        <translation>Prohibido hasta</translation>
    </message>
</context>
<context>
    <name>BitcoinGUI</name>
    <message>
        <source>Sign &amp;message...</source>
        <translation>Firma y mensaje ...</translation>
    </message>
    <message>
        <source>Synchronizing with network...</source>
        <translation>Sincronizando con la red...</translation>
    </message>
    <message>
        <source>&amp;Overview</source>
        <translation>&amp;Visión de conjunto</translation>
    </message>
    <message>
        <source>Node</source>
        <translation>Nodo</translation>
    </message>
    <message>
        <source>Show general overview of wallet</source>
        <translation>Mostrar vista general de la billetera</translation>
    </message>
    <message>
        <source>&amp;Transactions</source>
        <translation>&amp;Transacciones</translation>
    </message>
    <message>
        <source>Browse transaction history</source>
        <translation>Examinar el historial de transacciones</translation>
    </message>
    <message>
        <source>E&amp;xit</source>
        <translation>S&amp;alir</translation>
    </message>
    <message>
        <source>Quit application</source>
        <translation>Salir de la aplicación</translation>
    </message>
    <message>
        <source>About &amp;Qt</source>
        <translation>Acerca de &amp;Qt</translation>
    </message>
    <message>
        <source>Show information about Qt</source>
        <translation>Mostrar información sobre Qt</translation>
    </message>
    <message>
        <source>&amp;Options...</source>
        <translation>&amp;Opciones</translation>
    </message>
    <message>
        <source>&amp;Encrypt Wallet...</source>
        <translation>&amp;Billetera Encriptada</translation>
    </message>
    <message>
        <source>&amp;Backup Wallet...</source>
        <translation>&amp;Billetera Copia de seguridad...</translation>
    </message>
    <message>
        <source>&amp;Change Passphrase...</source>
        <translation>&amp;Cambiar contraseña...</translation>
    </message>
    <message>
        <source>&amp;Sending addresses...</source>
        <translation>&amp;Enviando Direcciones...</translation>
    </message>
    <message>
        <source>&amp;Receiving addresses...</source>
        <translation>&amp;Recibiendo Direcciones...</translation>
    </message>
    <message>
        <source>Open &amp;URI...</source>
        <translation>Abrir &amp;URL...</translation>
    </message>
    <message>
<<<<<<< HEAD
        <source>Send coins to a Myriadcoin address</source>
=======
        <source>Click to disable network activity.</source>
        <translation>Haga clic para deshabilitar la actividad de la red.</translation>
    </message>
    <message>
        <source>Network activity disabled.</source>
        <translation>Actividad de red deshabilitada.</translation>
    </message>
    <message>
        <source>Click to enable network activity again.</source>
        <translation>Haga clic para habilitar nuevamente la actividad de la red.</translation>
    </message>
    <message>
        <source>Reindexing blocks on disk...</source>
        <translation>Reindexando bloques en el disco ...</translation>
    </message>
    <message>
        <source>Send coins to a Bitcoin address</source>
>>>>>>> 9e116a6f
        <translation>Enviando monedas a una dirección de Bitcoin</translation>
    </message>
    <message>
        <source>Backup wallet to another location</source>
        <translation>Monedero de respaldo a otra ubicación</translation>
    </message>
    <message>
        <source>Change the passphrase used for wallet encryption</source>
        <translation>Cambiar la contraseña usando la encriptación de la billetera</translation>
    </message>
    <message>
        <source>&amp;Debug window</source>
        <translation>&amp;Ventana desarrollador</translation>
    </message>
    <message>
        <source>Open debugging and diagnostic console</source>
        <translation>Abrir consola de diagnóstico y desarrollo</translation>
    </message>
    <message>
        <source>&amp;Verify message...</source>
        <translation>&amp;Verificar Mensaje...</translation>
    </message>
    <message>
        <source>Bitcoin</source>
        <translation>Bitcoin</translation>
    </message>
    <message>
        <source>Wallet</source>
        <translation>Billetera</translation>
    </message>
    <message>
        <source>&amp;Send</source>
        <translation>&amp;Enviar</translation>
    </message>
    <message>
        <source>&amp;Receive</source>
        <translation>&amp;Recibir</translation>
    </message>
    <message>
        <source>&amp;Show / Hide</source>
        <translation>&amp;Mostrar / Ocultar</translation>
    </message>
    <message>
        <source>Show or hide the main Window</source>
        <translation>Mostrar u ocultar la Ventana Principal</translation>
    </message>
    <message>
        <source>Encrypt the private keys that belong to your wallet</source>
        <translation>Encripta las claves privadas que pertenecen a tu billetera</translation>
    </message>
    <message>
        <source>Sign messages with your Bitcoin addresses to prove you own them</source>
        <translation>Firme mensajes con sus direcciones de Bitcoin para demostrar que los posee</translation>
    </message>
    <message>
        <source>Verify messages to ensure they were signed with specified Bitcoin addresses</source>
        <translation>Verifique los mensajes para asegurarse de que fueron firmados con las direcciones de Bitcoin especificadas</translation>
    </message>
    <message>
        <source>&amp;File</source>
        <translation>&amp;Archivo</translation>
    </message>
    <message>
        <source>&amp;Settings</source>
        <translation>&amp;Configuraciones</translation>
    </message>
    <message>
        <source>&amp;Help</source>
        <translation>&amp;Ayuda</translation>
    </message>
    <message>
        <source>Tabs toolbar</source>
        <translation>Barra de herramientas de pestañas</translation>
    </message>
    <message>
        <source>Request payments (generates QR codes and bitcoin: URIs)</source>
        <translation>Solicitar pagos (genera códigos QR y bitcoin: URIs)</translation>
    </message>
    <message>
        <source>Show the list of used sending addresses and labels</source>
        <translation>Mostrar la lista de direcciones y etiquetas de envío usadas</translation>
    </message>
    <message>
        <source>Show the list of used receiving addresses and labels</source>
        <translation>Mostrar la lista de direcciones y etiquetas de recepción usadas</translation>
    </message>
    <message>
        <source>Open a bitcoin: URI or payment request</source>
        <translation>Abra un bitcoin: URI o solicitud de pago</translation>
    </message>
    <message>
        <source>&amp;Command-line options</source>
        <translation>Y opciones de línea de comando</translation>
    </message>
    <message>
        <source>Indexing blocks on disk...</source>
        <translation>Bloques de indexación en el disco ...</translation>
    </message>
    <message>
        <source>Processing blocks on disk...</source>
        <translation>Procesamiento de bloques en el disco ...</translation>
    </message>
    <message>
        <source>Transactions after this will not yet be visible.</source>
        <translation>Las transacciones posteriores a esto aún no estarán visibles.</translation>
    </message>
    <message>
        <source>Error</source>
        <translation>Error</translation>
    </message>
    <message>
<<<<<<< HEAD
        <source>Myriadcoin Core</source>
        <translation>Myriadcoin Core</translation>
=======
        <source>Warning</source>
        <translation>Advertencia</translation>
>>>>>>> 9e116a6f
    </message>
    <message>
        <source>Information</source>
        <translation>Información</translation>
    </message>
    <message>
        <source>Up to date</source>
        <translation>A hoy</translation>
    </message>
    <message>
        <source>Connecting to peers...</source>
        <translation>Conectando con sus pares ...</translation>
    </message>
    <message>
        <source>Catching up...</source>
        <translation>Alcanzando...</translation>
    </message>
    <message>
        <source>Sent transaction</source>
        <translation>Transacción enviada</translation>
    </message>
    <message>
        <source>Incoming transaction</source>
        <translation>Transacción entrante</translation>
    </message>
    <message>
        <source>HD key generation is &lt;b&gt;enabled&lt;/b&gt;</source>
        <translation>La generación de la clave HD está &lt;b&gt; activada &lt;/ b&gt;</translation>
    </message>
    <message>
        <source>HD key generation is &lt;b&gt;disabled&lt;/b&gt;</source>
        <translation>La generación de la clave HD está &lt;b&gt; desactivada &lt;/ b&gt;</translation>
    </message>
    <message>
        <source>Wallet is &lt;b&gt;encrypted&lt;/b&gt; and currently &lt;b&gt;unlocked&lt;/b&gt;</source>
        <translation>La billetera está &lt;b&gt; encriptada &lt;/ b&gt; y actualmente &lt;b&gt; desbloqueada &lt;/ b&gt;</translation>
    </message>
    <message>
        <source>Wallet is &lt;b&gt;encrypted&lt;/b&gt; and currently &lt;b&gt;locked&lt;/b&gt;</source>
        <translation>La billetera está &lt;b&gt; encriptada &lt;/ b&gt; y actualmente está &lt;b&gt; bloqueada &lt;/ b&gt;</translation>
    </message>
    <message>
        <source>A fatal error occurred. Bitcoin can no longer continue safely and will quit.</source>
        <translation>Se produjo un error fatal. Bitcoin ya no puede continuar de manera segura y no continuará</translation>
    </message>
</context>
<context>
    <name>CoinControlDialog</name>
    <message>
        <source>Coin Selection</source>
        <translation>Selección de monedas</translation>
    </message>
    <message>
        <source>Quantity:</source>
        <translation>Cantidad:</translation>
    </message>
    <message>
        <source>Bytes:</source>
        <translation>Bytes:</translation>
    </message>
    <message>
        <source>Amount:</source>
        <translation>Cantidad:</translation>
    </message>
    <message>
        <source>Fee:</source>
        <translation>Comisión:</translation>
    </message>
    <message>
        <source>Dust:</source>
        <translation>Polvo:</translation>
    </message>
    <message>
        <source>After Fee:</source>
        <translation>Después de comisión:</translation>
    </message>
    <message>
        <source>Change:</source>
        <translation>Cambio:</translation>
    </message>
    <message>
        <source>(un)select all</source>
        <translation>(de)seleccionar todo</translation>
    </message>
    <message>
        <source>Tree mode</source>
        <translation>Modo árbol</translation>
    </message>
    <message>
        <source>List mode</source>
        <translation>Modo lista</translation>
    </message>
    <message>
        <source>Amount</source>
        <translation>Cantidad</translation>
    </message>
    <message>
        <source>Received with label</source>
        <translation>Recibido con etiqueta</translation>
    </message>
    <message>
        <source>Received with address</source>
        <translation>Recibido con dirección</translation>
    </message>
    <message>
        <source>Date</source>
        <translation>Fecha</translation>
    </message>
    <message>
        <source>Confirmations</source>
        <translation>Confirmaciones</translation>
    </message>
    <message>
        <source>Confirmed</source>
        <translation>Confirmado</translation>
    </message>
    <message>
        <source>Copy address</source>
        <translation>Copiar dirección</translation>
    </message>
    <message>
        <source>Copy label</source>
        <translation>Copiar etiqueta</translation>
    </message>
    <message>
        <source>Copy amount</source>
        <translation>Copiar cantidad</translation>
    </message>
    <message>
        <source>Copy transaction ID</source>
        <translation>Copiar ID de la transacción</translation>
    </message>
    <message>
        <source>Lock unspent</source>
        <translation>Bloquear no utilizado</translation>
    </message>
    <message>
        <source>Unlock unspent</source>
        <translation>Desbloquear no utilizado</translation>
    </message>
    <message>
        <source>Copy quantity</source>
        <translation>Cantidad de copia</translation>
    </message>
    <message>
        <source>Copy fee</source>
        <translation>Tarifa de copia</translation>
    </message>
    <message>
        <source>Copy after fee</source>
        <translation>Copiar después de la tarifa</translation>
    </message>
    <message>
        <source>Copy bytes</source>
        <translation>Copiar bytes</translation>
    </message>
    <message>
        <source>Copy dust</source>
        <translation>Copiar polvo</translation>
    </message>
    <message>
        <source>Copy change</source>
        <translation>Copiar cambio</translation>
    </message>
    <message>
        <source>yes</source>
        <translation>si</translation>
    </message>
    <message>
        <source>no</source>
        <translation>no</translation>
    </message>
    <message>
        <source>This label turns red if any recipient receives an amount smaller than the current dust threshold.</source>
        <translation>Está etiqueta se vuelve roja si algún receptor recibe una cantidad inferior al límite actual establecido para el polvo.</translation>
    </message>
    <message>
        <source>(no label)</source>
        <translation>(no etiqueta)</translation>
    </message>
    <message>
        <source>(change)</source>
        <translation>(cambio)</translation>
    </message>
</context>
<context>
    <name>EditAddressDialog</name>
    <message>
        <source>Edit Address</source>
        <translation>Editar dirección</translation>
    </message>
    <message>
        <source>&amp;Label</source>
        <translation>Y etiqueta</translation>
    </message>
    <message>
        <source>The label associated with this address list entry</source>
        <translation>La etiqueta asociada a esta entrada está en la lista de direcciones</translation>
    </message>
    <message>
        <source>The address associated with this address list entry. This can only be modified for sending addresses.</source>
        <translation>La dirección asociada con esta entrada está en la lista de direcciones. Esto solo se puede modificar para enviar direcciones.</translation>
    </message>
    <message>
        <source>&amp;Address</source>
        <translation>Y dirección</translation>
    </message>
    <message>
        <source>New receiving address</source>
        <translation>Nueva dirección de recepción</translation>
    </message>
    <message>
        <source>New sending address</source>
        <translation>Nueva dirección de envío</translation>
    </message>
    <message>
        <source>Edit receiving address</source>
        <translation>Editar dirección de recepción</translation>
    </message>
    <message>
        <source>Edit sending address</source>
        <translation>Editar dirección de envío</translation>
    </message>
    <message>
        <source>Could not unlock wallet.</source>
        <translation>No se pudo desbloquear la billetera.</translation>
    </message>
    <message>
        <source>New key generation failed.</source>
        <translation>Nueva generación de claves fallida.</translation>
    </message>
</context>
<context>
    <name>FreespaceChecker</name>
    <message>
        <source>A new data directory will be created.</source>
        <translation>Se creará un nuevo directorio de datos.</translation>
    </message>
    <message>
        <source>name</source>
        <translation>nombre</translation>
    </message>
    <message>
        <source>Path already exists, and is not a directory.</source>
        <translation>La ruta ya existe, y no es un directorio ...</translation>
    </message>
    <message>
        <source>Cannot create data directory here.</source>
        <translation>No se puede crear el directorio de datos aquí.</translation>
    </message>
</context>
<context>
    <name>HelpMessageDialog</name>
    <message>
        <source>version</source>
        <translation>versión</translation>
    </message>
    <message>
        <source>(%1-bit)</source>
        <translation>(%1-bit)</translation>
    </message>
    <message>
        <source>About %1</source>
        <translation>Alrededor de %1</translation>
    </message>
    <message>
        <source>Command-line options</source>
        <translation>Opciones de línea de comando</translation>
    </message>
    <message>
        <source>Usage:</source>
        <translation>Uso:</translation>
    </message>
    <message>
        <source>command-line options</source>
        <translation>opciones de línea de comando</translation>
    </message>
    <message>
        <source>UI Options:</source>
        <translation>Opciones de UI:</translation>
    </message>
    <message>
        <source>Set language, for example "de_DE" (default: system locale)</source>
        <translation>Establecer el idioma, por ejemplo "de_DE" (predeterminado: configuración regional del sistema)</translation>
    </message>
    <message>
        <source>Start minimized</source>
        <translation>Iniciar minimizado</translation>
    </message>
    <message>
        <source>Set SSL root certificates for payment request (default: -system-)</source>
        <translation>Establecer certificados raíz SSL para solicitud de pago (predeterminado: -sistema-)</translation>
    </message>
    <message>
        <source>Reset all settings changed in the GUI</source>
        <translation>Restablecer todas las configuraciones modificadas en la GUI</translation>
    </message>
</context>
<context>
    <name>Intro</name>
    <message>
        <source>Welcome</source>
        <translation>bienvenido</translation>
    </message>
    <message>
        <source>Welcome to %1.</source>
        <translation>Bienvenido al %1</translation>
    </message>
    <message>
        <source>If you have chosen to limit block chain storage (pruning), the historical data must still be downloaded and processed, but will be deleted afterward to keep your disk usage low.</source>
        <translation>Si ha elegido limitar el almacenamiento de la cadena de bloques (pruning), los datos históricos todavía se deben descargar y procesar, pero se eliminarán posteriormente para mantener el uso del disco bajo.</translation>
    </message>
    <message>
        <source>Use the default data directory</source>
        <translation>Use el directorio de datos predeterminado</translation>
    </message>
    <message>
        <source>Use a custom data directory:</source>
        <translation>Use un directorio de datos personalizado:</translation>
    </message>
    <message>
        <source>Bitcoin</source>
        <translation>Bitcoin</translation>
    </message>
    <message>
        <source>The wallet will also be stored in this directory.</source>
        <translation>La billetera también se almacenará en este directorio.</translation>
    </message>
    <message>
        <source>Error</source>
        <translation>Error</translation>
    </message>
    </context>
<context>
    <name>ModalOverlay</name>
    <message>
        <source>Form</source>
        <translation>Formar</translation>
    </message>
    <message>
        <source>Recent transactions may not yet be visible, and therefore your wallet's balance might be incorrect. This information will be correct once your wallet has finished synchronizing with the bitcoin network, as detailed below.</source>
        <translation>Es posible que las transacciones recientes aún no estén visibles y, por lo tanto, el saldo de su billetera podría ser incorrecto. Esta información será correcta una vez que su billetera haya terminado de sincronizarse con la red bitcoin, como se detalla a continuación.</translation>
    </message>
    <message>
        <source>Attempting to spend bitcoins that are affected by not-yet-displayed transactions will not be accepted by the network.</source>
        <translation>La red no aceptará intentar gastar bitcoins que se vean afectados por transacciones aún no mostradas</translation>
    </message>
    <message>
        <source>Number of blocks left</source>
        <translation>Cantidad de bloques restantes</translation>
    </message>
    <message>
        <source>Unknown...</source>
        <translation>Desconocido...</translation>
    </message>
    <message>
        <source>Last block time</source>
        <translation>Hora del último bloque</translation>
    </message>
    <message>
        <source>Progress</source>
        <translation>Progreso</translation>
    </message>
    <message>
        <source>Progress increase per hour</source>
        <translation>Aumento de progreso por hora</translation>
    </message>
    <message>
        <source>calculating...</source>
        <translation>calculando...</translation>
    </message>
    <message>
        <source>Estimated time left until synced</source>
        <translation>Tiempo estimado restante hasta sincronización</translation>
    </message>
    <message>
        <source>Hide</source>
        <translation>Esconder</translation>
    </message>
    </context>
<context>
    <name>OpenURIDialog</name>
    <message>
        <source>Open URI</source>
        <translation>URI abierto</translation>
    </message>
    <message>
        <source>Open payment request from URI or file</source>
        <translation>Abrir solicitud de pago de URI o archivo</translation>
    </message>
    <message>
        <source>URI:</source>
        <translation>URI:</translation>
    </message>
    <message>
        <source>Select payment request file</source>
        <translation>Seleccionar archivo de solicitud de pago</translation>
    </message>
    <message>
        <source>Select payment request file to open</source>
        <translation>Seleccione el archivo de solicitud de pago para abrir</translation>
    </message>
</context>
<context>
    <name>OptionsDialog</name>
    <message>
        <source>Options</source>
        <translation>Opciones</translation>
    </message>
    <message>
        <source>&amp;Main</source>
        <translation>&amp;Principal</translation>
    </message>
    <message>
        <source>Size of &amp;database cache</source>
        <translation>Tamaño de la memoria caché de la base de datos</translation>
    </message>
    <message>
        <source>MB</source>
        <translation>MB</translation>
    </message>
    <message>
        <source>Number of script &amp;verification threads</source>
        <translation>Cantidad de secuencias de comandos y verificación</translation>
    </message>
    <message>
        <source>IP address of the proxy (e.g. IPv4: 127.0.0.1 / IPv6: ::1)</source>
        <translation>Dirección IP del proxy (por ejemplo, IPv4: 127.0.0.1 / IPv6: :: 1)</translation>
    </message>
    <message>
        <source>Shows if the supplied default SOCKS5 proxy is used to reach peers via this network type.</source>
        <translation>Muestra si el proxy SOCKS5 suministrado se utiliza para llegar a los pares a través de este tipo de red.</translation>
    </message>
    <message>
        <source>Use separate SOCKS&amp;5 proxy to reach peers via Tor hidden services:</source>
        <translation>Use SOCKS&amp;5 y proxy por separado para llegar a sus compañeros a través de los servicios ocultos de Tor:</translation>
    </message>
    <message>
        <source>Hide the icon from the system tray.</source>
        <translation>Ocultar el icono de la bandeja del sistema.</translation>
    </message>
    <message>
        <source>&amp;Hide tray icon</source>
        <translation>Ocultar icono de bandeja</translation>
    </message>
    <message>
        <source>Minimize instead of exit the application when the window is closed. When this option is enabled, the application will be closed only after selecting Exit in the menu.</source>
        <translation>Minimice en lugar de salir de la aplicación cuando la ventana esté cerrada. Cuando esta opción está habilitada, la aplicación se cerrará solo después de seleccionar Salir en el menú.</translation>
    </message>
    <message>
        <source>Active command-line options that override above options:</source>
        <translation>Opciones de línea de comando activas que anulan las opciones anteriores:</translation>
    </message>
    <message>
        <source>Open Configuration File</source>
        <translation>Abrir archivo de configuración</translation>
    </message>
    <message>
        <source>Reset all client options to default.</source>
        <translation>Restablecer todas las opciones del cliente a los valores predeterminados.</translation>
    </message>
    <message>
        <source>&amp;Reset Options</source>
        <translation>Y Restablecer opciones</translation>
    </message>
    <message>
        <source>&amp;Network</source>
        <translation>&amp;Red</translation>
    </message>
    <message>
        <source>(0 = auto, &lt;0 = leave that many cores free)</source>
        <translation>(0 = auto, &lt;0 = deja muchos núcleos gratis)</translation>
    </message>
    <message>
        <source>W&amp;allet</source>
        <translation>Billetera</translation>
    </message>
    <message>
        <source>Expert</source>
        <translation>Experto</translation>
    </message>
    <message>
        <source>Enable coin &amp;control features</source>
        <translation>Habilite las funciones de moneda y control</translation>
    </message>
    <message>
        <source>If you disable the spending of unconfirmed change, the change from a transaction cannot be used until that transaction has at least one confirmation. This also affects how your balance is computed.</source>
        <translation>Si deshabilita el gasto de un cambio no confirmado, el cambio de una transacción no se puede usar hasta que esa transacción tenga al menos una confirmación. Esto también afecta cómo se calcula su saldo.</translation>
    </message>
    <message>
        <source>&amp;Spend unconfirmed change</source>
        <translation>&amp; Gastar cambio no confirmado</translation>
    </message>
    <message>
        <source>Automatically open the Bitcoin client port on the router. This only works when your router supports UPnP and it is enabled.</source>
        <translation>Abra automáticamente el puerto cliente de Bitcoin en el enrutador. Esto solo funciona cuando su enrutador admite UPnP y está habilitado.</translation>
    </message>
    <message>
        <source>Map port using &amp;UPnP</source>
        <translation>Puerto de mapa usando &amp; UPnP</translation>
    </message>
    <message>
        <source>Accept connections from outside.</source>
        <translation>Acepta conexiones desde afuera.</translation>
    </message>
    <message>
        <source>Allow incomin&amp;g connections</source>
        <translation>Permitir conexiones entrantes</translation>
    </message>
    <message>
        <source>Connect to the Bitcoin network through a SOCKS5 proxy.</source>
        <translation>Conéctese a la red de Bitcoin a través de un proxy SOCKS5.</translation>
    </message>
    <message>
        <source>&amp;Connect through SOCKS5 proxy (default proxy):</source>
        <translation>Conectar a través del proxy SOCKS5 (proxy predeterminado):</translation>
    </message>
    <message>
        <source>Proxy &amp;IP:</source>
        <translation>Proxy &amp;IP:</translation>
    </message>
    <message>
        <source>&amp;Port:</source>
        <translation>Puerto:</translation>
    </message>
    <message>
        <source>Port of the proxy (e.g. 9050)</source>
        <translation>Puerto del proxy (por ejemplo, 9050)</translation>
    </message>
    <message>
        <source>Used for reaching peers via:</source>
        <translation>Utilizado para llegar a los compañeros a través de:</translation>
    </message>
    <message>
        <source>IPv4</source>
        <translation>IPv4</translation>
    </message>
    <message>
        <source>IPv6</source>
        <translation>IPv6</translation>
    </message>
    <message>
        <source>Tor</source>
        <translation>Tor</translation>
    </message>
    <message>
        <source>Connect to the Bitcoin network through a separate SOCKS5 proxy for Tor hidden services.</source>
        <translation>Conéctese a la red de Bitcoin a través de un proxy SOCKS5 separado para los servicios Tor ocultos.</translation>
    </message>
    <message>
        <source>&amp;Window</source>
        <translation>Ventana</translation>
    </message>
    <message>
        <source>Show only a tray icon after minimizing the window.</source>
        <translation>Mostrar solo un icono de bandeja después de minimizar la ventana.</translation>
    </message>
    <message>
        <source>&amp;Minimize to the tray instead of the taskbar</source>
        <translation>Minimice la bandeja en lugar de la barra de tareas</translation>
    </message>
    <message>
        <source>M&amp;inimize on close</source>
        <translation>Minimice al cerrar</translation>
    </message>
    <message>
        <source>&amp;Display</source>
        <translation>Monitor</translation>
    </message>
    <message>
        <source>User Interface &amp;language:</source>
        <translation>Interfaz de usuario e idioma:</translation>
    </message>
    <message>
        <source>&amp;Unit to show amounts in:</source>
        <translation> Unidad para mostrar montos en:</translation>
    </message>
    <message>
        <source>Choose the default subdivision unit to show in the interface and when sending coins.</source>
        <translation>Elija la unidad de subdivisión predeterminada para mostrar en la interfaz y al enviar monedas.</translation>
    </message>
    <message>
        <source>Whether to show coin control features or not.</source>
        <translation>Ya sea para mostrar las funciones de control de monedas o no.</translation>
    </message>
    <message>
        <source>&amp;Third party transaction URLs</source>
        <translation>URLs de transacciones de terceros</translation>
    </message>
    <message>
        <source>&amp;OK</source>
        <translation>&amp;OK</translation>
    </message>
    <message>
        <source>&amp;Cancel</source>
        <translation>Cancelar</translation>
    </message>
    <message>
        <source>default</source>
        <translation>defecto</translation>
    </message>
    <message>
        <source>none</source>
        <translation>ninguno </translation>
    </message>
    <message>
        <source>Confirm options reset</source>
        <translation>Confirmar restablecimiento de opciones</translation>
    </message>
    <message>
        <source>Client restart required to activate changes.</source>
        <translation>Se requiere el reinicio del cliente para activar los cambios.</translation>
    </message>
    <message>
        <source>Client will be shut down. Do you want to proceed?</source>
        <translation>El cliente será cluasurado. Quieres proceder?</translation>
    </message>
    <message>
        <source>Configuration options</source>
        <translation>Opciones de configuración</translation>
    </message>
    <message>
        <source>The configuration file is used to specify advanced user options which override GUI settings. Additionally, any command-line options will override this configuration file.</source>
        <translation>El archivo de configuración se utiliza para especificar opciones de usuario avanzadas que anulan la configuración de la GUI. Además, cualquier opción de línea de comandos anulará este archivo de configuración.</translation>
    </message>
    <message>
        <source>Error</source>
        <translation>Error</translation>
    </message>
    <message>
        <source>The configuration file could not be opened.</source>
        <translation>El archivo de configuración no se pudo abrir.</translation>
    </message>
    <message>
        <source>This change would require a client restart.</source>
        <translation>Este cambio requeriría un reinicio del cliente.</translation>
    </message>
    <message>
        <source>The supplied proxy address is invalid.</source>
        <translation>La dirección proxy suministrada no es válida.</translation>
    </message>
</context>
<context>
    <name>OverviewPage</name>
    <message>
        <source>Form</source>
        <translation>Configurar</translation>
    </message>
    <message>
        <source>The displayed information may be out of date. Your wallet automatically synchronizes with the Bitcoin network after a connection is established, but this process has not completed yet.</source>
        <translation>La información mostrada puede estar desactualizada. Su billetera se sincroniza automáticamente con la red de Bitcoin después de establecer una conexión, pero este proceso aún no se ha completado.</translation>
    </message>
    <message>
        <source>Watch-only:</source>
        <translation>Ver-solo:</translation>
    </message>
    <message>
        <source>Available:</source>
        <translation>Disponible</translation>
    </message>
    <message>
        <source>Your current spendable balance</source>
        <translation>Su saldo disponible actual</translation>
    </message>
    <message>
        <source>Pending:</source>
        <translation>Pendiente:</translation>
    </message>
    <message>
        <source>Total of transactions that have yet to be confirmed, and do not yet count toward the spendable balance</source>
        <translation>Total de transacciones que aún no se han confirmado y aún no cuentan para el saldo disponible</translation>
    </message>
    <message>
        <source>Immature:</source>
        <translation>Inmaduro:</translation>
    </message>
    <message>
        <source>Mined balance that has not yet matured</source>
        <translation>Balance minero que aún no ha madurado</translation>
    </message>
    <message>
        <source>Balances</source>
        <translation>Balances</translation>
    </message>
    <message>
        <source>Total:</source>
        <translation>Total:</translation>
    </message>
    <message>
        <source>Your current total balance</source>
        <translation>Su saldo total actual</translation>
    </message>
    <message>
        <source>Your current balance in watch-only addresses</source>
        <translation>Tu saldo actual en solo ver direcciones</translation>
    </message>
    <message>
        <source>Recent transactions</source>
        <translation>Transacciones recientes</translation>
    </message>
    <message>
        <source>Unconfirmed transactions to watch-only addresses</source>
        <translation>Transacciones no confirmadas para ver solo direcciones</translation>
    </message>
    <message>
        <source>Mined balance in watch-only addresses that has not yet matured</source>
        <translation>Balance minero ver solo direcciones que aún no ha madurado</translation>
    </message>
    <message>
        <source>Current total balance in watch-only addresses</source>
        <translation>Saldo total actual en direcciones de solo reloj</translation>
    </message>
</context>
<context>
    <name>PaymentServer</name>
    <message>
        <source>Payment request error</source>
        <translation>Error de solicitud de pago</translation>
    </message>
    <message>
        <source>Cannot start bitcoin: click-to-pay handler</source>
        <translation>No se puede iniciar Bitcoin: controlador de clic para pagar</translation>
    </message>
    <message>
        <source>URI handling</source>
        <translation>Manejo de URI</translation>
    </message>
    <message>
        <source>URI cannot be parsed! This can be caused by an invalid Bitcoin address or malformed URI parameters.</source>
        <translation>¡URI no puede ser analizado! Esto puede deberse a una dirección de Bitcoin no válida o a parámetros de URI mal formados.</translation>
    </message>
    <message>
        <source>Payment request file handling</source>
        <translation>Manejo de archivos de solicitud de pago</translation>
    </message>
    <message>
        <source>Payment request file cannot be read! This can be caused by an invalid payment request file.</source>
        <translation>¡El archivo de solicitud de pago no se puede leer! Esto puede deberse a un archivo de solicitud de pago no válido.</translation>
    </message>
    <message>
        <source>Payment request rejected</source>
        <translation>Solicitud de pago rechazada</translation>
    </message>
    <message>
        <source>Payment request network doesn't match client network.</source>
        <translation>La red de solicitud de pago no coincide con la red del cliente.</translation>
    </message>
    <message>
        <source>Payment request expired.</source>
        <translation>Solicitud de pago caducada.</translation>
    </message>
    <message>
        <source>Payment request is not initialized.</source>
        <translation>La solicitud de pago no está inicializada.</translation>
    </message>
    <message>
        <source>Unverified payment requests to custom payment scripts are unsupported.</source>
        <translation>Las solicitudes de pago no verificadas para los scripts de pago personalizados no son compatibles.</translation>
    </message>
    <message>
        <source>Invalid payment request.</source>
        <translation>Solicitud de pago inválida</translation>
    </message>
    <message>
        <source>Payment request cannot be parsed!</source>
        <translation>¡La solicitud de pago no se puede analizar!</translation>
    </message>
    <message>
        <source>Network request error</source>
        <translation>Error de solicitud de red</translation>
    </message>
    <message>
        <source>Payment acknowledged</source>
        <translation>Pago reconocido</translation>
    </message>
</context>
<context>
    <name>PeerTableModel</name>
    <message>
        <source>User Agent</source>
        <translation>Agente de usuario</translation>
    </message>
    <message>
        <source>Node/Service</source>
        <translation>Nodo / Servicio</translation>
    </message>
    <message>
        <source>NodeId</source>
        <translation>NodeId</translation>
    </message>
    <message>
        <source>Sent</source>
        <translation>Expedido</translation>
    </message>
    <message>
        <source>Received</source>
        <translation>Recibido</translation>
    </message>
</context>
<context>
    <name>QObject</name>
    <message>
        <source>Amount</source>
        <translation>Cantidad</translation>
    </message>
    <message>
        <source>%1 d</source>
        <translation>%1 d</translation>
    </message>
    <message>
        <source>%1 h</source>
        <translation>%1 d</translation>
    </message>
    <message>
        <source>%1 m</source>
        <translation>%1 m</translation>
    </message>
    <message>
        <source>%1 s</source>
        <translation>%1 s</translation>
    </message>
    <message>
        <source>None</source>
        <translation>Ninguno</translation>
    </message>
    <message>
        <source>N/A</source>
        <translation>N/D</translation>
    </message>
    <message>
        <source>%1 ms</source>
        <translation>%1 ms</translation>
    </message>
    <message numerus="yes">
        <source>%n second(s)</source>
        <translation><numerusform>%n segundos</numerusform><numerusform>%n segundos</numerusform></translation>
    </message>
    <message numerus="yes">
        <source>%n minute(s)</source>
        <translation><numerusform>%n minutos</numerusform><numerusform>%n minutos</numerusform></translation>
    </message>
    <message numerus="yes">
        <source>%n hour(s)</source>
        <translation><numerusform>%n horas</numerusform><numerusform>%n horas</numerusform></translation>
    </message>
    <message numerus="yes">
        <source>%n day(s)</source>
        <translation><numerusform>%n días </numerusform><numerusform>%n días </numerusform></translation>
    </message>
    <message numerus="yes">
        <source>%n week(s)</source>
        <translation><numerusform>%n semanas</numerusform><numerusform>%n semanas</numerusform></translation>
    </message>
    <message>
        <source>%1 and %2</source>
        <translation>%1 y %2</translation>
    </message>
    <message numerus="yes">
        <source>%n year(s)</source>
        <translation><numerusform>%n años</numerusform><numerusform>%n años</numerusform></translation>
    </message>
    <message>
        <source>%1 B</source>
        <translation>%1 B</translation>
    </message>
    <message>
        <source>%1 KB</source>
        <translation>%1 KB</translation>
    </message>
    <message>
        <source>%1 MB</source>
        <translation>%1 MB</translation>
    </message>
    <message>
        <source>%1 GB</source>
        <translation>%1 GB</translation>
    </message>
    <message>
        <source>unknown</source>
        <translation>desconocido</translation>
    </message>
</context>
<context>
    <name>QObject::QObject</name>
    <message>
        <source>Error: %1</source>
        <translation>Error: %1</translation>
    </message>
</context>
<context>
    <name>QRImageWidget</name>
    <message>
        <source>&amp;Save Image...</source>
        <translation>Guardar imagen...</translation>
    </message>
    <message>
        <source>&amp;Copy Image</source>
        <translation>Copiar imagen</translation>
    </message>
    <message>
        <source>Save QR Code</source>
        <translation>Guardar código QR</translation>
    </message>
    <message>
        <source>PNG Image (*.png)</source>
        <translation>Imagen PNG (*.png)</translation>
    </message>
</context>
<context>
    <name>RPCConsole</name>
    <message>
        <source>N/A</source>
        <translation>N/D</translation>
    </message>
    <message>
        <source>Client version</source>
        <translation>Versión cliente</translation>
    </message>
    <message>
        <source>&amp;Information</source>
        <translation>Información</translation>
    </message>
    <message>
        <source>Debug window</source>
        <translation>Ventana de depuración</translation>
    </message>
    <message>
        <source>General</source>
        <translation>General</translation>
    </message>
    <message>
        <source>Using BerkeleyDB version</source>
        <translation>Usando la versión BerkeleyDB</translation>
    </message>
    <message>
        <source>Datadir</source>
        <translation>Datadir</translation>
    </message>
    <message>
        <source>Startup time</source>
        <translation>Tiempo de inicio</translation>
    </message>
    <message>
        <source>Network</source>
        <translation>Red</translation>
    </message>
    <message>
        <source>Name</source>
        <translation>Nombre</translation>
    </message>
    <message>
        <source>Number of connections</source>
        <translation>Número de conexiones </translation>
    </message>
    <message>
        <source>Block chain</source>
        <translation>Cadena de bloques</translation>
    </message>
    <message>
        <source>Current number of blocks</source>
        <translation>Número actual de bloques</translation>
    </message>
    <message>
        <source>Memory Pool</source>
        <translation>Grupo de memoria</translation>
    </message>
    <message>
        <source>Current number of transactions</source>
        <translation>Número actual de transacciones</translation>
    </message>
    <message>
        <source>Memory usage</source>
        <translation>Uso de memoria</translation>
    </message>
    <message>
        <source>&amp;Reset</source>
        <translation>Reiniciar</translation>
    </message>
    <message>
        <source>Received</source>
        <translation>Recibido</translation>
    </message>
    <message>
        <source>Sent</source>
        <translation>Expedido</translation>
    </message>
    <message>
        <source>&amp;Peers</source>
        <translation>Pares</translation>
    </message>
    <message>
        <source>Banned peers</source>
        <translation>Pares prohibidos</translation>
    </message>
    <message>
        <source>Select a peer to view detailed information.</source>
        <translation>Seleccione un par para ver información detallada.</translation>
    </message>
    <message>
        <source>Whitelisted</source>
        <translation>Incluido en la lista blanca</translation>
    </message>
    <message>
        <source>Direction</source>
        <translation>Dirección</translation>
    </message>
    <message>
        <source>Version</source>
        <translation>Versión</translation>
    </message>
    <message>
        <source>Starting Block</source>
        <translation>Bloque de inicio</translation>
    </message>
    <message>
        <source>Synced Headers</source>
        <translation>Encabezados sincronizados</translation>
    </message>
    <message>
        <source>Synced Blocks</source>
        <translation>Bloques sincronizados</translation>
    </message>
    <message>
        <source>User Agent</source>
        <translation>Agente de usuario</translation>
    </message>
    <message>
        <source>Decrease font size</source>
        <translation>Disminuir tamaño de letra</translation>
    </message>
    <message>
        <source>Increase font size</source>
        <translation>Aumenta el tamaño de la fuente</translation>
    </message>
    <message>
        <source>Services</source>
        <translation>Servicios</translation>
    </message>
    <message>
        <source>Ban Score</source>
        <translation>Puntuación Ban</translation>
    </message>
    <message>
        <source>Connection Time</source>
        <translation>Tiempo de conexión</translation>
    </message>
    <message>
        <source>Last Send</source>
        <translation>Último envío</translation>
    </message>
    <message>
        <source>Last Receive</source>
        <translation>Última recepción</translation>
    </message>
    <message>
        <source>Ping Time</source>
        <translation>Tiempo Ping</translation>
    </message>
    <message>
        <source>The duration of a currently outstanding ping.</source>
        <translation>La duración de un ping actualmente pendiente.</translation>
    </message>
    <message>
        <source>Ping Wait</source>
        <translation>Ping espera</translation>
    </message>
    <message>
        <source>Min Ping</source>
        <translation>Min Ping</translation>
    </message>
    <message>
        <source>Time Offset</source>
        <translation>Desplazamiento de tiempo</translation>
    </message>
    <message>
        <source>Last block time</source>
        <translation>Hora del último bloque</translation>
    </message>
    <message>
        <source>&amp;Open</source>
        <translation>Abierto</translation>
    </message>
    <message>
        <source>&amp;Console</source>
        <translation>Consola</translation>
    </message>
    <message>
        <source>&amp;Network Traffic</source>
        <translation>Tráfico de red</translation>
    </message>
    <message>
        <source>Totals</source>
        <translation>Totales </translation>
    </message>
    <message>
        <source>In:</source>
        <translation>En:</translation>
    </message>
    <message>
        <source>Out:</source>
        <translation>Fuera:</translation>
    </message>
    <message>
        <source>Debug log file</source>
        <translation>Archivo de registro de depuración</translation>
    </message>
    <message>
        <source>Clear console</source>
        <translation>Consola limpia</translation>
    </message>
    <message>
        <source>1 &amp;hour</source>
        <translation>1 hora</translation>
    </message>
    <message>
        <source>1 &amp;day</source>
        <translation>1 día</translation>
    </message>
    <message>
        <source>1 &amp;week</source>
        <translation>1 semana</translation>
    </message>
    <message>
        <source>1 &amp;year</source>
        <translation>1 año</translation>
    </message>
    <message>
        <source>&amp;Disconnect</source>
        <translation>Desconectar</translation>
    </message>
    <message>
        <source>Ban for</source>
        <translation>Prohibición de</translation>
    </message>
    <message>
        <source>WARNING: Scammers have been active, telling users to type commands here, stealing their wallet contents. Do not use this console without fully understanding the ramifications of a command.</source>
        <translation>ADVERTENCIA: los estafadores han estado activos, pidiendo a los usuarios que escriban comandos aquí, robando el contenido de su billetera. No use esta consola sin entender completamente las ramificaciones de un comando</translation>
    </message>
    <message>
        <source>Network activity disabled</source>
        <translation>Actividad de red deshabilitada</translation>
    </message>
    <message>
        <source>never</source>
        <translation>nunca </translation>
    </message>
    <message>
        <source>Inbound</source>
        <translation>Entrante</translation>
    </message>
    <message>
        <source>Outbound</source>
        <translation>Salida</translation>
    </message>
    <message>
        <source>Yes</source>
        <translation>Si </translation>
    </message>
    <message>
        <source>No</source>
        <translation>No</translation>
    </message>
    <message>
        <source>Unknown</source>
        <translation>Desconocido</translation>
    </message>
</context>
<context>
    <name>ReceiveCoinsDialog</name>
    <message>
        <source>&amp;Amount:</source>
        <translation>Cantidad</translation>
    </message>
    <message>
        <source>&amp;Label:</source>
        <translation>Etiqueta:</translation>
    </message>
    <message>
        <source>&amp;Message:</source>
        <translation>Mensaje:</translation>
    </message>
    <message>
        <source>An optional message to attach to the payment request, which will be displayed when the request is opened. Note: The message will not be sent with the payment over the Bitcoin network.</source>
        <translation>Un mensaje opcional para adjuntar a la solicitud de pago, que se mostrará cuando se abra la solicitud. Nota: El mensaje no se enviará con el pago a través de la red de Bitcoin.</translation>
    </message>
    <message>
        <source>An optional label to associate with the new receiving address.</source>
        <translation>Una etiqueta opcional para asociar con la nueva dirección de recepción</translation>
    </message>
    <message>
        <source>Use this form to request payments. All fields are &lt;b&gt;optional&lt;/b&gt;.</source>
        <translation>Use este formulario para solicitar pagos. Todos los campos son &lt;b&gt; opcionales &lt;/ b&gt;.</translation>
    </message>
    <message>
        <source>An optional amount to request. Leave this empty or zero to not request a specific amount.</source>
        <translation>Un monto opcional para solicitar. Deje esto vacío o en cero para no solicitar una cantidad específica.</translation>
    </message>
    <message>
        <source>Clear all fields of the form.</source>
        <translation>Borre todos los campos del formulario.</translation>
    </message>
    <message>
        <source>Clear</source>
        <translation>Aclarar</translation>
    </message>
    <message>
        <source>Requested payments history</source>
        <translation>Historial de pagos solicitado</translation>
    </message>
    <message>
        <source>&amp;Request payment</source>
        <translation>Solicitar pago</translation>
    </message>
    <message>
        <source>Show the selected request (does the same as double clicking an entry)</source>
        <translation>Mostrar la solicitud seleccionada (hace lo mismo que hacer doble clic en una entrada)</translation>
    </message>
    <message>
        <source>Show</source>
        <translation>Mostrar</translation>
    </message>
    <message>
        <source>Remove the selected entries from the list</source>
        <translation>Eliminar las entradas seleccionadas de la lista</translation>
    </message>
    <message>
        <source>Remove</source>
        <translation>Eliminar</translation>
    </message>
    <message>
        <source>Copy URI</source>
        <translation>Copiar URI</translation>
    </message>
    <message>
        <source>Copy label</source>
        <translation>Copiar etiqueta</translation>
    </message>
    <message>
        <source>Copy message</source>
        <translation>Copiar mensaje</translation>
    </message>
    <message>
        <source>Copy amount</source>
        <translation>Copiar cantidad</translation>
    </message>
</context>
<context>
    <name>ReceiveRequestDialog</name>
    <message>
        <source>QR Code</source>
        <translation>Código QR</translation>
    </message>
    <message>
        <source>Copy &amp;URI</source>
        <translation>Copiar URI</translation>
    </message>
    <message>
        <source>Copy &amp;Address</source>
        <translation>Copiar dirección</translation>
    </message>
    <message>
        <source>&amp;Save Image...</source>
        <translation>Guardar imagen...</translation>
    </message>
    <message>
        <source>Address</source>
        <translation>Dirección</translation>
    </message>
    <message>
        <source>Amount</source>
        <translation>Cantidad</translation>
    </message>
    <message>
        <source>Label</source>
        <translation>Etiqueta</translation>
    </message>
    </context>
<context>
    <name>RecentRequestsTableModel</name>
    <message>
        <source>Date</source>
        <translation>Fecha</translation>
    </message>
    <message>
        <source>Label</source>
        <translation>Etiqueta</translation>
    </message>
    <message>
        <source>(no label)</source>
        <translation>(no etiqueta)</translation>
    </message>
    </context>
<context>
    <name>SendCoinsDialog</name>
    <message>
        <source>Quantity:</source>
        <translation>Cantidad:</translation>
    </message>
    <message>
        <source>Bytes:</source>
        <translation>Bytes:</translation>
    </message>
    <message>
        <source>Amount:</source>
        <translation>Cantidad:</translation>
    </message>
    <message>
        <source>Fee:</source>
        <translation>Comisión:</translation>
    </message>
    <message>
        <source>After Fee:</source>
        <translation>Después de comisión:</translation>
    </message>
    <message>
        <source>Change:</source>
        <translation>Cambio:</translation>
    </message>
    <message>
        <source>Hide</source>
        <translation>Esconder</translation>
    </message>
    <message>
        <source>Clear all fields of the form.</source>
        <translation>Borre todos los campos del formulario.</translation>
    </message>
    <message>
        <source>Dust:</source>
        <translation>Polvo:</translation>
    </message>
    <message>
        <source>Copy quantity</source>
        <translation>Cantidad de copia</translation>
    </message>
    <message>
        <source>Copy amount</source>
        <translation>Copiar cantidad</translation>
    </message>
    <message>
        <source>Copy fee</source>
        <translation>
Tarifa de copia</translation>
    </message>
    <message>
        <source>Copy after fee</source>
        <translation>Copiar después de la tarifa</translation>
    </message>
    <message>
        <source>Copy bytes</source>
        <translation>Copiar bytes</translation>
    </message>
    <message>
        <source>Copy dust</source>
        <translation>Copiar polvo</translation>
    </message>
    <message>
        <source>Copy change</source>
        <translation>Copiar cambio</translation>
    </message>
    <message>
        <source>Payment request expired.</source>
        <translation>Solicitud de pago caducada.</translation>
    </message>
    <message>
        <source>(no label)</source>
        <translation>(no etiqueta)</translation>
    </message>
</context>
<context>
    <name>SendCoinsEntry</name>
    <message>
        <source>&amp;Label:</source>
        <translation>Etiqueta:</translation>
    </message>
    </context>
<context>
    <name>SendConfirmationDialog</name>
    <message>
        <source>Yes</source>
        <translation>Si </translation>
    </message>
</context>
<context>
    <name>ShutdownWindow</name>
    </context>
<context>
    <name>SignVerifyMessageDialog</name>
    </context>
<context>
    <name>SplashScreen</name>
    </context>
<context>
    <name>TrafficGraphWidget</name>
    </context>
<context>
    <name>TransactionDesc</name>
    <message>
        <source>Date</source>
        <translation>Fecha</translation>
    </message>
    <message>
        <source>unknown</source>
        <translation>desconocido</translation>
    </message>
    <message>
        <source>Amount</source>
        <translation>Cantidad</translation>
    </message>
    </context>
<context>
    <name>TransactionDescDialog</name>
    </context>
<context>
    <name>TransactionTableModel</name>
    <message>
        <source>Date</source>
        <translation>Fecha</translation>
    </message>
    <message>
        <source>Label</source>
        <translation>Etiqueta</translation>
    </message>
    <message>
        <source>(no label)</source>
        <translation>(no etiqueta)</translation>
    </message>
    </context>
<context>
    <name>TransactionView</name>
    <message>
        <source>Copy address</source>
        <translation>Copiar dirección</translation>
    </message>
    <message>
        <source>Copy label</source>
        <translation>Copiar etiqueta</translation>
    </message>
    <message>
        <source>Copy amount</source>
        <translation>Copiar cantidad</translation>
    </message>
    <message>
        <source>Copy transaction ID</source>
        <translation>Copiar ID de la transacción</translation>
    </message>
    <message>
        <source>Comma separated file (*.csv)</source>
        <translation>Archivo separado por comas (* .csv)</translation>
    </message>
    <message>
        <source>Confirmed</source>
        <translation>Confirmado</translation>
    </message>
    <message>
        <source>Date</source>
        <translation>Fecha</translation>
    </message>
    <message>
        <source>Label</source>
        <translation>Etiqueta</translation>
    </message>
    <message>
        <source>Address</source>
        <translation>Dirección</translation>
    </message>
    <message>
        <source>Exporting Failed</source>
        <translation>Exportación fallida</translation>
    </message>
    </context>
<context>
    <name>UnitDisplayStatusBarControl</name>
    </context>
<context>
    <name>WalletFrame</name>
    </context>
<context>
    <name>WalletModel</name>
    </context>
<context>
    <name>WalletView</name>
    <message>
        <source>Export the data in the current tab to a file</source>
        <translation>
Exportar los datos en la pestaña actual a un archivo</translation>
    </message>
    </context>
<context>
    <name>bitcoin-core</name>
    <message>
        <source>Bitcoin Core</source>
        <translation>Bitcoin Core</translation>
    </message>
    <message>
        <source>This is the transaction fee you may discard if change is smaller than dust at this level</source>
        <translation>Esta es la cuota de transacción que puede descartar si el cambio es más pequeño que el polvo a este nivel.</translation>
    </message>
    <message>
        <source>Information</source>
        <translation>Información</translation>
    </message>
    <message>
        <source>Warning</source>
        <translation>Peligro.</translation>
    </message>
    <message>
        <source>Insufficient funds</source>
        <translation>Fondos Insuficientes</translation>
    </message>
    <message>
        <source>Loading wallet...</source>
        <translation>Cargando billetera...</translation>
    </message>
    <message>
        <source>Rescanning...</source>
        <translation>Reescaneando</translation>
    </message>
    <message>
        <source>Done loading</source>
        <translation>Listo Cargando</translation>
    </message>
    <message>
        <source>Error</source>
        <translation>Error</translation>
    </message>
</context>
</TS><|MERGE_RESOLUTION|>--- conflicted
+++ resolved
@@ -303,9 +303,6 @@
         <translation>Abrir &amp;URL...</translation>
     </message>
     <message>
-<<<<<<< HEAD
-        <source>Send coins to a Myriadcoin address</source>
-=======
         <source>Click to disable network activity.</source>
         <translation>Haga clic para deshabilitar la actividad de la red.</translation>
     </message>
@@ -323,7 +320,6 @@
     </message>
     <message>
         <source>Send coins to a Bitcoin address</source>
->>>>>>> 9e116a6f
         <translation>Enviando monedas a una dirección de Bitcoin</translation>
     </message>
     <message>
@@ -435,13 +431,8 @@
         <translation>Error</translation>
     </message>
     <message>
-<<<<<<< HEAD
-        <source>Myriadcoin Core</source>
-        <translation>Myriadcoin Core</translation>
-=======
         <source>Warning</source>
         <translation>Advertencia</translation>
->>>>>>> 9e116a6f
     </message>
     <message>
         <source>Information</source>
