<?xml version="1.0" encoding="utf-8"?>
<!DOCTYPE TS>
<TS version="2.1" language="en">
<context>
    <name>AddressBookPage</name>
    <message>
        <location filename="../forms/addressbookpage.ui" line="+30"/>
        <source>Right-click to edit address or label</source>
        <translation type="unfinished"></translation>
    </message>
    <message>
        <location line="+27"/>
        <source>Create a new address</source>
        <translation>Create a new address</translation>
    </message>
    <message>
        <location line="+3"/>
        <source>&amp;New</source>
        <translation type="unfinished"></translation>
    </message>
    <message>
        <location line="+14"/>
        <source>Copy the currently selected address to the system clipboard</source>
        <translation>Copy the currently selected address to the system clipboard</translation>
    </message>
    <message>
        <location line="+3"/>
        <source>&amp;Copy</source>
        <translation type="unfinished"></translation>
    </message>
    <message>
        <location line="+67"/>
        <source>C&amp;lose</source>
        <translation type="unfinished"></translation>
    </message>
    <message>
        <location line="-53"/>
        <source>Delete the currently selected address from the list</source>
        <translation>Delete the currently selected address from the list</translation>
    </message>
    <message>
        <location line="+30"/>
        <source>Export the data in the current tab to a file</source>
        <translation>Export the data in the current tab to a file</translation>
    </message>
    <message>
        <location line="+3"/>
        <source>&amp;Export</source>
        <translation>&amp;Export</translation>
    </message>
    <message>
        <location line="-30"/>
        <source>&amp;Delete</source>
        <translation>&amp;Delete</translation>
    </message>
    <message>
        <location filename="../addressbookpage.cpp" line="+50"/>
        <source>Choose the address to send coins to</source>
        <translation type="unfinished"></translation>
    </message>
    <message>
        <location line="+1"/>
        <source>Choose the address to receive coins with</source>
        <translation type="unfinished"></translation>
    </message>
    <message>
        <location line="+5"/>
        <source>C&amp;hoose</source>
        <translation type="unfinished"></translation>
    </message>
    <message>
        <location line="+6"/>
        <source>Sending addresses</source>
        <translation type="unfinished"></translation>
    </message>
    <message>
        <location line="+1"/>
        <source>Receiving addresses</source>
        <translation type="unfinished"></translation>
    </message>
    <message>
        <location line="+7"/>
        <source>These are your Myriadcoin addresses for sending payments. Always check the amount and the receiving address before sending coins.</source>
        <translation type="unfinished"></translation>
    </message>
    <message>
        <location line="+4"/>
        <source>These are your Myriadcoin addresses for receiving payments. It is recommended to use a new receiving address for each transaction.</source>
        <translation type="unfinished"></translation>
    </message>
    <message>
        <location line="+6"/>
        <source>&amp;Copy Address</source>
        <translation type="unfinished"></translation>
    </message>
    <message>
        <location line="+1"/>
        <source>Copy &amp;Label</source>
        <translation type="unfinished"></translation>
    </message>
    <message>
        <location line="+1"/>
        <source>&amp;Edit</source>
        <translation type="unfinished"></translation>
    </message>
    <message>
        <location line="+193"/>
        <source>Export Address List</source>
        <translation type="unfinished"></translation>
    </message>
    <message>
        <location line="+1"/>
        <source>Comma separated file (*.csv)</source>
        <translation type="unfinished"></translation>
    </message>
    <message>
        <location line="+13"/>
        <source>Exporting Failed</source>
        <translation type="unfinished"></translation>
    </message>
    <message>
        <location line="+1"/>
        <source>There was an error trying to save the address list to %1. Please try again.</source>
        <translation type="unfinished"></translation>
    </message>
</context>
<context>
    <name>AddressTableModel</name>
    <message>
        <location filename="../addresstablemodel.cpp" line="+169"/>
        <source>Label</source>
        <translation type="unfinished"></translation>
    </message>
    <message>
        <location line="+0"/>
        <source>Address</source>
        <translation type="unfinished"></translation>
    </message>
    <message>
        <location line="+36"/>
        <source>(no label)</source>
        <translation type="unfinished"></translation>
    </message>
</context>
<context>
    <name>AskPassphraseDialog</name>
    <message>
        <location filename="../forms/askpassphrasedialog.ui" line="+26"/>
        <source>Passphrase Dialog</source>
        <translation>Passphrase Dialog</translation>
    </message>
    <message>
        <location line="+30"/>
        <source>Enter passphrase</source>
        <translation>Enter passphrase</translation>
    </message>
    <message>
        <location line="+14"/>
        <source>New passphrase</source>
        <translation>New passphrase</translation>
    </message>
    <message>
        <location line="+14"/>
        <source>Repeat new passphrase</source>
        <translation>Repeat new passphrase</translation>
    </message>
    <message>
        <location line="+14"/>
        <source>Show password</source>
        <translation type="unfinished"></translation>
    </message>
    <message>
        <location filename="../askpassphrasedialog.cpp" line="+46"/>
        <source>Enter the new passphrase to the wallet.&lt;br/&gt;Please use a passphrase of &lt;b&gt;ten or more random characters&lt;/b&gt;, or &lt;b&gt;eight or more words&lt;/b&gt;.</source>
        <translation type="unfinished"></translation>
    </message>
    <message>
        <location line="+3"/>
        <source>Encrypt wallet</source>
        <translation type="unfinished"></translation>
    </message>
    <message>
        <location line="+3"/>
        <source>This operation needs your wallet passphrase to unlock the wallet.</source>
        <translation type="unfinished"></translation>
    </message>
    <message>
        <location line="+5"/>
        <source>Unlock wallet</source>
        <translation type="unfinished"></translation>
    </message>
    <message>
        <location line="+3"/>
        <source>This operation needs your wallet passphrase to decrypt the wallet.</source>
        <translation type="unfinished"></translation>
    </message>
    <message>
        <location line="+5"/>
        <source>Decrypt wallet</source>
        <translation type="unfinished"></translation>
    </message>
    <message>
        <location line="+3"/>
        <source>Change passphrase</source>
        <translation type="unfinished"></translation>
    </message>
    <message>
        <location line="+1"/>
        <source>Enter the old passphrase and new passphrase to the wallet.</source>
        <translation type="unfinished"></translation>
    </message>
    <message>
        <location line="+45"/>
        <source>Confirm wallet encryption</source>
        <translation type="unfinished"></translation>
    </message>
    <message>
        <location line="+1"/>
        <source>Warning: If you encrypt your wallet and lose your passphrase, you will &lt;b&gt;LOSE ALL OF YOUR BITCOINS&lt;/b&gt;!</source>
        <translation type="unfinished"></translation>
    </message>
    <message>
        <location line="+0"/>
        <source>Are you sure you wish to encrypt your wallet?</source>
        <translation type="unfinished"></translation>
    </message>
    <message>
        <location line="+9"/>
        <location line="+58"/>
        <source>Wallet encrypted</source>
        <translation type="unfinished"></translation>
    </message>
    <message>
        <location line="-56"/>
        <source>%1 will close now to finish the encryption process. Remember that encrypting your wallet cannot fully protect your myriadcoins from being stolen by malware infecting your computer.</source>
        <translation type="unfinished"></translation>
    </message>
    <message>
        <location line="+4"/>
        <source>IMPORTANT: Any previous backups you have made of your wallet file should be replaced with the newly generated, encrypted wallet file. For security reasons, previous backups of the unencrypted wallet file will become useless as soon as you start using the new, encrypted wallet.</source>
        <translation type="unfinished"></translation>
    </message>
    <message>
        <location line="+9"/>
        <location line="+7"/>
        <location line="+42"/>
        <location line="+6"/>
        <source>Wallet encryption failed</source>
        <translation type="unfinished"></translation>
    </message>
    <message>
        <location line="-54"/>
        <source>Wallet encryption failed due to an internal error. Your wallet was not encrypted.</source>
        <translation type="unfinished"></translation>
    </message>
    <message>
        <location line="+7"/>
        <location line="+48"/>
        <source>The supplied passphrases do not match.</source>
        <translation type="unfinished"></translation>
    </message>
    <message>
        <location line="-37"/>
        <source>Wallet unlock failed</source>
        <translation type="unfinished"></translation>
    </message>
    <message>
        <location line="+1"/>
        <location line="+11"/>
        <location line="+19"/>
        <source>The passphrase entered for the wallet decryption was incorrect.</source>
        <translation type="unfinished"></translation>
    </message>
    <message>
        <location line="-20"/>
        <source>Wallet decryption failed</source>
        <translation type="unfinished"></translation>
    </message>
    <message>
        <location line="+14"/>
        <source>Wallet passphrase was successfully changed.</source>
        <translation type="unfinished"></translation>
    </message>
    <message>
        <location line="+47"/>
        <location line="+33"/>
        <source>Warning: The Caps Lock key is on!</source>
        <translation type="unfinished"></translation>
    </message>
</context>
<context>
    <name>BanTableModel</name>
    <message>
        <location filename="../bantablemodel.cpp" line="+89"/>
        <source>IP/Netmask</source>
        <translation type="unfinished"></translation>
    </message>
    <message>
        <location line="+0"/>
        <source>Banned Until</source>
        <translation type="unfinished"></translation>
    </message>
</context>
<context>
    <name>BitcoinGUI</name>
    <message>
        <location filename="../bitcoingui.cpp" line="+358"/>
        <source>Sign &amp;message...</source>
        <translation>Sign &amp;message...</translation>
    </message>
    <message>
<<<<<<< HEAD
        <location line="+429"/>
=======
        <location line="+430"/>
>>>>>>> 9e116a6f
        <source>Synchronizing with network...</source>
        <translation>Synchronizing with network...</translation>
    </message>
    <message>
<<<<<<< HEAD
        <location line="-507"/>
=======
        <location line="-508"/>
>>>>>>> 9e116a6f
        <source>&amp;Overview</source>
        <translation>&amp;Overview</translation>
    </message>
    <message>
        <location line="-144"/>
        <source>Node</source>
        <translation type="unfinished"></translation>
    </message>
    <message>
        <location line="+145"/>
        <source>Show general overview of wallet</source>
        <translation>Show general overview of wallet</translation>
    </message>
    <message>
        <location line="+28"/>
        <source>&amp;Transactions</source>
        <translation>&amp;Transactions</translation>
    </message>
    <message>
        <location line="+1"/>
        <source>Browse transaction history</source>
        <translation>Browse transaction history</translation>
    </message>
    <message>
        <location line="+23"/>
        <source>E&amp;xit</source>
        <translation>E&amp;xit</translation>
    </message>
    <message>
        <location line="+1"/>
        <source>Quit application</source>
        <translation>Quit application</translation>
    </message>
    <message>
        <location line="+3"/>
        <source>&amp;About %1</source>
        <translation type="unfinished"></translation>
    </message>
    <message>
        <location line="+1"/>
        <source>Show information about %1</source>
        <translation type="unfinished"></translation>
    </message>
    <message>
        <location line="+3"/>
        <source>About &amp;Qt</source>
        <translation>About &amp;Qt</translation>
    </message>
    <message>
        <location line="+1"/>
        <source>Show information about Qt</source>
        <translation>Show information about Qt</translation>
    </message>
    <message>
        <location line="+2"/>
        <source>&amp;Options...</source>
        <translation>&amp;Options...</translation>
    </message>
    <message>
        <location line="+1"/>
        <source>Modify configuration options for %1</source>
        <translation type="unfinished"></translation>
    </message>
    <message>
        <location line="+6"/>
        <source>&amp;Encrypt Wallet...</source>
        <translation>&amp;Encrypt Wallet...</translation>
    </message>
    <message>
        <location line="+3"/>
        <source>&amp;Backup Wallet...</source>
        <translation>&amp;Backup Wallet...</translation>
    </message>
    <message>
        <location line="+2"/>
        <source>&amp;Change Passphrase...</source>
        <translation>&amp;Change Passphrase...</translation>
    </message>
    <message>
        <location line="+12"/>
        <source>&amp;Sending addresses...</source>
        <translation type="unfinished"></translation>
    </message>
    <message>
        <location line="+2"/>
        <source>&amp;Receiving addresses...</source>
        <translation type="unfinished"></translation>
    </message>
    <message>
        <location line="+3"/>
        <source>Open &amp;URI...</source>
        <translation type="unfinished"></translation>
    </message>
    <message>
<<<<<<< HEAD
        <location line="+359"/>
=======
        <location line="+360"/>
>>>>>>> 9e116a6f
        <source>Click to disable network activity.</source>
        <translation type="unfinished"></translation>
    </message>
    <message>
        <location line="+2"/>
        <source>Network activity disabled.</source>
        <translation type="unfinished"></translation>
    </message>
    <message>
        <location line="+0"/>
        <source>Click to enable network activity again.</source>
        <translation type="unfinished"></translation>
    </message>
    <message>
        <location line="+27"/>
        <source>Syncing Headers (%1%)...</source>
        <translation type="unfinished"></translation>
    </message>
    <message>
        <location line="+37"/>
        <source>Reindexing blocks on disk...</source>
        <translation>Reindexing blocks on disk...</translation>
    </message>
    <message>
<<<<<<< HEAD
        <location line="-510"/>
        <source>Send coins to a Myriadcoin address</source>
        <translation>Send coins to a Myriadcoin address</translation>
=======
        <location line="-511"/>
        <source>Send coins to a Bitcoin address</source>
        <translation>Send coins to a Bitcoin address</translation>
>>>>>>> 9e116a6f
    </message>
    <message>
        <location line="+67"/>
        <source>Backup wallet to another location</source>
        <translation>Backup wallet to another location</translation>
    </message>
    <message>
        <location line="+2"/>
        <source>Change the passphrase used for wallet encryption</source>
        <translation>Change the passphrase used for wallet encryption</translation>
    </message>
    <message>
        <location line="+6"/>
        <source>&amp;Debug window</source>
        <translation>&amp;Debug window</translation>
    </message>
    <message>
        <location line="+1"/>
        <source>Open debugging and diagnostic console</source>
        <translation>Open debugging and diagnostic console</translation>
    </message>
    <message>
        <location line="-4"/>
        <source>&amp;Verify message...</source>
        <translation>&amp;Verify message...</translation>
    </message>
    <message>
<<<<<<< HEAD
        <location line="+516"/>
=======
        <location line="+517"/>
>>>>>>> 9e116a6f
        <source>Bitcoin</source>
        <translation>Bitcoin</translation>
    </message>
    <message>
<<<<<<< HEAD
        <location line="-741"/>
=======
        <location line="-743"/>
>>>>>>> 9e116a6f
        <source>Wallet</source>
        <translation>Wallet</translation>
    </message>
    <message>
        <location line="+153"/>
        <source>&amp;Send</source>
        <translation>&amp;Send</translation>
    </message>
    <message>
        <location line="+11"/>
        <source>&amp;Receive</source>
        <translation>&amp;Receive</translation>
    </message>
    <message>
        <location line="+50"/>
        <source>&amp;Show / Hide</source>
        <translation>&amp;Show / Hide</translation>
    </message>
    <message>
        <location line="+1"/>
        <source>Show or hide the main Window</source>
        <translation>Show or hide the main Window</translation>
    </message>
    <message>
        <location line="+3"/>
        <source>Encrypt the private keys that belong to your wallet</source>
        <translation>Encrypt the private keys that belong to your wallet</translation>
    </message>
    <message>
        <location line="+7"/>
        <source>Sign messages with your Myriadcoin addresses to prove you own them</source>
        <translation>Sign messages with your Myriadcoin addresses to prove you own them</translation>
    </message>
    <message>
        <location line="+2"/>
        <source>Verify messages to ensure they were signed with specified Myriadcoin addresses</source>
        <translation>Verify messages to ensure they were signed with specified Myriadcoin addresses</translation>
    </message>
    <message>
        <location line="+58"/>
        <source>&amp;File</source>
        <translation>&amp;File</translation>
    </message>
    <message>
        <location line="+14"/>
        <source>&amp;Settings</source>
        <translation>&amp;Settings</translation>
    </message>
    <message>
        <location line="+9"/>
        <source>&amp;Help</source>
        <translation>&amp;Help</translation>
    </message>
    <message>
        <location line="+15"/>
        <source>Tabs toolbar</source>
        <translation>Tabs toolbar</translation>
    </message>
    <message>
        <location line="-158"/>
        <source>Request payments (generates QR codes and myriadcoin: URIs)</source>
        <translation type="unfinished"></translation>
    </message>
    <message>
        <location line="+70"/>
        <source>Show the list of used sending addresses and labels</source>
        <translation type="unfinished"></translation>
    </message>
    <message>
        <location line="+2"/>
        <source>Show the list of used receiving addresses and labels</source>
        <translation type="unfinished"></translation>
    </message>
    <message>
        <location line="+3"/>
        <source>Open a myriadcoin: URI or payment request</source>
        <translation type="unfinished"></translation>
    </message>
    <message>
        <location line="+2"/>
        <source>&amp;Command-line options</source>
        <translation type="unfinished"></translation>
    </message>
    <message numerus="yes">
<<<<<<< HEAD
        <location line="+356"/>
        <source>%n active connection(s) to Myriadcoin network</source>
=======
        <location line="+357"/>
        <source>%n active connection(s) to Bitcoin network</source>
>>>>>>> 9e116a6f
        <translation>
            <numerusform>%n active connection to Myriadcoin network</numerusform>
            <numerusform>%n active connections to Myriadcoin network</numerusform>
        </translation>
    </message>
    <message>
        <location line="+60"/>
        <source>Indexing blocks on disk...</source>
        <translation type="unfinished"></translation>
    </message>
    <message>
        <location line="+2"/>
        <source>Processing blocks on disk...</source>
        <translation type="unfinished"></translation>
    </message>
    <message numerus="yes">
        <location line="+19"/>
        <source>Processed %n block(s) of transaction history.</source>
        <translation>
            <numerusform>Processed %n block of transaction history.</numerusform>
            <numerusform>Processed %n blocks of transaction history.</numerusform>
        </translation>
    </message>
    <message>
        <location line="+24"/>
        <source>%1 behind</source>
        <translation>%1 behind</translation>
    </message>
    <message>
        <location line="+24"/>
        <source>Last received block was generated %1 ago.</source>
        <translation>Last received block was generated %1 ago.</translation>
    </message>
    <message>
        <location line="+2"/>
        <source>Transactions after this will not yet be visible.</source>
        <translation>Transactions after this will not yet be visible.</translation>
    </message>
    <message>
        <location line="+27"/>
        <source>Error</source>
        <translation>Error</translation>
    </message>
    <message>
        <location line="+3"/>
        <source>Warning</source>
        <translation>Warning</translation>
    </message>
    <message>
        <location line="+3"/>
        <source>Information</source>
        <translation>Information</translation>
    </message>
    <message>
        <location line="-78"/>
        <source>Up to date</source>
        <translation>Up to date</translation>
    </message>
    <message>
<<<<<<< HEAD
        <location line="-440"/>
        <source>Show the %1 help message to get a list with possible Myriadcoin command-line options</source>
        <translation type="unfinished"></translation>
    </message>
    <message>
        <location line="+199"/>
=======
        <location line="-441"/>
        <source>Show the %1 help message to get a list with possible Bitcoin command-line options</source>
        <translation type="unfinished"></translation>
    </message>
    <message>
        <location line="+200"/>
>>>>>>> 9e116a6f
        <source>%1 client</source>
        <translation type="unfinished"></translation>
    </message>
    <message>
        <location line="+227"/>
        <source>Connecting to peers...</source>
        <translation type="unfinished"></translation>
    </message>
    <message>
        <location line="+38"/>
        <source>Catching up...</source>
        <translation>Catching up...</translation>
    </message>
    <message>
        <location line="+150"/>
        <source>Date: %1
</source>
        <translation type="unfinished"></translation>
    </message>
    <message>
        <location line="+1"/>
        <source>Amount: %1
</source>
        <translation type="unfinished"></translation>
    </message>
    <message>
        <location line="+1"/>
        <source>Type: %1
</source>
        <translation type="unfinished"></translation>
    </message>
    <message>
        <location line="+2"/>
        <source>Label: %1
</source>
        <translation type="unfinished"></translation>
    </message>
    <message>
        <location line="+2"/>
        <source>Address: %1
</source>
        <translation type="unfinished"></translation>
    </message>
    <message>
        <location line="+1"/>
        <source>Sent transaction</source>
        <translation>Sent transaction</translation>
    </message>
    <message>
        <location line="+0"/>
        <source>Incoming transaction</source>
        <translation>Incoming transaction</translation>
    </message>
    <message>
        <location line="+52"/>
        <source>HD key generation is &lt;b&gt;enabled&lt;/b&gt;</source>
        <translation type="unfinished"></translation>
    </message>
    <message>
        <location line="+0"/>
        <source>HD key generation is &lt;b&gt;disabled&lt;/b&gt;</source>
        <translation type="unfinished"></translation>
    </message>
    <message>
        <location line="+19"/>
        <source>Wallet is &lt;b&gt;encrypted&lt;/b&gt; and currently &lt;b&gt;unlocked&lt;/b&gt;</source>
        <translation>Wallet is &lt;b&gt;encrypted&lt;/b&gt; and currently &lt;b&gt;unlocked&lt;/b&gt;</translation>
    </message>
    <message>
        <location line="+8"/>
        <source>Wallet is &lt;b&gt;encrypted&lt;/b&gt; and currently &lt;b&gt;locked&lt;/b&gt;</source>
        <translation>Wallet is &lt;b&gt;encrypted&lt;/b&gt; and currently &lt;b&gt;locked&lt;/b&gt;</translation>
    </message>
    <message>
<<<<<<< HEAD
        <location filename="../bitcoin.cpp" line="+518"/>
        <source>A fatal error occurred. Myriadcoin can no longer continue safely and will quit.</source>
=======
        <location filename="../bitcoin.cpp" line="+531"/>
        <source>A fatal error occurred. Bitcoin can no longer continue safely and will quit.</source>
>>>>>>> 9e116a6f
        <translation type="unfinished"></translation>
    </message>
</context>
<context>
    <name>CoinControlDialog</name>
    <message>
        <location filename="../forms/coincontroldialog.ui" line="+14"/>
        <source>Coin Selection</source>
        <translation type="unfinished"></translation>
    </message>
    <message>
        <location line="+34"/>
        <source>Quantity:</source>
        <translation type="unfinished"></translation>
    </message>
    <message>
        <location line="+29"/>
        <source>Bytes:</source>
        <translation type="unfinished"></translation>
    </message>
    <message>
        <location line="+45"/>
        <source>Amount:</source>
        <translation type="unfinished"></translation>
    </message>
    <message>
        <location line="+80"/>
        <source>Fee:</source>
        <translation type="unfinished"></translation>
    </message>
    <message>
        <location line="-48"/>
        <source>Dust:</source>
        <translation type="unfinished"></translation>
    </message>
    <message>
        <location line="+93"/>
        <source>After Fee:</source>
        <translation type="unfinished"></translation>
    </message>
    <message>
        <location line="+32"/>
        <source>Change:</source>
        <translation type="unfinished"></translation>
    </message>
    <message>
        <location line="+56"/>
        <source>(un)select all</source>
        <translation type="unfinished"></translation>
    </message>
    <message>
        <location line="+16"/>
        <source>Tree mode</source>
        <translation type="unfinished"></translation>
    </message>
    <message>
        <location line="+13"/>
        <source>List mode</source>
        <translation type="unfinished"></translation>
    </message>
    <message>
        <location line="+56"/>
        <source>Amount</source>
        <translation type="unfinished">Amount</translation>
    </message>
    <message>
        <location line="+5"/>
        <source>Received with label</source>
        <translation type="unfinished"></translation>
    </message>
    <message>
        <location line="+5"/>
        <source>Received with address</source>
        <translation type="unfinished"></translation>
    </message>
    <message>
        <location line="+5"/>
        <source>Date</source>
        <translation type="unfinished">Date</translation>
    </message>
    <message>
        <location line="+5"/>
        <source>Confirmations</source>
        <translation type="unfinished"></translation>
    </message>
    <message>
        <location line="+3"/>
        <source>Confirmed</source>
        <translation type="unfinished">Confirmed</translation>
    </message>
    <message>
        <location filename="../coincontroldialog.cpp" line="+52"/>
        <source>Copy address</source>
        <translation type="unfinished"></translation>
    </message>
    <message>
        <location line="+1"/>
        <source>Copy label</source>
        <translation type="unfinished"></translation>
    </message>
    <message>
        <location line="+1"/>
        <location line="+26"/>
        <source>Copy amount</source>
        <translation type="unfinished"></translation>
    </message>
    <message>
        <location line="-25"/>
        <source>Copy transaction ID</source>
        <translation type="unfinished"></translation>
    </message>
    <message>
        <location line="+1"/>
        <source>Lock unspent</source>
        <translation type="unfinished"></translation>
    </message>
    <message>
        <location line="+1"/>
        <source>Unlock unspent</source>
        <translation type="unfinished"></translation>
    </message>
    <message>
        <location line="+22"/>
        <source>Copy quantity</source>
        <translation type="unfinished"></translation>
    </message>
    <message>
        <location line="+2"/>
        <source>Copy fee</source>
        <translation type="unfinished"></translation>
    </message>
    <message>
        <location line="+1"/>
        <source>Copy after fee</source>
        <translation type="unfinished"></translation>
    </message>
    <message>
        <location line="+1"/>
        <source>Copy bytes</source>
        <translation type="unfinished"></translation>
    </message>
    <message>
        <location line="+1"/>
        <source>Copy dust</source>
        <translation type="unfinished"></translation>
    </message>
    <message>
        <location line="+1"/>
        <source>Copy change</source>
        <translation type="unfinished"></translation>
    </message>
    <message>
        <location line="+325"/>
        <source>(%1 locked)</source>
        <translation type="unfinished"></translation>
    </message>
    <message>
<<<<<<< HEAD
        <location line="+181"/>
=======
        <location line="+155"/>
>>>>>>> 9e116a6f
        <source>yes</source>
        <translation type="unfinished"></translation>
    </message>
    <message>
        <location line="+0"/>
        <source>no</source>
        <translation type="unfinished"></translation>
    </message>
    <message>
        <location line="+14"/>
        <source>This label turns red if any recipient receives an amount smaller than the current dust threshold.</source>
        <translation type="unfinished"></translation>
    </message>
    <message>
        <location line="+5"/>
        <source>Can vary +/- %1 satoshi(s) per input.</source>
        <translation type="unfinished"></translation>
    </message>
    <message>
        <location line="+48"/>
        <location line="+52"/>
        <source>(no label)</source>
        <translation type="unfinished"></translation>
    </message>
    <message>
        <location line="-7"/>
        <source>change from %1 (%2)</source>
        <translation type="unfinished"></translation>
    </message>
    <message>
        <location line="+1"/>
        <source>(change)</source>
        <translation type="unfinished"></translation>
    </message>
</context>
<context>
    <name>EditAddressDialog</name>
    <message>
        <location filename="../forms/editaddressdialog.ui" line="+14"/>
        <source>Edit Address</source>
        <translation>Edit Address</translation>
    </message>
    <message>
        <location line="+11"/>
        <source>&amp;Label</source>
        <translation>&amp;Label</translation>
    </message>
    <message>
        <location line="+10"/>
        <source>The label associated with this address list entry</source>
        <translation type="unfinished"></translation>
    </message>
    <message>
        <location line="+17"/>
        <source>The address associated with this address list entry. This can only be modified for sending addresses.</source>
        <translation type="unfinished"></translation>
    </message>
    <message>
        <location line="-10"/>
        <source>&amp;Address</source>
        <translation>&amp;Address</translation>
    </message>
    <message>
        <location filename="../editaddressdialog.cpp" line="+30"/>
        <source>New receiving address</source>
        <translation type="unfinished"></translation>
    </message>
    <message>
        <location line="+4"/>
        <source>New sending address</source>
        <translation type="unfinished"></translation>
    </message>
    <message>
        <location line="+3"/>
        <source>Edit receiving address</source>
        <translation type="unfinished"></translation>
    </message>
    <message>
        <location line="+4"/>
        <source>Edit sending address</source>
        <translation type="unfinished"></translation>
    </message>
    <message>
<<<<<<< HEAD
        <location line="+71"/>
        <source>The entered address &quot;%1&quot; is not a valid Myriadcoin address.</source>
=======
        <location line="+72"/>
        <source>The entered address &quot;%1&quot; is not a valid Bitcoin address.</source>
>>>>>>> 9e116a6f
        <translation type="unfinished"></translation>
    </message>
    <message>
        <location line="+5"/>
        <source>The entered address &quot;%1&quot; is already in the address book.</source>
        <translation type="unfinished"></translation>
    </message>
    <message>
        <location line="+5"/>
        <source>Could not unlock wallet.</source>
        <translation type="unfinished"></translation>
    </message>
    <message>
        <location line="+5"/>
        <source>New key generation failed.</source>
        <translation type="unfinished"></translation>
    </message>
</context>
<context>
    <name>FreespaceChecker</name>
    <message>
        <location filename="../intro.cpp" line="+76"/>
        <source>A new data directory will be created.</source>
        <translation>A new data directory will be created.</translation>
    </message>
    <message>
        <location line="+22"/>
        <source>name</source>
        <translation>name</translation>
    </message>
    <message>
        <location line="+2"/>
        <source>Directory already exists. Add %1 if you intend to create a new directory here.</source>
        <translation>Directory already exists. Add %1 if you intend to create a new directory here.</translation>
    </message>
    <message>
        <location line="+3"/>
        <source>Path already exists, and is not a directory.</source>
        <translation>Path already exists, and is not a directory.</translation>
    </message>
    <message>
        <location line="+7"/>
        <source>Cannot create data directory here.</source>
        <translation>Cannot create data directory here.</translation>
    </message>
</context>
<context>
    <name>HelpMessageDialog</name>
    <message>
        <location filename="../utilitydialog.cpp" line="+40"/>
        <source>version</source>
        <translation type="unfinished">version</translation>
    </message>
    <message>
        <location line="+5"/>
        <location line="+2"/>
        <source>(%1-bit)</source>
        <translation type="unfinished"></translation>
    </message>
    <message>
        <location line="+5"/>
        <source>About %1</source>
        <translation type="unfinished"></translation>
    </message>
    <message>
        <location line="+19"/>
        <source>Command-line options</source>
        <translation type="unfinished"></translation>
    </message>
    <message>
        <location line="+1"/>
        <source>Usage:</source>
        <translation type="unfinished">Usage:</translation>
    </message>
    <message>
        <location line="+1"/>
        <source>command-line options</source>
        <translation type="unfinished">command-line options</translation>
    </message>
    <message>
        <location line="+9"/>
        <source>UI Options:</source>
        <translation type="unfinished"></translation>
    </message>
    <message>
        <location line="+4"/>
        <source>Choose data directory on startup (default: %u)</source>
        <translation type="unfinished"></translation>
    </message>
    <message>
        <location line="+1"/>
        <source>Set language, for example &quot;de_DE&quot; (default: system locale)</source>
        <translation type="unfinished"></translation>
    </message>
    <message>
        <location line="+1"/>
        <source>Start minimized</source>
        <translation type="unfinished"></translation>
    </message>
    <message>
        <location line="+1"/>
        <source>Set SSL root certificates for payment request (default: -system-)</source>
        <translation type="unfinished"></translation>
    </message>
    <message>
        <location line="+1"/>
        <source>Show splash screen on startup (default: %u)</source>
        <translation type="unfinished"></translation>
    </message>
    <message>
        <location line="+1"/>
        <source>Reset all settings changed in the GUI</source>
        <translation type="unfinished"></translation>
    </message>
</context>
<context>
    <name>Intro</name>
    <message>
        <location filename="../forms/intro.ui" line="+14"/>
        <source>Welcome</source>
        <translation>Welcome</translation>
    </message>
    <message>
        <location line="+9"/>
        <source>Welcome to %1.</source>
        <translation type="unfinished"></translation>
    </message>
    <message>
        <location line="+26"/>
        <source>As this is the first time the program is launched, you can choose where %1 will store its data.</source>
        <translation type="unfinished"></translation>
    </message>
    <message>
        <location line="+157"/>
        <source>When you click OK, %1 will begin to download and process the full %4 block chain (%2GB) starting with the earliest transactions in %3 when %4 initially launched.</source>
        <translation type="unfinished"></translation>
    </message>
    <message>
        <location line="+10"/>
<<<<<<< HEAD
        <source>%1 will download and store a copy of the Myriadcoin block chain. At least %2GB of data will be stored in this directory, and it will grow over time. The wallet will also be stored in this directory.</source>
=======
        <source>This initial synchronisation is very demanding, and may expose hardware problems with your computer that had previously gone unnoticed. Each time you run %1, it will continue downloading where it left off.</source>
>>>>>>> 9e116a6f
        <translation type="unfinished"></translation>
    </message>
    <message>
        <location line="+10"/>
        <source>If you have chosen to limit block chain storage (pruning), the historical data must still be downloaded and processed, but will be deleted afterward to keep your disk usage low.</source>
        <translation type="unfinished"></translation>
    </message>
    <message>
        <location line="-160"/>
        <source>Use the default data directory</source>
        <translation>Use the default data directory</translation>
    </message>
    <message>
        <location line="+7"/>
        <source>Use a custom data directory:</source>
        <translation>Use a custom data directory:</translation>
    </message>
    <message>
        <location filename="../intro.cpp" line="+20"/>
        <source>Bitcoin</source>
        <translation type="unfinished">Bitcoin</translation>
    </message>
    <message>
        <location line="+6"/>
        <source>At least %1 GB of data will be stored in this directory, and it will grow over time.</source>
        <translation type="unfinished"></translation>
    </message>
    <message>
        <location line="+5"/>
        <source>Approximately %1 GB of data will be stored in this directory.</source>
        <translation type="unfinished"></translation>
    </message>
    <message>
        <location line="+8"/>
        <source>%1 will download and store a copy of the Bitcoin block chain.</source>
        <translation type="unfinished"></translation>
    </message>
    <message>
        <location line="+2"/>
        <source>The wallet will also be stored in this directory.</source>
        <translation type="unfinished"></translation>
    </message>
    <message>
        <location line="+73"/>
        <source>Error: Specified data directory &quot;%1&quot; cannot be created.</source>
        <translation type="unfinished"></translation>
    </message>
    <message>
        <location line="+26"/>
        <source>Error</source>
        <translation>Error</translation>
    </message>
    <message numerus="yes">
        <location line="+9"/>
        <source>%n GB of free space available</source>
        <translation>
            <numerusform>%n GB of free space available</numerusform>
            <numerusform>%n GB of free space available</numerusform>
        </translation>
    </message>
    <message numerus="yes">
        <location line="+3"/>
        <source>(of %n GB needed)</source>
        <translation>
            <numerusform>(of %n GB needed)</numerusform>
            <numerusform>(of %n GB needed)</numerusform>
        </translation>
    </message>
</context>
<context>
    <name>ModalOverlay</name>
    <message>
        <location filename="../forms/modaloverlay.ui" line="+14"/>
        <source>Form</source>
        <translation type="unfinished">Form</translation>
    </message>
    <message>
        <location line="+119"/>
        <source>Recent transactions may not yet be visible, and therefore your wallet&apos;s balance might be incorrect. This information will be correct once your wallet has finished synchronizing with the bitcoin network, as detailed below.</source>
        <translation type="unfinished"></translation>
    </message>
    <message>
        <location line="+19"/>
        <source>Attempting to spend myriadcoins that are affected by not-yet-displayed transactions will not be accepted by the network.</source>
        <translation type="unfinished"></translation>
    </message>
    <message>
        <location line="+63"/>
        <source>Number of blocks left</source>
        <translation type="unfinished"></translation>
    </message>
    <message>
        <location line="+7"/>
        <location line="+26"/>
        <location filename="../modaloverlay.cpp" line="+140"/>
        <source>Unknown...</source>
        <translation type="unfinished"></translation>
    </message>
    <message>
        <location line="-13"/>
        <source>Last block time</source>
        <translation type="unfinished">Last block time</translation>
    </message>
    <message>
        <location line="+26"/>
        <source>Progress</source>
        <translation type="unfinished"></translation>
    </message>
    <message>
        <location line="+34"/>
        <source>Progress increase per hour</source>
        <translation type="unfinished"></translation>
    </message>
    <message>
        <location line="+7"/>
        <location line="+20"/>
        <source>calculating...</source>
        <translation type="unfinished"></translation>
    </message>
    <message>
        <location line="-7"/>
        <source>Estimated time left until synced</source>
        <translation type="unfinished"></translation>
    </message>
    <message>
        <location line="+37"/>
        <source>Hide</source>
        <translation type="unfinished"></translation>
    </message>
    <message>
        <location filename="../modaloverlay.cpp" line="-1"/>
        <source>Unknown. Syncing Headers (%1)...</source>
        <translation type="unfinished"></translation>
    </message>
</context>
<context>
    <name>OpenURIDialog</name>
    <message>
        <location filename="../forms/openuridialog.ui" line="+14"/>
        <source>Open URI</source>
        <translation type="unfinished"></translation>
    </message>
    <message>
        <location line="+6"/>
        <source>Open payment request from URI or file</source>
        <translation type="unfinished"></translation>
    </message>
    <message>
        <location line="+9"/>
        <source>URI:</source>
        <translation type="unfinished"></translation>
    </message>
    <message>
        <location line="+10"/>
        <source>Select payment request file</source>
        <translation type="unfinished"></translation>
    </message>
    <message>
        <location filename="../openuridialog.cpp" line="+47"/>
        <source>Select payment request file to open</source>
        <translation type="unfinished"></translation>
    </message>
</context>
<context>
    <name>OptionsDialog</name>
    <message>
        <location filename="../forms/optionsdialog.ui" line="+14"/>
        <source>Options</source>
        <translation>Options</translation>
    </message>
    <message>
        <location line="+13"/>
        <source>&amp;Main</source>
        <translation>&amp;Main</translation>
    </message>
    <message>
        <location line="+6"/>
        <source>Automatically start %1 after logging in to the system.</source>
        <translation type="unfinished"></translation>
    </message>
    <message>
        <location line="+3"/>
        <source>&amp;Start %1 on system login</source>
        <translation type="unfinished"></translation>
    </message>
    <message>
        <location line="+9"/>
        <source>Size of &amp;database cache</source>
        <translation type="unfinished"></translation>
    </message>
    <message>
        <location line="+16"/>
        <source>MB</source>
        <translation type="unfinished"></translation>
    </message>
    <message>
        <location line="+27"/>
        <source>Number of script &amp;verification threads</source>
        <translation type="unfinished"></translation>
    </message>
    <message>
        <location line="+161"/>
        <location line="+187"/>
        <source>IP address of the proxy (e.g. IPv4: 127.0.0.1 / IPv6: ::1)</source>
        <translation type="unfinished"></translation>
    </message>
    <message>
        <location line="-118"/>
        <location line="+23"/>
        <location line="+23"/>
        <source>Shows if the supplied default SOCKS5 proxy is used to reach peers via this network type.</source>
        <translation type="unfinished"></translation>
    </message>
    <message>
        <location line="+38"/>
        <source>Use separate SOCKS&amp;5 proxy to reach peers via Tor hidden services:</source>
        <translation type="unfinished"></translation>
    </message>
    <message>
        <location line="+108"/>
        <source>Hide the icon from the system tray.</source>
        <translation type="unfinished"></translation>
    </message>
    <message>
        <location line="+3"/>
        <source>&amp;Hide tray icon</source>
        <translation type="unfinished"></translation>
    </message>
    <message>
        <location line="+17"/>
        <source>Minimize instead of exit the application when the window is closed. When this option is enabled, the application will be closed only after selecting Exit in the menu.</source>
        <translation type="unfinished"></translation>
    </message>
    <message>
        <location line="+80"/>
        <location line="+13"/>
        <source>Third party URLs (e.g. a block explorer) that appear in the transactions tab as context menu items. %s in the URL is replaced by transaction hash. Multiple URLs are separated by vertical bar |.</source>
        <translation type="unfinished"></translation>
    </message>
    <message>
        <location line="+31"/>
        <source>Active command-line options that override above options:</source>
        <translation type="unfinished"></translation>
    </message>
    <message>
        <location line="+45"/>
        <source>Open the %1 configuration file from the working directory.</source>
        <translation type="unfinished"></translation>
    </message>
    <message>
        <location line="+3"/>
        <source>Open Configuration File</source>
        <translation type="unfinished"></translation>
    </message>
    <message>
        <location line="+10"/>
        <source>Reset all client options to default.</source>
        <translation>Reset all client options to default.</translation>
    </message>
    <message>
        <location line="+3"/>
        <source>&amp;Reset Options</source>
        <translation>&amp;Reset Options</translation>
    </message>
    <message>
        <location line="-529"/>
        <source>&amp;Network</source>
        <translation>&amp;Network</translation>
    </message>
    <message>
        <location line="-85"/>
        <source>(0 = auto, &lt;0 = leave that many cores free)</source>
        <translation type="unfinished"></translation>
    </message>
    <message>
        <location line="+36"/>
        <source>W&amp;allet</source>
        <translation type="unfinished"></translation>
    </message>
    <message>
        <location line="+6"/>
        <source>Expert</source>
        <translation type="unfinished"></translation>
    </message>
    <message>
        <location line="+9"/>
        <source>Enable coin &amp;control features</source>
        <translation type="unfinished"></translation>
    </message>
    <message>
        <location line="+7"/>
        <source>If you disable the spending of unconfirmed change, the change from a transaction cannot be used until that transaction has at least one confirmation. This also affects how your balance is computed.</source>
        <translation type="unfinished"></translation>
    </message>
    <message>
        <location line="+3"/>
        <source>&amp;Spend unconfirmed change</source>
        <translation type="unfinished"></translation>
    </message>
    <message>
        <location line="+30"/>
        <source>Automatically open the Myriadcoin client port on the router. This only works when your router supports UPnP and it is enabled.</source>
        <translation>Automatically open the Myriadcoin client port on the router. This only works when your router supports UPnP and it is enabled.</translation>
    </message>
    <message>
        <location line="+3"/>
        <source>Map port using &amp;UPnP</source>
        <translation>Map port using &amp;UPnP</translation>
    </message>
    <message>
<<<<<<< HEAD
        <location line="+17"/>
        <source>Connect to the Myriadcoin network through a SOCKS5 proxy.</source>
=======
        <location line="+7"/>
        <source>Accept connections from outside.</source>
        <translation type="unfinished"></translation>
    </message>
    <message>
        <location line="+3"/>
        <source>Allow incomin&amp;g connections</source>
        <translation type="unfinished"></translation>
    </message>
    <message>
        <location line="+7"/>
        <source>Connect to the Bitcoin network through a SOCKS5 proxy.</source>
>>>>>>> 9e116a6f
        <translation type="unfinished"></translation>
    </message>
    <message>
        <location line="+3"/>
        <source>&amp;Connect through SOCKS5 proxy (default proxy):</source>
        <translation type="unfinished"></translation>
    </message>
    <message>
        <location line="+9"/>
        <location line="+187"/>
        <source>Proxy &amp;IP:</source>
        <translation>Proxy &amp;IP:</translation>
    </message>
    <message>
        <location line="-155"/>
        <location line="+187"/>
        <source>&amp;Port:</source>
        <translation>&amp;Port:</translation>
    </message>
    <message>
        <location line="-162"/>
        <location line="+187"/>
        <source>Port of the proxy (e.g. 9050)</source>
        <translation>Port of the proxy (e.g. 9050)</translation>
    </message>
    <message>
        <location line="-163"/>
        <source>Used for reaching peers via:</source>
        <translation type="unfinished"></translation>
    </message>
    <message>
        <location line="+23"/>
        <source>IPv4</source>
        <translation type="unfinished"></translation>
    </message>
    <message>
        <location line="+23"/>
        <source>IPv6</source>
        <translation type="unfinished"></translation>
    </message>
    <message>
        <location line="+23"/>
        <source>Tor</source>
        <translation type="unfinished"></translation>
    </message>
    <message>
        <location line="+25"/>
        <source>Connect to the Myriadcoin network through a separate SOCKS5 proxy for Tor hidden services.</source>
        <translation type="unfinished"></translation>
    </message>
    <message>
        <location line="+105"/>
        <source>&amp;Window</source>
        <translation>&amp;Window</translation>
    </message>
    <message>
        <location line="+16"/>
        <source>Show only a tray icon after minimizing the window.</source>
        <translation>Show only a tray icon after minimizing the window.</translation>
    </message>
    <message>
        <location line="+3"/>
        <source>&amp;Minimize to the tray instead of the taskbar</source>
        <translation>&amp;Minimize to the tray instead of the taskbar</translation>
    </message>
    <message>
        <location line="+10"/>
        <source>M&amp;inimize on close</source>
        <translation>M&amp;inimize on close</translation>
    </message>
    <message>
        <location line="+21"/>
        <source>&amp;Display</source>
        <translation>&amp;Display</translation>
    </message>
    <message>
        <location line="+8"/>
        <source>User Interface &amp;language:</source>
        <translation>User Interface &amp;language:</translation>
    </message>
    <message>
        <location line="+13"/>
        <source>The user interface language can be set here. This setting will take effect after restarting %1.</source>
        <translation type="unfinished"></translation>
    </message>
    <message>
        <location line="+11"/>
        <source>&amp;Unit to show amounts in:</source>
        <translation>&amp;Unit to show amounts in:</translation>
    </message>
    <message>
        <location line="+13"/>
        <source>Choose the default subdivision unit to show in the interface and when sending coins.</source>
        <translation>Choose the default subdivision unit to show in the interface and when sending coins.</translation>
    </message>
    <message>
        <location line="-450"/>
        <source>Whether to show coin control features or not.</source>
        <translation type="unfinished"></translation>
    </message>
    <message>
        <location line="+464"/>
        <source>&amp;Third party transaction URLs</source>
        <translation type="unfinished"></translation>
    </message>
    <message>
        <location line="+182"/>
        <source>&amp;OK</source>
        <translation>&amp;OK</translation>
    </message>
    <message>
        <location line="+13"/>
        <source>&amp;Cancel</source>
        <translation>&amp;Cancel</translation>
    </message>
    <message>
        <location filename="../optionsdialog.cpp" line="+82"/>
        <source>default</source>
        <translation>default</translation>
    </message>
    <message>
        <location line="+64"/>
        <source>none</source>
        <translation type="unfinished"></translation>
    </message>
    <message>
        <location line="+72"/>
        <source>Confirm options reset</source>
        <translation>Confirm options reset</translation>
    </message>
    <message>
        <location line="+1"/>
        <location line="+55"/>
        <source>Client restart required to activate changes.</source>
        <translation type="unfinished"></translation>
    </message>
    <message>
        <location line="-55"/>
        <source>Client will be shut down. Do you want to proceed?</source>
        <translation type="unfinished"></translation>
    </message>
    <message>
        <location line="+15"/>
        <source>Configuration options</source>
        <translation type="unfinished"></translation>
    </message>
    <message>
        <location line="+1"/>
        <source>The configuration file is used to specify advanced user options which override GUI settings. Additionally, any command-line options will override this configuration file.</source>
        <translation type="unfinished"></translation>
    </message>
    <message>
        <location line="+5"/>
        <source>Error</source>
        <translation type="unfinished">Error</translation>
    </message>
    <message>
        <location line="+0"/>
        <source>The configuration file could not be opened.</source>
        <translation type="unfinished"></translation>
    </message>
    <message>
        <location line="+38"/>
        <source>This change would require a client restart.</source>
        <translation type="unfinished"></translation>
    </message>
    <message>
        <location line="+28"/>
        <source>The supplied proxy address is invalid.</source>
        <translation>The supplied proxy address is invalid.</translation>
    </message>
</context>
<context>
    <name>OverviewPage</name>
    <message>
        <location filename="../forms/overviewpage.ui" line="+14"/>
        <source>Form</source>
        <translation>Form</translation>
    </message>
    <message>
        <location line="+62"/>
        <location line="+386"/>
        <source>The displayed information may be out of date. Your wallet automatically synchronizes with the Myriadcoin network after a connection is established, but this process has not completed yet.</source>
        <translation>The displayed information may be out of date. Your wallet automatically synchronizes with the Myriadcoin network after a connection is established, but this process has not completed yet.</translation>
    </message>
    <message>
        <location line="-139"/>
        <source>Watch-only:</source>
        <translation type="unfinished"></translation>
    </message>
    <message>
        <location line="+10"/>
        <source>Available:</source>
        <translation type="unfinished"></translation>
    </message>
    <message>
        <location line="+16"/>
        <source>Your current spendable balance</source>
        <translation>Your current spendable balance</translation>
    </message>
    <message>
        <location line="+41"/>
        <source>Pending:</source>
        <translation type="unfinished"></translation>
    </message>
    <message>
        <location line="-236"/>
        <source>Total of transactions that have yet to be confirmed, and do not yet count toward the spendable balance</source>
        <translation>Total of transactions that have yet to be confirmed, and do not yet count toward the spendable balance</translation>
    </message>
    <message>
        <location line="+112"/>
        <source>Immature:</source>
        <translation>Immature:</translation>
    </message>
    <message>
        <location line="-29"/>
        <source>Mined balance that has not yet matured</source>
        <translation>Mined balance that has not yet matured</translation>
    </message>
    <message>
        <location line="-177"/>
        <source>Balances</source>
        <translation type="unfinished"></translation>
    </message>
    <message>
        <location line="+161"/>
        <source>Total:</source>
        <translation>Total:</translation>
    </message>
    <message>
        <location line="+61"/>
        <source>Your current total balance</source>
        <translation>Your current total balance</translation>
    </message>
    <message>
        <location line="+92"/>
        <source>Your current balance in watch-only addresses</source>
        <translation type="unfinished"></translation>
    </message>
    <message>
        <location line="+23"/>
        <source>Spendable:</source>
        <translation type="unfinished"></translation>
    </message>
    <message>
        <location line="+49"/>
        <source>Recent transactions</source>
        <translation type="unfinished"></translation>
    </message>
    <message>
        <location line="-317"/>
        <source>Unconfirmed transactions to watch-only addresses</source>
        <translation type="unfinished"></translation>
    </message>
    <message>
        <location line="+50"/>
        <source>Mined balance in watch-only addresses that has not yet matured</source>
        <translation type="unfinished"></translation>
    </message>
    <message>
        <location line="+128"/>
        <source>Current total balance in watch-only addresses</source>
        <translation type="unfinished"></translation>
    </message>
</context>
<context>
    <name>PaymentServer</name>
    <message>
        <location filename="../paymentserver.cpp" line="+326"/>
<<<<<<< HEAD
        <location line="+216"/>
=======
        <location line="+214"/>
>>>>>>> 9e116a6f
        <location line="+42"/>
        <location line="+111"/>
        <location line="+14"/>
        <location line="+18"/>
        <source>Payment request error</source>
        <translation type="unfinished"></translation>
    </message>
    <message>
<<<<<<< HEAD
        <location line="-402"/>
        <source>Cannot start myriadcoin: click-to-pay handler</source>
=======
        <location line="-398"/>
        <source>Cannot start bitcoin: click-to-pay handler</source>
>>>>>>> 9e116a6f
        <translation type="unfinished"></translation>
    </message>
    <message>
        <location line="+102"/>
        <location line="+13"/>
        <location line="+7"/>
        <source>URI handling</source>
        <translation type="unfinished"></translation>
    </message>
    <message>
        <location line="-19"/>
        <source>Payment request fetch URL is invalid: %1</source>
        <translation type="unfinished"></translation>
    </message>
    <message>
        <location line="+12"/>
        <source>Invalid payment address %1</source>
        <translation type="unfinished"></translation>
    </message>
    <message>
        <location line="+8"/>
        <source>URI cannot be parsed! This can be caused by an invalid Myriadcoin address or malformed URI parameters.</source>
        <translation type="unfinished"></translation>
    </message>
    <message>
        <location line="+13"/>
        <source>Payment request file handling</source>
        <translation type="unfinished"></translation>
    </message>
    <message>
        <location line="+1"/>
        <source>Payment request file cannot be read! This can be caused by an invalid payment request file.</source>
        <translation type="unfinished"></translation>
    </message>
    <message>
        <location line="+61"/>
        <location line="+9"/>
        <location line="+31"/>
        <location line="+10"/>
        <location line="+17"/>
        <location line="+86"/>
        <source>Payment request rejected</source>
        <translation type="unfinished"></translation>
    </message>
    <message>
        <location line="-153"/>
        <source>Payment request network doesn&apos;t match client network.</source>
        <translation type="unfinished"></translation>
    </message>
    <message>
        <location line="+9"/>
        <source>Payment request expired.</source>
        <translation type="unfinished"></translation>
    </message>
    <message>
        <location line="+6"/>
        <source>Payment request is not initialized.</source>
        <translation type="unfinished"></translation>
    </message>
    <message>
        <location line="+26"/>
        <source>Unverified payment requests to custom payment scripts are unsupported.</source>
        <translation type="unfinished"></translation>
    </message>
    <message>
        <location line="+9"/>
        <location line="+17"/>
        <source>Invalid payment request.</source>
        <translation type="unfinished"></translation>
    </message>
    <message>
        <location line="-10"/>
        <source>Requested payment amount of %1 is too small (considered dust).</source>
        <translation type="unfinished"></translation>
    </message>
    <message>
        <location line="+55"/>
        <source>Refund from %1</source>
        <translation type="unfinished"></translation>
    </message>
    <message>
        <location line="+42"/>
        <source>Payment request %1 is too large (%2 bytes, allowed %3 bytes).</source>
        <translation type="unfinished"></translation>
    </message>
    <message>
        <location line="+9"/>
        <source>Error communicating with %1: %2</source>
        <translation type="unfinished"></translation>
    </message>
    <message>
        <location line="+20"/>
        <source>Payment request cannot be parsed!</source>
        <translation type="unfinished"></translation>
    </message>
    <message>
        <location line="+13"/>
        <source>Bad response from server %1</source>
        <translation type="unfinished"></translation>
    </message>
    <message>
        <location line="+22"/>
        <source>Network request error</source>
        <translation type="unfinished"></translation>
    </message>
    <message>
        <location line="+11"/>
        <source>Payment acknowledged</source>
        <translation type="unfinished"></translation>
    </message>
</context>
<context>
    <name>PeerTableModel</name>
    <message>
        <location filename="../peertablemodel.cpp" line="+121"/>
        <source>User Agent</source>
        <translation type="unfinished"></translation>
    </message>
    <message>
        <location line="+0"/>
        <source>Node/Service</source>
        <translation type="unfinished"></translation>
    </message>
    <message>
        <location line="+0"/>
        <source>NodeId</source>
        <translation type="unfinished"></translation>
    </message>
    <message>
        <location line="+0"/>
        <source>Ping</source>
        <translation type="unfinished"></translation>
    </message>
    <message>
        <location line="+0"/>
        <source>Sent</source>
        <translation type="unfinished"></translation>
    </message>
    <message>
        <location line="+0"/>
        <source>Received</source>
        <translation type="unfinished"></translation>
    </message>
</context>
<context>
    <name>QObject</name>
    <message>
        <location filename="../bitcoinunits.cpp" line="+185"/>
        <source>Amount</source>
        <translation type="unfinished">Amount</translation>
    </message>
    <message>
<<<<<<< HEAD
        <location filename="../guiutil.cpp" line="+136"/>
        <source>Enter a Myriadcoin address (e.g. %1)</source>
        <translation type="unfinished"></translation>
    </message>
    <message>
        <location line="+762"/>
=======
        <location filename="../guiutil.cpp" line="+130"/>
        <source>Enter a Bitcoin address (e.g. %1)</source>
        <translation type="unfinished"></translation>
    </message>
    <message>
        <location line="+760"/>
>>>>>>> 9e116a6f
        <source>%1 d</source>
        <translation type="unfinished"></translation>
    </message>
    <message>
        <location line="+2"/>
        <source>%1 h</source>
        <translation type="unfinished"></translation>
    </message>
    <message>
        <location line="+2"/>
        <source>%1 m</source>
        <translation type="unfinished"></translation>
    </message>
    <message>
        <location line="+2"/>
        <location line="+50"/>
        <source>%1 s</source>
        <translation type="unfinished"></translation>
    </message>
    <message>
        <location line="-10"/>
        <source>None</source>
        <translation type="unfinished"></translation>
    </message>
    <message>
        <location line="+5"/>
        <source>N/A</source>
        <translation type="unfinished">N/A</translation>
    </message>
    <message>
        <location line="+0"/>
        <source>%1 ms</source>
        <translation type="unfinished"></translation>
    </message>
    <message numerus="yes">
        <location line="+18"/>
        <source>%n second(s)</source>
        <translation>
            <numerusform>%n second</numerusform>
            <numerusform>%n seconds</numerusform>
        </translation>
    </message>
    <message numerus="yes">
        <location line="+4"/>
        <source>%n minute(s)</source>
        <translation>
            <numerusform>%n minute</numerusform>
            <numerusform>%n minutes</numerusform>
        </translation>
    </message>
    <message numerus="yes">
        <location line="+4"/>
        <source>%n hour(s)</source>
        <translation type="unfinished">
            <numerusform>%n hour</numerusform>
            <numerusform>%n hours</numerusform>
        </translation>
    </message>
    <message numerus="yes">
        <location line="+4"/>
        <source>%n day(s)</source>
        <translation type="unfinished">
            <numerusform>%n day</numerusform>
            <numerusform>%n days</numerusform>
        </translation>
    </message>
    <message numerus="yes">
        <location line="+4"/>
        <location line="+6"/>
        <source>%n week(s)</source>
        <translation type="unfinished">
            <numerusform>%n week</numerusform>
            <numerusform>%n weeks</numerusform>
        </translation>
    </message>
    <message>
        <location line="+0"/>
        <source>%1 and %2</source>
        <translation type="unfinished"></translation>
    </message>
    <message numerus="yes">
        <location line="+0"/>
        <source>%n year(s)</source>
        <translation type="unfinished">
            <numerusform>%n year</numerusform>
            <numerusform>%n years</numerusform>
        </translation>
    </message>
    <message>
        <location line="+8"/>
        <source>%1 B</source>
        <translation type="unfinished"></translation>
    </message>
    <message>
        <location line="+2"/>
        <source>%1 KB</source>
        <translation type="unfinished"></translation>
    </message>
    <message>
        <location line="+2"/>
        <source>%1 MB</source>
        <translation type="unfinished"></translation>
    </message>
    <message>
        <location line="+2"/>
        <source>%1 GB</source>
        <translation type="unfinished"></translation>
    </message>
    <message>
        <location filename="../bitcoin.cpp" line="+178"/>
        <source>%1 didn&apos;t yet exit safely...</source>
        <translation type="unfinished"></translation>
    </message>
    <message>
        <location filename="../modaloverlay.cpp" line="-29"/>
        <source>unknown</source>
        <translation type="unfinished"></translation>
    </message>
</context>
<context>
    <name>QObject::QObject</name>
    <message>
        <location filename="../bitcoin.cpp" line="-86"/>
        <source>Error: Specified data directory &quot;%1&quot; does not exist.</source>
        <translation type="unfinished"></translation>
    </message>
    <message>
        <location line="+7"/>
        <source>Error: Cannot parse configuration file: %1. Only use key=value syntax.</source>
        <translation type="unfinished"></translation>
    </message>
    <message>
        <location line="+14"/>
        <source>Error: %1</source>
        <translation type="unfinished"></translation>
    </message>
</context>
<context>
    <name>QRImageWidget</name>
    <message>
        <location filename="../receiverequestdialog.cpp" line="+35"/>
        <source>&amp;Save Image...</source>
        <translation type="unfinished"></translation>
    </message>
    <message>
        <location line="+3"/>
        <source>&amp;Copy Image</source>
        <translation type="unfinished"></translation>
    </message>
    <message>
        <location line="+32"/>
        <source>Save QR Code</source>
        <translation type="unfinished"></translation>
    </message>
    <message>
        <location line="+0"/>
        <source>PNG Image (*.png)</source>
        <translation type="unfinished"></translation>
    </message>
</context>
<context>
    <name>RPCConsole</name>
    <message>
        <location filename="../forms/debugwindow.ui" line="+56"/>
        <location line="+26"/>
        <location line="+26"/>
        <location line="+23"/>
        <location line="+26"/>
        <location line="+36"/>
        <location line="+23"/>
        <location line="+36"/>
        <location line="+23"/>
        <location line="+36"/>
        <location line="+23"/>
        <location line="+663"/>
        <location line="+23"/>
        <location line="+23"/>
        <location line="+23"/>
        <location line="+23"/>
        <location line="+23"/>
        <location line="+23"/>
        <location line="+23"/>
        <location line="+23"/>
        <location line="+23"/>
        <location line="+23"/>
        <location line="+23"/>
        <location line="+23"/>
        <location line="+23"/>
        <location line="+23"/>
        <location line="+26"/>
        <location line="+23"/>
        <location line="+23"/>
        <source>N/A</source>
        <translation>N/A</translation>
    </message>
    <message>
        <location line="-1345"/>
        <source>Client version</source>
        <translation>Client version</translation>
    </message>
    <message>
        <location line="-22"/>
        <source>&amp;Information</source>
        <translation>&amp;Information</translation>
    </message>
    <message>
        <location line="-10"/>
        <source>Debug window</source>
        <translation type="unfinished"></translation>
    </message>
    <message>
        <location line="+25"/>
        <source>General</source>
        <translation type="unfinished"></translation>
    </message>
    <message>
        <location line="+56"/>
        <source>Using BerkeleyDB version</source>
        <translation type="unfinished"></translation>
    </message>
    <message>
        <location line="+26"/>
        <source>Datadir</source>
        <translation type="unfinished"></translation>
    </message>
    <message>
        <location line="+26"/>
        <source>Startup time</source>
        <translation>Startup time</translation>
    </message>
    <message>
        <location line="+29"/>
        <source>Network</source>
        <translation>Network</translation>
    </message>
    <message>
        <location line="+7"/>
        <source>Name</source>
        <translation type="unfinished"></translation>
    </message>
    <message>
        <location line="+23"/>
        <source>Number of connections</source>
        <translation>Number of connections</translation>
    </message>
    <message>
        <location line="+29"/>
        <source>Block chain</source>
        <translation>Block chain</translation>
    </message>
    <message>
        <location line="+7"/>
        <source>Current number of blocks</source>
        <translation>Current number of blocks</translation>
    </message>
    <message>
        <location line="+52"/>
        <source>Memory Pool</source>
        <translation type="unfinished"></translation>
    </message>
    <message>
        <location line="+7"/>
        <source>Current number of transactions</source>
        <translation type="unfinished"></translation>
    </message>
    <message>
        <location line="+23"/>
        <source>Memory usage</source>
        <translation type="unfinished"></translation>
    </message>
    <message>
        <location line="+324"/>
        <source>&amp;Reset</source>
        <translation type="unfinished"></translation>
    </message>
    <message>
        <location line="+80"/>
        <location line="+558"/>
        <source>Received</source>
        <translation type="unfinished"></translation>
    </message>
    <message>
        <location line="-478"/>
        <location line="+455"/>
        <source>Sent</source>
        <translation type="unfinished"></translation>
    </message>
    <message>
        <location line="-414"/>
        <source>&amp;Peers</source>
        <translation type="unfinished"></translation>
    </message>
    <message>
        <location line="+53"/>
        <source>Banned peers</source>
        <translation type="unfinished"></translation>
    </message>
    <message>
        <location line="+60"/>
<<<<<<< HEAD
        <location filename="../rpcconsole.cpp" line="+460"/>
        <location line="+719"/>
=======
        <location filename="../rpcconsole.cpp" line="+496"/>
        <location line="+718"/>
>>>>>>> 9e116a6f
        <source>Select a peer to view detailed information.</source>
        <translation type="unfinished"></translation>
    </message>
    <message>
        <location line="+25"/>
        <source>Whitelisted</source>
        <translation type="unfinished"></translation>
    </message>
    <message>
        <location line="+23"/>
        <source>Direction</source>
        <translation type="unfinished"></translation>
    </message>
    <message>
        <location line="+23"/>
        <source>Version</source>
        <translation type="unfinished"></translation>
    </message>
    <message>
        <location line="+69"/>
        <source>Starting Block</source>
        <translation type="unfinished"></translation>
    </message>
    <message>
        <location line="+23"/>
        <source>Synced Headers</source>
        <translation type="unfinished"></translation>
    </message>
    <message>
        <location line="+23"/>
        <source>Synced Blocks</source>
        <translation type="unfinished"></translation>
    </message>
    <message>
        <location line="-1079"/>
        <location line="+987"/>
        <source>User Agent</source>
        <translation type="unfinished"></translation>
    </message>
    <message>
        <location line="-684"/>
        <source>Open the %1 debug log file from the current data directory. This can take a few seconds for large log files.</source>
        <translation type="unfinished"></translation>
    </message>
    <message>
        <location line="+68"/>
        <source>Decrease font size</source>
        <translation type="unfinished"></translation>
    </message>
    <message>
        <location line="+29"/>
        <source>Increase font size</source>
        <translation type="unfinished"></translation>
    </message>
    <message>
        <location line="+610"/>
        <source>Services</source>
        <translation type="unfinished"></translation>
    </message>
    <message>
        <location line="+92"/>
        <source>Ban Score</source>
        <translation type="unfinished"></translation>
    </message>
    <message>
        <location line="+23"/>
        <source>Connection Time</source>
        <translation type="unfinished"></translation>
    </message>
    <message>
        <location line="+23"/>
        <source>Last Send</source>
        <translation type="unfinished"></translation>
    </message>
    <message>
        <location line="+23"/>
        <source>Last Receive</source>
        <translation type="unfinished"></translation>
    </message>
    <message>
        <location line="+69"/>
        <source>Ping Time</source>
        <translation type="unfinished"></translation>
    </message>
    <message>
        <location line="+23"/>
        <source>The duration of a currently outstanding ping.</source>
        <translation type="unfinished"></translation>
    </message>
    <message>
        <location line="+3"/>
        <source>Ping Wait</source>
        <translation type="unfinished"></translation>
    </message>
    <message>
        <location line="+23"/>
        <source>Min Ping</source>
        <translation type="unfinished"></translation>
    </message>
    <message>
        <location line="+23"/>
        <source>Time Offset</source>
        <translation type="unfinished"></translation>
    </message>
    <message>
        <location line="-1116"/>
        <source>Last block time</source>
        <translation>Last block time</translation>
    </message>
    <message>
        <location line="+110"/>
        <source>&amp;Open</source>
        <translation>&amp;Open</translation>
    </message>
    <message>
        <location line="+26"/>
        <source>&amp;Console</source>
        <translation>&amp;Console</translation>
    </message>
    <message>
        <location line="+195"/>
        <source>&amp;Network Traffic</source>
        <translation type="unfinished"></translation>
    </message>
    <message>
        <location line="+68"/>
        <source>Totals</source>
        <translation type="unfinished"></translation>
    </message>
    <message>
        <location filename="../rpcconsole.cpp" line="-401"/>
        <source>In:</source>
        <translation type="unfinished"></translation>
    </message>
    <message>
        <location line="+1"/>
        <source>Out:</source>
        <translation type="unfinished"></translation>
    </message>
    <message>
        <location filename="../forms/debugwindow.ui" line="-299"/>
        <source>Debug log file</source>
        <translation>Debug log file</translation>
    </message>
    <message>
        <location line="+136"/>
        <source>Clear console</source>
        <translation>Clear console</translation>
    </message>
    <message>
        <location filename="../rpcconsole.cpp" line="-225"/>
        <source>1 &amp;hour</source>
        <translation type="unfinished"></translation>
    </message>
    <message>
        <location line="+1"/>
        <source>1 &amp;day</source>
        <translation type="unfinished"></translation>
    </message>
    <message>
        <location line="+1"/>
        <source>1 &amp;week</source>
        <translation type="unfinished"></translation>
    </message>
    <message>
        <location line="+1"/>
        <source>1 &amp;year</source>
        <translation type="unfinished"></translation>
    </message>
    <message>
        <location line="-4"/>
        <source>&amp;Disconnect</source>
        <translation type="unfinished"></translation>
    </message>
    <message>
        <location line="+1"/>
        <location line="+1"/>
        <location line="+1"/>
        <location line="+1"/>
        <source>Ban for</source>
        <translation type="unfinished"></translation>
    </message>
    <message>
        <location line="+48"/>
        <source>&amp;Unban</source>
        <translation type="unfinished"></translation>
    </message>
    <message>
        <location line="+136"/>
        <source>Welcome to the %1 RPC console.</source>
        <translation type="unfinished"></translation>
    </message>
    <message>
        <location line="+1"/>
        <source>Use up and down arrows to navigate history, and %1 to clear screen.</source>
        <translation type="unfinished"></translation>
    </message>
    <message>
        <location line="+1"/>
        <source>Type %1 for an overview of available commands.</source>
        <translation type="unfinished"></translation>
    </message>
    <message>
        <location line="+1"/>
        <source>For more information on using this console type %1.</source>
        <translation type="unfinished"></translation>
    </message>
    <message>
        <location line="+2"/>
        <source>WARNING: Scammers have been active, telling users to type commands here, stealing their wallet contents. Do not use this console without fully understanding the ramifications of a command.</source>
        <translation type="unfinished"></translation>
    </message>
    <message>
        <location line="+36"/>
        <source>Network activity disabled</source>
        <translation type="unfinished"></translation>
    </message>
    <message>
        <location line="+243"/>
        <source>(node id: %1)</source>
        <translation type="unfinished"></translation>
    </message>
    <message>
        <location line="+2"/>
        <source>via %1</source>
        <translation type="unfinished"></translation>
    </message>
    <message>
        <location line="+3"/>
        <location line="+1"/>
        <source>never</source>
        <translation type="unfinished"></translation>
    </message>
    <message>
        <location line="+10"/>
        <source>Inbound</source>
        <translation type="unfinished"></translation>
    </message>
    <message>
        <location line="+0"/>
        <source>Outbound</source>
        <translation type="unfinished"></translation>
    </message>
    <message>
        <location line="+2"/>
        <source>Yes</source>
        <translation type="unfinished"></translation>
    </message>
    <message>
        <location line="+0"/>
        <source>No</source>
        <translation type="unfinished"></translation>
    </message>
    <message>
        <location line="+12"/>
        <location line="+6"/>
        <source>Unknown</source>
        <translation type="unfinished"></translation>
    </message>
</context>
<context>
    <name>ReceiveCoinsDialog</name>
    <message>
        <location filename="../forms/receivecoinsdialog.ui" line="+37"/>
        <source>&amp;Amount:</source>
        <translation type="unfinished"></translation>
    </message>
    <message>
        <location line="+46"/>
        <source>&amp;Label:</source>
        <translation type="unfinished">&amp;Label:</translation>
    </message>
    <message>
        <location line="-30"/>
        <source>&amp;Message:</source>
        <translation type="unfinished"></translation>
    </message>
    <message>
<<<<<<< HEAD
        <location line="-20"/>
        <source>Reuse one of the previously used receiving addresses. Reusing addresses has security and privacy issues. Do not use this unless re-generating a payment request made before.</source>
        <translation type="unfinished"></translation>
    </message>
    <message>
        <location line="+3"/>
        <source>R&amp;euse an existing receiving address (not recommended)</source>
        <translation type="unfinished"></translation>
    </message>
    <message>
        <location line="+14"/>
        <location line="+23"/>
        <source>An optional message to attach to the payment request, which will be displayed when the request is opened. Note: The message will not be sent with the payment over the Myriadcoin network.</source>
=======
        <location line="-3"/>
        <location line="+46"/>
        <source>An optional message to attach to the payment request, which will be displayed when the request is opened. Note: The message will not be sent with the payment over the Bitcoin network.</source>
>>>>>>> 9e116a6f
        <translation type="unfinished"></translation>
    </message>
    <message>
        <location line="-30"/>
        <location line="+14"/>
        <source>An optional label to associate with the new receiving address.</source>
        <translation type="unfinished"></translation>
    </message>
    <message>
        <location line="-7"/>
        <source>Use this form to request payments. All fields are &lt;b&gt;optional&lt;/b&gt;.</source>
        <translation type="unfinished"></translation>
    </message>
    <message>
        <location line="-39"/>
        <location line="+153"/>
        <source>An optional amount to request. Leave this empty or zero to not request a specific amount.</source>
        <translation type="unfinished"></translation>
    </message>
    <message>
        <location line="-59"/>
        <source>Clear all fields of the form.</source>
        <translation type="unfinished"></translation>
    </message>
    <message>
        <location line="+3"/>
        <source>Clear</source>
        <translation type="unfinished"></translation>
    </message>
    <message>
        <location line="+78"/>
        <source>Native segwit addresses (aka Bech32 or BIP-173) reduce your transaction fees later on and offer better protection against typos, but old wallets don&apos;t support them. When unchecked, an address compatible with older wallets will be created instead.</source>
        <translation type="unfinished"></translation>
    </message>
    <message>
        <location line="+3"/>
        <source>Generate native segwit (Bech32) address</source>
        <translation type="unfinished"></translation>
    </message>
    <message>
        <location line="+61"/>
        <source>Requested payments history</source>
        <translation type="unfinished"></translation>
    </message>
    <message>
        <location line="-162"/>
        <source>&amp;Request payment</source>
        <translation type="unfinished"></translation>
    </message>
    <message>
        <location line="+187"/>
        <source>Show the selected request (does the same as double clicking an entry)</source>
        <translation type="unfinished"></translation>
    </message>
    <message>
        <location line="+3"/>
        <source>Show</source>
        <translation type="unfinished"></translation>
    </message>
    <message>
        <location line="+17"/>
        <source>Remove the selected entries from the list</source>
        <translation type="unfinished"></translation>
    </message>
    <message>
        <location line="+3"/>
        <source>Remove</source>
        <translation type="unfinished"></translation>
    </message>
    <message>
        <location filename="../receivecoinsdialog.cpp" line="+47"/>
        <source>Copy URI</source>
        <translation type="unfinished"></translation>
    </message>
    <message>
        <location line="+1"/>
        <source>Copy label</source>
        <translation type="unfinished"></translation>
    </message>
    <message>
        <location line="+1"/>
        <source>Copy message</source>
        <translation type="unfinished"></translation>
    </message>
    <message>
        <location line="+1"/>
        <source>Copy amount</source>
        <translation type="unfinished"></translation>
    </message>
</context>
<context>
    <name>ReceiveRequestDialog</name>
    <message>
        <location filename="../forms/receiverequestdialog.ui" line="+29"/>
        <source>QR Code</source>
        <translation type="unfinished"></translation>
    </message>
    <message>
        <location line="+46"/>
        <source>Copy &amp;URI</source>
        <translation type="unfinished"></translation>
    </message>
    <message>
        <location line="+10"/>
        <source>Copy &amp;Address</source>
        <translation type="unfinished"></translation>
    </message>
    <message>
        <location line="+10"/>
        <source>&amp;Save Image...</source>
        <translation type="unfinished"></translation>
    </message>
    <message>
        <location filename="../receiverequestdialog.cpp" line="+65"/>
        <source>Request payment to %1</source>
        <translation type="unfinished"></translation>
    </message>
    <message>
        <location line="+6"/>
        <source>Payment information</source>
        <translation type="unfinished"></translation>
    </message>
    <message>
        <location line="+1"/>
        <source>URI</source>
        <translation type="unfinished"></translation>
    </message>
    <message>
        <location line="+2"/>
        <source>Address</source>
        <translation type="unfinished"></translation>
    </message>
    <message>
        <location line="+2"/>
        <source>Amount</source>
        <translation type="unfinished">Amount</translation>
    </message>
    <message>
        <location line="+2"/>
        <source>Label</source>
        <translation type="unfinished"></translation>
    </message>
    <message>
        <location line="+2"/>
        <source>Message</source>
        <translation type="unfinished"></translation>
    </message>
    <message>
        <location line="+10"/>
        <source>Resulting URI too long, try to reduce the text for label / message.</source>
        <translation type="unfinished"></translation>
    </message>
    <message>
        <location line="+5"/>
        <source>Error encoding URI into QR Code.</source>
        <translation type="unfinished"></translation>
    </message>
</context>
<context>
    <name>RecentRequestsTableModel</name>
    <message>
        <location filename="../recentrequeststablemodel.cpp" line="+28"/>
        <source>Date</source>
        <translation type="unfinished">Date</translation>
    </message>
    <message>
        <location line="+0"/>
        <source>Label</source>
        <translation type="unfinished"></translation>
    </message>
    <message>
        <location line="+0"/>
        <source>Message</source>
        <translation type="unfinished"></translation>
    </message>
    <message>
        <location line="+39"/>
        <source>(no label)</source>
        <translation type="unfinished"></translation>
    </message>
    <message>
        <location line="+9"/>
        <source>(no message)</source>
        <translation type="unfinished"></translation>
    </message>
    <message>
        <location line="+8"/>
        <source>(no amount requested)</source>
        <translation type="unfinished"></translation>
    </message>
    <message>
        <location line="+42"/>
        <source>Requested</source>
        <translation type="unfinished"></translation>
    </message>
</context>
<context>
    <name>SendCoinsDialog</name>
    <message>
        <location filename="../forms/sendcoinsdialog.ui" line="+14"/>
        <location filename="../sendcoinsdialog.cpp" line="+578"/>
        <source>Send Coins</source>
        <translation>Send Coins</translation>
    </message>
    <message>
        <location line="+76"/>
        <source>Coin Control Features</source>
        <translation type="unfinished"></translation>
    </message>
    <message>
        <location line="+20"/>
        <source>Inputs...</source>
        <translation type="unfinished"></translation>
    </message>
    <message>
        <location line="+10"/>
        <source>automatically selected</source>
        <translation type="unfinished"></translation>
    </message>
    <message>
        <location line="+19"/>
        <source>Insufficient funds!</source>
        <translation type="unfinished"></translation>
    </message>
    <message>
        <location line="+89"/>
        <source>Quantity:</source>
        <translation type="unfinished"></translation>
    </message>
    <message>
        <location line="+35"/>
        <source>Bytes:</source>
        <translation type="unfinished"></translation>
    </message>
    <message>
        <location line="+48"/>
        <source>Amount:</source>
        <translation type="unfinished"></translation>
    </message>
    <message>
        <location line="+80"/>
        <source>Fee:</source>
        <translation type="unfinished"></translation>
    </message>
    <message>
        <location line="+51"/>
        <source>After Fee:</source>
        <translation type="unfinished"></translation>
    </message>
    <message>
        <location line="+32"/>
        <source>Change:</source>
        <translation type="unfinished"></translation>
    </message>
    <message>
        <location line="+44"/>
        <source>If this is activated, but the change address is empty or invalid, change will be sent to a newly generated address.</source>
        <translation type="unfinished"></translation>
    </message>
    <message>
        <location line="+3"/>
        <source>Custom change address</source>
        <translation type="unfinished"></translation>
    </message>
    <message>
        <location line="+206"/>
        <source>Transaction Fee:</source>
        <translation type="unfinished"></translation>
    </message>
    <message>
        <location line="+14"/>
        <source>Choose...</source>
        <translation type="unfinished"></translation>
    </message>
    <message>
        <location line="+24"/>
        <source>Using the fallbackfee can result in sending a transaction that will take several hours or days (or never) to confirm. Consider choosing your fee manually or wait until you have validated the complete chain.</source>
        <translation type="unfinished"></translation>
    </message>
    <message>
        <location line="+9"/>
        <source>Warning: Fee estimation is currently not possible.</source>
        <translation type="unfinished"></translation>
    </message>
    <message>
        <location line="+26"/>
        <source>collapse fee-settings</source>
        <translation type="unfinished"></translation>
    </message>
    <message>
        <location line="+54"/>
        <source>per kilobyte</source>
        <translation type="unfinished"></translation>
    </message>
    <message>
        <location line="-3"/>
        <source>If the custom fee is set to 1000 satoshis and the transaction is only 250 bytes, then &quot;per kilobyte&quot; only pays 250 satoshis in fee, while &quot;total at least&quot; pays 1000 satoshis. For transactions bigger than a kilobyte both pay by kilobyte.</source>
        <translation type="unfinished"></translation>
    </message>
    <message>
        <location line="-48"/>
        <source>Hide</source>
        <translation type="unfinished"></translation>
    </message>
    <message>
        <location line="+78"/>
        <location line="+13"/>
        <source>Paying only the minimum fee is just fine as long as there is less transaction volume than space in the blocks. But be aware that this can end up in a never confirming transaction once there is more demand for bitcoin transactions than the network can process.</source>
        <translation type="unfinished"></translation>
    </message>
    <message>
        <location line="+3"/>
        <source>(read the tooltip)</source>
        <translation type="unfinished"></translation>
    </message>
    <message>
        <location line="+29"/>
        <source>Recommended:</source>
        <translation type="unfinished"></translation>
    </message>
    <message>
        <location line="+30"/>
        <source>Custom:</source>
        <translation type="unfinished"></translation>
    </message>
    <message>
        <location line="+52"/>
        <source>(Smart fee not initialized yet. This usually takes a few blocks...)</source>
        <translation type="unfinished"></translation>
    </message>
    <message>
        <location line="+185"/>
        <source>Send to multiple recipients at once</source>
        <translation>Send to multiple recipients at once</translation>
    </message>
    <message>
        <location line="+3"/>
        <source>Add &amp;Recipient</source>
        <translation>Add &amp;Recipient</translation>
    </message>
    <message>
        <location line="-20"/>
        <source>Clear all fields of the form.</source>
        <translation type="unfinished"></translation>
    </message>
    <message>
        <location line="-833"/>
        <source>Dust:</source>
        <translation type="unfinished"></translation>
    </message>
    <message>
        <location line="+694"/>
        <source>Confirmation time target:</source>
        <translation type="unfinished"></translation>
    </message>
    <message>
        <location line="+74"/>
        <source>Enable Replace-By-Fee</source>
        <translation type="unfinished"></translation>
    </message>
    <message>
        <location line="+3"/>
        <source>With Replace-By-Fee (BIP-125) you can increase a transaction&apos;s fee after it is sent. Without this, a higher fee may be recommended to compensate for increased transaction delay risk.</source>
        <translation type="unfinished"></translation>
    </message>
    <message>
        <location line="+65"/>
        <source>Clear &amp;All</source>
        <translation>Clear &amp;All</translation>
    </message>
    <message>
        <location line="+55"/>
        <source>Balance:</source>
        <translation>Balance:</translation>
    </message>
    <message>
        <location line="-84"/>
        <source>Confirm the send action</source>
        <translation>Confirm the send action</translation>
    </message>
    <message>
        <location line="+3"/>
        <source>S&amp;end</source>
        <translation>S&amp;end</translation>
    </message>
    <message>
        <location filename="../sendcoinsdialog.cpp" line="-494"/>
        <source>Copy quantity</source>
        <translation type="unfinished"></translation>
    </message>
    <message>
        <location line="+1"/>
        <source>Copy amount</source>
        <translation type="unfinished"></translation>
    </message>
    <message>
        <location line="+1"/>
        <source>Copy fee</source>
        <translation type="unfinished"></translation>
    </message>
    <message>
        <location line="+1"/>
        <source>Copy after fee</source>
        <translation type="unfinished"></translation>
    </message>
    <message>
        <location line="+1"/>
        <source>Copy bytes</source>
        <translation type="unfinished"></translation>
    </message>
    <message>
        <location line="+1"/>
        <source>Copy dust</source>
        <translation type="unfinished"></translation>
    </message>
    <message>
        <location line="+1"/>
        <source>Copy change</source>
        <translation type="unfinished"></translation>
    </message>
    <message>
        <location line="+76"/>
        <source>%1 (%2 blocks)</source>
        <translation type="unfinished"></translation>
    </message>
    <message>
        <location line="+127"/>
        <location line="+5"/>
        <location line="+5"/>
        <location line="+4"/>
        <source>%1 to %2</source>
        <translation type="unfinished"></translation>
    </message>
    <message>
        <location line="+6"/>
        <source>Are you sure you want to send?</source>
        <translation type="unfinished"></translation>
    </message>
    <message>
        <location line="+9"/>
        <source>added as transaction fee</source>
        <translation type="unfinished"></translation>
    </message>
    <message>
        <location line="+15"/>
        <source>Total Amount %1</source>
        <translation type="unfinished"></translation>
    </message>
    <message>
        <location line="+3"/>
        <source>or</source>
        <translation type="unfinished"></translation>
    </message>
    <message>
        <location line="+4"/>
        <source>You can increase the fee later (signals Replace-By-Fee, BIP-125).</source>
        <translation type="unfinished"></translation>
    </message>
    <message>
        <location line="+2"/>
        <source>Not signalling Replace-By-Fee, BIP-125.</source>
        <translation type="unfinished"></translation>
    </message>
    <message>
        <location line="+5"/>
        <source>Confirm send coins</source>
        <translation type="unfinished"></translation>
    </message>
    <message>
        <location line="+192"/>
        <source>The recipient address is not valid. Please recheck.</source>
        <translation type="unfinished"></translation>
    </message>
    <message>
        <location line="+3"/>
        <source>The amount to pay must be larger than 0.</source>
        <translation type="unfinished"></translation>
    </message>
    <message>
        <location line="+3"/>
        <source>The amount exceeds your balance.</source>
        <translation type="unfinished"></translation>
    </message>
    <message>
        <location line="+3"/>
        <source>The total exceeds your balance when the %1 transaction fee is included.</source>
        <translation type="unfinished"></translation>
    </message>
    <message>
        <location line="+3"/>
        <source>Duplicate address found: addresses should only be used once each.</source>
        <translation type="unfinished"></translation>
    </message>
    <message>
        <location line="+3"/>
        <source>Transaction creation failed!</source>
        <translation type="unfinished"></translation>
    </message>
    <message>
        <location line="+4"/>
        <source>The transaction was rejected with the following reason: %1</source>
        <translation type="unfinished"></translation>
    </message>
    <message>
        <location line="+4"/>
        <source>A fee higher than %1 is considered an absurdly high fee.</source>
        <translation type="unfinished"></translation>
    </message>
    <message>
        <location line="+3"/>
        <source>Payment request expired.</source>
        <translation type="unfinished"></translation>
    </message>
    <message>
        <location line="+91"/>
        <source>Pay only the required fee of %1</source>
        <translation type="unfinished"></translation>
    </message>
    <message numerus="yes">
        <location line="+42"/>
        <source>Estimated to begin confirmation within %n block(s).</source>
        <translation>
            <numerusform>Estimated to begin confirmation within %n block.</numerusform>
            <numerusform>Estimated to begin confirmation within %n blocks.</numerusform>
        </translation>
    </message>
    <message>
<<<<<<< HEAD
        <location line="+102"/>
        <source>Warning: Invalid Myriadcoin address</source>
=======
        <location line="+101"/>
        <source>Warning: Invalid Bitcoin address</source>
>>>>>>> 9e116a6f
        <translation type="unfinished"></translation>
    </message>
    <message>
        <location line="+5"/>
        <source>Warning: Unknown change address</source>
        <translation type="unfinished"></translation>
    </message>
    <message>
        <location line="+3"/>
        <source>Confirm custom change address</source>
        <translation type="unfinished"></translation>
    </message>
    <message>
        <location line="+0"/>
        <source>The address you selected for change is not part of this wallet. Any or all funds in your wallet may be sent to this address. Are you sure?</source>
        <translation type="unfinished"></translation>
    </message>
    <message>
        <location line="+21"/>
        <source>(no label)</source>
        <translation type="unfinished"></translation>
    </message>
</context>
<context>
    <name>SendCoinsEntry</name>
    <message>
        <location filename="../forms/sendcoinsentry.ui" line="+155"/>
        <location line="+546"/>
        <location line="+533"/>
        <source>A&amp;mount:</source>
        <translation>A&amp;mount:</translation>
    </message>
    <message>
        <location line="-1192"/>
        <source>Pay &amp;To:</source>
        <translation>Pay &amp;To:</translation>
    </message>
    <message>
        <location line="+93"/>
        <source>&amp;Label:</source>
        <translation>&amp;Label:</translation>
    </message>
    <message>
        <location line="-68"/>
        <source>Choose previously used address</source>
        <translation type="unfinished"></translation>
    </message>
    <message>
        <location line="-46"/>
        <source>This is a normal payment.</source>
        <translation type="unfinished"></translation>
    </message>
    <message>
        <location line="+39"/>
        <source>The Myriadcoin address to send the payment to</source>
        <translation type="unfinished"></translation>
    </message>
    <message>
        <location line="+23"/>
        <source>Alt+A</source>
        <translation>Alt+A</translation>
    </message>
    <message>
        <location line="+7"/>
        <source>Paste address from clipboard</source>
        <translation>Paste address from clipboard</translation>
    </message>
    <message>
        <location line="+16"/>
        <source>Alt+P</source>
        <translation>Alt+P</translation>
    </message>
    <message>
        <location line="+7"/>
        <location line="+555"/>
        <location line="+533"/>
        <source>Remove this entry</source>
        <translation type="unfinished"></translation>
    </message>
    <message>
<<<<<<< HEAD
        <location line="-1021"/>
        <source>The fee will be deducted from the amount being sent. The recipient will receive less myriadcoins than you enter in the amount field. If multiple recipients are selected, the fee is split equally.</source>
=======
        <location line="-1028"/>
        <source>The fee will be deducted from the amount being sent. The recipient will receive less bitcoins than you enter in the amount field. If multiple recipients are selected, the fee is split equally.</source>
>>>>>>> 9e116a6f
        <translation type="unfinished"></translation>
    </message>
    <message>
        <location line="+3"/>
        <source>S&amp;ubtract fee from amount</source>
        <translation type="unfinished"></translation>
    </message>
    <message>
        <location line="+7"/>
        <source>Use available balance</source>
        <translation type="unfinished"></translation>
    </message>
    <message>
        <location line="+9"/>
        <source>Message:</source>
        <translation type="unfinished"></translation>
    </message>
    <message>
        <location line="+443"/>
        <source>This is an unauthenticated payment request.</source>
        <translation type="unfinished"></translation>
    </message>
    <message>
        <location line="+529"/>
        <source>This is an authenticated payment request.</source>
        <translation type="unfinished"></translation>
    </message>
    <message>
        <location line="-1016"/>
        <source>Enter a label for this address to add it to the list of used addresses</source>
        <translation type="unfinished"></translation>
    </message>
    <message>
<<<<<<< HEAD
        <location line="+47"/>
        <source>A message that was attached to the myriadcoin: URI which will be stored with the transaction for your reference. Note: This message will not be sent over the Myriadcoin network.</source>
=======
        <location line="+54"/>
        <source>A message that was attached to the bitcoin: URI which will be stored with the transaction for your reference. Note: This message will not be sent over the Bitcoin network.</source>
>>>>>>> 9e116a6f
        <translation type="unfinished"></translation>
    </message>
    <message>
        <location line="+448"/>
        <location line="+529"/>
        <source>Pay To:</source>
        <translation type="unfinished"></translation>
    </message>
    <message>
        <location line="-495"/>
        <location line="+533"/>
        <source>Memo:</source>
        <translation type="unfinished"></translation>
    </message>
    <message>
        <location filename="../sendcoinsentry.cpp" line="+36"/>
        <source>Enter a label for this address to add it to your address book</source>
        <translation type="unfinished"></translation>
    </message>
</context>
<context>
    <name>SendConfirmationDialog</name>
    <message>
        <location filename="../sendcoinsdialog.cpp" line="+83"/>
        <location line="+5"/>
        <source>Yes</source>
        <translation type="unfinished"></translation>
    </message>
</context>
<context>
    <name>ShutdownWindow</name>
    <message>
        <location filename="../utilitydialog.cpp" line="+78"/>
        <source>%1 is shutting down...</source>
        <translation type="unfinished"></translation>
    </message>
    <message>
        <location line="+1"/>
        <source>Do not shut down the computer until this window disappears.</source>
        <translation type="unfinished"></translation>
    </message>
</context>
<context>
    <name>SignVerifyMessageDialog</name>
    <message>
        <location filename="../forms/signverifymessagedialog.ui" line="+14"/>
        <source>Signatures - Sign / Verify a Message</source>
        <translation>Signatures - Sign / Verify a Message</translation>
    </message>
    <message>
        <location line="+13"/>
        <source>&amp;Sign Message</source>
        <translation>&amp;Sign Message</translation>
    </message>
    <message>
        <location line="+6"/>
        <source>You can sign messages/agreements with your addresses to prove you can receive myriadcoins sent to them. Be careful not to sign anything vague or random, as phishing attacks may try to trick you into signing your identity over to them. Only sign fully-detailed statements you agree to.</source>
        <translation type="unfinished"></translation>
    </message>
    <message>
        <location line="+18"/>
        <source>The Myriadcoin address to sign the message with</source>
        <translation type="unfinished"></translation>
    </message>
    <message>
        <location line="+7"/>
        <location line="+210"/>
        <source>Choose previously used address</source>
        <translation type="unfinished"></translation>
    </message>
    <message>
        <location line="-200"/>
        <location line="+210"/>
        <source>Alt+A</source>
        <translation>Alt+A</translation>
    </message>
    <message>
        <location line="-200"/>
        <source>Paste address from clipboard</source>
        <translation>Paste address from clipboard</translation>
    </message>
    <message>
        <location line="+10"/>
        <source>Alt+P</source>
        <translation>Alt+P</translation>
    </message>
    <message>
        <location line="+12"/>
        <source>Enter the message you want to sign here</source>
        <translation>Enter the message you want to sign here</translation>
    </message>
    <message>
        <location line="+7"/>
        <source>Signature</source>
        <translation>Signature</translation>
    </message>
    <message>
        <location line="+27"/>
        <source>Copy the current signature to the system clipboard</source>
        <translation>Copy the current signature to the system clipboard</translation>
    </message>
    <message>
        <location line="+21"/>
        <source>Sign the message to prove you own this Myriadcoin address</source>
        <translation>Sign the message to prove you own this Myriadcoin address</translation>
    </message>
    <message>
        <location line="+3"/>
        <source>Sign &amp;Message</source>
        <translation>Sign &amp;Message</translation>
    </message>
    <message>
        <location line="+14"/>
        <source>Reset all sign message fields</source>
        <translation>Reset all sign message fields</translation>
    </message>
    <message>
        <location line="+3"/>
        <location line="+143"/>
        <source>Clear &amp;All</source>
        <translation>Clear &amp;All</translation>
    </message>
    <message>
        <location line="-84"/>
        <source>&amp;Verify Message</source>
        <translation>&amp;Verify Message</translation>
    </message>
    <message>
        <location line="+6"/>
        <source>Enter the receiver&apos;s address, message (ensure you copy line breaks, spaces, tabs, etc. exactly) and signature below to verify the message. Be careful not to read more into the signature than what is in the signed message itself, to avoid being tricked by a man-in-the-middle attack. Note that this only proves the signing party receives with the address, it cannot prove sendership of any transaction!</source>
        <translation type="unfinished"></translation>
    </message>
    <message>
        <location line="+21"/>
        <source>The Myriadcoin address the message was signed with</source>
        <translation type="unfinished"></translation>
    </message>
    <message>
        <location line="+37"/>
        <source>Verify the message to ensure it was signed with the specified Myriadcoin address</source>
        <translation>Verify the message to ensure it was signed with the specified Myriadcoin address</translation>
    </message>
    <message>
        <location line="+3"/>
        <source>Verify &amp;Message</source>
        <translation>Verify &amp;Message</translation>
    </message>
    <message>
        <location line="+14"/>
        <source>Reset all verify message fields</source>
        <translation>Reset all verify message fields</translation>
    </message>
    <message>
        <location filename="../signverifymessagedialog.cpp" line="+41"/>
        <source>Click &quot;Sign Message&quot; to generate signature</source>
        <translation type="unfinished"></translation>
    </message>
    <message>
        <location line="+82"/>
        <location line="+78"/>
        <source>The entered address is invalid.</source>
        <translation type="unfinished"></translation>
    </message>
    <message>
        <location line="-78"/>
        <location line="+7"/>
        <location line="+71"/>
        <location line="+6"/>
        <source>Please check the address and try again.</source>
        <translation type="unfinished"></translation>
    </message>
    <message>
        <location line="-77"/>
        <location line="+77"/>
        <source>The entered address does not refer to a key.</source>
        <translation type="unfinished"></translation>
    </message>
    <message>
        <location line="-69"/>
        <source>Wallet unlock was cancelled.</source>
        <translation type="unfinished"></translation>
    </message>
    <message>
        <location line="+8"/>
        <source>Private key for the entered address is not available.</source>
        <translation type="unfinished"></translation>
    </message>
    <message>
        <location line="+12"/>
        <source>Message signing failed.</source>
        <translation type="unfinished"></translation>
    </message>
    <message>
        <location line="+5"/>
        <source>Message signed.</source>
        <translation type="unfinished"></translation>
    </message>
    <message>
        <location line="+55"/>
        <source>The signature could not be decoded.</source>
        <translation type="unfinished"></translation>
    </message>
    <message>
        <location line="+0"/>
        <location line="+13"/>
        <source>Please check the signature and try again.</source>
        <translation type="unfinished"></translation>
    </message>
    <message>
        <location line="+0"/>
        <source>The signature did not match the message digest.</source>
        <translation type="unfinished"></translation>
    </message>
    <message>
        <location line="+6"/>
        <source>Message verification failed.</source>
        <translation type="unfinished"></translation>
    </message>
    <message>
        <location line="+5"/>
        <source>Message verified.</source>
        <translation type="unfinished"></translation>
    </message>
</context>
<context>
    <name>SplashScreen</name>
    <message>
        <location filename="../networkstyle.cpp" line="+19"/>
        <source>[testnet]</source>
        <translation>[testnet]</translation>
    </message>
</context>
<context>
    <name>TrafficGraphWidget</name>
    <message>
        <location filename="../trafficgraphwidget.cpp" line="+80"/>
        <source>KB/s</source>
        <translation type="unfinished"></translation>
    </message>
</context>
<context>
    <name>TransactionDesc</name>
    <message numerus="yes">
        <location filename="../transactiondesc.cpp" line="+30"/>
        <source>Open for %n more block(s)</source>
        <translation>
            <numerusform>Open for %n more block</numerusform>
            <numerusform>Open for %n more blocks</numerusform>
        </translation>
    </message>
    <message>
        <location line="+2"/>
        <source>Open until %1</source>
        <translation type="unfinished"></translation>
    </message>
    <message>
        <location line="+6"/>
        <source>conflicted with a transaction with %1 confirmations</source>
        <translation type="unfinished"></translation>
    </message>
    <message>
        <location line="+2"/>
        <source>%1/offline</source>
        <translation type="unfinished"></translation>
    </message>
    <message>
        <location line="+2"/>
        <source>0/unconfirmed, %1</source>
        <translation type="unfinished"></translation>
    </message>
    <message>
        <location line="+0"/>
        <source>in memory pool</source>
        <translation type="unfinished"></translation>
    </message>
    <message>
        <location line="+0"/>
        <source>not in memory pool</source>
        <translation type="unfinished"></translation>
    </message>
    <message>
        <location line="+0"/>
        <source>abandoned</source>
        <translation type="unfinished"></translation>
    </message>
    <message>
        <location line="+2"/>
        <source>%1/unconfirmed</source>
        <translation type="unfinished"></translation>
    </message>
    <message>
        <location line="+2"/>
        <source>%1 confirmations</source>
        <translation type="unfinished"></translation>
    </message>
    <message>
        <location line="+17"/>
        <source>Status</source>
        <translation type="unfinished"></translation>
    </message>
    <message>
        <location line="+5"/>
        <source>, has not been successfully broadcast yet</source>
        <translation type="unfinished"></translation>
    </message>
    <message numerus="yes">
        <location line="+2"/>
        <source>, broadcast through %n node(s)</source>
        <translation>
            <numerusform>, broadcast through %n node</numerusform>
            <numerusform>, broadcast through %n nodes</numerusform>
        </translation>
    </message>
    <message>
        <location line="+4"/>
        <source>Date</source>
        <translation type="unfinished">Date</translation>
    </message>
    <message>
        <location line="+7"/>
        <source>Source</source>
        <translation type="unfinished"></translation>
    </message>
    <message>
        <location line="+0"/>
        <source>Generated</source>
        <translation type="unfinished"></translation>
    </message>
    <message>
        <location line="+5"/>
        <location line="+12"/>
        <location line="+72"/>
        <source>From</source>
        <translation type="unfinished"></translation>
    </message>
    <message>
        <location line="-72"/>
        <source>unknown</source>
        <translation type="unfinished"></translation>
    </message>
    <message>
        <location line="+1"/>
        <location line="+20"/>
        <location line="+69"/>
        <source>To</source>
        <translation type="unfinished"></translation>
    </message>
    <message>
        <location line="-87"/>
        <source>own address</source>
        <translation type="unfinished"></translation>
    </message>
    <message>
        <location line="+0"/>
        <location line="+69"/>
        <source>watch-only</source>
        <translation type="unfinished"></translation>
    </message>
    <message>
        <location line="-67"/>
        <source>label</source>
        <translation type="unfinished"></translation>
    </message>
    <message>
        <location line="+34"/>
        <location line="+12"/>
        <location line="+53"/>
        <location line="+26"/>
        <location line="+55"/>
        <source>Credit</source>
        <translation type="unfinished"></translation>
    </message>
    <message numerus="yes">
        <location line="-144"/>
        <source>matures in %n more block(s)</source>
        <translation>
            <numerusform>matures in %n more block</numerusform>
            <numerusform>matures in %n more blocks</numerusform>
        </translation>
    </message>
    <message>
        <location line="+2"/>
        <source>not accepted</source>
        <translation type="unfinished"></translation>
    </message>
    <message>
        <location line="+59"/>
        <location line="+25"/>
        <location line="+55"/>
        <source>Debit</source>
        <translation type="unfinished"></translation>
    </message>
    <message>
        <location line="-70"/>
        <source>Total debit</source>
        <translation type="unfinished"></translation>
    </message>
    <message>
        <location line="+1"/>
        <source>Total credit</source>
        <translation type="unfinished"></translation>
    </message>
    <message>
        <location line="+5"/>
        <source>Transaction fee</source>
        <translation type="unfinished"></translation>
    </message>
    <message>
        <location line="+16"/>
        <source>Net amount</source>
        <translation type="unfinished"></translation>
    </message>
    <message>
        <location line="+6"/>
        <location line="+11"/>
        <source>Message</source>
        <translation type="unfinished"></translation>
    </message>
    <message>
        <location line="-9"/>
        <source>Comment</source>
        <translation type="unfinished"></translation>
    </message>
    <message>
        <location line="+2"/>
        <source>Transaction ID</source>
        <translation type="unfinished"></translation>
    </message>
    <message>
        <location line="+1"/>
        <source>Transaction total size</source>
        <translation type="unfinished"></translation>
    </message>
    <message>
        <location line="+1"/>
        <source>Output index</source>
        <translation type="unfinished"></translation>
    </message>
    <message>
        <location line="+18"/>
        <source>Merchant</source>
        <translation type="unfinished"></translation>
    </message>
    <message>
        <location line="+7"/>
        <source>Generated coins must mature %1 blocks before they can be spent. When you generated this block, it was broadcast to the network to be added to the block chain. If it fails to get into the chain, its state will change to &quot;not accepted&quot; and it won&apos;t be spendable. This may occasionally happen if another node generates a block within a few seconds of yours.</source>
        <translation type="unfinished"></translation>
    </message>
    <message>
        <location line="+8"/>
        <source>Debug information</source>
        <translation type="unfinished"></translation>
    </message>
    <message>
        <location line="+8"/>
        <source>Transaction</source>
        <translation type="unfinished"></translation>
    </message>
    <message>
        <location line="+3"/>
        <source>Inputs</source>
        <translation type="unfinished"></translation>
    </message>
    <message>
        <location line="+20"/>
        <source>Amount</source>
        <translation type="unfinished">Amount</translation>
    </message>
    <message>
        <location line="+1"/>
        <location line="+1"/>
        <source>true</source>
        <translation type="unfinished"></translation>
    </message>
    <message>
        <location line="-1"/>
        <location line="+1"/>
        <source>false</source>
        <translation type="unfinished"></translation>
    </message>
</context>
<context>
    <name>TransactionDescDialog</name>
    <message>
        <location filename="../forms/transactiondescdialog.ui" line="+20"/>
        <source>This pane shows a detailed description of the transaction</source>
        <translation>This pane shows a detailed description of the transaction</translation>
    </message>
    <message>
        <location filename="../transactiondescdialog.cpp" line="+17"/>
        <source>Details for %1</source>
        <translation type="unfinished"></translation>
    </message>
</context>
<context>
    <name>TransactionTableModel</name>
    <message>
        <location filename="../transactiontablemodel.cpp" line="+248"/>
        <source>Date</source>
        <translation type="unfinished">Date</translation>
    </message>
    <message>
        <location line="+0"/>
        <source>Type</source>
        <translation type="unfinished"></translation>
    </message>
    <message>
        <location line="+0"/>
        <source>Label</source>
        <translation type="unfinished"></translation>
    </message>
    <message numerus="yes">
        <location line="+58"/>
        <source>Open for %n more block(s)</source>
        <translation>
            <numerusform>Open for %n more block</numerusform>
            <numerusform>Open for %n more blocks</numerusform>
        </translation>
    </message>
    <message>
        <location line="+3"/>
        <source>Open until %1</source>
        <translation type="unfinished"></translation>
    </message>
    <message>
        <location line="+3"/>
        <source>Offline</source>
        <translation type="unfinished"></translation>
    </message>
    <message>
        <location line="+3"/>
        <source>Unconfirmed</source>
        <translation type="unfinished"></translation>
    </message>
    <message>
        <location line="+3"/>
        <source>Abandoned</source>
        <translation type="unfinished"></translation>
    </message>
    <message>
        <location line="+3"/>
        <source>Confirming (%1 of %2 recommended confirmations)</source>
        <translation type="unfinished"></translation>
    </message>
    <message>
        <location line="+3"/>
        <source>Confirmed (%1 confirmations)</source>
        <translation type="unfinished"></translation>
    </message>
    <message>
        <location line="+3"/>
        <source>Conflicted</source>
        <translation type="unfinished"></translation>
    </message>
    <message>
        <location line="+3"/>
        <source>Immature (%1 confirmations, will be available after %2)</source>
        <translation type="unfinished"></translation>
    </message>
    <message>
        <location line="+3"/>
        <source>This block was not received by any other nodes and will probably not be accepted!</source>
        <translation type="unfinished"></translation>
    </message>
    <message>
        <location line="+3"/>
        <source>Generated but not accepted</source>
        <translation type="unfinished"></translation>
    </message>
    <message>
        <location line="+39"/>
        <source>Received with</source>
        <translation type="unfinished"></translation>
    </message>
    <message>
        <location line="+2"/>
        <source>Received from</source>
        <translation type="unfinished"></translation>
    </message>
    <message>
        <location line="+3"/>
        <source>Sent to</source>
        <translation type="unfinished"></translation>
    </message>
    <message>
        <location line="+2"/>
        <source>Payment to yourself</source>
        <translation type="unfinished"></translation>
    </message>
    <message>
        <location line="+2"/>
        <source>Mined</source>
        <translation type="unfinished"></translation>
    </message>
    <message>
        <location line="+28"/>
        <source>watch-only</source>
        <translation type="unfinished"></translation>
    </message>
    <message>
        <location line="+15"/>
        <source>(n/a)</source>
        <translation type="unfinished"></translation>
    </message>
    <message>
        <location line="+213"/>
        <source>(no label)</source>
        <translation type="unfinished"></translation>
    </message>
    <message>
        <location line="+39"/>
        <source>Transaction status. Hover over this field to show number of confirmations.</source>
        <translation type="unfinished"></translation>
    </message>
    <message>
        <location line="+2"/>
        <source>Date and time that the transaction was received.</source>
        <translation type="unfinished"></translation>
    </message>
    <message>
        <location line="+2"/>
        <source>Type of transaction.</source>
        <translation type="unfinished"></translation>
    </message>
    <message>
        <location line="+2"/>
        <source>Whether or not a watch-only address is involved in this transaction.</source>
        <translation type="unfinished"></translation>
    </message>
    <message>
        <location line="+2"/>
        <source>User-defined intent/purpose of the transaction.</source>
        <translation type="unfinished"></translation>
    </message>
    <message>
        <location line="+2"/>
        <source>Amount removed from or added to balance.</source>
        <translation type="unfinished"></translation>
    </message>
</context>
<context>
    <name>TransactionView</name>
    <message>
        <location filename="../transactionview.cpp" line="+70"/>
        <location line="+16"/>
        <source>All</source>
        <translation type="unfinished"></translation>
    </message>
    <message>
        <location line="-15"/>
        <source>Today</source>
        <translation type="unfinished"></translation>
    </message>
    <message>
        <location line="+1"/>
        <source>This week</source>
        <translation type="unfinished"></translation>
    </message>
    <message>
        <location line="+1"/>
        <source>This month</source>
        <translation type="unfinished"></translation>
    </message>
    <message>
        <location line="+1"/>
        <source>Last month</source>
        <translation type="unfinished"></translation>
    </message>
    <message>
        <location line="+1"/>
        <source>This year</source>
        <translation type="unfinished"></translation>
    </message>
    <message>
        <location line="+1"/>
        <source>Range...</source>
        <translation type="unfinished"></translation>
    </message>
    <message>
        <location line="+11"/>
        <source>Received with</source>
        <translation type="unfinished"></translation>
    </message>
    <message>
        <location line="+2"/>
        <source>Sent to</source>
        <translation type="unfinished"></translation>
    </message>
    <message>
        <location line="+2"/>
        <source>To yourself</source>
        <translation type="unfinished"></translation>
    </message>
    <message>
        <location line="+1"/>
        <source>Mined</source>
        <translation type="unfinished"></translation>
    </message>
    <message>
        <location line="+1"/>
        <source>Other</source>
        <translation type="unfinished"></translation>
    </message>
    <message>
        <location line="+6"/>
        <source>Enter address, transaction id, or label to search</source>
        <translation type="unfinished"></translation>
    </message>
    <message>
        <location line="+6"/>
        <source>Min amount</source>
        <translation type="unfinished"></translation>
    </message>
    <message>
        <location line="+48"/>
        <source>Abandon transaction</source>
        <translation type="unfinished"></translation>
    </message>
    <message>
        <location line="+1"/>
        <source>Increase transaction fee</source>
        <translation type="unfinished"></translation>
    </message>
    <message>
        <location line="+2"/>
        <source>Copy address</source>
        <translation type="unfinished"></translation>
    </message>
    <message>
        <location line="+1"/>
        <source>Copy label</source>
        <translation type="unfinished"></translation>
    </message>
    <message>
        <location line="+1"/>
        <source>Copy amount</source>
        <translation type="unfinished"></translation>
    </message>
    <message>
        <location line="+1"/>
        <source>Copy transaction ID</source>
        <translation type="unfinished"></translation>
    </message>
    <message>
        <location line="+1"/>
        <source>Copy raw transaction</source>
        <translation type="unfinished"></translation>
    </message>
    <message>
        <location line="+1"/>
        <source>Copy full transaction details</source>
        <translation type="unfinished"></translation>
    </message>
    <message>
        <location line="+1"/>
        <source>Edit label</source>
        <translation type="unfinished"></translation>
    </message>
    <message>
        <location line="+1"/>
        <source>Show transaction details</source>
        <translation type="unfinished"></translation>
    </message>
    <message>
        <location line="+194"/>
        <source>Export Transaction History</source>
        <translation type="unfinished"></translation>
    </message>
    <message>
        <location line="+1"/>
        <source>Comma separated file (*.csv)</source>
        <translation type="unfinished"></translation>
    </message>
    <message>
        <location line="+9"/>
        <source>Confirmed</source>
        <translation type="unfinished">Confirmed</translation>
    </message>
    <message>
        <location line="+2"/>
        <source>Watch-only</source>
        <translation type="unfinished"></translation>
    </message>
    <message>
        <location line="+1"/>
        <source>Date</source>
        <translation type="unfinished">Date</translation>
    </message>
    <message>
        <location line="+1"/>
        <source>Type</source>
        <translation type="unfinished"></translation>
    </message>
    <message>
        <location line="+1"/>
        <source>Label</source>
        <translation type="unfinished"></translation>
    </message>
    <message>
        <location line="+1"/>
        <source>Address</source>
        <translation type="unfinished"></translation>
    </message>
    <message>
        <location line="+2"/>
        <source>ID</source>
        <translation type="unfinished"></translation>
    </message>
    <message>
        <location line="+3"/>
        <source>Exporting Failed</source>
        <translation type="unfinished"></translation>
    </message>
    <message>
        <location line="+0"/>
        <source>There was an error trying to save the transaction history to %1.</source>
        <translation type="unfinished"></translation>
    </message>
    <message>
        <location line="+4"/>
        <source>Exporting Successful</source>
        <translation type="unfinished"></translation>
    </message>
    <message>
        <location line="+0"/>
        <source>The transaction history was successfully saved to %1.</source>
        <translation type="unfinished"></translation>
    </message>
    <message>
        <location line="+166"/>
        <source>Range:</source>
        <translation type="unfinished"></translation>
    </message>
    <message>
        <location line="+8"/>
        <source>to</source>
        <translation type="unfinished"></translation>
    </message>
</context>
<context>
    <name>UnitDisplayStatusBarControl</name>
    <message>
        <location filename="../bitcoingui.cpp" line="+129"/>
        <source>Unit to show amounts in. Click to select another unit.</source>
        <translation type="unfinished"></translation>
    </message>
</context>
<context>
    <name>WalletFrame</name>
    <message>
        <location filename="../walletframe.cpp" line="+28"/>
        <source>No wallet has been loaded.</source>
        <translation type="unfinished"></translation>
    </message>
</context>
<context>
    <name>WalletModel</name>
    <message>
        <location filename="../walletmodel.cpp" line="+290"/>
        <source>Send Coins</source>
        <translation type="unfinished">Send Coins</translation>
    </message>
    <message>
        <location line="+384"/>
        <location line="+39"/>
        <location line="+6"/>
        <source>Fee bump error</source>
        <translation type="unfinished"></translation>
    </message>
    <message>
        <location line="-45"/>
        <source>Increasing transaction fee failed</source>
        <translation type="unfinished"></translation>
    </message>
    <message>
        <location line="+6"/>
        <source>Do you want to increase the fee?</source>
        <translation type="unfinished"></translation>
    </message>
    <message>
        <location line="+4"/>
        <source>Current fee:</source>
        <translation type="unfinished"></translation>
    </message>
    <message>
        <location line="+4"/>
        <source>Increase:</source>
        <translation type="unfinished"></translation>
    </message>
    <message>
        <location line="+4"/>
        <source>New fee:</source>
        <translation type="unfinished"></translation>
    </message>
    <message>
        <location line="+4"/>
        <source>Confirm fee bump</source>
        <translation type="unfinished"></translation>
    </message>
    <message>
        <location line="+17"/>
        <source>Can&apos;t sign transaction.</source>
        <translation type="unfinished"></translation>
    </message>
    <message>
        <location line="+6"/>
        <source>Could not commit transaction</source>
        <translation type="unfinished"></translation>
    </message>
</context>
<context>
    <name>WalletView</name>
    <message>
        <location filename="../walletview.cpp" line="+46"/>
        <source>&amp;Export</source>
        <translation type="unfinished">&amp;Export</translation>
    </message>
    <message>
        <location line="+1"/>
        <source>Export the data in the current tab to a file</source>
        <translation type="unfinished">Export the data in the current tab to a file</translation>
    </message>
    <message>
        <location line="+201"/>
        <source>Backup Wallet</source>
        <translation type="unfinished"></translation>
    </message>
    <message>
        <location line="+1"/>
        <source>Wallet Data (*.dat)</source>
        <translation type="unfinished"></translation>
    </message>
    <message>
        <location line="+6"/>
        <source>Backup Failed</source>
        <translation type="unfinished"></translation>
    </message>
    <message>
        <location line="+0"/>
        <source>There was an error trying to save the wallet data to %1.</source>
        <translation type="unfinished"></translation>
    </message>
    <message>
        <location line="+4"/>
        <source>Backup Successful</source>
        <translation type="unfinished"></translation>
    </message>
    <message>
        <location line="+0"/>
        <source>The wallet data was successfully saved to %1.</source>
        <translation type="unfinished"></translation>
    </message>
</context>
<context>
    <name>bitcoin-core</name>
    <message>
<<<<<<< HEAD
        <location filename="../myriadcoinstrings.cpp" line="+318"/>
=======
        <location filename="../bitcoinstrings.cpp" line="+349"/>
>>>>>>> 9e116a6f
        <source>Options:</source>
        <translation>Options:</translation>
    </message>
    <message>
        <location line="+33"/>
        <source>Specify data directory</source>
        <translation>Specify data directory</translation>
    </message>
    <message>
        <location line="-99"/>
        <source>Connect to a node to retrieve peer addresses, and disconnect</source>
        <translation>Connect to a node to retrieve peer addresses, and disconnect</translation>
    </message>
    <message>
        <location line="+102"/>
        <source>Specify your own public address</source>
        <translation>Specify your own public address</translation>
    </message>
    <message>
        <location line="-116"/>
        <source>Accept command line and JSON-RPC commands</source>
        <translation>Accept command line and JSON-RPC commands</translation>
    </message>
    <message>
        <location line="-207"/>
        <source>Distributed under the MIT software license, see the accompanying file %s or %s</source>
        <translation type="unfinished"></translation>
    </message>
    <message>
        <location line="+44"/>
        <source>If &lt;category&gt; is not supplied or if &lt;category&gt; = 1, output all debugging information.</source>
        <translation type="unfinished"></translation>
    </message>
    <message>
        <location line="+36"/>
        <source>Prune configured below the minimum of %d MiB.  Please use a higher number.</source>
        <translation type="unfinished"></translation>
    </message>
    <message>
        <location line="+2"/>
        <source>Prune: last wallet synchronisation goes beyond pruned data. You need to -reindex (download the whole blockchain again in case of pruned node)</source>
        <translation type="unfinished"></translation>
    </message>
    <message>
        <location line="+18"/>
        <source>Rescans are not possible in pruned mode. You will need to use -reindex which will download the whole blockchain again.</source>
        <translation type="unfinished"></translation>
    </message>
    <message>
        <location line="+149"/>
        <source>Error: A fatal internal error occurred, see debug.log for details</source>
        <translation type="unfinished"></translation>
    </message>
    <message>
        <location line="+4"/>
        <source>Fee (in %s/kB) to add to transactions you send (default: %s)</source>
        <translation type="unfinished"></translation>
    </message>
    <message>
        <location line="+41"/>
        <source>Pruning blockstore...</source>
        <translation type="unfinished"></translation>
    </message>
    <message>
        <location line="+11"/>
        <source>Run in the background as a daemon and accept commands</source>
        <translation>Run in the background as a daemon and accept commands</translation>
    </message>
    <message>
        <location line="+40"/>
        <source>Unable to start HTTP server. See debug log for details.</source>
        <translation type="unfinished"></translation>
    </message>
    <message>
<<<<<<< HEAD
        <location line="-360"/>
        <source>Myriadcoin Core</source>
        <translation type="unfinished">Myriadcoin Core</translation>
=======
        <location line="-395"/>
        <source>Bitcoin Core</source>
        <translation type="unfinished">Bitcoin Core</translation>
>>>>>>> 9e116a6f
    </message>
    <message>
        <location line="+1"/>
        <source>The %s developers</source>
        <translation type="unfinished"></translation>
    </message>
    <message>
        <location line="+7"/>
        <source>A fee rate (in %s/kB) that will be used when fee estimation has insufficient data (default: %s)</source>
        <translation type="unfinished"></translation>
    </message>
    <message>
        <location line="+3"/>
        <source>Accept relayed transactions received from whitelisted peers even when not relaying transactions (default: %d)</source>
        <translation type="unfinished"></translation>
    </message>
    <message>
        <location line="+3"/>
        <source>Add a node to connect to and attempt to keep the connection open (see the `addnode` RPC command help for more info)</source>
        <translation type="unfinished"></translation>
    </message>
    <message>
        <location line="+7"/>
        <source>Bind to given address and always listen on it. Use [host]:port notation for IPv6</source>
        <translation>Bind to given address and always listen on it. Use [host]:port notation for IPv6</translation>
    </message>
    <message>
        <location line="+12"/>
        <source>Cannot obtain a lock on data directory %s. %s is probably already running.</source>
        <translation type="unfinished"></translation>
    </message>
    <message>
        <location line="+2"/>
        <source>Cannot provide specific connections and have addrman find outgoing connections at the same.</source>
        <translation type="unfinished"></translation>
    </message>
    <message>
        <location line="+3"/>
        <source>Connect only to the specified node(s); -connect=0 disables automatic connections (the rules for this peer are the same as for -addnode)</source>
        <translation type="unfinished"></translation>
    </message>
    <message>
        <location line="+6"/>
        <source>Delete all wallet transactions and only recover those parts of the blockchain through -rescan on startup</source>
        <translation type="unfinished"></translation>
    </message>
    <message>
        <location line="+18"/>
        <source>Error reading %s! All keys read correctly, but transaction data or address book entries might be missing or incorrect.</source>
        <translation type="unfinished"></translation>
    </message>
    <message>
        <location line="+5"/>
        <source>Exclude debugging information for a category. Can be used in conjunction with -debug=1 to output debug logs for all categories except one or more specified categories.</source>
        <translation type="unfinished"></translation>
    </message>
    <message>
        <location line="+7"/>
        <source>Execute command when a wallet transaction changes (%s in cmd is replaced by TxID)</source>
        <translation>Execute command when a wallet transaction changes (%s in cmd is replaced by TxID)</translation>
    </message>
    <message>
        <location line="+6"/>
        <source>Extra transactions to keep in memory for compact block reconstructions (default: %u)</source>
        <translation type="unfinished"></translation>
    </message>
    <message>
        <location line="+20"/>
        <source>If this block is in the chain assume that it and its ancestors are valid and potentially skip their script verification (0 to verify all, default: %s, testnet: %s)</source>
        <translation type="unfinished"></translation>
    </message>
    <message>
        <location line="+10"/>
        <source>Maximum allowed median peer time offset adjustment. Local perspective of time may be influenced by peers forward or backward by this amount. (default: %u seconds)</source>
        <translation type="unfinished"></translation>
    </message>
    <message>
        <location line="+7"/>
        <source>Maximum total fees (in %s) to use in a single wallet transaction or raw transaction; setting this too low may abort large transactions (default: %s)</source>
        <translation type="unfinished"></translation>
    </message>
    <message>
        <location line="+7"/>
        <source>Please check that your computer&apos;s date and time are correct! If your clock is wrong, %s will not work properly.</source>
        <translation type="unfinished"></translation>
    </message>
    <message>
        <location line="+3"/>
        <source>Please contribute if you find %s useful. Visit %s for further information about the software.</source>
        <translation type="unfinished"></translation>
    </message>
    <message>
        <location line="+8"/>
        <source>Query for peer addresses via DNS lookup, if low on addresses (default: 1 unless -connect used)</source>
        <translation type="unfinished"></translation>
    </message>
    <message>
        <location line="+6"/>
        <source>Reduce storage requirements by enabling pruning (deleting) of old blocks. This allows the pruneblockchain RPC to be called to delete specific blocks, and enables automatic pruning of old blocks if a target size in MiB is provided. This mode is incompatible with -txindex and -rescan. Warning: Reverting this setting requires re-downloading the entire blockchain. (default: 0 = disable pruning blocks, 1 = allow manual pruning via RPC, &gt;%u = automatically prune block files to stay under the specified target size in MiB)</source>
        <translation type="unfinished"></translation>
    </message>
    <message>
        <location line="+12"/>
        <source>Set lowest fee rate (in %s/kB) for transactions to be included in block creation. (default: %s)</source>
        <translation type="unfinished"></translation>
    </message>
    <message>
        <location line="+3"/>
        <source>Set the number of script verification threads (%u to %d, 0 = auto, &lt;0 = leave that many cores free, default: %d)</source>
        <translation type="unfinished"></translation>
    </message>
    <message>
        <location line="+14"/>
        <source>The block database contains a block which appears to be from the future. This may be due to your computer&apos;s date and time being set incorrectly. Only rebuild the block database if you are sure that your computer&apos;s date and time are correct</source>
        <translation type="unfinished"></translation>
    </message>
    <message>
        <location line="+12"/>
        <source>This is a pre-release test build - use at your own risk - do not use for mining or merchant applications</source>
        <translation type="unfinished"></translation>
    </message>
    <message>
        <location line="+3"/>
        <source>This is the transaction fee you may discard if change is smaller than dust at this level</source>
        <translation type="unfinished"></translation>
    </message>
    <message>
        <location line="+15"/>
        <source>Unable to replay blocks. You will need to rebuild the database using -reindex-chainstate.</source>
        <translation type="unfinished"></translation>
    </message>
    <message>
        <location line="+3"/>
        <source>Unable to rewind the database to a pre-fork state. You will need to redownload the blockchain</source>
        <translation type="unfinished"></translation>
    </message>
    <message>
        <location line="+9"/>
        <source>Use UPnP to map the listening port (default: 1 when listening and no -proxy)</source>
        <translation type="unfinished"></translation>
    </message>
    <message>
        <location line="+5"/>
        <source>Username and hashed password for JSON-RPC connections. The field &lt;userpw&gt; comes in the format: &lt;USERNAME&gt;:&lt;SALT&gt;$&lt;HASH&gt;. A canonical python script is included in share/rpcuser. The client then connects normally using the rpcuser=&lt;USERNAME&gt;/rpcpassword=&lt;PASSWORD&gt; pair of arguments. This option can be specified multiple times</source>
        <translation type="unfinished"></translation>
    </message>
    <message>
        <location line="+6"/>
        <source>Wallet will not create transactions that violate mempool chain limits (default: %u)</source>
        <translation type="unfinished"></translation>
    </message>
    <message>
        <location line="+3"/>
        <source>Warning: The network does not appear to fully agree! Some miners appear to be experiencing issues.</source>
        <translation type="unfinished"></translation>
    </message>
    <message>
        <location line="+10"/>
        <source>Warning: We do not appear to fully agree with our peers! You may need to upgrade, or other nodes may need to upgrade.</source>
        <translation type="unfinished"></translation>
    </message>
    <message>
        <location line="+3"/>
        <source>Whether to save the mempool on shutdown and load on restart (default: %u)</source>
        <translation type="unfinished"></translation>
    </message>
    <message>
        <location line="+11"/>
        <source>%d of last 100 blocks have unexpected version</source>
        <translation type="unfinished"></translation>
    </message>
    <message>
        <location line="+1"/>
        <source>%s corrupt, salvage failed</source>
        <translation type="unfinished"></translation>
    </message>
    <message>
        <location line="+4"/>
        <source>-maxmempool must be at least %d MB</source>
        <translation type="unfinished"></translation>
    </message>
    <message>
        <location line="+1"/>
        <source>&lt;category&gt; can be:</source>
        <translation type="unfinished"></translation>
    </message>
    <message>
        <location line="+2"/>
        <source>Accept connections from outside (default: 1 if no -proxy or -connect)</source>
        <translation type="unfinished"></translation>
    </message>
    <message>
        <location line="+4"/>
        <source>Append comment to the user agent string</source>
        <translation type="unfinished"></translation>
    </message>
    <message>
        <location line="+1"/>
        <source>Attempt to recover private keys from a corrupt wallet on startup</source>
        <translation type="unfinished"></translation>
    </message>
    <message>
        <location line="+2"/>
        <source>Block creation options:</source>
        <translation>Block creation options:</translation>
    </message>
    <message>
        <location line="+2"/>
        <source>Cannot resolve -%s address: &apos;%s&apos;</source>
        <translation type="unfinished"></translation>
    </message>
    <message>
        <location line="+1"/>
        <source>Chain selection options:</source>
        <translation type="unfinished"></translation>
    </message>
    <message>
        <location line="+1"/>
        <source>Change index out of range</source>
        <translation type="unfinished"></translation>
    </message>
    <message>
        <location line="+3"/>
        <source>Connection options:</source>
        <translation type="unfinished"></translation>
    </message>
    <message>
        <location line="+1"/>
        <source>Copyright (C) %i-%i</source>
        <translation type="unfinished"></translation>
    </message>
    <message>
        <location line="+1"/>
        <source>Corrupted block database detected</source>
        <translation>Corrupted block database detected</translation>
    </message>
    <message>
        <location line="+1"/>
        <source>Debugging/Testing options:</source>
        <translation type="unfinished"></translation>
    </message>
    <message>
        <location line="+1"/>
        <source>Do not load the wallet and disable wallet RPC calls</source>
        <translation type="unfinished"></translation>
    </message>
    <message>
        <location line="+1"/>
        <source>Do you want to rebuild the block database now?</source>
        <translation>Do you want to rebuild the block database now?</translation>
    </message>
    <message>
        <location line="+2"/>
        <source>Enable publish hash block in &lt;address&gt;</source>
        <translation type="unfinished"></translation>
    </message>
    <message>
        <location line="+1"/>
        <source>Enable publish hash transaction in &lt;address&gt;</source>
        <translation type="unfinished"></translation>
    </message>
    <message>
        <location line="+1"/>
        <source>Enable publish raw block in &lt;address&gt;</source>
        <translation type="unfinished"></translation>
    </message>
    <message>
        <location line="+1"/>
        <source>Enable publish raw transaction in &lt;address&gt;</source>
        <translation type="unfinished"></translation>
    </message>
    <message>
        <location line="+1"/>
        <source>Enable transaction replacement in the memory pool (default: %u)</source>
        <translation type="unfinished"></translation>
    </message>
    <message>
        <location line="+1"/>
        <source>Error creating %s: You can&apos;t create non-HD wallets with this version.</source>
        <translation type="unfinished"></translation>
    </message>
    <message>
        <location line="+1"/>
        <source>Error initializing block database</source>
        <translation>Error initializing block database</translation>
    </message>
    <message>
        <location line="+1"/>
        <source>Error initializing wallet database environment %s!</source>
        <translation>Error initializing wallet database environment %s!</translation>
    </message>
    <message>
        <location line="+1"/>
        <source>Error loading %s</source>
        <translation type="unfinished"></translation>
    </message>
    <message>
        <location line="+1"/>
        <source>Error loading %s: Wallet corrupted</source>
        <translation type="unfinished"></translation>
    </message>
    <message>
        <location line="+1"/>
        <source>Error loading %s: Wallet requires newer version of %s</source>
        <translation type="unfinished"></translation>
    </message>
    <message>
        <location line="+2"/>
        <source>Error loading block database</source>
        <translation>Error loading block database</translation>
    </message>
    <message>
        <location line="+4"/>
        <source>Error opening block database</source>
        <translation>Error opening block database</translation>
    </message>
    <message>
        <location line="+5"/>
        <source>Error: Disk space is low!</source>
        <translation>Error: Disk space is low!</translation>
    </message>
    <message>
        <location line="+1"/>
        <source>Failed to listen on any port. Use -listen=0 if you want this.</source>
        <translation>Failed to listen on any port. Use -listen=0 if you want this.</translation>
    </message>
    <message>
        <location line="+1"/>
        <source>Failed to rescan the wallet during initialization</source>
        <translation type="unfinished"></translation>
    </message>
    <message>
        <location line="+3"/>
        <source>Importing...</source>
        <translation type="unfinished"></translation>
    </message>
    <message>
        <location line="+3"/>
        <source>Incorrect or no genesis block found. Wrong datadir for network?</source>
        <translation>Incorrect or no genesis block found. Wrong datadir for network?</translation>
    </message>
    <message>
        <location line="+2"/>
        <source>Initialization sanity check failed. %s is shutting down.</source>
        <translation type="unfinished"></translation>
    </message>
    <message>
        <location line="+4"/>
        <source>Invalid amount for -%s=&lt;amount&gt;: &apos;%s&apos;</source>
        <translation type="unfinished"></translation>
    </message>
    <message>
        <location line="+1"/>
        <source>Invalid amount for -discardfee=&lt;amount&gt;: &apos;%s&apos;</source>
        <translation type="unfinished"></translation>
    </message>
    <message>
        <location line="+1"/>
        <source>Invalid amount for -fallbackfee=&lt;amount&gt;: &apos;%s&apos;</source>
        <translation type="unfinished"></translation>
    </message>
    <message>
        <location line="+4"/>
        <source>Keep the transaction memory pool below &lt;n&gt; megabytes (default: %u)</source>
        <translation type="unfinished"></translation>
    </message>
    <message>
        <location line="+4"/>
        <source>Loading P2P addresses...</source>
        <translation type="unfinished"></translation>
    </message>
    <message>
        <location line="+1"/>
        <source>Loading banlist...</source>
        <translation type="unfinished"></translation>
    </message>
    <message>
        <location line="+3"/>
        <source>Location of the auth cookie (default: data dir)</source>
        <translation type="unfinished"></translation>
    </message>
    <message>
        <location line="+7"/>
        <source>Not enough file descriptors available.</source>
        <translation>Not enough file descriptors available.</translation>
    </message>
    <message>
        <location line="+1"/>
        <source>Only connect to nodes in network &lt;net&gt; (ipv4, ipv6 or onion)</source>
        <translation type="unfinished"></translation>
    </message>
    <message>
        <location line="+4"/>
        <source>Print this help message and exit</source>
        <translation type="unfinished"></translation>
    </message>
    <message>
        <location line="+1"/>
        <source>Print version and exit</source>
        <translation type="unfinished"></translation>
    </message>
    <message>
        <location line="+1"/>
        <source>Prune cannot be configured with a negative value.</source>
        <translation type="unfinished"></translation>
    </message>
    <message>
        <location line="+1"/>
        <source>Prune mode is incompatible with -txindex.</source>
        <translation type="unfinished"></translation>
    </message>
    <message>
        <location line="+3"/>
        <source>Rebuild chain state and block index from the blk*.dat files on disk</source>
        <translation type="unfinished"></translation>
    </message>
    <message>
        <location line="+1"/>
        <source>Rebuild chain state from the currently indexed blocks</source>
        <translation type="unfinished"></translation>
    </message>
    <message>
        <location line="+4"/>
        <source>Replaying blocks...</source>
        <translation type="unfinished"></translation>
    </message>
    <message>
        <location line="+3"/>
        <source>Rewinding blocks...</source>
        <translation type="unfinished"></translation>
    </message>
    <message>
        <location line="+3"/>
        <source>Send transactions with full-RBF opt-in enabled (RPC only, default: %u)</source>
        <translation type="unfinished"></translation>
    </message>
    <message>
        <location line="+1"/>
        <source>Set database cache size in megabytes (%d to %d, default: %d)</source>
        <translation type="unfinished"></translation>
    </message>
    <message>
        <location line="+14"/>
        <source>Specify wallet file (within data directory)</source>
        <translation>Specify wallet file (within data directory)</translation>
    </message>
    <message>
        <location line="+4"/>
        <source>The source code is available from %s.</source>
        <translation type="unfinished"></translation>
    </message>
    <message>
        <location line="+11"/>
        <source>Transaction fee and change calculation failed</source>
        <translation type="unfinished"></translation>
    </message>
    <message>
        <location line="+6"/>
        <source>Unable to bind to %s on this computer. %s is probably already running.</source>
        <translation type="unfinished"></translation>
    </message>
    <message>
        <location line="+4"/>
        <source>Unsupported argument -benchmark ignored, use -debug=bench.</source>
        <translation type="unfinished"></translation>
    </message>
    <message>
        <location line="+1"/>
        <source>Unsupported argument -debugnet ignored, use -debug=net.</source>
        <translation type="unfinished"></translation>
    </message>
    <message>
        <location line="+1"/>
        <source>Unsupported argument -tor found, use -onion.</source>
        <translation type="unfinished"></translation>
    </message>
    <message>
        <location line="+1"/>
        <source>Unsupported logging category %s=%s.</source>
        <translation type="unfinished"></translation>
    </message>
    <message>
        <location line="+2"/>
        <source>Upgrading UTXO database</source>
        <translation type="unfinished"></translation>
    </message>
    <message>
        <location line="+1"/>
        <source>Use UPnP to map the listening port (default: %u)</source>
        <translation type="unfinished"></translation>
    </message>
    <message>
        <location line="+1"/>
        <source>Use the test chain</source>
        <translation type="unfinished"></translation>
    </message>
    <message>
        <location line="+1"/>
        <source>User Agent comment (%s) contains unsafe characters.</source>
        <translation type="unfinished"></translation>
    </message>
    <message>
        <location line="+2"/>
        <source>Verifying blocks...</source>
        <translation>Verifying blocks...</translation>
    </message>
    <message>
        <location line="+3"/>
        <source>Wallet debugging/testing options:</source>
        <translation type="unfinished"></translation>
    </message>
    <message>
        <location line="+1"/>
        <source>Wallet needed to be rewritten: restart %s to complete</source>
        <translation type="unfinished"></translation>
    </message>
    <message>
        <location line="+1"/>
        <source>Wallet options:</source>
        <translation type="unfinished"></translation>
    </message>
    <message>
        <location line="-395"/>
        <source>Allow JSON-RPC connections from specified source. Valid for &lt;ip&gt; are a single IP (e.g. 1.2.3.4), a network/netmask (e.g. 1.2.3.4/255.255.255.0) or a network/CIDR (e.g. 1.2.3.4/24). This option can be specified multiple times</source>
        <translation type="unfinished"></translation>
    </message>
    <message>
        <location line="+7"/>
        <source>Bind to given address and whitelist peers connecting to it. Use [host]:port notation for IPv6</source>
        <translation type="unfinished"></translation>
    </message>
    <message>
        <location line="+17"/>
        <source>Create new files with system default permissions, instead of umask 077 (only effective with disabled wallet functionality)</source>
        <translation type="unfinished"></translation>
    </message>
    <message>
        <location line="+6"/>
        <source>Discover own IP addresses (default: 1 when listening and no -externalip or -proxy)</source>
        <translation type="unfinished"></translation>
    </message>
    <message>
        <location line="+18"/>
        <source>Error: Listening for incoming connections failed (listen returned error %s)</source>
        <translation type="unfinished"></translation>
    </message>
    <message>
        <location line="+6"/>
        <source>Execute command when a relevant alert is received or we see a really long fork (%s in cmd is replaced by message)</source>
        <translation>Execute command when a relevant alert is received or we see a really long fork (%s in cmd is replaced by message)</translation>
    </message>
    <message>
        <location line="+12"/>
        <source>Fees (in %s/kB) smaller than this are considered zero fee for relaying, mining and transaction creation (default: %s)</source>
        <translation type="unfinished"></translation>
    </message>
    <message>
        <location line="+14"/>
        <source>If paytxfee is not set, include enough fee so transactions begin confirmation on average within n blocks (default: %u)</source>
        <translation type="unfinished"></translation>
    </message>
    <message>
        <location line="+7"/>
        <source>Invalid amount for -maxtxfee=&lt;amount&gt;: &apos;%s&apos; (must be at least the minrelay fee of %s to prevent stuck transactions)</source>
        <translation type="unfinished"></translation>
    </message>
    <message>
        <location line="+10"/>
        <source>Maximum size of data in data carrier transactions we relay and mine (default: %u)</source>
        <translation type="unfinished"></translation>
    </message>
    <message>
        <location line="+24"/>
        <source>Randomize credentials for every proxy connection. This enables Tor stream isolation (default: %u)</source>
        <translation type="unfinished"></translation>
    </message>
    <message>
        <location line="+42"/>
        <source>The transaction amount is too small to send after the fee has been deducted</source>
        <translation type="unfinished"></translation>
    </message>
    <message>
        <location line="+64"/>
        <source>Whitelisted peers cannot be DoS banned and their transactions are always relayed, even if they are already in the mempool, useful e.g. for a gateway</source>
        <translation type="unfinished"></translation>
    </message>
    <message>
        <location line="+3"/>
        <source>You need to rebuild the database using -reindex to go back to unpruned mode.  This will redownload the entire blockchain</source>
        <translation type="unfinished"></translation>
    </message>
    <message>
        <location line="+7"/>
        <source>(default: %u)</source>
        <translation type="unfinished"></translation>
    </message>
    <message>
        <location line="+5"/>
        <source>Accept public REST requests (default: %u)</source>
        <translation type="unfinished"></translation>
    </message>
    <message>
        <location line="+5"/>
        <source>Automatically create Tor hidden service (default: %d)</source>
        <translation type="unfinished"></translation>
    </message>
    <message>
        <location line="+6"/>
        <source>Connect through SOCKS5 proxy</source>
        <translation type="unfinished"></translation>
    </message>
    <message>
        <location line="+20"/>
        <source>Error loading %s: You can&apos;t disable HD on an already existing HD wallet</source>
        <translation type="unfinished"></translation>
    </message>
    <message>
        <location line="+6"/>
        <source>Error reading from database, shutting down.</source>
        <translation type="unfinished"></translation>
    </message>
    <message>
        <location line="+1"/>
        <source>Error upgrading chainstate database</source>
        <translation type="unfinished"></translation>
    </message>
    <message>
        <location line="+9"/>
        <source>Imports blocks from external blk000??.dat file on startup</source>
        <translation type="unfinished"></translation>
    </message>
    <message>
        <location line="+3"/>
        <source>Information</source>
        <translation>Information</translation>
    </message>
    <message>
        <location line="+3"/>
        <source>Invalid -onion address or hostname: &apos;%s&apos;</source>
        <translation type="unfinished"></translation>
    </message>
    <message>
        <location line="+1"/>
        <source>Invalid -proxy address or hostname: &apos;%s&apos;</source>
        <translation type="unfinished"></translation>
    </message>
    <message>
        <location line="+4"/>
        <source>Invalid amount for -paytxfee=&lt;amount&gt;: &apos;%s&apos; (must be at least %s)</source>
        <translation type="unfinished"></translation>
    </message>
    <message>
        <location line="+1"/>
        <source>Invalid netmask specified in -whitelist: &apos;%s&apos;</source>
        <translation type="unfinished"></translation>
    </message>
    <message>
        <location line="+1"/>
        <source>Keep at most &lt;n&gt; unconnectable transactions in memory (default: %u)</source>
        <translation type="unfinished"></translation>
    </message>
    <message>
        <location line="+14"/>
        <source>Need to specify a port with -whitebind: &apos;%s&apos;</source>
        <translation type="unfinished"></translation>
    </message>
    <message>
        <location line="+1"/>
        <source>Node relay options:</source>
        <translation type="unfinished"></translation>
    </message>
    <message>
        <location line="+11"/>
        <source>RPC server options:</source>
        <translation type="unfinished"></translation>
    </message>
    <message>
        <location line="+3"/>
        <source>Reducing -maxconnections from %d to %d, because of system limitations.</source>
        <translation type="unfinished"></translation>
    </message>
    <message>
        <location line="+4"/>
        <source>Rescan the block chain for missing wallet transactions on startup</source>
        <translation type="unfinished"></translation>
    </message>
    <message>
        <location line="+4"/>
        <source>Send trace/debug info to console instead of debug.log file</source>
        <translation>Send trace/debug info to console instead of debug.log file</translation>
    </message>
    <message>
        <location line="+6"/>
        <source>Show all debugging options (usage: --help -help-debug)</source>
        <translation type="unfinished"></translation>
    </message>
    <message>
        <location line="+1"/>
        <source>Shrink debug.log file on client startup (default: 1 when no -debug)</source>
        <translation>Shrink debug.log file on client startup (default: 1 when no -debug)</translation>
    </message>
    <message>
        <location line="+1"/>
        <source>Signing transaction failed</source>
        <translation>Signing transaction failed</translation>
    </message>
    <message>
        <location line="+1"/>
        <source>Specified -walletdir &quot;%s&quot; does not exist</source>
        <translation type="unfinished"></translation>
    </message>
    <message>
        <location line="+1"/>
        <source>Specified -walletdir &quot;%s&quot; is a relative path</source>
        <translation type="unfinished"></translation>
    </message>
    <message>
        <location line="+1"/>
        <source>Specified -walletdir &quot;%s&quot; is not a directory</source>
        <translation type="unfinished"></translation>
    </message>
    <message>
        <location line="+10"/>
        <source>The transaction amount is too small to pay the fee</source>
        <translation type="unfinished"></translation>
    </message>
    <message>
        <location line="+2"/>
        <source>This is experimental software.</source>
        <translation type="unfinished"></translation>
    </message>
    <message>
        <location line="+4"/>
        <source>Tor control port password (default: empty)</source>
        <translation type="unfinished"></translation>
    </message>
    <message>
        <location line="+1"/>
        <source>Tor control port to use if onion listening enabled (default: %s)</source>
        <translation type="unfinished"></translation>
    </message>
    <message>
        <location line="+1"/>
        <source>Transaction amount too small</source>
        <translation>Transaction amount too small</translation>
    </message>
    <message>
        <location line="+5"/>
        <source>Transaction too large for fee policy</source>
        <translation type="unfinished"></translation>
    </message>
    <message>
        <location line="+1"/>
        <source>Transaction too large</source>
        <translation>Transaction too large</translation>
    </message>
    <message>
        <location line="+1"/>
        <source>Unable to bind to %s on this computer (bind returned error %s)</source>
        <translation type="unfinished"></translation>
    </message>
    <message>
        <location line="+2"/>
        <source>Unable to generate initial keys</source>
        <translation type="unfinished"></translation>
    </message>
    <message>
        <location line="+7"/>
        <source>Upgrade wallet to latest format on startup</source>
        <translation type="unfinished"></translation>
    </message>
    <message>
        <location line="+5"/>
        <source>Username for JSON-RPC connections</source>
        <translation>Username for JSON-RPC connections</translation>
    </message>
    <message>
        <location line="+2"/>
        <source>Verifying wallet(s)...</source>
        <translation type="unfinished"></translation>
    </message>
    <message>
        <location line="+1"/>
        <source>Wallet %s resides outside wallet directory %s</source>
        <translation type="unfinished"></translation>
    </message>
    <message>
        <location line="+4"/>
        <source>Warning</source>
        <translation>Warning</translation>
    </message>
    <message>
        <location line="+1"/>
        <source>Warning: unknown new rules activated (versionbit %i)</source>
        <translation type="unfinished"></translation>
    </message>
    <message>
        <location line="+1"/>
        <source>Whether to operate in a blocks only mode (default: %u)</source>
        <translation type="unfinished"></translation>
    </message>
    <message>
        <location line="+1"/>
        <source>You need to rebuild the database using -reindex to change -txindex</source>
        <translation type="unfinished"></translation>
    </message>
    <message>
        <location line="+1"/>
        <source>Zapping all transactions from wallet...</source>
        <translation type="unfinished"></translation>
    </message>
    <message>
        <location line="+1"/>
        <source>ZeroMQ notification options:</source>
        <translation type="unfinished"></translation>
    </message>
    <message>
        <location line="-80"/>
        <source>Password for JSON-RPC connections</source>
        <translation>Password for JSON-RPC connections</translation>
    </message>
    <message>
        <location line="-261"/>
        <source>Execute command when the best block changes (%s in cmd is replaced by block hash)</source>
        <translation>Execute command when the best block changes (%s in cmd is replaced by block hash)</translation>
    </message>
    <message>
        <location line="+183"/>
        <source>Allow DNS lookups for -addnode, -seednode and -connect</source>
        <translation>Allow DNS lookups for -addnode, -seednode and -connect</translation>
    </message>
    <message>
        <location line="-258"/>
        <source>(1 = keep tx meta data e.g. account owner and payment request information, 2 = drop tx meta data)</source>
        <translation type="unfinished"></translation>
    </message>
    <message>
        <location line="+3"/>
        <source>-maxtxfee is set very high! Fees this large could be paid on a single transaction.</source>
        <translation type="unfinished"></translation>
    </message>
    <message>
        <location line="+22"/>
        <source>Bind to given address to listen for JSON-RPC connections. This option is ignored unless -rpcallowip is also passed. Port is optional and overrides -rpcport. Use [host]:port notation for IPv6. This option can be specified multiple times (default: 127.0.0.1 and ::1 i.e., localhost, or if -rpcallowip has been specified, 0.0.0.0 and :: i.e., all addresses)</source>
        <translation type="unfinished"></translation>
    </message>
    <message>
        <location line="+26"/>
        <source>Do not keep transactions in the mempool longer than &lt;n&gt; hours (default: %u)</source>
        <translation type="unfinished"></translation>
    </message>
    <message>
        <location line="+2"/>
        <source>Equivalent bytes per sigop in transactions for relay and mining (default: %u)</source>
        <translation type="unfinished"></translation>
    </message>
    <message>
        <location line="+2"/>
        <source>Error loading %s: You can&apos;t enable HD on an already existing non-HD wallet</source>
        <translation type="unfinished"></translation>
    </message>
    <message>
        <location line="+2"/>
        <source>Error loading wallet %s. -wallet parameter must only specify a filename (not a path).</source>
        <translation type="unfinished"></translation>
    </message>
    <message>
        <location line="+27"/>
        <source>Fees (in %s/kB) smaller than this are considered zero fee for transaction creation (default: %s)</source>
        <translation type="unfinished"></translation>
    </message>
    <message>
        <location line="+3"/>
        <source>Force relay of transactions from whitelisted peers even if they violate local relay policy (default: %d)</source>
        <translation type="unfinished"></translation>
    </message>
    <message>
        <location line="+3"/>
        <source>How thorough the block verification of -checkblocks is (0-4, default: %u)</source>
        <translation type="unfinished"></translation>
    </message>
    <message>
        <location line="+15"/>
        <source>Maintain a full transaction index, used by the getrawtransaction rpc call (default: %u)</source>
        <translation type="unfinished"></translation>
    </message>
    <message>
        <location line="+13"/>
        <source>Number of seconds to keep misbehaving peers from reconnecting (default: %u)</source>
        <translation type="unfinished"></translation>
    </message>
    <message>
        <location line="+2"/>
        <source>Output debugging information (default: %u, supplying &lt;category&gt; is optional)</source>
        <translation type="unfinished"></translation>
    </message>
    <message>
        <location line="+37"/>
        <source>Sets the serialization of raw transaction or block hex returned in non-verbose mode, non-segwit(0) or segwit(1) (default: %d)</source>
        <translation type="unfinished"></translation>
    </message>
    <message>
        <location line="+3"/>
        <source>Specify directory to hold wallets (default: &lt;datadir&gt;/wallets if it exists, otherwise &lt;datadir&gt;)</source>
        <translation type="unfinished"></translation>
    </message>
    <message>
        <location line="+3"/>
        <source>Specify location of debug log file: this can be an absolute path or a path relative to the data directory (default: %s)</source>
        <translation type="unfinished"></translation>
    </message>
    <message>
        <location line="+3"/>
        <source>Support filtering of blocks and transaction with bloom filters (default: %u)</source>
        <translation type="unfinished"></translation>
    </message>
    <message>
        <location line="+7"/>
        <source>The fee rate (in %s/kB) that indicates your tolerance for discarding change by adding it to the fee (default: %s). Note: An output is discarded if it is dust at this rate, but we will always discard up to the dust relay fee and a discard fee above that is limited by the fee estimate for the longest target</source>
        <translation type="unfinished"></translation>
    </message>
    <message>
        <location line="+13"/>
        <source>This is the transaction fee you may pay when fee estimates are not available.</source>
        <translation type="unfinished"></translation>
    </message>
    <message>
        <location line="+2"/>
        <source>This product includes software developed by the OpenSSL Project for use in the OpenSSL Toolkit %s and cryptographic software written by Eric Young and UPnP software written by Thomas Bernard.</source>
        <translation type="unfinished"></translation>
    </message>
    <message>
        <location line="+4"/>
        <source>Total length of network version string (%i) exceeds maximum length (%i). Reduce the number or size of uacomments.</source>
        <translation type="unfinished"></translation>
    </message>
    <message>
        <location line="+3"/>
        <source>Tries to keep outbound traffic under the given target (in MiB per 24h), 0 = no limit (default: %d)</source>
        <translation type="unfinished"></translation>
    </message>
    <message>
        <location line="+9"/>
        <source>Unsupported argument -socks found. Setting SOCKS version isn&apos;t possible anymore, only SOCKS5 proxies are supported.</source>
        <translation type="unfinished"></translation>
    </message>
    <message>
        <location line="+3"/>
        <source>Unsupported argument -whitelistalwaysrelay ignored, use -whitelistrelay and/or -whitelistforcerelay.</source>
        <translation type="unfinished"></translation>
    </message>
    <message>
        <location line="+5"/>
        <source>Use separate SOCKS5 proxy to reach peers via Tor hidden services (default: %s)</source>
        <translation type="unfinished"></translation>
    </message>
    <message>
        <location line="+15"/>
        <source>Warning: Unknown block versions being mined! It&apos;s possible unknown rules are in effect</source>
        <translation type="unfinished"></translation>
    </message>
    <message>
        <location line="+3"/>
        <source>Warning: Wallet file corrupt, data salvaged! Original %s saved as %s in %s; if your balance or transactions are incorrect you should restore from a backup.</source>
        <translation type="unfinished"></translation>
    </message>
    <message>
        <location line="+9"/>
        <source>Whitelist peers connecting from the given IP address (e.g. 1.2.3.4) or CIDR notated network (e.g. 1.2.3.0/24). Can be specified multiple times.</source>
        <translation type="unfinished"></translation>
    </message>
    <message>
        <location line="+11"/>
        <source>%s is set very high!</source>
        <translation type="unfinished"></translation>
    </message>
    <message>
        <location line="+1"/>
        <source>(default: %s)</source>
        <translation type="unfinished"></translation>
    </message>
    <message>
        <location line="+8"/>
        <source>Always query for peer addresses via DNS lookup (default: %u)</source>
        <translation type="unfinished"></translation>
    </message>
    <message>
        <location line="+31"/>
        <source>Error loading wallet %s. -wallet filename must be a regular file.</source>
        <translation type="unfinished"></translation>
    </message>
    <message>
        <location line="+1"/>
        <source>Error loading wallet %s. Duplicate -wallet filename specified.</source>
        <translation type="unfinished"></translation>
    </message>
    <message>
        <location line="+1"/>
        <source>Error loading wallet %s. Invalid characters in -wallet filename.</source>
        <translation type="unfinished"></translation>
    </message>
    <message>
        <location line="+10"/>
        <source>How many blocks to check at startup (default: %u, 0 = all)</source>
        <translation type="unfinished"></translation>
    </message>
    <message>
        <location line="+3"/>
        <source>Include IP addresses in debug output (default: %u)</source>
        <translation type="unfinished"></translation>
    </message>
    <message>
        <location line="+14"/>
        <source>Keypool ran out, please call keypoolrefill first</source>
        <translation type="unfinished"></translation>
    </message>
    <message>
        <location line="+1"/>
        <source>Listen for JSON-RPC connections on &lt;port&gt; (default: %u or testnet: %u)</source>
        <translation type="unfinished"></translation>
    </message>
    <message>
        <location line="+1"/>
        <source>Listen for connections on &lt;port&gt; (default: %u or testnet: %u)</source>
        <translation type="unfinished"></translation>
    </message>
    <message>
        <location line="+6"/>
        <source>Maintain at most &lt;n&gt; connections to peers (default: %u)</source>
        <translation type="unfinished"></translation>
    </message>
    <message>
        <location line="+1"/>
        <source>Make the wallet broadcast transactions</source>
        <translation type="unfinished"></translation>
    </message>
    <message>
        <location line="+1"/>
        <source>Maximum per-connection receive buffer, &lt;n&gt;*1000 bytes (default: %u)</source>
        <translation type="unfinished"></translation>
    </message>
    <message>
        <location line="+1"/>
        <source>Maximum per-connection send buffer, &lt;n&gt;*1000 bytes (default: %u)</source>
        <translation type="unfinished"></translation>
    </message>
    <message>
        <location line="+7"/>
        <source>Prepend debug output with timestamp (default: %u)</source>
        <translation type="unfinished"></translation>
    </message>
    <message>
        <location line="+10"/>
        <source>Relay and mine data carrier transactions (default: %u)</source>
        <translation type="unfinished"></translation>
    </message>
    <message>
        <location line="+1"/>
        <source>Relay non-P2SH multisig (default: %u)</source>
        <translation type="unfinished"></translation>
    </message>
    <message>
        <location line="+9"/>
        <source>Set key pool size to &lt;n&gt; (default: %u)</source>
        <translation type="unfinished"></translation>
    </message>
    <message>
        <location line="+1"/>
        <source>Set maximum BIP141 block weight (default: %d)</source>
        <translation type="unfinished"></translation>
    </message>
    <message>
        <location line="+1"/>
        <source>Set the number of threads to service RPC calls (default: %d)</source>
        <translation type="unfinished"></translation>
    </message>
    <message>
        <location line="+7"/>
        <source>Specify configuration file (default: %s)</source>
        <translation type="unfinished"></translation>
    </message>
    <message>
        <location line="+1"/>
        <source>Specify connection timeout in milliseconds (minimum: 1, default: %d)</source>
        <translation type="unfinished"></translation>
    </message>
    <message>
        <location line="+2"/>
        <source>Specify pid file (default: %s)</source>
        <translation type="unfinished"></translation>
    </message>
    <message>
        <location line="+3"/>
        <source>Spend unconfirmed change when sending transactions (default: %u)</source>
        <translation type="unfinished"></translation>
    </message>
    <message>
        <location line="+1"/>
        <source>Starting network threads...</source>
        <translation type="unfinished"></translation>
    </message>
    <message>
        <location line="+3"/>
        <source>The wallet will avoid paying less than the minimum relay fee.</source>
        <translation type="unfinished"></translation>
    </message>
    <message>
        <location line="+2"/>
        <source>This is the minimum transaction fee you pay on every transaction.</source>
        <translation type="unfinished"></translation>
    </message>
    <message>
        <location line="+1"/>
        <source>This is the transaction fee you will pay if you send a transaction.</source>
        <translation type="unfinished"></translation>
    </message>
    <message>
        <location line="+1"/>
        <source>Threshold for disconnecting misbehaving peers (default: %u)</source>
        <translation type="unfinished"></translation>
    </message>
    <message>
        <location line="+4"/>
        <source>Transaction amounts must not be negative</source>
        <translation type="unfinished"></translation>
    </message>
    <message>
        <location line="+2"/>
        <source>Transaction has too long of a mempool chain</source>
        <translation type="unfinished"></translation>
    </message>
    <message>
        <location line="+1"/>
        <source>Transaction must have at least one recipient</source>
        <translation type="unfinished"></translation>
    </message>
    <message>
        <location line="+7"/>
        <source>Unknown network specified in -onlynet: &apos;%s&apos;</source>
        <translation>Unknown network specified in -onlynet: &apos;%s&apos;</translation>
    </message>
    <message>
        <location line="-85"/>
        <source>Insufficient funds</source>
        <translation>Insufficient funds</translation>
    </message>
    <message>
        <location line="+15"/>
        <source>Loading block index...</source>
        <translation>Loading block index...</translation>
    </message>
    <message>
        <location line="+1"/>
        <source>Loading wallet...</source>
        <translation>Loading wallet...</translation>
    </message>
    <message>
        <location line="-61"/>
        <source>Cannot downgrade wallet</source>
        <translation>Cannot downgrade wallet</translation>
    </message>
    <message>
        <location line="+87"/>
        <source>Rescanning...</source>
        <translation>Rescanning...</translation>
    </message>
    <message>
        <location line="-75"/>
        <source>Done loading</source>
        <translation>Done loading</translation>
    </message>
    <message>
        <location line="+20"/>
        <source>Error</source>
        <translation>Error</translation>
    </message>
</context>
</TS><|MERGE_RESOLUTION|>--- conflicted
+++ resolved
@@ -80,12 +80,12 @@
     </message>
     <message>
         <location line="+7"/>
-        <source>These are your Myriadcoin addresses for sending payments. Always check the amount and the receiving address before sending coins.</source>
+        <source>These are your Bitcoin addresses for sending payments. Always check the amount and the receiving address before sending coins.</source>
         <translation type="unfinished"></translation>
     </message>
     <message>
         <location line="+4"/>
-        <source>These are your Myriadcoin addresses for receiving payments. It is recommended to use a new receiving address for each transaction.</source>
+        <source>These are your Bitcoin addresses for receiving payments. It is recommended to use a new receiving address for each transaction.</source>
         <translation type="unfinished"></translation>
     </message>
     <message>
@@ -232,7 +232,7 @@
     </message>
     <message>
         <location line="-56"/>
-        <source>%1 will close now to finish the encryption process. Remember that encrypting your wallet cannot fully protect your myriadcoins from being stolen by malware infecting your computer.</source>
+        <source>%1 will close now to finish the encryption process. Remember that encrypting your wallet cannot fully protect your bitcoins from being stolen by malware infecting your computer.</source>
         <translation type="unfinished"></translation>
     </message>
     <message>
@@ -309,20 +309,12 @@
         <translation>Sign &amp;message...</translation>
     </message>
     <message>
-<<<<<<< HEAD
-        <location line="+429"/>
-=======
         <location line="+430"/>
->>>>>>> 9e116a6f
         <source>Synchronizing with network...</source>
         <translation>Synchronizing with network...</translation>
     </message>
     <message>
-<<<<<<< HEAD
-        <location line="-507"/>
-=======
         <location line="-508"/>
->>>>>>> 9e116a6f
         <source>&amp;Overview</source>
         <translation>&amp;Overview</translation>
     </message>
@@ -417,11 +409,7 @@
         <translation type="unfinished"></translation>
     </message>
     <message>
-<<<<<<< HEAD
-        <location line="+359"/>
-=======
         <location line="+360"/>
->>>>>>> 9e116a6f
         <source>Click to disable network activity.</source>
         <translation type="unfinished"></translation>
     </message>
@@ -446,15 +434,9 @@
         <translation>Reindexing blocks on disk...</translation>
     </message>
     <message>
-<<<<<<< HEAD
-        <location line="-510"/>
-        <source>Send coins to a Myriadcoin address</source>
-        <translation>Send coins to a Myriadcoin address</translation>
-=======
         <location line="-511"/>
         <source>Send coins to a Bitcoin address</source>
         <translation>Send coins to a Bitcoin address</translation>
->>>>>>> 9e116a6f
     </message>
     <message>
         <location line="+67"/>
@@ -482,20 +464,12 @@
         <translation>&amp;Verify message...</translation>
     </message>
     <message>
-<<<<<<< HEAD
-        <location line="+516"/>
-=======
         <location line="+517"/>
->>>>>>> 9e116a6f
         <source>Bitcoin</source>
         <translation>Bitcoin</translation>
     </message>
     <message>
-<<<<<<< HEAD
-        <location line="-741"/>
-=======
         <location line="-743"/>
->>>>>>> 9e116a6f
         <source>Wallet</source>
         <translation>Wallet</translation>
     </message>
@@ -526,13 +500,13 @@
     </message>
     <message>
         <location line="+7"/>
-        <source>Sign messages with your Myriadcoin addresses to prove you own them</source>
-        <translation>Sign messages with your Myriadcoin addresses to prove you own them</translation>
-    </message>
-    <message>
-        <location line="+2"/>
-        <source>Verify messages to ensure they were signed with specified Myriadcoin addresses</source>
-        <translation>Verify messages to ensure they were signed with specified Myriadcoin addresses</translation>
+        <source>Sign messages with your Bitcoin addresses to prove you own them</source>
+        <translation>Sign messages with your Bitcoin addresses to prove you own them</translation>
+    </message>
+    <message>
+        <location line="+2"/>
+        <source>Verify messages to ensure they were signed with specified Bitcoin addresses</source>
+        <translation>Verify messages to ensure they were signed with specified Bitcoin addresses</translation>
     </message>
     <message>
         <location line="+58"/>
@@ -556,7 +530,7 @@
     </message>
     <message>
         <location line="-158"/>
-        <source>Request payments (generates QR codes and myriadcoin: URIs)</source>
+        <source>Request payments (generates QR codes and bitcoin: URIs)</source>
         <translation type="unfinished"></translation>
     </message>
     <message>
@@ -571,7 +545,7 @@
     </message>
     <message>
         <location line="+3"/>
-        <source>Open a myriadcoin: URI or payment request</source>
+        <source>Open a bitcoin: URI or payment request</source>
         <translation type="unfinished"></translation>
     </message>
     <message>
@@ -580,16 +554,11 @@
         <translation type="unfinished"></translation>
     </message>
     <message numerus="yes">
-<<<<<<< HEAD
-        <location line="+356"/>
-        <source>%n active connection(s) to Myriadcoin network</source>
-=======
         <location line="+357"/>
         <source>%n active connection(s) to Bitcoin network</source>
->>>>>>> 9e116a6f
         <translation>
-            <numerusform>%n active connection to Myriadcoin network</numerusform>
-            <numerusform>%n active connections to Myriadcoin network</numerusform>
+            <numerusform>%n active connection to Bitcoin network</numerusform>
+            <numerusform>%n active connections to Bitcoin network</numerusform>
         </translation>
     </message>
     <message>
@@ -646,21 +615,12 @@
         <translation>Up to date</translation>
     </message>
     <message>
-<<<<<<< HEAD
-        <location line="-440"/>
-        <source>Show the %1 help message to get a list with possible Myriadcoin command-line options</source>
-        <translation type="unfinished"></translation>
-    </message>
-    <message>
-        <location line="+199"/>
-=======
         <location line="-441"/>
         <source>Show the %1 help message to get a list with possible Bitcoin command-line options</source>
         <translation type="unfinished"></translation>
     </message>
     <message>
         <location line="+200"/>
->>>>>>> 9e116a6f
         <source>%1 client</source>
         <translation type="unfinished"></translation>
     </message>
@@ -735,13 +695,8 @@
         <translation>Wallet is &lt;b&gt;encrypted&lt;/b&gt; and currently &lt;b&gt;locked&lt;/b&gt;</translation>
     </message>
     <message>
-<<<<<<< HEAD
-        <location filename="../bitcoin.cpp" line="+518"/>
-        <source>A fatal error occurred. Myriadcoin can no longer continue safely and will quit.</source>
-=======
         <location filename="../bitcoin.cpp" line="+531"/>
         <source>A fatal error occurred. Bitcoin can no longer continue safely and will quit.</source>
->>>>>>> 9e116a6f
         <translation type="unfinished"></translation>
     </message>
 </context>
@@ -899,11 +854,7 @@
         <translation type="unfinished"></translation>
     </message>
     <message>
-<<<<<<< HEAD
-        <location line="+181"/>
-=======
         <location line="+155"/>
->>>>>>> 9e116a6f
         <source>yes</source>
         <translation type="unfinished"></translation>
     </message>
@@ -987,13 +938,8 @@
         <translation type="unfinished"></translation>
     </message>
     <message>
-<<<<<<< HEAD
-        <location line="+71"/>
-        <source>The entered address &quot;%1&quot; is not a valid Myriadcoin address.</source>
-=======
         <location line="+72"/>
         <source>The entered address &quot;%1&quot; is not a valid Bitcoin address.</source>
->>>>>>> 9e116a6f
         <translation type="unfinished"></translation>
     </message>
     <message>
@@ -1133,11 +1079,7 @@
     </message>
     <message>
         <location line="+10"/>
-<<<<<<< HEAD
-        <source>%1 will download and store a copy of the Myriadcoin block chain. At least %2GB of data will be stored in this directory, and it will grow over time. The wallet will also be stored in this directory.</source>
-=======
         <source>This initial synchronisation is very demanding, and may expose hardware problems with your computer that had previously gone unnoticed. Each time you run %1, it will continue downloading where it left off.</source>
->>>>>>> 9e116a6f
         <translation type="unfinished"></translation>
     </message>
     <message>
@@ -1221,7 +1163,7 @@
     </message>
     <message>
         <location line="+19"/>
-        <source>Attempting to spend myriadcoins that are affected by not-yet-displayed transactions will not be accepted by the network.</source>
+        <source>Attempting to spend bitcoins that are affected by not-yet-displayed transactions will not be accepted by the network.</source>
         <translation type="unfinished"></translation>
     </message>
     <message>
@@ -1439,8 +1381,8 @@
     </message>
     <message>
         <location line="+30"/>
-        <source>Automatically open the Myriadcoin client port on the router. This only works when your router supports UPnP and it is enabled.</source>
-        <translation>Automatically open the Myriadcoin client port on the router. This only works when your router supports UPnP and it is enabled.</translation>
+        <source>Automatically open the Bitcoin client port on the router. This only works when your router supports UPnP and it is enabled.</source>
+        <translation>Automatically open the Bitcoin client port on the router. This only works when your router supports UPnP and it is enabled.</translation>
     </message>
     <message>
         <location line="+3"/>
@@ -1448,10 +1390,6 @@
         <translation>Map port using &amp;UPnP</translation>
     </message>
     <message>
-<<<<<<< HEAD
-        <location line="+17"/>
-        <source>Connect to the Myriadcoin network through a SOCKS5 proxy.</source>
-=======
         <location line="+7"/>
         <source>Accept connections from outside.</source>
         <translation type="unfinished"></translation>
@@ -1464,7 +1402,6 @@
     <message>
         <location line="+7"/>
         <source>Connect to the Bitcoin network through a SOCKS5 proxy.</source>
->>>>>>> 9e116a6f
         <translation type="unfinished"></translation>
     </message>
     <message>
@@ -1512,7 +1449,7 @@
     </message>
     <message>
         <location line="+25"/>
-        <source>Connect to the Myriadcoin network through a separate SOCKS5 proxy for Tor hidden services.</source>
+        <source>Connect to the Bitcoin network through a separate SOCKS5 proxy for Tor hidden services.</source>
         <translation type="unfinished"></translation>
     </message>
     <message>
@@ -1647,8 +1584,8 @@
     <message>
         <location line="+62"/>
         <location line="+386"/>
-        <source>The displayed information may be out of date. Your wallet automatically synchronizes with the Myriadcoin network after a connection is established, but this process has not completed yet.</source>
-        <translation>The displayed information may be out of date. Your wallet automatically synchronizes with the Myriadcoin network after a connection is established, but this process has not completed yet.</translation>
+        <source>The displayed information may be out of date. Your wallet automatically synchronizes with the Bitcoin network after a connection is established, but this process has not completed yet.</source>
+        <translation>The displayed information may be out of date. Your wallet automatically synchronizes with the Bitcoin network after a connection is established, but this process has not completed yet.</translation>
     </message>
     <message>
         <location line="-139"/>
@@ -1735,11 +1672,7 @@
     <name>PaymentServer</name>
     <message>
         <location filename="../paymentserver.cpp" line="+326"/>
-<<<<<<< HEAD
-        <location line="+216"/>
-=======
         <location line="+214"/>
->>>>>>> 9e116a6f
         <location line="+42"/>
         <location line="+111"/>
         <location line="+14"/>
@@ -1748,13 +1681,8 @@
         <translation type="unfinished"></translation>
     </message>
     <message>
-<<<<<<< HEAD
-        <location line="-402"/>
-        <source>Cannot start myriadcoin: click-to-pay handler</source>
-=======
         <location line="-398"/>
         <source>Cannot start bitcoin: click-to-pay handler</source>
->>>>>>> 9e116a6f
         <translation type="unfinished"></translation>
     </message>
     <message>
@@ -1776,7 +1704,7 @@
     </message>
     <message>
         <location line="+8"/>
-        <source>URI cannot be parsed! This can be caused by an invalid Myriadcoin address or malformed URI parameters.</source>
+        <source>URI cannot be parsed! This can be caused by an invalid Bitcoin address or malformed URI parameters.</source>
         <translation type="unfinished"></translation>
     </message>
     <message>
@@ -1907,21 +1835,12 @@
         <translation type="unfinished">Amount</translation>
     </message>
     <message>
-<<<<<<< HEAD
-        <location filename="../guiutil.cpp" line="+136"/>
-        <source>Enter a Myriadcoin address (e.g. %1)</source>
-        <translation type="unfinished"></translation>
-    </message>
-    <message>
-        <location line="+762"/>
-=======
         <location filename="../guiutil.cpp" line="+130"/>
         <source>Enter a Bitcoin address (e.g. %1)</source>
         <translation type="unfinished"></translation>
     </message>
     <message>
         <location line="+760"/>
->>>>>>> 9e116a6f
         <source>%1 d</source>
         <translation type="unfinished"></translation>
     </message>
@@ -2221,13 +2140,8 @@
     </message>
     <message>
         <location line="+60"/>
-<<<<<<< HEAD
-        <location filename="../rpcconsole.cpp" line="+460"/>
-        <location line="+719"/>
-=======
         <location filename="../rpcconsole.cpp" line="+496"/>
         <location line="+718"/>
->>>>>>> 9e116a6f
         <source>Select a peer to view detailed information.</source>
         <translation type="unfinished"></translation>
     </message>
@@ -2506,25 +2420,9 @@
         <translation type="unfinished"></translation>
     </message>
     <message>
-<<<<<<< HEAD
-        <location line="-20"/>
-        <source>Reuse one of the previously used receiving addresses. Reusing addresses has security and privacy issues. Do not use this unless re-generating a payment request made before.</source>
-        <translation type="unfinished"></translation>
-    </message>
-    <message>
-        <location line="+3"/>
-        <source>R&amp;euse an existing receiving address (not recommended)</source>
-        <translation type="unfinished"></translation>
-    </message>
-    <message>
-        <location line="+14"/>
-        <location line="+23"/>
-        <source>An optional message to attach to the payment request, which will be displayed when the request is opened. Note: The message will not be sent with the payment over the Myriadcoin network.</source>
-=======
         <location line="-3"/>
         <location line="+46"/>
         <source>An optional message to attach to the payment request, which will be displayed when the request is opened. Note: The message will not be sent with the payment over the Bitcoin network.</source>
->>>>>>> 9e116a6f
         <translation type="unfinished"></translation>
     </message>
     <message>
@@ -3052,13 +2950,8 @@
         </translation>
     </message>
     <message>
-<<<<<<< HEAD
-        <location line="+102"/>
-        <source>Warning: Invalid Myriadcoin address</source>
-=======
         <location line="+101"/>
         <source>Warning: Invalid Bitcoin address</source>
->>>>>>> 9e116a6f
         <translation type="unfinished"></translation>
     </message>
     <message>
@@ -3113,7 +3006,7 @@
     </message>
     <message>
         <location line="+39"/>
-        <source>The Myriadcoin address to send the payment to</source>
+        <source>The Bitcoin address to send the payment to</source>
         <translation type="unfinished"></translation>
     </message>
     <message>
@@ -3139,13 +3032,8 @@
         <translation type="unfinished"></translation>
     </message>
     <message>
-<<<<<<< HEAD
-        <location line="-1021"/>
-        <source>The fee will be deducted from the amount being sent. The recipient will receive less myriadcoins than you enter in the amount field. If multiple recipients are selected, the fee is split equally.</source>
-=======
         <location line="-1028"/>
         <source>The fee will be deducted from the amount being sent. The recipient will receive less bitcoins than you enter in the amount field. If multiple recipients are selected, the fee is split equally.</source>
->>>>>>> 9e116a6f
         <translation type="unfinished"></translation>
     </message>
     <message>
@@ -3179,13 +3067,8 @@
         <translation type="unfinished"></translation>
     </message>
     <message>
-<<<<<<< HEAD
-        <location line="+47"/>
-        <source>A message that was attached to the myriadcoin: URI which will be stored with the transaction for your reference. Note: This message will not be sent over the Myriadcoin network.</source>
-=======
         <location line="+54"/>
         <source>A message that was attached to the bitcoin: URI which will be stored with the transaction for your reference. Note: This message will not be sent over the Bitcoin network.</source>
->>>>>>> 9e116a6f
         <translation type="unfinished"></translation>
     </message>
     <message>
@@ -3242,12 +3125,12 @@
     </message>
     <message>
         <location line="+6"/>
-        <source>You can sign messages/agreements with your addresses to prove you can receive myriadcoins sent to them. Be careful not to sign anything vague or random, as phishing attacks may try to trick you into signing your identity over to them. Only sign fully-detailed statements you agree to.</source>
+        <source>You can sign messages/agreements with your addresses to prove you can receive bitcoins sent to them. Be careful not to sign anything vague or random, as phishing attacks may try to trick you into signing your identity over to them. Only sign fully-detailed statements you agree to.</source>
         <translation type="unfinished"></translation>
     </message>
     <message>
         <location line="+18"/>
-        <source>The Myriadcoin address to sign the message with</source>
+        <source>The Bitcoin address to sign the message with</source>
         <translation type="unfinished"></translation>
     </message>
     <message>
@@ -3289,8 +3172,8 @@
     </message>
     <message>
         <location line="+21"/>
-        <source>Sign the message to prove you own this Myriadcoin address</source>
-        <translation>Sign the message to prove you own this Myriadcoin address</translation>
+        <source>Sign the message to prove you own this Bitcoin address</source>
+        <translation>Sign the message to prove you own this Bitcoin address</translation>
     </message>
     <message>
         <location line="+3"/>
@@ -3320,13 +3203,13 @@
     </message>
     <message>
         <location line="+21"/>
-        <source>The Myriadcoin address the message was signed with</source>
+        <source>The Bitcoin address the message was signed with</source>
         <translation type="unfinished"></translation>
     </message>
     <message>
         <location line="+37"/>
-        <source>Verify the message to ensure it was signed with the specified Myriadcoin address</source>
-        <translation>Verify the message to ensure it was signed with the specified Myriadcoin address</translation>
+        <source>Verify the message to ensure it was signed with the specified Bitcoin address</source>
+        <translation>Verify the message to ensure it was signed with the specified Bitcoin address</translation>
     </message>
     <message>
         <location line="+3"/>
@@ -4142,11 +4025,7 @@
 <context>
     <name>bitcoin-core</name>
     <message>
-<<<<<<< HEAD
-        <location filename="../myriadcoinstrings.cpp" line="+318"/>
-=======
         <location filename="../bitcoinstrings.cpp" line="+349"/>
->>>>>>> 9e116a6f
         <source>Options:</source>
         <translation>Options:</translation>
     </message>
@@ -4221,15 +4100,9 @@
         <translation type="unfinished"></translation>
     </message>
     <message>
-<<<<<<< HEAD
-        <location line="-360"/>
-        <source>Myriadcoin Core</source>
-        <translation type="unfinished">Myriadcoin Core</translation>
-=======
         <location line="-395"/>
         <source>Bitcoin Core</source>
         <translation type="unfinished">Bitcoin Core</translation>
->>>>>>> 9e116a6f
     </message>
     <message>
         <location line="+1"/>
