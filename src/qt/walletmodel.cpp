--- conflicted
+++ resolved
@@ -1,18 +1,11 @@
-<<<<<<< HEAD
-// Copyright (c) 2011-2014 The Bitcoin Core developers
-=======
 // Copyright (c) 2011-2016 The Bitcoin Core developers
->>>>>>> fc073561
 // Distributed under the MIT software license, see the accompanying
 // file COPYING or http://www.opensource.org/licenses/mit-license.php.
 
 #include "walletmodel.h"
 
 #include "addresstablemodel.h"
-<<<<<<< HEAD
-=======
 #include "consensus/validation.h"
->>>>>>> fc073561
 #include "guiconstants.h"
 #include "guiutil.h"
 #include "paymentserver.h"
@@ -21,17 +14,11 @@
 
 #include "base58.h"
 #include "keystore.h"
-<<<<<<< HEAD
-#include "main.h"
-#include "sync.h"
-#include "ui_interface.h"
-=======
 #include "validation.h"
 #include "net.h" // for g_connman
 #include "sync.h"
 #include "ui_interface.h"
 #include "util.h" // for GetBoolArg
->>>>>>> fc073561
 #include "wallet/wallet.h"
 #include "wallet/walletdb.h" // for BackupWallet
 
@@ -41,17 +28,10 @@
 #include <QSet>
 #include <QTimer>
 
-<<<<<<< HEAD
-using namespace std;
-
-WalletModel::WalletModel(CWallet *wallet, OptionsModel *optionsModel, QObject *parent) :
-    QObject(parent), wallet(wallet), optionsModel(optionsModel), addressTableModel(0),
-=======
 #include <boost/foreach.hpp>
 
 WalletModel::WalletModel(const PlatformStyle *platformStyle, CWallet *_wallet, OptionsModel *_optionsModel, QObject *parent) :
     QObject(parent), wallet(_wallet), optionsModel(_optionsModel), addressTableModel(0),
->>>>>>> fc073561
     transactionTableModel(0),
     recentRequestsTableModel(0),
     cachedBalance(0), cachedUnconfirmedBalance(0), cachedImmatureBalance(0),
@@ -62,11 +42,7 @@
     fForceCheckBalanceChanged = false;
 
     addressTableModel = new AddressTableModel(wallet, this);
-<<<<<<< HEAD
-    transactionTableModel = new TransactionTableModel(wallet, this);
-=======
     transactionTableModel = new TransactionTableModel(platformStyle, wallet, this);
->>>>>>> fc073561
     recentRequestsTableModel = new RecentRequestsTableModel(wallet, this);
 
     // This timer will be fired repeatedly to update the balance
@@ -91,11 +67,7 @@
         wallet->AvailableCoins(vCoins, true, coinControl);
         BOOST_FOREACH(const COutput& out, vCoins)
             if(out.fSpendable)
-<<<<<<< HEAD
-                nBalance += out.tx->vout[out.i].nValue;
-=======
                 nBalance += out.tx->tx->vout[out.i].nValue;
->>>>>>> fc073561
 
         return nBalance;
     }
@@ -321,9 +293,10 @@
             return TransactionCreationFailed;
         }
 
-<<<<<<< HEAD
-        // reject absurdly high fee > 0.1 bitcoin
-        if (nFeeRequired > 10000000)
+        // reject absurdly high fee. (This can never happen because the
+        // wallet caps the fee at maxTxFee. This merely serves as a
+        // belt-and-suspenders check)
+        if (nFeeRequired > maxTxFee)
             return AbsurdFee;
     }
 
@@ -358,12 +331,12 @@
         }
 
         CReserveKey *keyChange = transaction.getPossibleKeyChange();
-        if(!wallet->CommitTransaction(*newTx, *keyChange))
-            return TransactionCommitFailed;
-
-        CTransaction* t = (CTransaction*)newTx;
+        CValidationState state;
+        if(!wallet->CommitTransaction(*newTx, *keyChange, g_connman.get(), state))
+            return SendCoinsReturn(TransactionCommitFailed, QString::fromStdString(state.GetRejectReason()));
+
         CDataStream ssTx(SER_NETWORK, PROTOCOL_VERSION);
-        ssTx << *t;
+        ssTx << *newTx->tx;
         transaction_array.append(&(ssTx[0]), ssTx.size());
     }
 
@@ -374,62 +347,6 @@
         // Don't touch the address book when we have a payment request
         if (!rcp.paymentRequest.IsInitialized())
         {
-=======
-        // reject absurdly high fee. (This can never happen because the
-        // wallet caps the fee at maxTxFee. This merely serves as a
-        // belt-and-suspenders check)
-        if (nFeeRequired > maxTxFee)
-            return AbsurdFee;
-    }
-
-    return SendCoinsReturn(OK);
-}
-
-WalletModel::SendCoinsReturn WalletModel::sendCoins(WalletModelTransaction &transaction)
-{
-    QByteArray transaction_array; /* store serialized transaction */
-
-    {
-        LOCK2(cs_main, wallet->cs_wallet);
-        CWalletTx *newTx = transaction.getTransaction();
-
-        Q_FOREACH(const SendCoinsRecipient &rcp, transaction.getRecipients())
-        {
-            if (rcp.paymentRequest.IsInitialized())
-            {
-                // Make sure any payment requests involved are still valid.
-                if (PaymentServer::verifyExpired(rcp.paymentRequest.getDetails())) {
-                    return PaymentRequestExpired;
-                }
-
-                // Store PaymentRequests in wtx.vOrderForm in wallet.
-                std::string key("PaymentRequest");
-                std::string value;
-                rcp.paymentRequest.SerializeToString(&value);
-                newTx->vOrderForm.push_back(make_pair(key, value));
-            }
-            else if (!rcp.message.isEmpty()) // Message from normal bitcoin:URI (bitcoin:123...?message=example)
-                newTx->vOrderForm.push_back(make_pair("Message", rcp.message.toStdString()));
-        }
-
-        CReserveKey *keyChange = transaction.getPossibleKeyChange();
-        CValidationState state;
-        if(!wallet->CommitTransaction(*newTx, *keyChange, g_connman.get(), state))
-            return SendCoinsReturn(TransactionCommitFailed, QString::fromStdString(state.GetRejectReason()));
-
-        CDataStream ssTx(SER_NETWORK, PROTOCOL_VERSION);
-        ssTx << *newTx->tx;
-        transaction_array.append(&(ssTx[0]), ssTx.size());
-    }
-
-    // Add addresses / update labels that we've sent to to the address book,
-    // and emit coinsSent signal for each recipient
-    Q_FOREACH(const SendCoinsRecipient &rcp, transaction.getRecipients())
-    {
-        // Don't touch the address book when we have a payment request
-        if (!rcp.paymentRequest.IsInitialized())
-        {
->>>>>>> fc073561
             std::string strAddress = rcp.address.toStdString();
             CTxDestination dest = CBitcoinAddress(strAddress).Get();
             std::string strLabel = rcp.label.toStdString();
@@ -644,8 +561,6 @@
     return wallet->GetPubKey(address, vchPubKeyOut);
 }
 
-<<<<<<< HEAD
-=======
 bool WalletModel::havePrivKey(const CKeyID &address) const
 {
     return wallet->HaveKey(address);
@@ -656,7 +571,6 @@
     return wallet->GetKey(address, vchPrivKeyOut);
 }
 
->>>>>>> fc073561
 // returns a list of COutputs from COutPoints
 void WalletModel::getOutputs(const std::vector<COutPoint>& vOutpoints, std::vector<COutput>& vOutputs)
 {
@@ -666,11 +580,7 @@
         if (!wallet->mapWallet.count(outpoint.hash)) continue;
         int nDepth = wallet->mapWallet[outpoint.hash].GetDepthInMainChain();
         if (nDepth < 0) continue;
-<<<<<<< HEAD
-        COutput out(&wallet->mapWallet[outpoint.hash], outpoint.n, nDepth, true);
-=======
         COutput out(&wallet->mapWallet[outpoint.hash], outpoint.n, nDepth, true, true);
->>>>>>> fc073561
         vOutputs.push_back(out);
     }
 }
@@ -697,13 +607,8 @@
         if (!wallet->mapWallet.count(outpoint.hash)) continue;
         int nDepth = wallet->mapWallet[outpoint.hash].GetDepthInMainChain();
         if (nDepth < 0) continue;
-<<<<<<< HEAD
-        COutput out(&wallet->mapWallet[outpoint.hash], outpoint.n, nDepth, true);
-        if (outpoint.n < out.tx->vout.size() && wallet->IsMine(out.tx->vout[outpoint.n]) == ISMINE_SPENDABLE)
-=======
         COutput out(&wallet->mapWallet[outpoint.hash], outpoint.n, nDepth, true, true);
         if (outpoint.n < out.tx->tx->vout.size() && wallet->IsMine(out.tx->tx->vout[outpoint.n]) == ISMINE_SPENDABLE)
->>>>>>> fc073561
             vCoins.push_back(out);
     }
 
@@ -711,16 +616,6 @@
     {
         COutput cout = out;
 
-<<<<<<< HEAD
-        while (wallet->IsChange(cout.tx->vout[cout.i]) && cout.tx->vin.size() > 0 && wallet->IsMine(cout.tx->vin[0]))
-        {
-            if (!wallet->mapWallet.count(cout.tx->vin[0].prevout.hash)) break;
-            cout = COutput(&wallet->mapWallet[cout.tx->vin[0].prevout.hash], cout.tx->vin[0].prevout.n, 0, true);
-        }
-
-        CTxDestination address;
-        if(!out.fSpendable || !ExtractDestination(cout.tx->vout[cout.i].scriptPubKey, address))
-=======
         while (wallet->IsChange(cout.tx->tx->vout[cout.i]) && cout.tx->tx->vin.size() > 0 && wallet->IsMine(cout.tx->tx->vin[0]))
         {
             if (!wallet->mapWallet.count(cout.tx->tx->vin[0].prevout.hash)) break;
@@ -729,7 +624,6 @@
 
         CTxDestination address;
         if(!out.fSpendable || !ExtractDestination(cout.tx->tx->vout[cout.i].scriptPubKey, address))
->>>>>>> fc073561
             continue;
         mapCoins[QString::fromStdString(CBitcoinAddress(address).ToString())].push_back(out);
     }
@@ -781,8 +675,6 @@
         return wallet->EraseDestData(dest, key);
     else
         return wallet->AddDestData(dest, key, sRequest);
-<<<<<<< HEAD
-=======
 }
 
 bool WalletModel::transactionCanBeAbandoned(uint256 hash) const
@@ -813,5 +705,4 @@
 int WalletModel::getDefaultConfirmTarget() const
 {
     return nTxConfirmTarget;
->>>>>>> fc073561
 }