<<<<<<< HEAD
// Copyright (c) 2011-2013 The Bitcoin Core developers
=======
// Copyright (c) 2011-2016 The Bitcoin Core developers
>>>>>>> fc073561
// Distributed under the MIT software license, see the accompanying
// file COPYING or http://www.opensource.org/licenses/mit-license.php.

#ifndef BITCOIN_QT_TRANSACTIONVIEW_H
#define BITCOIN_QT_TRANSACTIONVIEW_H

#include "guiutil.h"

#include <QWidget>
#include <QKeyEvent>

<<<<<<< HEAD
=======
class PlatformStyle;
>>>>>>> fc073561
class TransactionFilterProxy;
class WalletModel;

QT_BEGIN_NAMESPACE
class QComboBox;
class QDateTimeEdit;
class QFrame;
class QLineEdit;
class QMenu;
class QModelIndex;
class QSignalMapper;
class QTableView;
QT_END_NAMESPACE

/** Widget showing the transaction list for a wallet, including a filter row.
    Using the filter row, the user can view or export a subset of the transactions.
  */
class TransactionView : public QWidget
{
    Q_OBJECT

public:
    explicit TransactionView(const PlatformStyle *platformStyle, QWidget *parent = 0);

    void setModel(WalletModel *model);

    // Date ranges for filter
    enum DateEnum
    {
        All,
        Today,
        ThisWeek,
        ThisMonth,
        LastMonth,
        ThisYear,
        Range
    };

    enum ColumnWidths {
        STATUS_COLUMN_WIDTH = 30,
        WATCHONLY_COLUMN_WIDTH = 23,
        DATE_COLUMN_WIDTH = 120,
        TYPE_COLUMN_WIDTH = 113,
        AMOUNT_MINIMUM_COLUMN_WIDTH = 120,
        MINIMUM_COLUMN_WIDTH = 23
    };

private:
    WalletModel *model;
    TransactionFilterProxy *transactionProxyModel;
    QTableView *transactionView;

    QComboBox *dateWidget;
    QComboBox *typeWidget;
    QComboBox *watchOnlyWidget;
    QLineEdit *addressWidget;
    QLineEdit *amountWidget;

    QMenu *contextMenu;
    QSignalMapper *mapperThirdPartyTxUrls;

    QFrame *dateRangeWidget;
    QDateTimeEdit *dateFrom;
    QDateTimeEdit *dateTo;
    QAction *abandonAction;

    QWidget *createDateRangeWidget();

    GUIUtil::TableViewLastColumnResizingFixer *columnResizingFixer;

    virtual void resizeEvent(QResizeEvent* event);

    bool eventFilter(QObject *obj, QEvent *event);

private Q_SLOTS:
    void contextualMenu(const QPoint &);
    void dateRangeChanged();
    void showDetails();
    void copyAddress();
    void editLabel();
    void copyLabel();
    void copyAmount();
    void copyTxID();
<<<<<<< HEAD
    void openThirdPartyTxUrl(QString url);
    void updateWatchOnlyColumn(bool fHaveWatchOnly);
=======
    void copyTxHex();
    void copyTxPlainText();
    void openThirdPartyTxUrl(QString url);
    void updateWatchOnlyColumn(bool fHaveWatchOnly);
    void abandonTx();
>>>>>>> fc073561

Q_SIGNALS:
    void doubleClicked(const QModelIndex&);

    /**  Fired when a message should be reported to the user */
    void message(const QString &title, const QString &message, unsigned int style);

public Q_SLOTS:
    void chooseDate(int idx);
    void chooseType(int idx);
    void chooseWatchonly(int idx);
    void changedPrefix(const QString &prefix);
    void changedAmount(const QString &amount);
    void exportClicked();
    void focusTransaction(const QModelIndex&);

};

#endif // BITCOIN_QT_TRANSACTIONVIEW_H<|MERGE_RESOLUTION|>--- conflicted
+++ resolved
@@ -1,8 +1,4 @@
-<<<<<<< HEAD
-// Copyright (c) 2011-2013 The Bitcoin Core developers
-=======
 // Copyright (c) 2011-2016 The Bitcoin Core developers
->>>>>>> fc073561
 // Distributed under the MIT software license, see the accompanying
 // file COPYING or http://www.opensource.org/licenses/mit-license.php.
 
@@ -14,10 +10,7 @@
 #include <QWidget>
 #include <QKeyEvent>
 
-<<<<<<< HEAD
-=======
 class PlatformStyle;
->>>>>>> fc073561
 class TransactionFilterProxy;
 class WalletModel;
 
@@ -101,16 +94,11 @@
     void copyLabel();
     void copyAmount();
     void copyTxID();
-<<<<<<< HEAD
-    void openThirdPartyTxUrl(QString url);
-    void updateWatchOnlyColumn(bool fHaveWatchOnly);
-=======
     void copyTxHex();
     void copyTxPlainText();
     void openThirdPartyTxUrl(QString url);
     void updateWatchOnlyColumn(bool fHaveWatchOnly);
     void abandonTx();
->>>>>>> fc073561
 
 Q_SIGNALS:
     void doubleClicked(const QModelIndex&);
