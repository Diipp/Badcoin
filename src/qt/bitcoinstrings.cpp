--- conflicted
+++ resolved
@@ -96,16 +96,9 @@
 "Fees (in %s/kB) smaller than this are considered zero fee for transaction "
 "creation (default: %s)"),
 QT_TRANSLATE_NOOP("bitcoin-core", ""
-<<<<<<< HEAD
-"Force relay of transactions from whitelisted peers even they violate local "
-"relay policy (default: %d)"),
-QT_TRANSLATE_NOOP("bitcoin-core", ""
->>>>>>> c1b7421781b7a53485c6db4a6005a80e32267c9f
-=======
 "Force relay of transactions from whitelisted peers even if they violate "
 "local relay policy (default: %d)"),
 QT_TRANSLATE_NOOP("bitcoin-core", ""
->>>>>>> f2a96e7d
 "How thorough the block verification of -checkblocks is (0-4, default: %u)"),
 QT_TRANSLATE_NOOP("bitcoin-core", ""
 "If <category> is not supplied or if <category> = 1, output all debugging "
@@ -234,13 +227,10 @@
 "Warning: Unknown block versions being mined! It's possible unknown rules are "
 "in effect"),
 QT_TRANSLATE_NOOP("bitcoin-core", ""
-<<<<<<< HEAD
-=======
 "Warning: Wallet file corrupt, data salvaged! Original %s saved as %s in %s; "
 "if your balance or transactions are incorrect you should restore from a "
 "backup."),
 QT_TRANSLATE_NOOP("bitcoin-core", ""
->>>>>>> f2a96e7d
 "Warning: We do not appear to fully agree with our peers! You may need to "
 "upgrade, or other nodes may need to upgrade."),
 QT_TRANSLATE_NOOP("bitcoin-core", ""
@@ -266,11 +256,7 @@
 QT_TRANSLATE_NOOP("bitcoin-core", "Allow DNS lookups for -addnode, -seednode and -connect"),
 QT_TRANSLATE_NOOP("bitcoin-core", "Always query for peer addresses via DNS lookup (default: %u)"),
 QT_TRANSLATE_NOOP("bitcoin-core", "Append comment to the user agent string"),
-<<<<<<< HEAD
-QT_TRANSLATE_NOOP("bitcoin-core", "Attempt to recover private keys from a corrupt wallet.dat on startup"),
-=======
 QT_TRANSLATE_NOOP("bitcoin-core", "Attempt to recover private keys from a corrupt wallet on startup"),
->>>>>>> f2a96e7d
 QT_TRANSLATE_NOOP("bitcoin-core", "Automatically create Tor hidden service (default: %d)"),
 QT_TRANSLATE_NOOP("bitcoin-core", "Block creation options:"),
 QT_TRANSLATE_NOOP("bitcoin-core", "Cannot downgrade wallet"),
@@ -316,15 +302,8 @@
 QT_TRANSLATE_NOOP("bitcoin-core", "Insufficient funds"),
 QT_TRANSLATE_NOOP("bitcoin-core", "Invalid -onion address: '%s'"),
 QT_TRANSLATE_NOOP("bitcoin-core", "Invalid -proxy address: '%s'"),
-<<<<<<< HEAD
-QT_TRANSLATE_NOOP("bitcoin-core", "Invalid amount for -fallbackfee=<amount>: '%s'"),
-QT_TRANSLATE_NOOP("bitcoin-core", "Invalid amount for -maxtxfee=<amount>: '%s'"),
-QT_TRANSLATE_NOOP("bitcoin-core", "Invalid amount for -minrelaytxfee=<amount>: '%s'"),
-QT_TRANSLATE_NOOP("bitcoin-core", "Invalid amount for -mintxfee=<amount>: '%s'"),
-=======
 QT_TRANSLATE_NOOP("bitcoin-core", "Invalid amount for -%s=<amount>: '%s'"),
 QT_TRANSLATE_NOOP("bitcoin-core", "Invalid amount for -fallbackfee=<amount>: '%s'"),
->>>>>>> f2a96e7d
 QT_TRANSLATE_NOOP("bitcoin-core", "Invalid amount for -paytxfee=<amount>: '%s' (must be at least %s)"),
 QT_TRANSLATE_NOOP("bitcoin-core", "Invalid netmask specified in -whitelist: '%s'"),
 QT_TRANSLATE_NOOP("bitcoin-core", "Keep at most <n> unconnectable transactions in memory (default: %u)"),
@@ -349,10 +328,7 @@
 QT_TRANSLATE_NOOP("bitcoin-core", "Options:"),
 QT_TRANSLATE_NOOP("bitcoin-core", "Password for JSON-RPC connections"),
 QT_TRANSLATE_NOOP("bitcoin-core", "Prepend debug output with timestamp (default: %u)"),
-<<<<<<< HEAD
-=======
 QT_TRANSLATE_NOOP("bitcoin-core", "Print this help message and exit"),
->>>>>>> f2a96e7d
 QT_TRANSLATE_NOOP("bitcoin-core", "Print version and exit"),
 QT_TRANSLATE_NOOP("bitcoin-core", "Prune cannot be configured with a negative value."),
 QT_TRANSLATE_NOOP("bitcoin-core", "Prune mode is incompatible with -txindex."),
