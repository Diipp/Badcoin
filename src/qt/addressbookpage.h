--- conflicted
+++ resolved
@@ -1,8 +1,4 @@
-<<<<<<< HEAD
-// Copyright (c) 2011-2013 The Bitcoin Core developers
-=======
 // Copyright (c) 2011-2015 The Bitcoin Core developers
->>>>>>> fc073561
 // Distributed under the MIT software license, see the accompanying
 // file COPYING or http://www.opensource.org/licenses/mit-license.php.
 
@@ -13,10 +9,7 @@
 
 class AddressTableModel;
 class OptionsModel;
-<<<<<<< HEAD
-=======
 class PlatformStyle;
->>>>>>> fc073561
 
 namespace Ui {
     class AddressBookPage;
@@ -47,11 +40,7 @@
         ForEditing  /**< Open address book for editing */
     };
 
-<<<<<<< HEAD
-    explicit AddressBookPage(Mode mode, Tabs tab, QWidget *parent);
-=======
     explicit AddressBookPage(const PlatformStyle *platformStyle, Mode mode, Tabs tab, QWidget *parent);
->>>>>>> fc073561
     ~AddressBookPage();
 
     void setModel(AddressTableModel *model);
