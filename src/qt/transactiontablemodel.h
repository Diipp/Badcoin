--- conflicted
+++ resolved
@@ -1,8 +1,4 @@
-<<<<<<< HEAD
-// Copyright (c) 2011-2013 The Bitcoin Core developers
-=======
 // Copyright (c) 2011-2016 The Bitcoin Core developers
->>>>>>> fc073561
 // Distributed under the MIT software license, see the accompanying
 // file COPYING or http://www.opensource.org/licenses/mit-license.php.
 
@@ -14,10 +10,7 @@
 #include <QAbstractTableModel>
 #include <QStringList>
 
-<<<<<<< HEAD
-=======
 class PlatformStyle;
->>>>>>> fc073561
 class TransactionRecord;
 class TransactionTablePriv;
 class WalletModel;
@@ -67,13 +60,10 @@
         TxIDRole,
         /** Transaction hash */
         TxHashRole,
-<<<<<<< HEAD
-=======
         /** Transaction data, hex-encoded */
         TxHexRole,
         /** Whole transaction as plain text */
         TxPlainTextRole,
->>>>>>> fc073561
         /** Is transaction confirmed? */
         ConfirmedRole,
         /** Formatted amount, without brackets when unconfirmed */
@@ -97,10 +87,7 @@
     QStringList columns;
     TransactionTablePriv *priv;
     bool fProcessingQueuedTransactions;
-<<<<<<< HEAD
-=======
     const PlatformStyle *platformStyle;
->>>>>>> fc073561
 
     void subscribeToCoreSignals();
     void unsubscribeFromCoreSignals();
