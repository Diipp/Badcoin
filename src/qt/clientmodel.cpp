--- conflicted
+++ resolved
@@ -1,8 +1,4 @@
-<<<<<<< HEAD
-// Copyright (c) 2011-2013 The Bitcoin Core developers
-=======
 // Copyright (c) 2011-2016 The Bitcoin Core developers
->>>>>>> fc073561
 // Distributed under the MIT software license, see the accompanying
 // file COPYING or http://www.opensource.org/licenses/mit-license.php.
 
@@ -10,16 +6,6 @@
 
 #include "bantablemodel.h"
 #include "guiconstants.h"
-<<<<<<< HEAD
-#include "peertablemodel.h"
-
-#include "alert.h"
-#include "chainparams.h"
-#include "checkpoints.h"
-#include "clientversion.h"
-#include "main.h"
-#include "net.h"
-=======
 #include "guiutil.h"
 #include "peertablemodel.h"
 
@@ -29,7 +15,6 @@
 #include "validation.h"
 #include "net.h"
 #include "txmempool.h"
->>>>>>> fc073561
 #include "ui_interface.h"
 #include "util.h"
 
@@ -38,21 +23,6 @@
 #include <QDebug>
 #include <QTimer>
 
-<<<<<<< HEAD
-static const int64_t nClientStartupTime = GetTime();
-
-ClientModel::ClientModel(OptionsModel *optionsModel, QObject *parent) :
-    QObject(parent),
-    optionsModel(optionsModel),
-    peerTableModel(0),
-    cachedNumBlocks(0),
-    cachedBlockDate(QDateTime()),
-    cachedReindexing(0),
-    cachedImporting(0),
-    pollTimer(0)
-{
-    peerTableModel = new PeerTableModel(this);
-=======
 class CBlockIndex;
 
 static const int64_t nClientStartupTime = GetTime();
@@ -70,7 +40,6 @@
     cachedBestHeaderTime = -1;
     peerTableModel = new PeerTableModel(this);
     banTableModel = new BanTableModel(this);
->>>>>>> fc073561
     pollTimer = new QTimer(this);
     connect(pollTimer, SIGNAL(timeout()), this, SLOT(updateTimer()));
     pollTimer->start(MODEL_UPDATE_DELAY);
@@ -85,18 +54,6 @@
 
 int ClientModel::getNumConnections(unsigned int flags) const
 {
-<<<<<<< HEAD
-    LOCK(cs_vNodes);
-    if (flags == CONNECTIONS_ALL) // Shortcut if we want total
-        return vNodes.size();
-
-    int nNum = 0;
-    BOOST_FOREACH(CNode* pnode, vNodes)
-    if (flags & (pnode->fInbound ? CONNECTIONS_IN : CONNECTIONS_OUT))
-        nNum++;
-
-    return nNum;
-=======
     CConnman::NumConnections connections = CConnman::CONNECTIONS_NONE;
 
     if(flags == CONNECTIONS_IN)
@@ -109,25 +66,12 @@
     if(g_connman)
          return g_connman->GetNodeCount(connections);
     return 0;
->>>>>>> fc073561
 }
 
 int ClientModel::getNumBlocks() const
 {
     LOCK(cs_main);
     return chainActive.Height();
-<<<<<<< HEAD
-}
-
-quint64 ClientModel::getTotalBytesRecv() const
-{
-    return CNode::GetTotalBytesRecv();
-}
-
-quint64 ClientModel::getTotalBytesSent() const
-{
-    return CNode::GetTotalBytesSent();
-=======
 }
 
 int ClientModel::getHeaderTipHeight() const
@@ -142,19 +86,10 @@
         }
     }
     return cachedBestHeaderHeight;
->>>>>>> fc073561
 }
 
 int64_t ClientModel::getHeaderTipTime() const
 {
-<<<<<<< HEAD
-    LOCK(cs_main);
-
-    if (chainActive.Tip())
-        return QDateTime::fromTime_t(chainActive.Tip()->GetBlockTime());
-
-    return QDateTime::fromTime_t(Params().GenesisBlock().GetBlockTime()); // Genesis block's time of current network
-=======
     if (cachedBestHeaderTime == -1) {
         LOCK(cs_main);
         if (pindexBestHeader) {
@@ -163,52 +98,17 @@
         }
     }
     return cachedBestHeaderTime;
->>>>>>> fc073561
 }
 
 quint64 ClientModel::getTotalBytesRecv() const
 {
-<<<<<<< HEAD
-    LOCK(cs_main);
-    return Checkpoints::GuessVerificationProgress(Params().Checkpoints(), chainActive.Tip());
-=======
     if(!g_connman)
         return 0;
     return g_connman->GetTotalBytesRecv();
->>>>>>> fc073561
 }
 
 quint64 ClientModel::getTotalBytesSent() const
 {
-<<<<<<< HEAD
-    // Get required lock upfront. This avoids the GUI from getting stuck on
-    // periodical polls if the core is holding the locks for a longer time -
-    // for example, during a wallet rescan.
-    TRY_LOCK(cs_main, lockMain);
-    if (!lockMain)
-        return;
-
-    // Some quantities (such as number of blocks) change so fast that we don't want to be notified for each change.
-    // Periodically check and update with a timer.
-    int newNumBlocks = getNumBlocks();
-    QDateTime newBlockDate = getLastBlockDate();
-
-    // check for changed number of blocks we have, number of blocks peers claim to have, reindexing state and importing state
-    if (cachedNumBlocks != newNumBlocks ||
-        cachedBlockDate != newBlockDate ||
-        cachedReindexing != fReindex ||
-        cachedImporting != fImporting)
-    {
-        cachedNumBlocks = newNumBlocks;
-        cachedBlockDate = newBlockDate;
-        cachedReindexing = fReindex;
-        cachedImporting = fImporting;
-
-        Q_EMIT numBlocksChanged(newNumBlocks, newBlockDate);
-    }
-
-    Q_EMIT bytesChanged(getTotalBytesRecv(), getTotalBytesSent());
-=======
     if(!g_connman)
         return 0;
     return g_connman->GetTotalBytesSent();
@@ -222,7 +122,6 @@
         return QDateTime::fromTime_t(chainActive.Tip()->GetBlockTime());
 
     return QDateTime::fromTime_t(Params().GenesisBlock().GetBlockTime()); // Genesis block's time of current network
->>>>>>> fc073561
 }
 
 long ClientModel::getMempoolSize() const
@@ -232,11 +131,7 @@
 
 size_t ClientModel::getMempoolDynamicUsage() const
 {
-<<<<<<< HEAD
-    Q_EMIT numConnectionsChanged(numConnections);
-=======
     return mempool.DynamicMemoryUsage();
->>>>>>> fc073561
 }
 
 double ClientModel::getVerificationProgress(const CBlockIndex *tipIn) const
@@ -244,24 +139,12 @@
     CBlockIndex *tip = const_cast<CBlockIndex *>(tipIn);
     if (!tip)
     {
-<<<<<<< HEAD
-        uint256 hash_256;
-        hash_256.SetHex(hash.toStdString());
-        CAlert alert = CAlert::getAlertByHash(hash_256);
-        if(!alert.IsNull())
-        {
-            Q_EMIT message(tr("Network Alert"), QString::fromStdString(alert.strStatusBar), CClientUIInterface::ICON_ERROR);
-        }
-=======
         LOCK(cs_main);
         tip = chainActive.Tip();
->>>>>>> fc073561
     }
     return GuessVerificationProgress(Params().TxData(), tip);
 }
 
-<<<<<<< HEAD
-=======
 void ClientModel::updateTimer()
 {
     // no locking required at this point
@@ -282,7 +165,6 @@
 
 void ClientModel::updateAlert()
 {
->>>>>>> fc073561
     Q_EMIT alertsChanged(getStatusBarWarnings());
 }
 
@@ -303,8 +185,6 @@
     return BLOCK_SOURCE_NONE;
 }
 
-<<<<<<< HEAD
-=======
 void ClientModel::setNetworkActive(bool active)
 {
     if (g_connman) {
@@ -320,7 +200,6 @@
     return false;
 }
 
->>>>>>> fc073561
 QString ClientModel::getStatusBarWarnings() const
 {
     return QString::fromStdString(GetWarnings("gui"));
@@ -336,14 +215,11 @@
     return peerTableModel;
 }
 
-<<<<<<< HEAD
-=======
 BanTableModel *ClientModel::getBanTableModel()
 {
     return banTableModel;
 }
 
->>>>>>> fc073561
 QString ClientModel::formatFullVersion() const
 {
     return QString::fromStdString(FormatFullVersion());
@@ -404,12 +280,6 @@
 
 static void BannedListChanged(ClientModel *clientmodel)
 {
-<<<<<<< HEAD
-    qDebug() << "NotifyAlertChanged: " + QString::fromStdString(hash.GetHex()) + " status=" + QString::number(status);
-    QMetaObject::invokeMethod(clientmodel, "updateAlert", Qt::QueuedConnection,
-                              Q_ARG(QString, QString::fromStdString(hash.GetHex())),
-                              Q_ARG(int, status));
-=======
     qDebug() << QString("%1: Requesting update for peer banlist").arg(__func__);
     QMetaObject::invokeMethod(clientmodel, "updateBanlist", Qt::QueuedConnection);
 }
@@ -440,7 +310,6 @@
                                   Q_ARG(bool, fHeader));
         nLastUpdateNotification = now;
     }
->>>>>>> fc073561
 }
 
 void ClientModel::subscribeToCoreSignals()
