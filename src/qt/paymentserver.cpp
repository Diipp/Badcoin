--- conflicted
+++ resolved
@@ -1,8 +1,4 @@
-<<<<<<< HEAD
-// Copyright (c) 2011-2014 The Bitcoin Core developers
-=======
 // Copyright (c) 2011-2016 The Bitcoin Core developers
->>>>>>> fc073561
 // Distributed under the MIT software license, see the accompanying
 // file COPYING or http://www.opensource.org/licenses/mit-license.php.
 
@@ -14,11 +10,7 @@
 
 #include "base58.h"
 #include "chainparams.h"
-<<<<<<< HEAD
-#include "main.h"
-=======
 #include "policy/policy.h"
->>>>>>> fc073561
 #include "ui_interface.h"
 #include "util.h"
 #include "wallet/wallet.h"
@@ -54,35 +46,12 @@
 #include <QUrlQuery>
 #endif
 
-<<<<<<< HEAD
-using namespace std;
-
-const int BITCOIN_IPC_CONNECT_TIMEOUT = 1000; // milliseconds
-const QString BITCOIN_IPC_PREFIX("myriad:");
-=======
 const int BITCOIN_IPC_CONNECT_TIMEOUT = 1000; // milliseconds
 const QString BITCOIN_IPC_PREFIX("myriadcoin:");
->>>>>>> fc073561
 // BIP70 payment protocol messages
 const char* BIP70_MESSAGE_PAYMENTACK = "PaymentACK";
 const char* BIP70_MESSAGE_PAYMENTREQUEST = "PaymentRequest";
 // BIP71 payment protocol media types
-<<<<<<< HEAD
-const char* BIP71_MIMETYPE_PAYMENT = "application/myriad-payment";
-const char* BIP71_MIMETYPE_PAYMENTACK = "application/myriad-paymentack";
-const char* BIP71_MIMETYPE_PAYMENTREQUEST = "application/myriad-paymentrequest";
-// BIP70 max payment request size in bytes (DoS protection)
-const qint64 BIP70_MAX_PAYMENTREQUEST_SIZE = 50000;
-
-X509_STORE* PaymentServer::certStore = NULL;
-void PaymentServer::freeCertStore()
-{
-    if (PaymentServer::certStore != NULL)
-    {
-        X509_STORE_free(PaymentServer::certStore);
-        PaymentServer::certStore = NULL;
-    }
-=======
 const char* BIP71_MIMETYPE_PAYMENT = "application/myriadcoin-payment";
 const char* BIP71_MIMETYPE_PAYMENTACK = "application/myriadcoin-paymentack";
 const char* BIP71_MIMETYPE_PAYMENTREQUEST = "application/myriadcoin-paymentrequest";
@@ -100,7 +69,6 @@
 namespace // Anon namespace
 {
     std::unique_ptr<X509_STORE, X509StoreDeleter> certStore;
->>>>>>> fc073561
 }
 
 //
@@ -115,11 +83,7 @@
     // Append a simple hash of the datadir
     // Note that GetDataDir(true) returns a different path
     // for -testnet versus main net
-<<<<<<< HEAD
-    QString ddir(QString::fromStdString(GetDataDir(true).string()));
-=======
     QString ddir(GUIUtil::boostPathToQString(GetDataDir(true)));
->>>>>>> fc073561
     name.append(QString::number(qHash(ddir)));
 
     return name;
@@ -146,31 +110,15 @@
 //
 void PaymentServer::LoadRootCAs(X509_STORE* _store)
 {
-<<<<<<< HEAD
-    if (PaymentServer::certStore == NULL)
-        atexit(PaymentServer::freeCertStore);
-    else
-        freeCertStore();
-
     // Unit tests mostly use this, to pass in fake root CAs:
     if (_store)
     {
-        PaymentServer::certStore = _store;
-=======
-    // Unit tests mostly use this, to pass in fake root CAs:
-    if (_store)
-    {
         certStore.reset(_store);
->>>>>>> fc073561
         return;
     }
 
     // Normal execution, use either -rootcertificates or system certs:
-<<<<<<< HEAD
-    PaymentServer::certStore = X509_STORE_new();
-=======
     certStore.reset(X509_STORE_new());
->>>>>>> fc073561
 
     // Note: use "-system-" default here so that users can pass -rootcertificates=""
     // and get 'I don't like X.509 certificates, don't trust anybody' behavior:
@@ -217,19 +165,11 @@
         QByteArray certData = cert.toDer();
         const unsigned char *data = (const unsigned char *)certData.data();
 
-<<<<<<< HEAD
-        X509* x509 = d2i_X509(0, &data, certData.size());
-        if (x509 && X509_STORE_add_cert(PaymentServer::certStore, x509))
-        {
-            // Note: X509_STORE_free will free the X509* objects when
-            // the PaymentServer is destroyed
-=======
         std::unique_ptr<X509, X509Deleter> x509(d2i_X509(0, &data, certData.size()));
         if (x509 && X509_STORE_add_cert(certStore.get(), x509.get()))
         {
             // Note: X509_STORE increases the reference count to the X509 object,
             // we still have to release our reference to it.
->>>>>>> fc073561
             ++nRootCerts;
         }
         else
@@ -380,7 +320,6 @@
     if (startLocalServer)
     {
         uriServer = new QLocalServer(this);
-<<<<<<< HEAD
 
         if (!uriServer->listen(name)) {
             // constructor is called early in init, so don't use "Q_EMIT message()" here
@@ -394,21 +333,6 @@
     }
 }
 
-=======
-
-        if (!uriServer->listen(name)) {
-            // constructor is called early in init, so don't use "Q_EMIT message()" here
-            QMessageBox::critical(0, tr("Payment request error"),
-                tr("Cannot start myriad: click-to-pay handler"));
-        }
-        else {
-            connect(uriServer, SIGNAL(newConnection()), this, SLOT(handleURIConnection()));
-            connect(this, SIGNAL(receivedPaymentACK(QString)), this, SLOT(handlePaymentACK(QString)));
-        }
-    }
-}
-
->>>>>>> fc073561
 PaymentServer::~PaymentServer()
 {
     google::protobuf::ShutdownProtobufLibrary();
@@ -429,7 +353,6 @@
             handleURIOrFile(fileEvent->url().toString());
 
         return true;
-<<<<<<< HEAD
     }
 
     return QObject::eventFilter(object, event);
@@ -453,31 +376,6 @@
 
         qDebug() << "PaymentServer::initNetManager: Using SOCKS5 proxy" << proxy.hostName() << ":" << proxy.port();
     }
-=======
-    }
-
-    return QObject::eventFilter(object, event);
-}
-
-void PaymentServer::initNetManager()
-{
-    if (!optionsModel)
-        return;
-    if (netManager != NULL)
-        delete netManager;
-
-    // netManager is used to fetch paymentrequests given in bitcoin: URIs
-    netManager = new QNetworkAccessManager(this);
-
-    QNetworkProxy proxy;
-
-    // Query active SOCKS5 proxy
-    if (optionsModel->getProxySettings(proxy)) {
-        netManager->setProxy(proxy);
-
-        qDebug() << "PaymentServer::initNetManager: Using SOCKS5 proxy" << proxy.hostName() << ":" << proxy.port();
-    }
->>>>>>> fc073561
     else
         qDebug() << "PaymentServer::initNetManager: No active proxy server found.";
 
@@ -609,16 +507,7 @@
     }
 
     // BIP70 DoS protection
-<<<<<<< HEAD
-    if (f.size() > BIP70_MAX_PAYMENTREQUEST_SIZE) {
-        qWarning() << QString("PaymentServer::%1: Payment request %2 is too large (%3 bytes, allowed %4 bytes).")
-            .arg(__func__)
-            .arg(filename)
-            .arg(f.size())
-            .arg(BIP70_MAX_PAYMENTREQUEST_SIZE);
-=======
     if (!verifySize(f.size())) {
->>>>>>> fc073561
         return false;
     }
 
@@ -659,11 +548,7 @@
     recipient.paymentRequest = request;
     recipient.message = GUIUtil::HtmlEscape(request.getDetails().memo());
 
-<<<<<<< HEAD
-    request.getMerchant(PaymentServer::certStore, recipient.authenticatedMerchant);
-=======
     request.getMerchant(certStore.get(), recipient.authenticatedMerchant);
->>>>>>> fc073561
 
     QList<std::pair<CScript, CAmount> > sendingTos = request.getPayTo();
     QStringList addresses;
@@ -695,11 +580,7 @@
 
         // Extract and check amounts
         CTxOut txOut(sendingTo.second, sendingTo.first);
-<<<<<<< HEAD
-        if (txOut.IsDust(::minRelayTxFee)) {
-=======
         if (txOut.IsDust(dustRelayFee)) {
->>>>>>> fc073561
             Q_EMIT message(tr("Payment request error"), tr("Requested payment amount of %1 is too small (considered dust).")
                 .arg(BitcoinUnits::formatWithUnit(optionsModel->getDisplayUnit(), sendingTo.second)),
                 CClientUIInterface::MSG_ERROR);
@@ -757,11 +638,7 @@
     // Create a new refund address, or re-use:
     QString account = tr("Refund from %1").arg(recipient.authenticatedMerchant);
     std::string strAccount = account.toStdString();
-<<<<<<< HEAD
-    set<CTxDestination> refundAddresses = wallet->GetAccountAddresses(strAccount);
-=======
     std::set<CTxDestination> refundAddresses = wallet->GetAccountAddresses(strAccount);
->>>>>>> fc073561
     if (!refundAddresses.empty()) {
         CScript s = GetScriptForDestination(*refundAddresses.begin());
         payments::Output* refund_to = payment.add_refund_to();
@@ -801,16 +678,6 @@
     reply->deleteLater();
 
     // BIP70 DoS protection
-<<<<<<< HEAD
-    if (reply->size() > BIP70_MAX_PAYMENTREQUEST_SIZE) {
-        QString msg = tr("Payment request %1 is too large (%2 bytes, allowed %3 bytes).")
-            .arg(reply->request().url().toString())
-            .arg(reply->size())
-            .arg(BIP70_MAX_PAYMENTREQUEST_SIZE);
-
-        qWarning() << QString("PaymentServer::%1:").arg(__func__) << msg;
-        Q_EMIT message(tr("Payment request DoS protection"), msg, CClientUIInterface::MSG_ERROR);
-=======
     if (!verifySize(reply->size())) {
         Q_EMIT message(tr("Payment request rejected"),
             tr("Payment request %1 is too large (%2 bytes, allowed %3 bytes).")
@@ -818,7 +685,6 @@
                 .arg(reply->size())
                 .arg(BIP70_MAX_PAYMENTREQUEST_SIZE),
             CClientUIInterface::MSG_ERROR);
->>>>>>> fc073561
         return;
     }
 
@@ -881,24 +747,14 @@
     Q_EMIT message(tr("Network request error"), errString, CClientUIInterface::MSG_ERROR);
 }
 
-<<<<<<< HEAD
-void PaymentServer::setOptionsModel(OptionsModel *optionsModel)
-{
-    this->optionsModel = optionsModel;
-=======
 void PaymentServer::setOptionsModel(OptionsModel *_optionsModel)
 {
     this->optionsModel = _optionsModel;
->>>>>>> fc073561
 }
 
 void PaymentServer::handlePaymentACK(const QString& paymentACKMsg)
 {
-<<<<<<< HEAD
-    // currently we don't futher process or store the paymentACK message
-=======
     // currently we don't further process or store the paymentACK message
->>>>>>> fc073561
     Q_EMIT message(tr("Payment acknowledged"), paymentACKMsg, CClientUIInterface::ICON_INFORMATION | CClientUIInterface::MODAL);
 }
 
@@ -926,8 +782,6 @@
     return fVerified;
 }
 
-<<<<<<< HEAD
-=======
 bool PaymentServer::verifySize(qint64 requestSize)
 {
     bool fVerified = (requestSize <= BIP70_MAX_PAYMENTREQUEST_SIZE);
@@ -940,7 +794,6 @@
     return fVerified;
 }
 
->>>>>>> fc073561
 bool PaymentServer::verifyAmount(const CAmount& requestAmount)
 {
     bool fVerified = MoneyRange(requestAmount);
@@ -951,12 +804,9 @@
             .arg(MAX_MONEY);
     }
     return fVerified;
-<<<<<<< HEAD
-=======
 }
 
 X509_STORE* PaymentServer::getCertStore()
 {
     return certStore.get();
->>>>>>> fc073561
 }