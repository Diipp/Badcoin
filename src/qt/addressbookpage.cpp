<<<<<<< HEAD
// Copyright (c) 2011-2013 The Bitcoin Core developers
=======
// Copyright (c) 2011-2016 The Bitcoin Core developers
>>>>>>> fc073561
// Distributed under the MIT software license, see the accompanying
// file COPYING or http://www.opensource.org/licenses/mit-license.php.

#if defined(HAVE_CONFIG_H)
#include "config/bitcoin-config.h"
#endif

#include "addressbookpage.h"
#include "ui_addressbookpage.h"

#include "addresstablemodel.h"
#include "bitcoingui.h"
#include "csvmodelwriter.h"
#include "editaddressdialog.h"
#include "guiutil.h"
<<<<<<< HEAD
#include "scicon.h"
=======
#include "platformstyle.h"
>>>>>>> fc073561

#include <QIcon>
#include <QMenu>
#include <QMessageBox>
#include <QSortFilterProxyModel>

AddressBookPage::AddressBookPage(const PlatformStyle *platformStyle, Mode _mode, Tabs _tab, QWidget *parent) :
    QDialog(parent),
    ui(new Ui::AddressBookPage),
    model(0),
<<<<<<< HEAD
    mode(mode),
    tab(tab)
{
    ui->setupUi(this);

#ifdef Q_OS_MAC // Icons on push buttons are very uncommon on Mac
    ui->newAddress->setIcon(QIcon());
    ui->copyAddress->setIcon(QIcon());
    ui->deleteAddress->setIcon(QIcon());
    ui->exportButton->setIcon(QIcon());
#else
    ui->newAddress->setIcon(SingleColorIcon(":/icons/add"));
    ui->copyAddress->setIcon(SingleColorIcon(":/icons/editcopy"));
    ui->deleteAddress->setIcon(SingleColorIcon(":/icons/remove"));
    ui->exportButton->setIcon(SingleColorIcon(":/icons/export"));
#endif
=======
    mode(_mode),
    tab(_tab)
{
    ui->setupUi(this);

    if (!platformStyle->getImagesOnButtons()) {
        ui->newAddress->setIcon(QIcon());
        ui->copyAddress->setIcon(QIcon());
        ui->deleteAddress->setIcon(QIcon());
        ui->exportButton->setIcon(QIcon());
    } else {
        ui->newAddress->setIcon(platformStyle->SingleColorIcon(":/icons/add"));
        ui->copyAddress->setIcon(platformStyle->SingleColorIcon(":/icons/editcopy"));
        ui->deleteAddress->setIcon(platformStyle->SingleColorIcon(":/icons/remove"));
        ui->exportButton->setIcon(platformStyle->SingleColorIcon(":/icons/export"));
    }
>>>>>>> fc073561

    switch(mode)
    {
    case ForSelection:
        switch(tab)
        {
        case SendingTab: setWindowTitle(tr("Choose the address to send coins to")); break;
        case ReceivingTab: setWindowTitle(tr("Choose the address to receive coins with")); break;
        }
        connect(ui->tableView, SIGNAL(doubleClicked(QModelIndex)), this, SLOT(accept()));
        ui->tableView->setEditTriggers(QAbstractItemView::NoEditTriggers);
        ui->tableView->setFocus();
        ui->closeButton->setText(tr("C&hoose"));
        ui->exportButton->hide();
        break;
    case ForEditing:
        switch(tab)
        {
        case SendingTab: setWindowTitle(tr("Sending addresses")); break;
        case ReceivingTab: setWindowTitle(tr("Receiving addresses")); break;
        }
        break;
    }
    switch(tab)
    {
    case SendingTab:
        ui->labelExplanation->setText(tr("These are your Myriad addresses for sending payments. Always check the amount and the receiving address before sending coins."));
        ui->deleteAddress->setVisible(true);
        break;
    case ReceivingTab:
        ui->labelExplanation->setText(tr("These are your Myriad addresses for receiving payments. It is recommended to use a new receiving address for each transaction."));
        ui->deleteAddress->setVisible(false);
        break;
    }

    // Context menu actions
    QAction *copyAddressAction = new QAction(tr("&Copy Address"), this);
    QAction *copyLabelAction = new QAction(tr("Copy &Label"), this);
    QAction *editAction = new QAction(tr("&Edit"), this);
    deleteAction = new QAction(ui->deleteAddress->text(), this);

    // Build context menu
    contextMenu = new QMenu(this);
    contextMenu->addAction(copyAddressAction);
    contextMenu->addAction(copyLabelAction);
    contextMenu->addAction(editAction);
    if(tab == SendingTab)
        contextMenu->addAction(deleteAction);
    contextMenu->addSeparator();

    // Connect signals for context menu actions
    connect(copyAddressAction, SIGNAL(triggered()), this, SLOT(on_copyAddress_clicked()));
    connect(copyLabelAction, SIGNAL(triggered()), this, SLOT(onCopyLabelAction()));
    connect(editAction, SIGNAL(triggered()), this, SLOT(onEditAction()));
    connect(deleteAction, SIGNAL(triggered()), this, SLOT(on_deleteAddress_clicked()));

    connect(ui->tableView, SIGNAL(customContextMenuRequested(QPoint)), this, SLOT(contextualMenu(QPoint)));

    connect(ui->closeButton, SIGNAL(clicked()), this, SLOT(accept()));
}

AddressBookPage::~AddressBookPage()
{
    delete ui;
}

void AddressBookPage::setModel(AddressTableModel *_model)
{
    this->model = _model;
    if(!_model)
        return;

    proxyModel = new QSortFilterProxyModel(this);
    proxyModel->setSourceModel(_model);
    proxyModel->setDynamicSortFilter(true);
    proxyModel->setSortCaseSensitivity(Qt::CaseInsensitive);
    proxyModel->setFilterCaseSensitivity(Qt::CaseInsensitive);
    switch(tab)
    {
    case ReceivingTab:
        // Receive filter
        proxyModel->setFilterRole(AddressTableModel::TypeRole);
        proxyModel->setFilterFixedString(AddressTableModel::Receive);
        break;
    case SendingTab:
        // Send filter
        proxyModel->setFilterRole(AddressTableModel::TypeRole);
        proxyModel->setFilterFixedString(AddressTableModel::Send);
        break;
    }
    ui->tableView->setModel(proxyModel);
    ui->tableView->sortByColumn(0, Qt::AscendingOrder);

    // Set column widths
#if QT_VERSION < 0x050000
    ui->tableView->horizontalHeader()->setResizeMode(AddressTableModel::Label, QHeaderView::Stretch);
    ui->tableView->horizontalHeader()->setResizeMode(AddressTableModel::Address, QHeaderView::ResizeToContents);
#else
    ui->tableView->horizontalHeader()->setSectionResizeMode(AddressTableModel::Label, QHeaderView::Stretch);
    ui->tableView->horizontalHeader()->setSectionResizeMode(AddressTableModel::Address, QHeaderView::ResizeToContents);
#endif

    connect(ui->tableView->selectionModel(), SIGNAL(selectionChanged(QItemSelection,QItemSelection)),
        this, SLOT(selectionChanged()));

    // Select row for newly created address
    connect(_model, SIGNAL(rowsInserted(QModelIndex,int,int)), this, SLOT(selectNewAddress(QModelIndex,int,int)));

    selectionChanged();
}

void AddressBookPage::on_copyAddress_clicked()
{
    GUIUtil::copyEntryData(ui->tableView, AddressTableModel::Address);
}

void AddressBookPage::onCopyLabelAction()
{
    GUIUtil::copyEntryData(ui->tableView, AddressTableModel::Label);
}

void AddressBookPage::onEditAction()
{
    if(!model)
        return;

    if(!ui->tableView->selectionModel())
        return;
    QModelIndexList indexes = ui->tableView->selectionModel()->selectedRows();
    if(indexes.isEmpty())
        return;

    EditAddressDialog dlg(
        tab == SendingTab ?
        EditAddressDialog::EditSendingAddress :
        EditAddressDialog::EditReceivingAddress, this);
    dlg.setModel(model);
    QModelIndex origIndex = proxyModel->mapToSource(indexes.at(0));
    dlg.loadRow(origIndex.row());
    dlg.exec();
}

void AddressBookPage::on_newAddress_clicked()
{
    if(!model)
        return;

    EditAddressDialog dlg(
        tab == SendingTab ?
        EditAddressDialog::NewSendingAddress :
        EditAddressDialog::NewReceivingAddress, this);
    dlg.setModel(model);
    if(dlg.exec())
    {
        newAddressToSelect = dlg.getAddress();
    }
}

void AddressBookPage::on_deleteAddress_clicked()
{
    QTableView *table = ui->tableView;
    if(!table->selectionModel())
        return;

    QModelIndexList indexes = table->selectionModel()->selectedRows();
    if(!indexes.isEmpty())
    {
        table->model()->removeRow(indexes.at(0).row());
    }
}

void AddressBookPage::selectionChanged()
{
    // Set button states based on selected tab and selection
    QTableView *table = ui->tableView;
    if(!table->selectionModel())
        return;

    if(table->selectionModel()->hasSelection())
    {
        switch(tab)
        {
        case SendingTab:
            // In sending tab, allow deletion of selection
            ui->deleteAddress->setEnabled(true);
            ui->deleteAddress->setVisible(true);
            deleteAction->setEnabled(true);
            break;
        case ReceivingTab:
            // Deleting receiving addresses, however, is not allowed
            ui->deleteAddress->setEnabled(false);
            ui->deleteAddress->setVisible(false);
            deleteAction->setEnabled(false);
            break;
        }
        ui->copyAddress->setEnabled(true);
    }
    else
    {
        ui->deleteAddress->setEnabled(false);
        ui->copyAddress->setEnabled(false);
    }
}

void AddressBookPage::done(int retval)
{
    QTableView *table = ui->tableView;
    if(!table->selectionModel() || !table->model())
        return;

    // Figure out which address was selected, and return it
    QModelIndexList indexes = table->selectionModel()->selectedRows(AddressTableModel::Address);

    Q_FOREACH (const QModelIndex& index, indexes) {
        QVariant address = table->model()->data(index);
        returnValue = address.toString();
    }

    if(returnValue.isEmpty())
    {
        // If no address entry selected, return rejected
        retval = Rejected;
    }

    QDialog::done(retval);
}

void AddressBookPage::on_exportButton_clicked()
{
    // CSV is currently the only supported format
    QString filename = GUIUtil::getSaveFileName(this,
        tr("Export Address List"), QString(),
        tr("Comma separated file (*.csv)"), NULL);

    if (filename.isNull())
        return;

    CSVModelWriter writer(filename);

    // name, column, role
    writer.setModel(proxyModel);
    writer.addColumn("Label", AddressTableModel::Label, Qt::EditRole);
    writer.addColumn("Address", AddressTableModel::Address, Qt::EditRole);

    if(!writer.write()) {
        QMessageBox::critical(this, tr("Exporting Failed"),
            tr("There was an error trying to save the address list to %1. Please try again.").arg(filename));
    }
}

void AddressBookPage::contextualMenu(const QPoint &point)
{
    QModelIndex index = ui->tableView->indexAt(point);
    if(index.isValid())
    {
        contextMenu->exec(QCursor::pos());
    }
}

void AddressBookPage::selectNewAddress(const QModelIndex &parent, int begin, int /*end*/)
{
    QModelIndex idx = proxyModel->mapFromSource(model->index(begin, AddressTableModel::Address, parent));
    if(idx.isValid() && (idx.data(Qt::EditRole).toString() == newAddressToSelect))
    {
        // Select row of newly created address, once
        ui->tableView->setFocus();
        ui->tableView->selectRow(idx.row());
        newAddressToSelect.clear();
    }
}<|MERGE_RESOLUTION|>--- conflicted
+++ resolved
@@ -1,8 +1,4 @@
-<<<<<<< HEAD
-// Copyright (c) 2011-2013 The Bitcoin Core developers
-=======
 // Copyright (c) 2011-2016 The Bitcoin Core developers
->>>>>>> fc073561
 // Distributed under the MIT software license, see the accompanying
 // file COPYING or http://www.opensource.org/licenses/mit-license.php.
 
@@ -18,11 +14,7 @@
 #include "csvmodelwriter.h"
 #include "editaddressdialog.h"
 #include "guiutil.h"
-<<<<<<< HEAD
-#include "scicon.h"
-=======
 #include "platformstyle.h"
->>>>>>> fc073561
 
 #include <QIcon>
 #include <QMenu>
@@ -33,24 +25,6 @@
     QDialog(parent),
     ui(new Ui::AddressBookPage),
     model(0),
-<<<<<<< HEAD
-    mode(mode),
-    tab(tab)
-{
-    ui->setupUi(this);
-
-#ifdef Q_OS_MAC // Icons on push buttons are very uncommon on Mac
-    ui->newAddress->setIcon(QIcon());
-    ui->copyAddress->setIcon(QIcon());
-    ui->deleteAddress->setIcon(QIcon());
-    ui->exportButton->setIcon(QIcon());
-#else
-    ui->newAddress->setIcon(SingleColorIcon(":/icons/add"));
-    ui->copyAddress->setIcon(SingleColorIcon(":/icons/editcopy"));
-    ui->deleteAddress->setIcon(SingleColorIcon(":/icons/remove"));
-    ui->exportButton->setIcon(SingleColorIcon(":/icons/export"));
-#endif
-=======
     mode(_mode),
     tab(_tab)
 {
@@ -67,7 +41,6 @@
         ui->deleteAddress->setIcon(platformStyle->SingleColorIcon(":/icons/remove"));
         ui->exportButton->setIcon(platformStyle->SingleColorIcon(":/icons/export"));
     }
->>>>>>> fc073561
 
     switch(mode)
     {
