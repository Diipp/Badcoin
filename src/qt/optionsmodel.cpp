<<<<<<< HEAD
// Copyright (c) 2011-2014 The Bitcoin Core developers
=======
// Copyright (c) 2011-2016 The Bitcoin Core developers
>>>>>>> fc073561
// Distributed under the MIT software license, see the accompanying
// file COPYING or http://www.opensource.org/licenses/mit-license.php.

#if defined(HAVE_CONFIG_H)
#include "config/bitcoin-config.h"
#endif

#include "optionsmodel.h"

#include "bitcoinunits.h"
#include "guiutil.h"

#include "amount.h"
#include "init.h"
<<<<<<< HEAD
#include "main.h"
#include "net.h"
#include "txdb.h" // for -dbcache defaults
=======
#include "validation.h" // For DEFAULT_SCRIPTCHECK_THREADS
#include "net.h"
#include "netbase.h"
#include "txdb.h" // for -dbcache defaults
#include "intro.h" 
>>>>>>> fc073561

#ifdef ENABLE_WALLET
#include "wallet/wallet.h"
#include "wallet/walletdb.h"
#endif

#include <QNetworkProxy>
#include <QSettings>
#include <QStringList>

OptionsModel::OptionsModel(QObject *parent, bool resetSettings) :
    QAbstractListModel(parent)
{
    Init(resetSettings);
}

void OptionsModel::addOverriddenOption(const std::string &option)
{
<<<<<<< HEAD
    strOverriddenByCommandLine += QString::fromStdString(option) + "=" + QString::fromStdString(mapArgs[option]) + " ";
}

// Writes all missing QSettings with their default values
void OptionsModel::Init()
=======
    strOverriddenByCommandLine += QString::fromStdString(option) + "=" + QString::fromStdString(GetArg(option, "")) + " ";
}

// Writes all missing QSettings with their default values
void OptionsModel::Init(bool resetSettings)
>>>>>>> fc073561
{
    if (resetSettings)
        Reset();

    checkAndMigrate();

    QSettings settings;

    // Ensure restart flag is unset on client startup
    setRestartRequired(false);

    // These are Qt-only settings:

    // Window
<<<<<<< HEAD
    if (!settings.contains("fMinimizeToTray"))
        settings.setValue("fMinimizeToTray", false);
    fMinimizeToTray = settings.value("fMinimizeToTray").toBool();
=======
    if (!settings.contains("fHideTrayIcon"))
        settings.setValue("fHideTrayIcon", false);
    fHideTrayIcon = settings.value("fHideTrayIcon").toBool();
    Q_EMIT hideTrayIconChanged(fHideTrayIcon);
    
    if (!settings.contains("fMinimizeToTray"))
        settings.setValue("fMinimizeToTray", false);
    fMinimizeToTray = settings.value("fMinimizeToTray").toBool() && !fHideTrayIcon;
>>>>>>> fc073561

    if (!settings.contains("fMinimizeOnClose"))
        settings.setValue("fMinimizeOnClose", false);
    fMinimizeOnClose = settings.value("fMinimizeOnClose").toBool();

    // Display
    if (!settings.contains("nDisplayUnit"))
        settings.setValue("nDisplayUnit", BitcoinUnits::BTC);
    nDisplayUnit = settings.value("nDisplayUnit").toInt();
<<<<<<< HEAD

    if (!settings.contains("strThirdPartyTxUrls"))
        settings.setValue("strThirdPartyTxUrls", "http://insight-myr.cryptap.us/tx/%s");
    strThirdPartyTxUrls = settings.value("strThirdPartyTxUrls", "").toString();

    if (!settings.contains("fCoinControlFeatures"))
        settings.setValue("fCoinControlFeatures", false);
    fCoinControlFeatures = settings.value("fCoinControlFeatures", false).toBool();

    // These are shared with the core or have a command-line parameter
    // and we want command-line parameters to overwrite the GUI settings.
    //
    // If setting doesn't exist create it with defaults.
    //
    // If SoftSetArg() or SoftSetBoolArg() return false we were overridden
    // by command-line and show this in the UI.

    // Main
    if (!settings.contains("nDatabaseCache"))
        settings.setValue("nDatabaseCache", (qint64)nDefaultDbCache);
    if (!SoftSetArg("-dbcache", settings.value("nDatabaseCache").toString().toStdString()))
        addOverriddenOption("-dbcache");

    if (!settings.contains("nThreadsScriptVerif"))
        settings.setValue("nThreadsScriptVerif", DEFAULT_SCRIPTCHECK_THREADS);
    if (!SoftSetArg("-par", settings.value("nThreadsScriptVerif").toString().toStdString()))
        addOverriddenOption("-par");

    // Wallet
#ifdef ENABLE_WALLET
    if (!settings.contains("bSpendZeroConfChange"))
        settings.setValue("bSpendZeroConfChange", true);
    if (!SoftSetBoolArg("-spendzeroconfchange", settings.value("bSpendZeroConfChange").toBool()))
        addOverriddenOption("-spendzeroconfchange");
#endif

    // Network
    if (!settings.contains("fUseUPnP"))
        settings.setValue("fUseUPnP", DEFAULT_UPNP);
    if (!SoftSetBoolArg("-upnp", settings.value("fUseUPnP").toBool()))
        addOverriddenOption("-upnp");

    if (!settings.contains("fListen"))
        settings.setValue("fListen", DEFAULT_LISTEN);
    if (!SoftSetBoolArg("-listen", settings.value("fListen").toBool()))
        addOverriddenOption("-listen");

    if (!settings.contains("fUseProxy"))
        settings.setValue("fUseProxy", false);
    if (!settings.contains("addrProxy"))
        settings.setValue("addrProxy", "127.0.0.1:9050");
    // Only try to set -proxy, if user has enabled fUseProxy
    if (settings.value("fUseProxy").toBool() && !SoftSetArg("-proxy", settings.value("addrProxy").toString().toStdString()))
        addOverriddenOption("-proxy");
    else if(!settings.value("fUseProxy").toBool() && !GetArg("-proxy", "").empty())
        addOverriddenOption("-proxy");

    // Display
    if (!settings.contains("language"))
        settings.setValue("language", "");
    if (!SoftSetArg("-lang", settings.value("language").toString().toStdString()))
        addOverriddenOption("-lang");

    language = settings.value("language").toString();
}

void OptionsModel::Reset()
{
    QSettings settings;

    // Remove all entries from our QSettings object
    settings.clear();

    // default setting for OptionsModel::StartAtStartup - disabled
    if (GUIUtil::GetStartOnSystemStartup())
        GUIUtil::SetStartOnSystemStartup(false);
}

=======

    if (!settings.contains("strThirdPartyTxUrls"))
        settings.setValue("strThirdPartyTxUrls", "");
    strThirdPartyTxUrls = settings.value("strThirdPartyTxUrls", "").toString();

    if (!settings.contains("fCoinControlFeatures"))
        settings.setValue("fCoinControlFeatures", false);
    fCoinControlFeatures = settings.value("fCoinControlFeatures", false).toBool();

    // These are shared with the core or have a command-line parameter
    // and we want command-line parameters to overwrite the GUI settings.
    //
    // If setting doesn't exist create it with defaults.
    //
    // If SoftSetArg() or SoftSetBoolArg() return false we were overridden
    // by command-line and show this in the UI.

    // Main
    if (!settings.contains("nDatabaseCache"))
        settings.setValue("nDatabaseCache", (qint64)nDefaultDbCache);
    if (!SoftSetArg("-dbcache", settings.value("nDatabaseCache").toString().toStdString()))
        addOverriddenOption("-dbcache");

    if (!settings.contains("nThreadsScriptVerif"))
        settings.setValue("nThreadsScriptVerif", DEFAULT_SCRIPTCHECK_THREADS);
    if (!SoftSetArg("-par", settings.value("nThreadsScriptVerif").toString().toStdString()))
        addOverriddenOption("-par");

    if (!settings.contains("strDataDir"))
        settings.setValue("strDataDir", Intro::getDefaultDataDirectory());

    // Wallet
#ifdef ENABLE_WALLET
    if (!settings.contains("bSpendZeroConfChange"))
        settings.setValue("bSpendZeroConfChange", true);
    if (!SoftSetBoolArg("-spendzeroconfchange", settings.value("bSpendZeroConfChange").toBool()))
        addOverriddenOption("-spendzeroconfchange");
#endif

    // Network
    if (!settings.contains("fUseUPnP"))
        settings.setValue("fUseUPnP", DEFAULT_UPNP);
    if (!SoftSetBoolArg("-upnp", settings.value("fUseUPnP").toBool()))
        addOverriddenOption("-upnp");

    if (!settings.contains("fListen"))
        settings.setValue("fListen", DEFAULT_LISTEN);
    if (!SoftSetBoolArg("-listen", settings.value("fListen").toBool()))
        addOverriddenOption("-listen");

    if (!settings.contains("fUseProxy"))
        settings.setValue("fUseProxy", false);
    if (!settings.contains("addrProxy"))
        settings.setValue("addrProxy", "127.0.0.1:9050");
    // Only try to set -proxy, if user has enabled fUseProxy
    if (settings.value("fUseProxy").toBool() && !SoftSetArg("-proxy", settings.value("addrProxy").toString().toStdString()))
        addOverriddenOption("-proxy");
    else if(!settings.value("fUseProxy").toBool() && !GetArg("-proxy", "").empty())
        addOverriddenOption("-proxy");

    if (!settings.contains("fUseSeparateProxyTor"))
        settings.setValue("fUseSeparateProxyTor", false);
    if (!settings.contains("addrSeparateProxyTor"))
        settings.setValue("addrSeparateProxyTor", "127.0.0.1:9050");
    // Only try to set -onion, if user has enabled fUseSeparateProxyTor
    if (settings.value("fUseSeparateProxyTor").toBool() && !SoftSetArg("-onion", settings.value("addrSeparateProxyTor").toString().toStdString()))
        addOverriddenOption("-onion");
    else if(!settings.value("fUseSeparateProxyTor").toBool() && !GetArg("-onion", "").empty())
        addOverriddenOption("-onion");

    // Display
    if (!settings.contains("language"))
        settings.setValue("language", "");
    if (!SoftSetArg("-lang", settings.value("language").toString().toStdString()))
        addOverriddenOption("-lang");

    language = settings.value("language").toString();
}

void OptionsModel::Reset()
{
    QSettings settings;

    // Save the strDataDir setting
    QString dataDir = Intro::getDefaultDataDirectory();
    dataDir = settings.value("strDataDir", dataDir).toString();

    // Remove all entries from our QSettings object
    settings.clear();

    // Set strDataDir
    settings.setValue("strDataDir", dataDir);

    // Set that this was reset
    settings.setValue("fReset", true);

    // default setting for OptionsModel::StartAtStartup - disabled
    if (GUIUtil::GetStartOnSystemStartup())
        GUIUtil::SetStartOnSystemStartup(false);
}

>>>>>>> fc073561
int OptionsModel::rowCount(const QModelIndex & parent) const
{
    return OptionIDRowCount;
}

// read QSettings values and return them
QVariant OptionsModel::data(const QModelIndex & index, int role) const
{
    if(role == Qt::EditRole)
    {
        QSettings settings;
        switch(index.row())
        {
        case StartAtStartup:
            return GUIUtil::GetStartOnSystemStartup();
<<<<<<< HEAD
=======
        case HideTrayIcon:
            return fHideTrayIcon;
>>>>>>> fc073561
        case MinimizeToTray:
            return fMinimizeToTray;
        case MapPortUPnP:
#ifdef USE_UPNP
            return settings.value("fUseUPnP");
#else
            return false;
#endif
        case MinimizeOnClose:
            return fMinimizeOnClose;

        // default proxy
        case ProxyUse:
            return settings.value("fUseProxy", false);
        case ProxyIP: {
            // contains IP at index 0 and port at index 1
            QStringList strlIpPort = settings.value("addrProxy").toString().split(":", QString::SkipEmptyParts);
            return strlIpPort.at(0);
        }
        case ProxyPort: {
            // contains IP at index 0 and port at index 1
            QStringList strlIpPort = settings.value("addrProxy").toString().split(":", QString::SkipEmptyParts);
            return strlIpPort.at(1);
<<<<<<< HEAD
=======
        }

        // separate Tor proxy
        case ProxyUseTor:
            return settings.value("fUseSeparateProxyTor", false);
        case ProxyIPTor: {
            // contains IP at index 0 and port at index 1
            QStringList strlIpPort = settings.value("addrSeparateProxyTor").toString().split(":", QString::SkipEmptyParts);
            return strlIpPort.at(0);
        }
        case ProxyPortTor: {
            // contains IP at index 0 and port at index 1
            QStringList strlIpPort = settings.value("addrSeparateProxyTor").toString().split(":", QString::SkipEmptyParts);
            return strlIpPort.at(1);
>>>>>>> fc073561
        }

#ifdef ENABLE_WALLET
        case SpendZeroConfChange:
            return settings.value("bSpendZeroConfChange");
#endif
        case DisplayUnit:
            return nDisplayUnit;
        case ThirdPartyTxUrls:
            return strThirdPartyTxUrls;
        case Language:
            return settings.value("language");
        case CoinControlFeatures:
            return fCoinControlFeatures;
        case DatabaseCache:
            return settings.value("nDatabaseCache");
        case ThreadsScriptVerif:
            return settings.value("nThreadsScriptVerif");
        case Listen:
            return settings.value("fListen");
        default:
            return QVariant();
        }
    }
    return QVariant();
}

// write QSettings values
bool OptionsModel::setData(const QModelIndex & index, const QVariant & value, int role)
{
    bool successful = true; /* set to false on parse error */
    if(role == Qt::EditRole)
    {
        QSettings settings;
        switch(index.row())
        {
        case StartAtStartup:
            successful = GUIUtil::SetStartOnSystemStartup(value.toBool());
            break;
        case HideTrayIcon:
            fHideTrayIcon = value.toBool();
            settings.setValue("fHideTrayIcon", fHideTrayIcon);
    		Q_EMIT hideTrayIconChanged(fHideTrayIcon);
            break;
        case MinimizeToTray:
            fMinimizeToTray = value.toBool();
            settings.setValue("fMinimizeToTray", fMinimizeToTray);
            break;
        case MapPortUPnP: // core option - can be changed on-the-fly
            settings.setValue("fUseUPnP", value.toBool());
            MapPort(value.toBool());
            break;
        case MinimizeOnClose:
            fMinimizeOnClose = value.toBool();
            settings.setValue("fMinimizeOnClose", fMinimizeOnClose);
            break;

        // default proxy
        case ProxyUse:
            if (settings.value("fUseProxy") != value) {
                settings.setValue("fUseProxy", value.toBool());
                setRestartRequired(true);
            }
            break;
        case ProxyIP: {
            // contains current IP at index 0 and current port at index 1
            QStringList strlIpPort = settings.value("addrProxy").toString().split(":", QString::SkipEmptyParts);
            // if that key doesn't exist or has a changed IP
            if (!settings.contains("addrProxy") || strlIpPort.at(0) != value.toString()) {
                // construct new value from new IP and current port
                QString strNewValue = value.toString() + ":" + strlIpPort.at(1);
                settings.setValue("addrProxy", strNewValue);
                setRestartRequired(true);
            }
        }
        break;
        case ProxyPort: {
            // contains current IP at index 0 and current port at index 1
            QStringList strlIpPort = settings.value("addrProxy").toString().split(":", QString::SkipEmptyParts);
            // if that key doesn't exist or has a changed port
            if (!settings.contains("addrProxy") || strlIpPort.at(1) != value.toString()) {
                // construct new value from current IP and new port
                QString strNewValue = strlIpPort.at(0) + ":" + value.toString();
                settings.setValue("addrProxy", strNewValue);
                setRestartRequired(true);
            }
<<<<<<< HEAD
        }
        break;
=======
        }
        break;

        // separate Tor proxy
        case ProxyUseTor:
            if (settings.value("fUseSeparateProxyTor") != value) {
                settings.setValue("fUseSeparateProxyTor", value.toBool());
                setRestartRequired(true);
            }
            break;
        case ProxyIPTor: {
            // contains current IP at index 0 and current port at index 1
            QStringList strlIpPort = settings.value("addrSeparateProxyTor").toString().split(":", QString::SkipEmptyParts);
            // if that key doesn't exist or has a changed IP
            if (!settings.contains("addrSeparateProxyTor") || strlIpPort.at(0) != value.toString()) {
                // construct new value from new IP and current port
                QString strNewValue = value.toString() + ":" + strlIpPort.at(1);
                settings.setValue("addrSeparateProxyTor", strNewValue);
                setRestartRequired(true);
            }
        }
        break;
        case ProxyPortTor: {
            // contains current IP at index 0 and current port at index 1
            QStringList strlIpPort = settings.value("addrSeparateProxyTor").toString().split(":", QString::SkipEmptyParts);
            // if that key doesn't exist or has a changed port
            if (!settings.contains("addrSeparateProxyTor") || strlIpPort.at(1) != value.toString()) {
                // construct new value from current IP and new port
                QString strNewValue = strlIpPort.at(0) + ":" + value.toString();
                settings.setValue("addrSeparateProxyTor", strNewValue);
                setRestartRequired(true);
            }
        }
        break;

>>>>>>> fc073561
#ifdef ENABLE_WALLET
        case SpendZeroConfChange:
            if (settings.value("bSpendZeroConfChange") != value) {
                settings.setValue("bSpendZeroConfChange", value);
                setRestartRequired(true);
            }
            break;
#endif
        case DisplayUnit:
            setDisplayUnit(value);
            break;
        case ThirdPartyTxUrls:
            if (strThirdPartyTxUrls != value.toString()) {
                strThirdPartyTxUrls = value.toString();
                settings.setValue("strThirdPartyTxUrls", strThirdPartyTxUrls);
                setRestartRequired(true);
            }
            break;
        case Language:
            if (settings.value("language") != value) {
                settings.setValue("language", value);
                setRestartRequired(true);
            }
            break;
        case CoinControlFeatures:
            fCoinControlFeatures = value.toBool();
            settings.setValue("fCoinControlFeatures", fCoinControlFeatures);
            Q_EMIT coinControlFeaturesChanged(fCoinControlFeatures);
            break;
        case DatabaseCache:
            if (settings.value("nDatabaseCache") != value) {
                settings.setValue("nDatabaseCache", value);
                setRestartRequired(true);
            }
            break;
        case ThreadsScriptVerif:
            if (settings.value("nThreadsScriptVerif") != value) {
                settings.setValue("nThreadsScriptVerif", value);
                setRestartRequired(true);
            }
            break;
        case Listen:
            if (settings.value("fListen") != value) {
                settings.setValue("fListen", value);
                setRestartRequired(true);
            }
            break;
        default:
            break;
        }
    }

    Q_EMIT dataChanged(index, index);

    return successful;
}

/** Updates current unit in memory, settings and emits displayUnitChanged(newUnit) signal */
void OptionsModel::setDisplayUnit(const QVariant &value)
{
    if (!value.isNull())
    {
        QSettings settings;
        nDisplayUnit = value.toInt();
        settings.setValue("nDisplayUnit", nDisplayUnit);
        Q_EMIT displayUnitChanged(nDisplayUnit);
    }
}

bool OptionsModel::getProxySettings(QNetworkProxy& proxy) const
<<<<<<< HEAD
{
    // Directly query current base proxy, because
    // GUI settings can be overridden with -proxy.
    proxyType curProxy;
    if (GetProxy(NET_IPV4, curProxy)) {
        proxy.setType(QNetworkProxy::Socks5Proxy);
        proxy.setHostName(QString::fromStdString(curProxy.proxy.ToStringIP()));
        proxy.setPort(curProxy.proxy.GetPort());

        return true;
    }
    else
        proxy.setType(QNetworkProxy::NoProxy);

    return false;
}

void OptionsModel::setRestartRequired(bool fRequired)
{
=======
{
    // Directly query current base proxy, because
    // GUI settings can be overridden with -proxy.
    proxyType curProxy;
    if (GetProxy(NET_IPV4, curProxy)) {
        proxy.setType(QNetworkProxy::Socks5Proxy);
        proxy.setHostName(QString::fromStdString(curProxy.proxy.ToStringIP()));
        proxy.setPort(curProxy.proxy.GetPort());

        return true;
    }
    else
        proxy.setType(QNetworkProxy::NoProxy);

    return false;
}

void OptionsModel::setRestartRequired(bool fRequired)
{
>>>>>>> fc073561
    QSettings settings;
    return settings.setValue("fRestartRequired", fRequired);
}

bool OptionsModel::isRestartRequired()
{
    QSettings settings;
    return settings.value("fRestartRequired", false).toBool();
<<<<<<< HEAD
=======
}

void OptionsModel::checkAndMigrate()
{
    // Migration of default values
    // Check if the QSettings container was already loaded with this client version
    QSettings settings;
    static const char strSettingsVersionKey[] = "nSettingsVersion";
    int settingsVersion = settings.contains(strSettingsVersionKey) ? settings.value(strSettingsVersionKey).toInt() : 0;
    if (settingsVersion < CLIENT_VERSION)
    {
        // -dbcache was bumped from 100 to 300 in 0.13
        // see https://github.com/bitcoin/bitcoin/pull/8273
        // force people to upgrade to the new value if they are using 100MB
        if (settingsVersion < 130000 && settings.contains("nDatabaseCache") && settings.value("nDatabaseCache").toLongLong() == 100)
            settings.setValue("nDatabaseCache", (qint64)nDefaultDbCache);

        settings.setValue(strSettingsVersionKey, CLIENT_VERSION);
    }
>>>>>>> fc073561
}<|MERGE_RESOLUTION|>--- conflicted
+++ resolved
@@ -1,8 +1,4 @@
-<<<<<<< HEAD
-// Copyright (c) 2011-2014 The Bitcoin Core developers
-=======
 // Copyright (c) 2011-2016 The Bitcoin Core developers
->>>>>>> fc073561
 // Distributed under the MIT software license, see the accompanying
 // file COPYING or http://www.opensource.org/licenses/mit-license.php.
 
@@ -17,17 +13,11 @@
 
 #include "amount.h"
 #include "init.h"
-<<<<<<< HEAD
-#include "main.h"
-#include "net.h"
-#include "txdb.h" // for -dbcache defaults
-=======
 #include "validation.h" // For DEFAULT_SCRIPTCHECK_THREADS
 #include "net.h"
 #include "netbase.h"
 #include "txdb.h" // for -dbcache defaults
 #include "intro.h" 
->>>>>>> fc073561
 
 #ifdef ENABLE_WALLET
 #include "wallet/wallet.h"
@@ -46,19 +36,11 @@
 
 void OptionsModel::addOverriddenOption(const std::string &option)
 {
-<<<<<<< HEAD
-    strOverriddenByCommandLine += QString::fromStdString(option) + "=" + QString::fromStdString(mapArgs[option]) + " ";
-}
-
-// Writes all missing QSettings with their default values
-void OptionsModel::Init()
-=======
     strOverriddenByCommandLine += QString::fromStdString(option) + "=" + QString::fromStdString(GetArg(option, "")) + " ";
 }
 
 // Writes all missing QSettings with their default values
 void OptionsModel::Init(bool resetSettings)
->>>>>>> fc073561
 {
     if (resetSettings)
         Reset();
@@ -73,11 +55,6 @@
     // These are Qt-only settings:
 
     // Window
-<<<<<<< HEAD
-    if (!settings.contains("fMinimizeToTray"))
-        settings.setValue("fMinimizeToTray", false);
-    fMinimizeToTray = settings.value("fMinimizeToTray").toBool();
-=======
     if (!settings.contains("fHideTrayIcon"))
         settings.setValue("fHideTrayIcon", false);
     fHideTrayIcon = settings.value("fHideTrayIcon").toBool();
@@ -86,7 +63,6 @@
     if (!settings.contains("fMinimizeToTray"))
         settings.setValue("fMinimizeToTray", false);
     fMinimizeToTray = settings.value("fMinimizeToTray").toBool() && !fHideTrayIcon;
->>>>>>> fc073561
 
     if (!settings.contains("fMinimizeOnClose"))
         settings.setValue("fMinimizeOnClose", false);
@@ -96,10 +72,9 @@
     if (!settings.contains("nDisplayUnit"))
         settings.setValue("nDisplayUnit", BitcoinUnits::BTC);
     nDisplayUnit = settings.value("nDisplayUnit").toInt();
-<<<<<<< HEAD
 
     if (!settings.contains("strThirdPartyTxUrls"))
-        settings.setValue("strThirdPartyTxUrls", "http://insight-myr.cryptap.us/tx/%s");
+        settings.setValue("strThirdPartyTxUrls", "");
     strThirdPartyTxUrls = settings.value("strThirdPartyTxUrls", "").toString();
 
     if (!settings.contains("fCoinControlFeatures"))
@@ -124,6 +99,9 @@
         settings.setValue("nThreadsScriptVerif", DEFAULT_SCRIPTCHECK_THREADS);
     if (!SoftSetArg("-par", settings.value("nThreadsScriptVerif").toString().toStdString()))
         addOverriddenOption("-par");
+
+    if (!settings.contains("strDataDir"))
+        settings.setValue("strDataDir", Intro::getDefaultDataDirectory());
 
     // Wallet
 #ifdef ENABLE_WALLET
@@ -154,88 +132,6 @@
     else if(!settings.value("fUseProxy").toBool() && !GetArg("-proxy", "").empty())
         addOverriddenOption("-proxy");
 
-    // Display
-    if (!settings.contains("language"))
-        settings.setValue("language", "");
-    if (!SoftSetArg("-lang", settings.value("language").toString().toStdString()))
-        addOverriddenOption("-lang");
-
-    language = settings.value("language").toString();
-}
-
-void OptionsModel::Reset()
-{
-    QSettings settings;
-
-    // Remove all entries from our QSettings object
-    settings.clear();
-
-    // default setting for OptionsModel::StartAtStartup - disabled
-    if (GUIUtil::GetStartOnSystemStartup())
-        GUIUtil::SetStartOnSystemStartup(false);
-}
-
-=======
-
-    if (!settings.contains("strThirdPartyTxUrls"))
-        settings.setValue("strThirdPartyTxUrls", "");
-    strThirdPartyTxUrls = settings.value("strThirdPartyTxUrls", "").toString();
-
-    if (!settings.contains("fCoinControlFeatures"))
-        settings.setValue("fCoinControlFeatures", false);
-    fCoinControlFeatures = settings.value("fCoinControlFeatures", false).toBool();
-
-    // These are shared with the core or have a command-line parameter
-    // and we want command-line parameters to overwrite the GUI settings.
-    //
-    // If setting doesn't exist create it with defaults.
-    //
-    // If SoftSetArg() or SoftSetBoolArg() return false we were overridden
-    // by command-line and show this in the UI.
-
-    // Main
-    if (!settings.contains("nDatabaseCache"))
-        settings.setValue("nDatabaseCache", (qint64)nDefaultDbCache);
-    if (!SoftSetArg("-dbcache", settings.value("nDatabaseCache").toString().toStdString()))
-        addOverriddenOption("-dbcache");
-
-    if (!settings.contains("nThreadsScriptVerif"))
-        settings.setValue("nThreadsScriptVerif", DEFAULT_SCRIPTCHECK_THREADS);
-    if (!SoftSetArg("-par", settings.value("nThreadsScriptVerif").toString().toStdString()))
-        addOverriddenOption("-par");
-
-    if (!settings.contains("strDataDir"))
-        settings.setValue("strDataDir", Intro::getDefaultDataDirectory());
-
-    // Wallet
-#ifdef ENABLE_WALLET
-    if (!settings.contains("bSpendZeroConfChange"))
-        settings.setValue("bSpendZeroConfChange", true);
-    if (!SoftSetBoolArg("-spendzeroconfchange", settings.value("bSpendZeroConfChange").toBool()))
-        addOverriddenOption("-spendzeroconfchange");
-#endif
-
-    // Network
-    if (!settings.contains("fUseUPnP"))
-        settings.setValue("fUseUPnP", DEFAULT_UPNP);
-    if (!SoftSetBoolArg("-upnp", settings.value("fUseUPnP").toBool()))
-        addOverriddenOption("-upnp");
-
-    if (!settings.contains("fListen"))
-        settings.setValue("fListen", DEFAULT_LISTEN);
-    if (!SoftSetBoolArg("-listen", settings.value("fListen").toBool()))
-        addOverriddenOption("-listen");
-
-    if (!settings.contains("fUseProxy"))
-        settings.setValue("fUseProxy", false);
-    if (!settings.contains("addrProxy"))
-        settings.setValue("addrProxy", "127.0.0.1:9050");
-    // Only try to set -proxy, if user has enabled fUseProxy
-    if (settings.value("fUseProxy").toBool() && !SoftSetArg("-proxy", settings.value("addrProxy").toString().toStdString()))
-        addOverriddenOption("-proxy");
-    else if(!settings.value("fUseProxy").toBool() && !GetArg("-proxy", "").empty())
-        addOverriddenOption("-proxy");
-
     if (!settings.contains("fUseSeparateProxyTor"))
         settings.setValue("fUseSeparateProxyTor", false);
     if (!settings.contains("addrSeparateProxyTor"))
@@ -277,7 +173,6 @@
         GUIUtil::SetStartOnSystemStartup(false);
 }
 
->>>>>>> fc073561
 int OptionsModel::rowCount(const QModelIndex & parent) const
 {
     return OptionIDRowCount;
@@ -293,11 +188,8 @@
         {
         case StartAtStartup:
             return GUIUtil::GetStartOnSystemStartup();
-<<<<<<< HEAD
-=======
         case HideTrayIcon:
             return fHideTrayIcon;
->>>>>>> fc073561
         case MinimizeToTray:
             return fMinimizeToTray;
         case MapPortUPnP:
@@ -321,8 +213,6 @@
             // contains IP at index 0 and port at index 1
             QStringList strlIpPort = settings.value("addrProxy").toString().split(":", QString::SkipEmptyParts);
             return strlIpPort.at(1);
-<<<<<<< HEAD
-=======
         }
 
         // separate Tor proxy
@@ -337,7 +227,6 @@
             // contains IP at index 0 and port at index 1
             QStringList strlIpPort = settings.value("addrSeparateProxyTor").toString().split(":", QString::SkipEmptyParts);
             return strlIpPort.at(1);
->>>>>>> fc073561
         }
 
 #ifdef ENABLE_WALLET
@@ -424,10 +313,6 @@
                 settings.setValue("addrProxy", strNewValue);
                 setRestartRequired(true);
             }
-<<<<<<< HEAD
-        }
-        break;
-=======
         }
         break;
 
@@ -463,7 +348,6 @@
         }
         break;
 
->>>>>>> fc073561
 #ifdef ENABLE_WALLET
         case SpendZeroConfChange:
             if (settings.value("bSpendZeroConfChange") != value) {
@@ -534,7 +418,6 @@
 }
 
 bool OptionsModel::getProxySettings(QNetworkProxy& proxy) const
-<<<<<<< HEAD
 {
     // Directly query current base proxy, because
     // GUI settings can be overridden with -proxy.
@@ -554,27 +437,6 @@
 
 void OptionsModel::setRestartRequired(bool fRequired)
 {
-=======
-{
-    // Directly query current base proxy, because
-    // GUI settings can be overridden with -proxy.
-    proxyType curProxy;
-    if (GetProxy(NET_IPV4, curProxy)) {
-        proxy.setType(QNetworkProxy::Socks5Proxy);
-        proxy.setHostName(QString::fromStdString(curProxy.proxy.ToStringIP()));
-        proxy.setPort(curProxy.proxy.GetPort());
-
-        return true;
-    }
-    else
-        proxy.setType(QNetworkProxy::NoProxy);
-
-    return false;
-}
-
-void OptionsModel::setRestartRequired(bool fRequired)
-{
->>>>>>> fc073561
     QSettings settings;
     return settings.setValue("fRestartRequired", fRequired);
 }
@@ -583,8 +445,6 @@
 {
     QSettings settings;
     return settings.value("fRestartRequired", false).toBool();
-<<<<<<< HEAD
-=======
 }
 
 void OptionsModel::checkAndMigrate()
@@ -604,5 +464,4 @@
 
         settings.setValue(strSettingsVersionKey, CLIENT_VERSION);
     }
->>>>>>> fc073561
 }