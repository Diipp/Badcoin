--- conflicted
+++ resolved
@@ -1,9 +1,3 @@
-<<<<<<< HEAD
-// Copyright (c) 2011-2014 The Bitcoin Core developers
-// Distributed under the MIT software license, see the accompanying
-// file COPYING or http://www.opensource.org/licenses/mit-license.php.
-
-=======
 // Copyright (c) 2011-2016 The Bitcoin Core developers
 // Distributed under the MIT software license, see the accompanying
 // file COPYING or http://www.opensource.org/licenses/mit-license.php.
@@ -12,15 +6,10 @@
 #include "config/bitcoin-config.h"
 #endif
 
->>>>>>> fc073561
 #include "intro.h"
 #include "ui_intro.h"
 
 #include "guiutil.h"
-<<<<<<< HEAD
-#include "scicon.h"
-=======
->>>>>>> fc073561
 
 #include "util.h"
 
@@ -30,11 +19,6 @@
 #include <QSettings>
 #include <QMessageBox>
 
-<<<<<<< HEAD
-/* Minimum free space (in bytes) needed for data directory */
-static const uint64_t GB_BYTES = 1000000000LL;
-static const uint64_t BLOCK_CHAIN_SIZE = 3LL * GB_BYTES;
-=======
 #include <cmath>
 
 static const uint64_t GB_BYTES = 1000000000LL;
@@ -44,7 +28,6 @@
 static const uint64_t CHAIN_STATE_SIZE = 1;
 /* Total required space (in GB) depending on user choice (prune, not prune) */
 static uint64_t requiredSpace;
->>>>>>> fc073561
 
 /* Check free space asynchronously to prevent hanging the UI thread.
 
@@ -200,20 +183,12 @@
     /* 2) Allow QSettings to override default dir */
     dataDir = settings.value("strDataDir", dataDir).toString();
 
-<<<<<<< HEAD
-    if(!fs::exists(GUIUtil::qstringToBoostPath(dataDir)) || GetBoolArg("-choosedatadir", false))
-=======
     if(!fs::exists(GUIUtil::qstringToBoostPath(dataDir)) || GetBoolArg("-choosedatadir", DEFAULT_CHOOSE_DATADIR) || settings.value("fReset", false).toBool() || GetBoolArg("-resetguisettings", false))
->>>>>>> fc073561
     {
         /* If current default data directory does not exist, let the user choose one */
         Intro intro;
         intro.setDataDirectory(dataDir);
-<<<<<<< HEAD
-        intro.setWindowIcon(SingleColorIcon(":icons/bitcoin"));
-=======
         intro.setWindowIcon(QIcon(":icons/bitcoin"));
->>>>>>> fc073561
 
         while(true)
         {
@@ -227,11 +202,7 @@
                 TryCreateDirectory(GUIUtil::qstringToBoostPath(dataDir));
                 break;
             } catch (const fs::filesystem_error&) {
-<<<<<<< HEAD
-                QMessageBox::critical(0, tr("Myriad Core"),
-=======
                 QMessageBox::critical(0, tr(PACKAGE_NAME),
->>>>>>> fc073561
                     tr("Error: Specified data directory \"%1\" cannot be created.").arg(dataDir));
                 /* fall through, back to choosing screen */
             }
@@ -246,10 +217,7 @@
      */
     if(dataDir != getDefaultDataDirectory())
         SoftSetArg("-datadir", GUIUtil::qstringToBoostPath(dataDir).string()); // use OS locale for path setting
-<<<<<<< HEAD
-=======
     return true;
->>>>>>> fc073561
 }
 
 void Intro::setStatus(int status, const QString &message, quint64 bytesAvailable)
@@ -271,15 +239,9 @@
         ui->freeSpace->setText("");
     } else {
         QString freeString = tr("%n GB of free space available", "", bytesAvailable/GB_BYTES);
-<<<<<<< HEAD
-        if(bytesAvailable < BLOCK_CHAIN_SIZE)
-        {
-            freeString += " " + tr("(of %n GB needed)", "", BLOCK_CHAIN_SIZE/GB_BYTES);
-=======
         if(bytesAvailable < requiredSpace * GB_BYTES)
         {
             freeString += " " + tr("(of %n GB needed)", "", requiredSpace);
->>>>>>> fc073561
             ui->freeSpace->setStyleSheet("QLabel { color: #800000 }");
         } else {
             ui->freeSpace->setStyleSheet("");
