--- conflicted
+++ resolved
@@ -1,8 +1,4 @@
-<<<<<<< HEAD
-// Copyright (c) 2011-2015 The Bitcoin Core developers
-=======
 // Copyright (c) 2011-2016 The Bitcoin Core developers
->>>>>>> f2a96e7d
 // Distributed under the MIT software license, see the accompanying
 // file COPYING or http://www.opensource.org/licenses/mit-license.php.
 
@@ -27,11 +23,7 @@
 
 static const uint64_t GB_BYTES = 1000000000LL;
 /* Minimum free space (in GB) needed for data directory */
-<<<<<<< HEAD
-static const uint64_t BLOCK_CHAIN_SIZE = 80;
-=======
 static const uint64_t BLOCK_CHAIN_SIZE = 120;
->>>>>>> f2a96e7d
 /* Minimum free space (in GB) needed for data directory when pruned; Does not include prune target */
 static const uint64_t CHAIN_STATE_SIZE = 2;
 /* Total required space (in GB) depending on user choice (prune, not prune) */
@@ -130,13 +122,6 @@
     signalled(false)
 {
     ui->setupUi(this);
-<<<<<<< HEAD
-    uint64_t pruneTarget = std::max<int64_t>(0, GetArg("-prune", 0));
-    requiredSpace = BLOCK_CHAIN_SIZE;
-    if (pruneTarget)
-        requiredSpace = CHAIN_STATE_SIZE + std::ceil(pruneTarget * 1024 * 1024.0 / GB_BYTES);
-    ui->sizeWarningLabel->setText(ui->sizeWarningLabel->text().arg(requiredSpace));
-=======
     ui->welcomeLabel->setText(ui->welcomeLabel->text().arg(tr(PACKAGE_NAME)));
     ui->storageLabel->setText(ui->storageLabel->text().arg(tr(PACKAGE_NAME)));
     uint64_t pruneTarget = std::max<int64_t>(0, GetArg("-prune", 0));
@@ -149,7 +134,6 @@
     }
     requiredSpace += CHAIN_STATE_SIZE;
     ui->sizeWarningLabel->setText(ui->sizeWarningLabel->text().arg(tr(PACKAGE_NAME)).arg(requiredSpace));
->>>>>>> f2a96e7d
     startThread();
 }
 
@@ -218,11 +202,7 @@
                 TryCreateDirectory(GUIUtil::qstringToBoostPath(dataDir));
                 break;
             } catch (const fs::filesystem_error&) {
-<<<<<<< HEAD
-                QMessageBox::critical(0, tr("Myriad Core"),
-=======
                 QMessageBox::critical(0, tr(PACKAGE_NAME),
->>>>>>> f2a96e7d
                     tr("Error: Specified data directory \"%1\" cannot be created.").arg(dataDir));
                 /* fall through, back to choosing screen */
             }
