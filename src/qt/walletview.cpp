--- conflicted
+++ resolved
@@ -1,8 +1,4 @@
-<<<<<<< HEAD
-// Copyright (c) 2011-2013 The Bitcoin Core developers
-=======
 // Copyright (c) 2011-2016 The Bitcoin Core developers
->>>>>>> fc073561
 // Distributed under the MIT software license, see the accompanying
 // file COPYING or http://www.opensource.org/licenses/mit-license.php.
 
@@ -15,13 +11,8 @@
 #include "guiutil.h"
 #include "optionsmodel.h"
 #include "overviewpage.h"
-<<<<<<< HEAD
-#include "receivecoinsdialog.h"
-#include "scicon.h"
-=======
 #include "platformstyle.h"
 #include "receivecoinsdialog.h"
->>>>>>> fc073561
 #include "sendcoinsdialog.h"
 #include "signverifymessagedialog.h"
 #include "transactiontablemodel.h"
@@ -38,11 +29,7 @@
 #include <QPushButton>
 #include <QVBoxLayout>
 
-<<<<<<< HEAD
-WalletView::WalletView(QWidget *parent):
-=======
 WalletView::WalletView(const PlatformStyle *_platformStyle, QWidget *parent):
->>>>>>> fc073561
     QStackedWidget(parent),
     clientModel(0),
     walletModel(0),
@@ -58,30 +45,19 @@
     vbox->addWidget(transactionView);
     QPushButton *exportButton = new QPushButton(tr("&Export"), this);
     exportButton->setToolTip(tr("Export the data in the current tab to a file"));
-<<<<<<< HEAD
-#ifndef Q_OS_MAC // Icons on push buttons are very uncommon on Mac
-    exportButton->setIcon(SingleColorIcon(":/icons/export"));
-#endif
-=======
     if (platformStyle->getImagesOnButtons()) {
         exportButton->setIcon(platformStyle->SingleColorIcon(":/icons/export"));
     }
->>>>>>> fc073561
     hbox_buttons->addStretch();
     hbox_buttons->addWidget(exportButton);
     vbox->addLayout(hbox_buttons);
     transactionsPage->setLayout(vbox);
 
-<<<<<<< HEAD
-    receiveCoinsPage = new ReceiveCoinsDialog();
-    sendCoinsPage = new SendCoinsDialog();
-=======
     receiveCoinsPage = new ReceiveCoinsDialog(platformStyle);
     sendCoinsPage = new SendCoinsDialog(platformStyle);
 
     usedSendingAddressesPage = new AddressBookPage(platformStyle, AddressBookPage::ForEditing, AddressBookPage::SendingTab, this);
     usedReceivingAddressesPage = new AddressBookPage(platformStyle, AddressBookPage::ForEditing, AddressBookPage::ReceivingTab, this);
->>>>>>> fc073561
 
     addWidget(overviewPage);
     addWidget(transactionsPage);
@@ -123,60 +99,22 @@
 
         // Pass through transaction notifications
         connect(this, SIGNAL(incomingTransaction(QString,int,CAmount,QString,QString,QString)), gui, SLOT(incomingTransaction(QString,int,CAmount,QString,QString,QString)));
-<<<<<<< HEAD
-=======
 
         // Connect HD enabled state signal 
         connect(this, SIGNAL(hdEnabledStatusChanged(int)), gui, SLOT(setHDStatus(int)));
->>>>>>> fc073561
     }
 }
 
 void WalletView::setClientModel(ClientModel *_clientModel)
 {
-<<<<<<< HEAD
-    this->clientModel = clientModel;
-
-    overviewPage->setClientModel(clientModel);
-    sendCoinsPage->setClientModel(clientModel);
-=======
     this->clientModel = _clientModel;
 
     overviewPage->setClientModel(_clientModel);
     sendCoinsPage->setClientModel(_clientModel);
->>>>>>> fc073561
 }
 
 void WalletView::setWalletModel(WalletModel *_walletModel)
 {
-<<<<<<< HEAD
-    this->walletModel = walletModel;
-
-    // Put transaction list in tabs
-    transactionView->setModel(walletModel);
-    overviewPage->setWalletModel(walletModel);
-    receiveCoinsPage->setModel(walletModel);
-    sendCoinsPage->setModel(walletModel);
-
-    if (walletModel)
-    {
-        // Receive and pass through messages from wallet model
-        connect(walletModel, SIGNAL(message(QString,QString,unsigned int)), this, SIGNAL(message(QString,QString,unsigned int)));
-
-        // Handle changes in encryption status
-        connect(walletModel, SIGNAL(encryptionStatusChanged(int)), this, SIGNAL(encryptionStatusChanged(int)));
-        updateEncryptionStatus();
-
-        // Balloon pop-up for new transaction
-        connect(walletModel->getTransactionTableModel(), SIGNAL(rowsInserted(QModelIndex,int,int)),
-                this, SLOT(processNewTransaction(QModelIndex,int,int)));
-
-        // Ask for passphrase if needed
-        connect(walletModel, SIGNAL(requireUnlock()), this, SLOT(unlockWallet()));
-
-        // Show progress dialog
-        connect(walletModel, SIGNAL(showProgress(QString,int)), this, SLOT(showProgress(QString,int)));
-=======
     this->walletModel = _walletModel;
 
     // Put transaction list in tabs
@@ -208,7 +146,6 @@
 
         // Show progress dialog
         connect(_walletModel, SIGNAL(showProgress(QString,int)), this, SLOT(showProgress(QString,int)));
->>>>>>> fc073561
     }
 }
 
@@ -258,11 +195,7 @@
 void WalletView::gotoSignMessageTab(QString addr)
 {
     // calls show() in showTab_SM()
-<<<<<<< HEAD
-    SignVerifyMessageDialog *signVerifyMessageDialog = new SignVerifyMessageDialog(this);
-=======
     SignVerifyMessageDialog *signVerifyMessageDialog = new SignVerifyMessageDialog(platformStyle, this);
->>>>>>> fc073561
     signVerifyMessageDialog->setAttribute(Qt::WA_DeleteOnClose);
     signVerifyMessageDialog->setModel(walletModel);
     signVerifyMessageDialog->showTab_SM(true);
@@ -274,11 +207,7 @@
 void WalletView::gotoVerifyMessageTab(QString addr)
 {
     // calls show() in showTab_VM()
-<<<<<<< HEAD
-    SignVerifyMessageDialog *signVerifyMessageDialog = new SignVerifyMessageDialog(this);
-=======
     SignVerifyMessageDialog *signVerifyMessageDialog = new SignVerifyMessageDialog(platformStyle, this);
->>>>>>> fc073561
     signVerifyMessageDialog->setAttribute(Qt::WA_DeleteOnClose);
     signVerifyMessageDialog->setModel(walletModel);
     signVerifyMessageDialog->showTab_VM(true);
@@ -356,34 +285,20 @@
 {
     if(!walletModel)
         return;
-<<<<<<< HEAD
-    AddressBookPage *dlg = new AddressBookPage(AddressBookPage::ForEditing, AddressBookPage::SendingTab, this);
-    dlg->setAttribute(Qt::WA_DeleteOnClose);
-    dlg->setModel(walletModel->getAddressTableModel());
-    dlg->show();
-=======
 
     usedSendingAddressesPage->show();
     usedSendingAddressesPage->raise();
     usedSendingAddressesPage->activateWindow();
->>>>>>> fc073561
 }
 
 void WalletView::usedReceivingAddresses()
 {
     if(!walletModel)
         return;
-<<<<<<< HEAD
-    AddressBookPage *dlg = new AddressBookPage(AddressBookPage::ForEditing, AddressBookPage::ReceivingTab, this);
-    dlg->setAttribute(Qt::WA_DeleteOnClose);
-    dlg->setModel(walletModel->getAddressTableModel());
-    dlg->show();
-=======
 
     usedReceivingAddressesPage->show();
     usedReceivingAddressesPage->raise();
     usedReceivingAddressesPage->activateWindow();
->>>>>>> fc073561
 }
 
 void WalletView::showProgress(const QString &title, int nProgress)
@@ -407,12 +322,9 @@
     }
     else if (progressDialog)
         progressDialog->setValue(nProgress);
-<<<<<<< HEAD
-=======
 }
 
 void WalletView::requestedSyncWarningInfo()
 {
     Q_EMIT outOfSyncWarningClicked();
->>>>>>> fc073561
 }