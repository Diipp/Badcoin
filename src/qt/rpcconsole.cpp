--- conflicted
+++ resolved
@@ -1,8 +1,4 @@
-<<<<<<< HEAD
-// Copyright (c) 2011-2015 The Bitcoin Core developers
-=======
 // Copyright (c) 2011-2016 The Bitcoin Core developers
->>>>>>> f2a96e7d
 // Distributed under the MIT software license, see the accompanying
 // file COPYING or http://www.opensource.org/licenses/mit-license.php.
 
@@ -719,15 +715,6 @@
 
     // Set default style sheet
     QFontInfo fixedFontInfo(GUIUtil::fixedPitchFont());
-<<<<<<< HEAD
-    // Try to make fixed font adequately large on different OS
-#ifdef WIN32
-    QString ptSize = QString("%1pt").arg(QFontInfo(QFont()).pointSize() * 10 / 8);
-#else
-    QString ptSize = QString("%1pt").arg(QFontInfo(QFont()).pointSize() * 8.5 / 9);
-#endif
-=======
->>>>>>> f2a96e7d
     ui->messagesWidget->document()->setDefaultStyleSheet(
         QString(
                 "table { }"
@@ -740,11 +727,7 @@
             ).arg(fixedFontInfo.family(), QString("%1pt").arg(consoleFontSize))
         );
 
-<<<<<<< HEAD
-    message(CMD_REPLY, (tr("Welcome to the Myriad Core RPC console.") + "<br>" +
-=======
     message(CMD_REPLY, (tr("Welcome to the %1 RPC console.").arg(tr(PACKAGE_NAME)) + "<br>" +
->>>>>>> f2a96e7d
                         tr("Use up and down arrows to navigate history, and <b>Ctrl-L</b> to clear screen.") + "<br>" +
                         tr("Type <b>help</b> for an overview of available commands.")) +
                         "<br><span class=\"secwarning\">" +
