<<<<<<< HEAD
// Copyright (c) 2011-2014 The Bitcoin Core developers
=======
// Copyright (c) 2011-2016 The Bitcoin Core developers
>>>>>>> fc073561
// Distributed under the MIT software license, see the accompanying
// file COPYING or http://www.opensource.org/licenses/mit-license.php.

#ifndef BITCOIN_QT_SPLASHSCREEN_H
#define BITCOIN_QT_SPLASHSCREEN_H

#include <QSplashScreen>

<<<<<<< HEAD
=======
class CWallet;
>>>>>>> fc073561
class NetworkStyle;

/** Class for the splashscreen with information of the running client.
 *
 * @note this is intentionally not a QSplashScreen. Bitcoin Core initialization
 * can take a long time, and in that case a progress window that cannot be
 * moved around and minimized has turned out to be frustrating to the user.
 */
class SplashScreen : public QWidget
{
    Q_OBJECT

public:
    explicit SplashScreen(Qt::WindowFlags f, const NetworkStyle *networkStyle);
    ~SplashScreen();

protected:
    void paintEvent(QPaintEvent *event);
    void closeEvent(QCloseEvent *event);

public Q_SLOTS:
    /** Slot to call finish() method as it's not defined as slot */
    void slotFinish(QWidget *mainWin);

    /** Show message and progress */
    void showMessage(const QString &message, int alignment, const QColor &color);

private:
    /** Connect core signals to splash screen */
    void subscribeToCoreSignals();
    /** Disconnect core signals to splash screen */
    void unsubscribeFromCoreSignals();
<<<<<<< HEAD
=======
    /** Connect wallet signals to splash screen */
    void ConnectWallet(CWallet*);
>>>>>>> fc073561

    QPixmap pixmap;
    QString curMessage;
    QColor curColor;
    int curAlignment;
<<<<<<< HEAD
=======

    QList<CWallet*> connectedWallets;
>>>>>>> fc073561
};

#endif // BITCOIN_QT_SPLASHSCREEN_H<|MERGE_RESOLUTION|>--- conflicted
+++ resolved
@@ -1,8 +1,4 @@
-<<<<<<< HEAD
-// Copyright (c) 2011-2014 The Bitcoin Core developers
-=======
 // Copyright (c) 2011-2016 The Bitcoin Core developers
->>>>>>> fc073561
 // Distributed under the MIT software license, see the accompanying
 // file COPYING or http://www.opensource.org/licenses/mit-license.php.
 
@@ -11,10 +7,7 @@
 
 #include <QSplashScreen>
 
-<<<<<<< HEAD
-=======
 class CWallet;
->>>>>>> fc073561
 class NetworkStyle;
 
 /** Class for the splashscreen with information of the running client.
@@ -47,21 +40,15 @@
     void subscribeToCoreSignals();
     /** Disconnect core signals to splash screen */
     void unsubscribeFromCoreSignals();
-<<<<<<< HEAD
-=======
     /** Connect wallet signals to splash screen */
     void ConnectWallet(CWallet*);
->>>>>>> fc073561
 
     QPixmap pixmap;
     QString curMessage;
     QColor curColor;
     int curAlignment;
-<<<<<<< HEAD
-=======
 
     QList<CWallet*> connectedWallets;
->>>>>>> fc073561
 };
 
 #endif // BITCOIN_QT_SPLASHSCREEN_H