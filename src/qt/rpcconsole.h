--- conflicted
+++ resolved
@@ -1,8 +1,4 @@
-<<<<<<< HEAD
-// Copyright (c) 2011-2014 The Bitcoin Core developers
-=======
 // Copyright (c) 2011-2016 The Bitcoin Core developers
->>>>>>> fc073561
 // Distributed under the MIT software license, see the accompanying
 // file COPYING or http://www.opensource.org/licenses/mit-license.php.
 
@@ -15,27 +11,19 @@
 #include "net.h"
 
 #include <QWidget>
-<<<<<<< HEAD
-
-class ClientModel;
-=======
 #include <QCompleter>
 #include <QThread>
 
 class ClientModel;
 class PlatformStyle;
 class RPCTimerInterface;
->>>>>>> fc073561
 
 namespace Ui {
     class RPCConsole;
 }
 
 QT_BEGIN_NAMESPACE
-<<<<<<< HEAD
-=======
 class QMenu;
->>>>>>> fc073561
 class QItemSelection;
 QT_END_NAMESPACE
 
@@ -45,11 +33,7 @@
     Q_OBJECT
 
 public:
-<<<<<<< HEAD
-    explicit RPCConsole(QWidget *parent);
-=======
     explicit RPCConsole(const PlatformStyle *platformStyle, QWidget *parent);
->>>>>>> fc073561
     ~RPCConsole();
 
     static bool RPCParseCommandLine(std::string &strResult, const std::string &strCommand, bool fExecute, std::string * const pstrFilteredOut = NULL);
@@ -90,16 +74,6 @@
     void resizeEvent(QResizeEvent *event);
     void showEvent(QShowEvent *event);
     void hideEvent(QHideEvent *event);
-<<<<<<< HEAD
-
-public Q_SLOTS:
-    void clear();
-    void message(int category, const QString &message, bool html = false);
-    /** Set number of connections shown in the UI */
-    void setNumConnections(int count);
-    /** Set number of blocks and last block date shown in the UI */
-    void setNumBlocks(int count, const QDateTime& blockDate);
-=======
     /** Show custom context menu on Peers tab */
     void showPeersTableContextMenu(const QPoint& point);
     /** Show custom context menu on Bans tab */
@@ -124,17 +98,12 @@
     void setNumBlocks(int count, const QDateTime& blockDate, double nVerificationProgress, bool headers);
     /** Set size (number of transactions and memory usage) of the mempool in the UI */
     void setMempoolSize(long numberOfTxs, size_t dynUsage);
->>>>>>> fc073561
     /** Go forward or back in history */
     void browseHistory(int offset);
     /** Scroll console view to end */
     void scrollToEnd();
     /** Handle selection of peer in peers list */
     void peerSelected(const QItemSelection &selected, const QItemSelection &deselected);
-<<<<<<< HEAD
-    /** Handle updated peer information */
-    void peerLayoutChanged();
-=======
     /** Handle selection caching before update */
     void peerLayoutAboutToChange();
     /** Handle updated peer information */
@@ -147,7 +116,6 @@
     void unbanSelectedNode();
     /** set which tab has the focus (is visible) */
     void setTabFocus(enum TabTypes tabType);
->>>>>>> fc073561
 
 Q_SIGNALS:
     // For RPC command executor
@@ -164,25 +132,17 @@
     enum ColumnWidths
     {
         ADDRESS_COLUMN_WIDTH = 200,
-<<<<<<< HEAD
-        SUBVERSION_COLUMN_WIDTH = 100,
-        PING_COLUMN_WIDTH = 80
-=======
         SUBVERSION_COLUMN_WIDTH = 150,
         PING_COLUMN_WIDTH = 80,
         BANSUBNET_COLUMN_WIDTH = 200,
         BANTIME_COLUMN_WIDTH = 250
 
->>>>>>> fc073561
     };
 
     Ui::RPCConsole *ui;
     ClientModel *clientModel;
     QStringList history;
     int historyPtr;
-<<<<<<< HEAD
-    NodeId cachedNodeid;
-=======
     QString cmdBeforeBrowsing;
     QList<NodeId> cachedNodeids;
     const PlatformStyle *platformStyle;
@@ -195,7 +155,6 @@
 
     /** Update UI with latest network info from model. */
     void updateNetworkState();
->>>>>>> fc073561
 };
 
 #endif // BITCOIN_QT_RPCCONSOLE_H