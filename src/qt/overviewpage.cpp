--- conflicted
+++ resolved
@@ -1,8 +1,4 @@
-<<<<<<< HEAD
-// Copyright (c) 2011-2013 The Bitcoin Core developers
-=======
 // Copyright (c) 2011-2016 The Bitcoin Core developers
->>>>>>> fc073561
 // Distributed under the MIT software license, see the accompanying
 // file COPYING or http://www.opensource.org/licenses/mit-license.php.
 
@@ -14,11 +10,7 @@
 #include "guiconstants.h"
 #include "guiutil.h"
 #include "optionsmodel.h"
-<<<<<<< HEAD
-#include "scicon.h"
-=======
 #include "platformstyle.h"
->>>>>>> fc073561
 #include "transactionfilterproxy.h"
 #include "transactiontablemodel.h"
 #include "walletmodel.h"
@@ -53,11 +45,7 @@
         int halfheight = (mainRect.height() - 2*ypad)/2;
         QRect amountRect(mainRect.left() + xspace, mainRect.top()+ypad, mainRect.width() - xspace, halfheight);
         QRect addressRect(mainRect.left() + xspace, mainRect.top()+ypad+halfheight, mainRect.width() - xspace, halfheight);
-<<<<<<< HEAD
-        icon = SingleColorIcon(icon, SingleColor());
-=======
         icon = platformStyle->SingleColorIcon(icon);
->>>>>>> fc073561
         icon.paint(painter, decorationRect);
 
         QDateTime date = index.data(TransactionTableModel::DateRole).toDateTime();
@@ -131,21 +119,12 @@
     currentWatchOnlyBalance(-1),
     currentWatchUnconfBalance(-1),
     currentWatchImmatureBalance(-1),
-<<<<<<< HEAD
-    txdelegate(new TxViewDelegate()),
-    filter(0)
-=======
     txdelegate(new TxViewDelegate(platformStyle, this))
->>>>>>> fc073561
 {
     ui->setupUi(this);
 
     // use a SingleColorIcon for the "out of sync warning" icon
-<<<<<<< HEAD
-    QIcon icon = SingleColorIcon(":/icons/warning");
-=======
     QIcon icon = platformStyle->SingleColorIcon(":/icons/warning");
->>>>>>> fc073561
     icon.addPixmap(icon.pixmap(QSize(64,64), QIcon::Normal), QIcon::Disabled); // also set the disabled icon because we are using a disabled QPushButton to work around missing HiDPI support of QLabel (https://bugreports.qt.io/browse/QTBUG-42503)
     ui->labelTransactionsStatus->setIcon(icon);
     ui->labelWalletStatus->setIcon(icon);
@@ -168,14 +147,11 @@
 {
     if(filter)
         Q_EMIT transactionClicked(filter->mapToSource(index));
-<<<<<<< HEAD
-=======
 }
 
 void OverviewPage::handleOutOfSyncWarningClicks()
 {
     Q_EMIT outOfSyncWarningClicked();
->>>>>>> fc073561
 }
 
 OverviewPage::~OverviewPage()
@@ -249,11 +225,7 @@
         filter->setDynamicSortFilter(true);
         filter->setSortRole(Qt::EditRole);
         filter->setShowInactive(false);
-<<<<<<< HEAD
-        filter->sort(TransactionTableModel::Status, Qt::DescendingOrder);
-=======
         filter->sort(TransactionTableModel::Date, Qt::DescendingOrder);
->>>>>>> fc073561
 
         ui->listTransactions->setModel(filter.get());
         ui->listTransactions->setModelColumn(TransactionTableModel::ToAddress);
