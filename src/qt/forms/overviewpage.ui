<?xml version="1.0" encoding="UTF-8"?>
<ui version="4.0">
 <class>OverviewPage</class>
 <widget class="QWidget" name="OverviewPage">
  <property name="geometry">
   <rect>
    <x>0</x>
    <y>0</y>
    <width>596</width>
    <height>342</height>
   </rect>
  </property>
  <property name="windowTitle">
   <string>Form</string>
  </property>
  <layout class="QVBoxLayout" name="topLayout">
   <item>
    <widget class="QLabel" name="labelAlerts">
     <property name="visible">
      <bool>false</bool>
     </property>
     <property name="styleSheet">
      <string notr="true">QLabel { background-color: qlineargradient(x1: 0, y1: 0, x2: 1, y2: 0, stop:0 #F0D0A0, stop:1 #F8D488); color:#000000; }</string>
     </property>
     <property name="wordWrap">
      <bool>true</bool>
     </property>
     <property name="margin">
      <number>3</number>
     </property>
     <property name="textInteractionFlags">
      <set>Qt::TextSelectableByMouse</set>
     </property>
    </widget>
   </item>
   <item>
    <layout class="QHBoxLayout" name="horizontalLayout" stretch="1,1">
     <item>
      <layout class="QVBoxLayout" name="verticalLayout_2">
       <item>
        <widget class="QFrame" name="frame">
         <property name="frameShape">
          <enum>QFrame::StyledPanel</enum>
         </property>
         <property name="frameShadow">
          <enum>QFrame::Raised</enum>
         </property>
         <layout class="QVBoxLayout" name="verticalLayout_4">
          <item>
           <layout class="QHBoxLayout" name="horizontalLayout_4">
            <item>
             <widget class="QLabel" name="label_5">
              <property name="font">
               <font>
                <weight>75</weight>
                <bold>true</bold>
               </font>
              </property>
              <property name="text">
               <string>Balances</string>
              </property>
             </widget>
            </item>
            <item>
             <widget class="QPushButton" name="labelWalletStatus">
              <property name="enabled">
<<<<<<< HEAD
               <bool>false</bool>
=======
               <bool>true</bool>
>>>>>>> fc073561
              </property>
              <property name="maximumSize">
               <size>
                <width>30</width>
                <height>16777215</height>
               </size>
              </property>
              <property name="toolTip">
               <string>The displayed information may be out of date. Your wallet automatically synchronizes with the Myriad network after a connection is established, but this process has not completed yet.</string>
              </property>
              <property name="text">
               <string/>
              </property>
              <property name="icon">
               <iconset resource="../bitcoin.qrc">
                <normaloff>:/icons/warning</normaloff>
                <disabledoff>:/icons/warning</disabledoff>:/icons/warning</iconset>
              </property>
              <property name="iconSize">
               <size>
                <width>24</width>
                <height>24</height>
               </size>
              </property>
              <property name="flat">
               <bool>true</bool>
              </property>
             </widget>
            </item>
            <item>
             <spacer name="horizontalSpacer_3">
              <property name="orientation">
               <enum>Qt::Horizontal</enum>
              </property>
              <property name="sizeHint" stdset="0">
               <size>
                <width>40</width>
                <height>20</height>
               </size>
              </property>
             </spacer>
            </item>
           </layout>
          </item>
          <item>
           <layout class="QGridLayout" name="gridLayout">
            <property name="spacing">
             <number>12</number>
            </property>
            <item row="2" column="2">
             <widget class="QLabel" name="labelWatchPending">
              <property name="font">
               <font>
                <weight>75</weight>
                <bold>true</bold>
               </font>
              </property>
              <property name="cursor">
               <cursorShape>IBeamCursor</cursorShape>
              </property>
              <property name="toolTip">
               <string>Unconfirmed transactions to watch-only addresses</string>
              </property>
              <property name="text">
               <string notr="true">0.000 000 00 XMY</string>
              </property>
              <property name="alignment">
               <set>Qt::AlignRight|Qt::AlignTrailing|Qt::AlignVCenter</set>
              </property>
              <property name="textInteractionFlags">
               <set>Qt::LinksAccessibleByMouse|Qt::TextSelectableByKeyboard|Qt::TextSelectableByMouse</set>
              </property>
             </widget>
            </item>
            <item row="2" column="1">
             <widget class="QLabel" name="labelUnconfirmed">
              <property name="font">
               <font>
                <weight>75</weight>
                <bold>true</bold>
               </font>
              </property>
              <property name="cursor">
               <cursorShape>IBeamCursor</cursorShape>
              </property>
              <property name="toolTip">
               <string>Total of transactions that have yet to be confirmed, and do not yet count toward the spendable balance</string>
              </property>
              <property name="text">
               <string notr="true">0.000 000 00 XMY</string>
              </property>
              <property name="alignment">
               <set>Qt::AlignRight|Qt::AlignTrailing|Qt::AlignVCenter</set>
              </property>
              <property name="textInteractionFlags">
               <set>Qt::LinksAccessibleByMouse|Qt::TextSelectableByKeyboard|Qt::TextSelectableByMouse</set>
              </property>
             </widget>
            </item>
            <item row="3" column="2">
             <widget class="QLabel" name="labelWatchImmature">
              <property name="font">
               <font>
                <weight>75</weight>
                <bold>true</bold>
               </font>
              </property>
              <property name="cursor">
               <cursorShape>IBeamCursor</cursorShape>
              </property>
              <property name="toolTip">
               <string>Mined balance in watch-only addresses that has not yet matured</string>
              </property>
              <property name="text">
               <string notr="true">0.000 000 00 XMY</string>
              </property>
              <property name="alignment">
               <set>Qt::AlignRight|Qt::AlignTrailing|Qt::AlignVCenter</set>
              </property>
              <property name="textInteractionFlags">
               <set>Qt::LinksAccessibleByMouse|Qt::TextSelectableByKeyboard|Qt::TextSelectableByMouse</set>
              </property>
             </widget>
            </item>
            <item row="4" column="0" colspan="2">
             <widget class="Line" name="line">
              <property name="orientation">
               <enum>Qt::Horizontal</enum>
              </property>
             </widget>
            </item>
            <item row="4" column="2">
             <widget class="Line" name="lineWatchBalance">
              <property name="sizePolicy">
               <sizepolicy hsizetype="Preferred" vsizetype="Fixed">
                <horstretch>0</horstretch>
                <verstretch>0</verstretch>
               </sizepolicy>
              </property>
              <property name="minimumSize">
               <size>
                <width>140</width>
                <height>0</height>
               </size>
              </property>
              <property name="orientation">
               <enum>Qt::Horizontal</enum>
              </property>
             </widget>
            </item>
            <item row="5" column="0">
             <widget class="QLabel" name="labelTotalText">
              <property name="text">
               <string>Total:</string>
              </property>
             </widget>
            </item>
            <item row="3" column="1">
             <widget class="QLabel" name="labelImmature">
              <property name="font">
               <font>
                <weight>75</weight>
                <bold>true</bold>
               </font>
              </property>
              <property name="cursor">
               <cursorShape>IBeamCursor</cursorShape>
              </property>
              <property name="toolTip">
               <string>Mined balance that has not yet matured</string>
              </property>
              <property name="text">
               <string notr="true">0.000 000 00 XMY</string>
              </property>
              <property name="alignment">
               <set>Qt::AlignRight|Qt::AlignTrailing|Qt::AlignVCenter</set>
              </property>
              <property name="textInteractionFlags">
               <set>Qt::LinksAccessibleByMouse|Qt::TextSelectableByKeyboard|Qt::TextSelectableByMouse</set>
              </property>
             </widget>
            </item>
            <item row="2" column="3">
             <spacer name="horizontalSpacer_2">
              <property name="orientation">
               <enum>Qt::Horizontal</enum>
              </property>
              <property name="sizeHint" stdset="0">
               <size>
                <width>40</width>
                <height>20</height>
               </size>
              </property>
             </spacer>
            </item>
            <item row="3" column="0">
             <widget class="QLabel" name="labelImmatureText">
              <property name="text">
               <string>Immature:</string>
              </property>
             </widget>
            </item>
            <item row="5" column="1">
             <widget class="QLabel" name="labelTotal">
              <property name="font">
               <font>
                <weight>75</weight>
                <bold>true</bold>
               </font>
              </property>
              <property name="cursor">
               <cursorShape>IBeamCursor</cursorShape>
              </property>
              <property name="toolTip">
               <string>Your current total balance</string>
              </property>
              <property name="text">
               <string notr="true">0.000 000 00 XMY</string>
              </property>
              <property name="alignment">
               <set>Qt::AlignRight|Qt::AlignTrailing|Qt::AlignVCenter</set>
              </property>
              <property name="textInteractionFlags">
               <set>Qt::LinksAccessibleByMouse|Qt::TextSelectableByKeyboard|Qt::TextSelectableByMouse</set>
              </property>
             </widget>
            </item>
            <item row="5" column="2">
             <widget class="QLabel" name="labelWatchTotal">
              <property name="font">
               <font>
                <weight>75</weight>
                <bold>true</bold>
               </font>
              </property>
              <property name="cursor">
               <cursorShape>IBeamCursor</cursorShape>
              </property>
              <property name="toolTip">
               <string>Current total balance in watch-only addresses</string>
              </property>
              <property name="text">
               <string notr="true">0.000 000 00 XMY</string>
              </property>
              <property name="alignment">
               <set>Qt::AlignRight|Qt::AlignTrailing|Qt::AlignVCenter</set>
              </property>
              <property name="textInteractionFlags">
               <set>Qt::LinksAccessibleByMouse|Qt::TextSelectableByKeyboard|Qt::TextSelectableByMouse</set>
              </property>
             </widget>
            </item>
            <item row="0" column="2">
             <widget class="QLabel" name="labelWatchonly">
              <property name="text">
               <string>Watch-only:</string>
              </property>
              <property name="alignment">
               <set>Qt::AlignRight|Qt::AlignTrailing|Qt::AlignVCenter</set>
              </property>
             </widget>
            </item>
            <item row="1" column="0">
             <widget class="QLabel" name="labelBalanceText">
              <property name="text">
               <string>Available:</string>
              </property>
             </widget>
            </item>
            <item row="1" column="1">
             <widget class="QLabel" name="labelBalance">
              <property name="font">
               <font>
                <weight>75</weight>
                <bold>true</bold>
               </font>
              </property>
              <property name="cursor">
               <cursorShape>IBeamCursor</cursorShape>
              </property>
              <property name="toolTip">
               <string>Your current spendable balance</string>
              </property>
              <property name="text">
               <string notr="true">0.000 000 00 XMY</string>
              </property>
              <property name="alignment">
               <set>Qt::AlignRight|Qt::AlignTrailing|Qt::AlignVCenter</set>
              </property>
              <property name="textInteractionFlags">
               <set>Qt::LinksAccessibleByMouse|Qt::TextSelectableByKeyboard|Qt::TextSelectableByMouse</set>
              </property>
             </widget>
            </item>
            <item row="1" column="2">
             <widget class="QLabel" name="labelWatchAvailable">
              <property name="font">
               <font>
                <weight>75</weight>
                <bold>true</bold>
               </font>
              </property>
              <property name="cursor">
               <cursorShape>IBeamCursor</cursorShape>
              </property>
              <property name="toolTip">
               <string>Your current balance in watch-only addresses</string>
              </property>
              <property name="text">
               <string notr="true">0.000 000 00 XMY</string>
              </property>
              <property name="alignment">
               <set>Qt::AlignRight|Qt::AlignTrailing|Qt::AlignVCenter</set>
              </property>
              <property name="textInteractionFlags">
               <set>Qt::LinksAccessibleByMouse|Qt::TextSelectableByKeyboard|Qt::TextSelectableByMouse</set>
              </property>
             </widget>
            </item>
            <item row="2" column="0">
             <widget class="QLabel" name="labelPendingText">
              <property name="text">
               <string>Pending:</string>
              </property>
             </widget>
            </item>
            <item row="0" column="1">
             <widget class="QLabel" name="labelSpendable">
              <property name="text">
               <string>Spendable:</string>
              </property>
              <property name="alignment">
               <set>Qt::AlignRight|Qt::AlignTrailing|Qt::AlignVCenter</set>
              </property>
             </widget>
            </item>
           </layout>
          </item>
         </layout>
        </widget>
       </item>
       <item>
        <spacer name="verticalSpacer">
         <property name="orientation">
          <enum>Qt::Vertical</enum>
         </property>
         <property name="sizeHint" stdset="0">
          <size>
           <width>20</width>
           <height>40</height>
          </size>
         </property>
        </spacer>
       </item>
      </layout>
     </item>
     <item>
      <layout class="QVBoxLayout" name="verticalLayout_3">
       <item>
        <widget class="QFrame" name="frame_2">
         <property name="frameShape">
          <enum>QFrame::StyledPanel</enum>
         </property>
         <property name="frameShadow">
          <enum>QFrame::Raised</enum>
         </property>
         <layout class="QVBoxLayout" name="verticalLayout">
          <item>
           <layout class="QHBoxLayout" name="horizontalLayout_2">
            <item>
             <widget class="QLabel" name="label_4">
              <property name="font">
               <font>
                <weight>75</weight>
                <bold>true</bold>
               </font>
              </property>
              <property name="text">
               <string>Recent transactions</string>
              </property>
             </widget>
            </item>
            <item>
             <widget class="QPushButton" name="labelTransactionsStatus">
              <property name="enabled">
<<<<<<< HEAD
               <bool>false</bool>
=======
               <bool>true</bool>
>>>>>>> fc073561
              </property>
              <property name="maximumSize">
               <size>
                <width>30</width>
                <height>16777215</height>
               </size>
              </property>
              <property name="toolTip">
               <string>The displayed information may be out of date. Your wallet automatically synchronizes with the Myriad network after a connection is established, but this process has not completed yet.</string>
              </property>
              <property name="text">
               <string/>
              </property>
              <property name="icon">
               <iconset resource="../bitcoin.qrc">
                <normaloff>:/icons/warning</normaloff>
                <disabledoff>:/icons/warning</disabledoff>:/icons/warning</iconset>
              </property>
              <property name="iconSize">
               <size>
                <width>24</width>
                <height>24</height>
               </size>
              </property>
              <property name="flat">
               <bool>true</bool>
              </property>
             </widget>
            </item>
            <item>
             <spacer name="horizontalSpacer">
              <property name="orientation">
               <enum>Qt::Horizontal</enum>
              </property>
              <property name="sizeHint" stdset="0">
               <size>
                <width>40</width>
                <height>20</height>
               </size>
              </property>
             </spacer>
            </item>
           </layout>
          </item>
          <item>
           <widget class="QListView" name="listTransactions">
            <property name="styleSheet">
             <string notr="true">QListView { background: transparent; }</string>
            </property>
            <property name="frameShape">
             <enum>QFrame::NoFrame</enum>
            </property>
            <property name="verticalScrollBarPolicy">
             <enum>Qt::ScrollBarAlwaysOff</enum>
            </property>
            <property name="horizontalScrollBarPolicy">
             <enum>Qt::ScrollBarAlwaysOff</enum>
            </property>
            <property name="selectionMode">
             <enum>QAbstractItemView::NoSelection</enum>
            </property>
           </widget>
          </item>
         </layout>
        </widget>
       </item>
       <item>
        <spacer name="verticalSpacer_2">
         <property name="orientation">
          <enum>Qt::Vertical</enum>
         </property>
         <property name="sizeHint" stdset="0">
          <size>
           <width>20</width>
           <height>40</height>
          </size>
         </property>
        </spacer>
       </item>
      </layout>
     </item>
    </layout>
   </item>
  </layout>
 </widget>
 <resources/>
 <connections/>
</ui><|MERGE_RESOLUTION|>--- conflicted
+++ resolved
@@ -64,11 +64,7 @@
             <item>
              <widget class="QPushButton" name="labelWalletStatus">
               <property name="enabled">
-<<<<<<< HEAD
-               <bool>false</bool>
-=======
                <bool>true</bool>
->>>>>>> fc073561
               </property>
               <property name="maximumSize">
                <size>
@@ -454,11 +450,7 @@
             <item>
              <widget class="QPushButton" name="labelTransactionsStatus">
               <property name="enabled">
-<<<<<<< HEAD
-               <bool>false</bool>
-=======
                <bool>true</bool>
->>>>>>> fc073561
               </property>
               <property name="maximumSize">
                <size>
