<?xml version="1.0" encoding="UTF-8"?>
<ui version="4.0">
 <class>OptionsDialog</class>
 <widget class="QDialog" name="OptionsDialog">
  <property name="geometry">
   <rect>
    <x>0</x>
    <y>0</y>
    <width>560</width>
<<<<<<< HEAD
    <height>400</height>
=======
    <height>440</height>
>>>>>>> fc073561
   </rect>
  </property>
  <property name="windowTitle">
   <string>Options</string>
  </property>
  <property name="modal">
   <bool>true</bool>
  </property>
  <layout class="QVBoxLayout" name="verticalLayout">
   <item>
    <widget class="QTabWidget" name="tabWidget">
     <property name="currentIndex">
      <number>0</number>
     </property>
     <widget class="QWidget" name="tabMain">
      <attribute name="title">
       <string>&amp;Main</string>
      </attribute>
      <layout class="QVBoxLayout" name="verticalLayout_Main">
       <item>
        <widget class="QCheckBox" name="bitcoinAtStartup">
         <property name="toolTip">
<<<<<<< HEAD
          <string>Automatically start Myriad Core after logging in to the system.</string>
         </property>
         <property name="text">
          <string>&amp;Start Myriad Core on system login</string>
=======
          <string>Automatically start %1 after logging in to the system.</string>
         </property>
         <property name="text">
          <string>&amp;Start %1 on system login</string>
>>>>>>> fc073561
         </property>
        </widget>
       </item>
       <item>
        <layout class="QHBoxLayout" name="horizontalLayout_2_Main">
         <item>
          <widget class="QLabel" name="databaseCacheLabel">
           <property name="text">
            <string>Size of &amp;database cache</string>
           </property>
           <property name="textFormat">
            <enum>Qt::PlainText</enum>
           </property>
           <property name="buddy">
            <cstring>databaseCache</cstring>
           </property>
          </widget>
         </item>
         <item>
          <widget class="QSpinBox" name="databaseCache"/>
<<<<<<< HEAD
         </item>
         <item>
          <widget class="QLabel" name="databaseCacheUnitLabel">
           <property name="text">
            <string>MB</string>
           </property>
           <property name="textFormat">
            <enum>Qt::PlainText</enum>
           </property>
          </widget>
         </item>
         <item>
=======
         </item>
         <item>
          <widget class="QLabel" name="databaseCacheUnitLabel">
           <property name="text">
            <string>MB</string>
           </property>
           <property name="textFormat">
            <enum>Qt::PlainText</enum>
           </property>
          </widget>
         </item>
         <item>
>>>>>>> fc073561
          <spacer name="horizontalSpacer_2_Main">
           <property name="orientation">
            <enum>Qt::Horizontal</enum>
           </property>
           <property name="sizeHint" stdset="0">
            <size>
             <width>40</width>
             <height>20</height>
            </size>
           </property>
          </spacer>
         </item>
        </layout>
       </item>
       <item>
        <layout class="QHBoxLayout" name="horizontalLayout_3_Main">
         <item>
          <widget class="QLabel" name="threadsScriptVerifLabel">
           <property name="text">
            <string>Number of script &amp;verification threads</string>
           </property>
           <property name="textFormat">
            <enum>Qt::PlainText</enum>
           </property>
           <property name="buddy">
            <cstring>threadsScriptVerif</cstring>
           </property>
          </widget>
         </item>
         <item>
          <widget class="QSpinBox" name="threadsScriptVerif">
           <property name="toolTip">
            <string>(0 = auto, &lt;0 = leave that many cores free)</string>
           </property>
          </widget>
         </item>
         <item>
          <spacer name="horizontalSpacer_3_Main">
           <property name="orientation">
            <enum>Qt::Horizontal</enum>
           </property>
           <property name="sizeHint" stdset="0">
            <size>
             <width>40</width>
             <height>20</height>
            </size>
           </property>
          </spacer>
         </item>
        </layout>
       </item>
       <item>
        <spacer name="verticalSpacer_Main">
         <property name="orientation">
          <enum>Qt::Vertical</enum>
         </property>
         <property name="sizeHint" stdset="0">
          <size>
           <width>20</width>
           <height>40</height>
          </size>
         </property>
        </spacer>
       </item>
      </layout>
     </widget>
     <widget class="QWidget" name="tabWallet">
      <attribute name="title">
       <string>W&amp;allet</string>
      </attribute>
      <layout class="QVBoxLayout" name="verticalLayout_Wallet">
       <item>
        <widget class="QGroupBox" name="groupBox">
         <property name="title">
          <string>Expert</string>
         </property>
         <layout class="QVBoxLayout" name="verticalLayout_2">
          <item>
           <widget class="QCheckBox" name="coinControlFeatures">
            <property name="toolTip">
             <string>Whether to show coin control features or not.</string>
            </property>
            <property name="text">
             <string>Enable coin &amp;control features</string>
            </property>
           </widget>
          </item>
          <item>
           <widget class="QCheckBox" name="spendZeroConfChange">
            <property name="toolTip">
             <string>If you disable the spending of unconfirmed change, the change from a transaction cannot be used until that transaction has at least one confirmation. This also affects how your balance is computed.</string>
            </property>
            <property name="text">
             <string>&amp;Spend unconfirmed change</string>
            </property>
           </widget>
          </item>
         </layout>
        </widget>
       </item>
       <item>
        <spacer name="verticalSpacer_Wallet">
         <property name="orientation">
          <enum>Qt::Vertical</enum>
         </property>
         <property name="sizeHint" stdset="0">
          <size>
           <width>20</width>
           <height>40</height>
          </size>
         </property>
        </spacer>
       </item>
      </layout>
     </widget>
     <widget class="QWidget" name="tabNetwork">
      <attribute name="title">
       <string>&amp;Network</string>
      </attribute>
      <layout class="QVBoxLayout" name="verticalLayout_Network">
       <item>
        <widget class="QCheckBox" name="mapPortUpnp">
         <property name="toolTip">
          <string>Automatically open the Myriad client port on the router. This only works when your router supports UPnP and it is enabled.</string>
         </property>
         <property name="text">
          <string>Map port using &amp;UPnP</string>
         </property>
        </widget>
       </item>
       <item>
        <widget class="QCheckBox" name="allowIncoming">
         <property name="toolTip">
          <string>Accept connections from outside</string>
         </property>
         <property name="text">
          <string>Allow incoming connections</string>
         </property>
        </widget>
       </item>
       <item>
        <widget class="QCheckBox" name="connectSocks">
         <property name="toolTip">
          <string>Connect to the Myriad network through a SOCKS5 proxy.</string>
         </property>
         <property name="text">
          <string>&amp;Connect through SOCKS5 proxy (default proxy):</string>
         </property>
        </widget>
       </item>
       <item>
        <layout class="QHBoxLayout" name="horizontalLayout_1_Network">
         <item>
          <widget class="QLabel" name="proxyIpLabel">
           <property name="text">
            <string>Proxy &amp;IP:</string>
           </property>
           <property name="textFormat">
            <enum>Qt::PlainText</enum>
           </property>
           <property name="buddy">
            <cstring>proxyIp</cstring>
           </property>
          </widget>
         </item>
         <item>
          <widget class="QValidatedLineEdit" name="proxyIp">
           <property name="minimumSize">
            <size>
             <width>140</width>
             <height>0</height>
            </size>
           </property>
           <property name="maximumSize">
            <size>
             <width>140</width>
             <height>16777215</height>
            </size>
           </property>
           <property name="toolTip">
            <string>IP address of the proxy (e.g. IPv4: 127.0.0.1 / IPv6: ::1)</string>
           </property>
          </widget>
         </item>
         <item>
          <widget class="QLabel" name="proxyPortLabel">
           <property name="text">
            <string>&amp;Port:</string>
           </property>
           <property name="textFormat">
            <enum>Qt::PlainText</enum>
           </property>
           <property name="buddy">
            <cstring>proxyPort</cstring>
           </property>
          </widget>
         </item>
         <item>
          <widget class="QLineEdit" name="proxyPort">
           <property name="minimumSize">
            <size>
             <width>55</width>
             <height>0</height>
            </size>
           </property>
           <property name="maximumSize">
            <size>
             <width>55</width>
             <height>16777215</height>
            </size>
           </property>
           <property name="toolTip">
            <string>Port of the proxy (e.g. 9050)</string>
           </property>
          </widget>
         </item>
         <item>
          <spacer name="horizontalSpacer_1_Network">
<<<<<<< HEAD
=======
           <property name="orientation">
            <enum>Qt::Horizontal</enum>
           </property>
           <property name="sizeHint" stdset="0">
            <size>
             <width>40</width>
             <height>20</height>
            </size>
           </property>
          </spacer>
         </item>
        </layout>
       </item>
       <item>
        <layout class="QHBoxLayout" name="horizontalLayout_2_Network">
         <item>
          <widget class="QLabel" name="proxyActiveNets">
           <property name="text">
            <string>Used for reaching peers via:</string>
           </property>
           <property name="textFormat">
            <enum>Qt::PlainText</enum>
           </property>
          </widget>
         </item>
         <item>
          <widget class="QCheckBox" name="proxyReachIPv4">
           <property name="enabled">
            <bool>false</bool>
           </property>
           <property name="toolTip">
            <string>Shows, if the supplied default SOCKS5 proxy is used to reach peers via this network type.</string>
           </property>
           <property name="text">
            <string/>
           </property>
          </widget>
         </item>
         <item>
          <widget class="QLabel" name="proxyReachIPv4Label">
           <property name="text">
            <string>IPv4</string>
           </property>
           <property name="textFormat">
            <enum>Qt::PlainText</enum>
           </property>
          </widget>
         </item>
         <item>
          <widget class="QCheckBox" name="proxyReachIPv6">
           <property name="enabled">
            <bool>false</bool>
           </property>
           <property name="toolTip">
            <string>Shows, if the supplied default SOCKS5 proxy is used to reach peers via this network type.</string>
           </property>
           <property name="text">
            <string/>
           </property>
          </widget>
         </item>
         <item>
          <widget class="QLabel" name="proxyReachIPv6Label">
           <property name="text">
            <string>IPv6</string>
           </property>
           <property name="textFormat">
            <enum>Qt::PlainText</enum>
           </property>
          </widget>
         </item>
         <item>
          <widget class="QCheckBox" name="proxyReachTor">
           <property name="enabled">
            <bool>false</bool>
           </property>
           <property name="toolTip">
            <string>Shows, if the supplied default SOCKS5 proxy is used to reach peers via this network type.</string>
           </property>
           <property name="text">
            <string/>
           </property>
          </widget>
         </item>
         <item>
          <widget class="QLabel" name="proxyReachTorLabel">
           <property name="text">
            <string>Tor</string>
           </property>
           <property name="textFormat">
            <enum>Qt::PlainText</enum>
           </property>
          </widget>
         </item>
         <item>
          <spacer name="horizontalSpacer_2_Network">
           <property name="orientation">
            <enum>Qt::Horizontal</enum>
           </property>
           <property name="sizeHint" stdset="0">
            <size>
             <width>40</width>
             <height>20</height>
            </size>
           </property>
          </spacer>
         </item>
        </layout>
       </item>
       <item>
        <widget class="QCheckBox" name="connectSocksTor">
         <property name="toolTip">
          <string>Connect to the Bitcoin network through a separate SOCKS5 proxy for Tor hidden services.</string>
         </property>
         <property name="text">
          <string>Use separate SOCKS5 proxy to reach peers via Tor hidden services:</string>
         </property>
        </widget>
       </item>
       <item>
        <layout class="QHBoxLayout" name="horizontalLayout_3_Network">
         <item>
          <widget class="QLabel" name="proxyIpTorLabel">
           <property name="text">
            <string>Proxy &amp;IP:</string>
           </property>
           <property name="textFormat">
            <enum>Qt::PlainText</enum>
           </property>
           <property name="buddy">
            <cstring>proxyIpTor</cstring>
           </property>
          </widget>
         </item>
         <item>
          <widget class="QValidatedLineEdit" name="proxyIpTor">
           <property name="minimumSize">
            <size>
             <width>140</width>
             <height>0</height>
            </size>
           </property>
           <property name="maximumSize">
            <size>
             <width>140</width>
             <height>16777215</height>
            </size>
           </property>
           <property name="toolTip">
            <string>IP address of the proxy (e.g. IPv4: 127.0.0.1 / IPv6: ::1)</string>
           </property>
          </widget>
         </item>
         <item>
          <widget class="QLabel" name="proxyPortTorLabel">
           <property name="text">
            <string>&amp;Port:</string>
           </property>
           <property name="textFormat">
            <enum>Qt::PlainText</enum>
           </property>
           <property name="buddy">
            <cstring>proxyPortTor</cstring>
           </property>
          </widget>
         </item>
         <item>
          <widget class="QLineEdit" name="proxyPortTor">
           <property name="minimumSize">
            <size>
             <width>55</width>
             <height>0</height>
            </size>
           </property>
           <property name="maximumSize">
            <size>
             <width>55</width>
             <height>16777215</height>
            </size>
           </property>
           <property name="toolTip">
            <string>Port of the proxy (e.g. 9050)</string>
           </property>
          </widget>
         </item>
         <item>
          <spacer name="horizontalSpacer_4_Network">
>>>>>>> fc073561
           <property name="orientation">
            <enum>Qt::Horizontal</enum>
           </property>
           <property name="sizeHint" stdset="0">
            <size>
             <width>40</width>
             <height>20</height>
            </size>
           </property>
          </spacer>
         </item>
        </layout>
       </item>
       <item>
        <spacer name="verticalSpacer_Network">
         <property name="orientation">
          <enum>Qt::Vertical</enum>
         </property>
         <property name="sizeHint" stdset="0">
          <size>
           <width>20</width>
           <height>40</height>
          </size>
         </property>
        </spacer>
       </item>
      </layout>
     </widget>
     <widget class="QWidget" name="tabWindow">
      <attribute name="title">
       <string>&amp;Window</string>
      </attribute>
      <layout class="QVBoxLayout" name="verticalLayout_Window">
       <item>
        <widget class="QCheckBox" name="hideTrayIcon">
         <property name="toolTip">
          <string>&amp;Hide the icon from the system tray.</string>
         </property>
         <property name="text">
          <string>Hide tray icon</string>
         </property>
        </widget>
       </item>
       <item>
        <widget class="QCheckBox" name="minimizeToTray">
         <property name="toolTip">
          <string>Show only a tray icon after minimizing the window.</string>
         </property>
         <property name="text">
          <string>&amp;Minimize to the tray instead of the taskbar</string>
         </property>
        </widget>
       </item>
       <item>
        <widget class="QCheckBox" name="minimizeOnClose">
         <property name="toolTip">
          <string>Minimize instead of exit the application when the window is closed. When this option is enabled, the application will be closed only after selecting Exit in the menu.</string>
         </property>
         <property name="text">
          <string>M&amp;inimize on close</string>
         </property>
        </widget>
       </item>
       <item>
        <spacer name="verticalSpacer_Window">
         <property name="orientation">
          <enum>Qt::Vertical</enum>
         </property>
         <property name="sizeHint" stdset="0">
          <size>
           <width>20</width>
           <height>40</height>
          </size>
         </property>
        </spacer>
       </item>
      </layout>
     </widget>
     <widget class="QWidget" name="tabDisplay">
      <attribute name="title">
       <string>&amp;Display</string>
      </attribute>
      <layout class="QVBoxLayout" name="verticalLayout_Display">
       <item>
        <layout class="QHBoxLayout" name="horizontalLayout_1_Display">
         <item>
          <widget class="QLabel" name="langLabel">
           <property name="text">
            <string>User Interface &amp;language:</string>
           </property>
           <property name="textFormat">
            <enum>Qt::PlainText</enum>
           </property>
           <property name="buddy">
            <cstring>lang</cstring>
           </property>
          </widget>
         </item>
         <item>
          <widget class="QValueComboBox" name="lang">
           <property name="toolTip">
<<<<<<< HEAD
            <string>The user interface language can be set here. This setting will take effect after restarting Bitcoin Core.</string>
=======
            <string>The user interface language can be set here. This setting will take effect after restarting %1.</string>
>>>>>>> fc073561
           </property>
          </widget>
         </item>
        </layout>
       </item>
       <item>
        <layout class="QHBoxLayout" name="horizontalLayout_2_Display">
         <item>
          <widget class="QLabel" name="unitLabel">
           <property name="text">
            <string>&amp;Unit to show amounts in:</string>
           </property>
           <property name="textFormat">
            <enum>Qt::PlainText</enum>
           </property>
           <property name="buddy">
            <cstring>unit</cstring>
           </property>
          </widget>
         </item>
         <item>
          <widget class="QValueComboBox" name="unit">
           <property name="toolTip">
            <string>Choose the default subdivision unit to show in the interface and when sending coins.</string>
           </property>
          </widget>
         </item>
        </layout>
       </item>
       <item>
        <layout class="QHBoxLayout" name="horizontalLayout_3_Display">
         <item>
          <widget class="QLabel" name="thirdPartyTxUrlsLabel">
           <property name="toolTip">
            <string>Third party URLs (e.g. a block explorer) that appear in the transactions tab as context menu items. %s in the URL is replaced by transaction hash. Multiple URLs are separated by vertical bar |.</string>
           </property>
           <property name="text">
            <string>Third party transaction URLs</string>
           </property>
           <property name="buddy">
            <cstring>thirdPartyTxUrls</cstring>
           </property>
          </widget>
         </item>
         <item>
          <widget class="QLineEdit" name="thirdPartyTxUrls">
           <property name="toolTip">
            <string>Third party URLs (e.g. a block explorer) that appear in the transactions tab as context menu items. %s in the URL is replaced by transaction hash. Multiple URLs are separated by vertical bar |.</string>
           </property>
          </widget>
         </item>
        </layout>
       </item>
       <item>
        <spacer name="verticalSpacer_Display">
         <property name="orientation">
          <enum>Qt::Vertical</enum>
         </property>
         <property name="sizeHint" stdset="0">
          <size>
           <width>20</width>
           <height>40</height>
          </size>
         </property>
        </spacer>
       </item>
      </layout>
     </widget>
    </widget>
   </item>
   <item>
    <widget class="QFrame" name="frame">
     <layout class="QVBoxLayout" name="verticalLayout_Bottom">
      <item>
       <layout class="QHBoxLayout" name="horizontalLayout_Bottom">
        <item>
         <widget class="QLabel" name="overriddenByCommandLineInfoLabel">
          <property name="text">
           <string>Active command-line options that override above options:</string>
          </property>
          <property name="textFormat">
           <enum>Qt::PlainText</enum>
          </property>
         </widget>
        </item>
        <item>
         <spacer name="horizontalSpacer_Bottom">
          <property name="orientation">
           <enum>Qt::Horizontal</enum>
          </property>
          <property name="sizeHint" stdset="0">
           <size>
            <width>40</width>
            <height>20</height>
           </size>
          </property>
         </spacer>
        </item>
       </layout>
      </item>
      <item>
       <widget class="QLabel" name="overriddenByCommandLineLabel">
        <property name="text">
         <string/>
        </property>
        <property name="textFormat">
         <enum>Qt::PlainText</enum>
        </property>
        <property name="wordWrap">
         <bool>true</bool>
        </property>
       </widget>
      </item>
     </layout>
    </widget>
   </item>
   <item>
    <layout class="QHBoxLayout" name="horizontalLayout_Buttons">
     <item>
      <widget class="QPushButton" name="resetButton">
       <property name="toolTip">
        <string>Reset all client options to default.</string>
       </property>
       <property name="text">
        <string>&amp;Reset Options</string>
       </property>
       <property name="autoDefault">
        <bool>false</bool>
       </property>
      </widget>
     </item>
     <item>
      <spacer name="horizontalSpacer_1">
       <property name="orientation">
        <enum>Qt::Horizontal</enum>
       </property>
       <property name="sizeHint" stdset="0">
        <size>
         <width>40</width>
         <height>48</height>
        </size>
       </property>
      </spacer>
     </item>
     <item>
      <widget class="QLabel" name="statusLabel">
       <property name="minimumSize">
        <size>
         <width>200</width>
         <height>0</height>
        </size>
       </property>
       <property name="font">
        <font>
         <weight>75</weight>
         <bold>true</bold>
        </font>
       </property>
       <property name="text">
        <string/>
       </property>
       <property name="textFormat">
        <enum>Qt::PlainText</enum>
       </property>
       <property name="wordWrap">
        <bool>true</bool>
       </property>
      </widget>
     </item>
     <item>
      <spacer name="horizontalSpacer_2">
       <property name="orientation">
        <enum>Qt::Horizontal</enum>
       </property>
       <property name="sizeHint" stdset="0">
        <size>
         <width>40</width>
         <height>48</height>
        </size>
       </property>
      </spacer>
     </item>
     <item>
      <widget class="QPushButton" name="okButton">
       <property name="text">
        <string>&amp;OK</string>
       </property>
       <property name="autoDefault">
        <bool>false</bool>
       </property>
       <property name="default">
        <bool>true</bool>
       </property>
      </widget>
     </item>
     <item>
      <widget class="QPushButton" name="cancelButton">
       <property name="text">
        <string>&amp;Cancel</string>
       </property>
       <property name="autoDefault">
        <bool>false</bool>
       </property>
      </widget>
     </item>
    </layout>
   </item>
  </layout>
 </widget>
 <customwidgets>
  <customwidget>
   <class>QValidatedLineEdit</class>
   <extends>QLineEdit</extends>
   <header>qvalidatedlineedit.h</header>
  </customwidget>
  <customwidget>
   <class>QValueComboBox</class>
   <extends>QComboBox</extends>
   <header>qvaluecombobox.h</header>
  </customwidget>
 </customwidgets>
 <resources/>
 <connections/>
</ui><|MERGE_RESOLUTION|>--- conflicted
+++ resolved
@@ -7,11 +7,7 @@
     <x>0</x>
     <y>0</y>
     <width>560</width>
-<<<<<<< HEAD
-    <height>400</height>
-=======
     <height>440</height>
->>>>>>> fc073561
    </rect>
   </property>
   <property name="windowTitle">
@@ -34,17 +30,10 @@
        <item>
         <widget class="QCheckBox" name="bitcoinAtStartup">
          <property name="toolTip">
-<<<<<<< HEAD
-          <string>Automatically start Myriad Core after logging in to the system.</string>
-         </property>
-         <property name="text">
-          <string>&amp;Start Myriad Core on system login</string>
-=======
           <string>Automatically start %1 after logging in to the system.</string>
          </property>
          <property name="text">
           <string>&amp;Start %1 on system login</string>
->>>>>>> fc073561
          </property>
         </widget>
        </item>
@@ -65,7 +54,6 @@
          </item>
          <item>
           <widget class="QSpinBox" name="databaseCache"/>
-<<<<<<< HEAD
          </item>
          <item>
           <widget class="QLabel" name="databaseCacheUnitLabel">
@@ -78,20 +66,6 @@
           </widget>
          </item>
          <item>
-=======
-         </item>
-         <item>
-          <widget class="QLabel" name="databaseCacheUnitLabel">
-           <property name="text">
-            <string>MB</string>
-           </property>
-           <property name="textFormat">
-            <enum>Qt::PlainText</enum>
-           </property>
-          </widget>
-         </item>
-         <item>
->>>>>>> fc073561
           <spacer name="horizontalSpacer_2_Main">
            <property name="orientation">
             <enum>Qt::Horizontal</enum>
@@ -310,8 +284,6 @@
          </item>
          <item>
           <spacer name="horizontalSpacer_1_Network">
-<<<<<<< HEAD
-=======
            <property name="orientation">
             <enum>Qt::Horizontal</enum>
            </property>
@@ -499,7 +471,6 @@
          </item>
          <item>
           <spacer name="horizontalSpacer_4_Network">
->>>>>>> fc073561
            <property name="orientation">
             <enum>Qt::Horizontal</enum>
            </property>
@@ -601,11 +572,7 @@
          <item>
           <widget class="QValueComboBox" name="lang">
            <property name="toolTip">
-<<<<<<< HEAD
-            <string>The user interface language can be set here. This setting will take effect after restarting Bitcoin Core.</string>
-=======
             <string>The user interface language can be set here. This setting will take effect after restarting %1.</string>
->>>>>>> fc073561
            </property>
           </widget>
          </item>
