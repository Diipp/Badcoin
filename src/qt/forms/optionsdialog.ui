<?xml version="1.0" encoding="UTF-8"?>
<ui version="4.0">
 <class>OptionsDialog</class>
 <widget class="QDialog" name="OptionsDialog">
  <property name="geometry">
   <rect>
    <x>0</x>
    <y>0</y>
    <width>560</width>
    <height>440</height>
   </rect>
  </property>
  <property name="windowTitle">
   <string>Options</string>
  </property>
  <property name="modal">
   <bool>true</bool>
  </property>
  <layout class="QVBoxLayout" name="verticalLayout">
   <item>
    <widget class="QTabWidget" name="tabWidget">
     <property name="currentIndex">
      <number>0</number>
     </property>
     <widget class="QWidget" name="tabMain">
      <attribute name="title">
       <string>&amp;Main</string>
      </attribute>
      <layout class="QVBoxLayout" name="verticalLayout_Main">
       <item>
        <widget class="QCheckBox" name="bitcoinAtStartup">
         <property name="toolTip">
<<<<<<< HEAD
          <string>Automatically start Myriad Core after logging in to the system.</string>
         </property>
         <property name="text">
          <string>&amp;Start Myriad Core on system login</string>
=======
          <string>Automatically start %1 after logging in to the system.</string>
         </property>
         <property name="text">
          <string>&amp;Start %1 on system login</string>
>>>>>>> f2a96e7d
         </property>
        </widget>
       </item>
       <item>
        <layout class="QHBoxLayout" name="horizontalLayout_2_Main">
         <item>
          <widget class="QLabel" name="databaseCacheLabel">
           <property name="text">
            <string>Size of &amp;database cache</string>
           </property>
           <property name="textFormat">
            <enum>Qt::PlainText</enum>
           </property>
           <property name="buddy">
            <cstring>databaseCache</cstring>
           </property>
          </widget>
         </item>
         <item>
          <widget class="QSpinBox" name="databaseCache"/>
         </item>
         <item>
          <widget class="QLabel" name="databaseCacheUnitLabel">
           <property name="text">
            <string>MB</string>
           </property>
           <property name="textFormat">
            <enum>Qt::PlainText</enum>
           </property>
          </widget>
         </item>
         <item>
          <spacer name="horizontalSpacer_2_Main">
           <property name="orientation">
            <enum>Qt::Horizontal</enum>
           </property>
           <property name="sizeHint" stdset="0">
            <size>
             <width>40</width>
             <height>20</height>
            </size>
           </property>
          </spacer>
         </item>
        </layout>
       </item>
       <item>
        <layout class="QHBoxLayout" name="horizontalLayout_3_Main">
         <item>
          <widget class="QLabel" name="threadsScriptVerifLabel">
           <property name="text">
            <string>Number of script &amp;verification threads</string>
           </property>
           <property name="textFormat">
            <enum>Qt::PlainText</enum>
           </property>
           <property name="buddy">
            <cstring>threadsScriptVerif</cstring>
           </property>
          </widget>
         </item>
         <item>
          <widget class="QSpinBox" name="threadsScriptVerif">
           <property name="toolTip">
            <string>(0 = auto, &lt;0 = leave that many cores free)</string>
           </property>
          </widget>
         </item>
         <item>
          <spacer name="horizontalSpacer_3_Main">
           <property name="orientation">
            <enum>Qt::Horizontal</enum>
           </property>
           <property name="sizeHint" stdset="0">
            <size>
             <width>40</width>
             <height>20</height>
            </size>
           </property>
          </spacer>
         </item>
        </layout>
       </item>
       <item>
        <spacer name="verticalSpacer_Main">
         <property name="orientation">
          <enum>Qt::Vertical</enum>
         </property>
         <property name="sizeHint" stdset="0">
          <size>
           <width>20</width>
           <height>40</height>
          </size>
         </property>
        </spacer>
       </item>
      </layout>
     </widget>
     <widget class="QWidget" name="tabWallet">
      <attribute name="title">
       <string>W&amp;allet</string>
      </attribute>
      <layout class="QVBoxLayout" name="verticalLayout_Wallet">
       <item>
        <widget class="QGroupBox" name="groupBox">
         <property name="title">
          <string>Expert</string>
         </property>
         <layout class="QVBoxLayout" name="verticalLayout_2">
          <item>
           <widget class="QCheckBox" name="coinControlFeatures">
            <property name="toolTip">
             <string>Whether to show coin control features or not.</string>
            </property>
            <property name="text">
             <string>Enable coin &amp;control features</string>
            </property>
           </widget>
          </item>
          <item>
           <widget class="QCheckBox" name="spendZeroConfChange">
            <property name="toolTip">
             <string>If you disable the spending of unconfirmed change, the change from a transaction cannot be used until that transaction has at least one confirmation. This also affects how your balance is computed.</string>
            </property>
            <property name="text">
             <string>&amp;Spend unconfirmed change</string>
            </property>
           </widget>
          </item>
         </layout>
        </widget>
       </item>
       <item>
        <spacer name="verticalSpacer_Wallet">
         <property name="orientation">
          <enum>Qt::Vertical</enum>
         </property>
         <property name="sizeHint" stdset="0">
          <size>
           <width>20</width>
           <height>40</height>
          </size>
         </property>
        </spacer>
       </item>
      </layout>
     </widget>
     <widget class="QWidget" name="tabNetwork">
      <attribute name="title">
       <string>&amp;Network</string>
      </attribute>
      <layout class="QVBoxLayout" name="verticalLayout_Network">
       <item>
        <widget class="QCheckBox" name="mapPortUpnp">
         <property name="toolTip">
          <string>Automatically open the Myriad client port on the router. This only works when your router supports UPnP and it is enabled.</string>
         </property>
         <property name="text">
          <string>Map port using &amp;UPnP</string>
         </property>
        </widget>
       </item>
       <item>
        <widget class="QCheckBox" name="allowIncoming">
         <property name="toolTip">
          <string>Accept connections from outside</string>
         </property>
         <property name="text">
          <string>Allow incoming connections</string>
         </property>
        </widget>
       </item>
       <item>
        <widget class="QCheckBox" name="connectSocks">
         <property name="toolTip">
          <string>Connect to the Myriad network through a SOCKS5 proxy.</string>
         </property>
         <property name="text">
          <string>&amp;Connect through SOCKS5 proxy (default proxy):</string>
         </property>
        </widget>
       </item>
       <item>
        <layout class="QHBoxLayout" name="horizontalLayout_1_Network">
         <item>
          <widget class="QLabel" name="proxyIpLabel">
           <property name="text">
            <string>Proxy &amp;IP:</string>
           </property>
           <property name="textFormat">
            <enum>Qt::PlainText</enum>
           </property>
           <property name="buddy">
            <cstring>proxyIp</cstring>
           </property>
          </widget>
         </item>
         <item>
          <widget class="QValidatedLineEdit" name="proxyIp">
           <property name="minimumSize">
            <size>
             <width>140</width>
             <height>0</height>
            </size>
           </property>
           <property name="maximumSize">
            <size>
             <width>140</width>
             <height>16777215</height>
            </size>
           </property>
           <property name="toolTip">
            <string>IP address of the proxy (e.g. IPv4: 127.0.0.1 / IPv6: ::1)</string>
           </property>
          </widget>
         </item>
         <item>
          <widget class="QLabel" name="proxyPortLabel">
           <property name="text">
            <string>&amp;Port:</string>
           </property>
           <property name="textFormat">
            <enum>Qt::PlainText</enum>
           </property>
           <property name="buddy">
            <cstring>proxyPort</cstring>
           </property>
          </widget>
         </item>
         <item>
          <widget class="QLineEdit" name="proxyPort">
           <property name="minimumSize">
            <size>
             <width>55</width>
             <height>0</height>
            </size>
           </property>
           <property name="maximumSize">
            <size>
             <width>55</width>
             <height>16777215</height>
            </size>
           </property>
           <property name="toolTip">
            <string>Port of the proxy (e.g. 9050)</string>
           </property>
          </widget>
         </item>
         <item>
          <spacer name="horizontalSpacer_1_Network">
           <property name="orientation">
            <enum>Qt::Horizontal</enum>
           </property>
           <property name="sizeHint" stdset="0">
            <size>
             <width>40</width>
             <height>20</height>
            </size>
           </property>
          </spacer>
         </item>
        </layout>
       </item>
       <item>
        <layout class="QHBoxLayout" name="horizontalLayout_2_Network">
         <item>
          <widget class="QLabel" name="proxyActiveNets">
           <property name="text">
            <string>Used for reaching peers via:</string>
           </property>
           <property name="textFormat">
            <enum>Qt::PlainText</enum>
           </property>
          </widget>
         </item>
         <item>
          <widget class="QCheckBox" name="proxyReachIPv4">
           <property name="enabled">
            <bool>false</bool>
           </property>
           <property name="toolTip">
            <string>Shows, if the supplied default SOCKS5 proxy is used to reach peers via this network type.</string>
           </property>
           <property name="text">
            <string/>
           </property>
          </widget>
         </item>
         <item>
          <widget class="QLabel" name="proxyReachIPv4Label">
           <property name="text">
            <string>IPv4</string>
           </property>
           <property name="textFormat">
            <enum>Qt::PlainText</enum>
           </property>
          </widget>
         </item>
         <item>
          <widget class="QCheckBox" name="proxyReachIPv6">
           <property name="enabled">
            <bool>false</bool>
           </property>
           <property name="toolTip">
            <string>Shows, if the supplied default SOCKS5 proxy is used to reach peers via this network type.</string>
           </property>
           <property name="text">
            <string/>
           </property>
          </widget>
         </item>
         <item>
          <widget class="QLabel" name="proxyReachIPv6Label">
           <property name="text">
            <string>IPv6</string>
           </property>
           <property name="textFormat">
            <enum>Qt::PlainText</enum>
           </property>
          </widget>
         </item>
         <item>
          <widget class="QCheckBox" name="proxyReachTor">
           <property name="enabled">
            <bool>false</bool>
           </property>
           <property name="toolTip">
            <string>Shows, if the supplied default SOCKS5 proxy is used to reach peers via this network type.</string>
           </property>
           <property name="text">
            <string/>
           </property>
          </widget>
         </item>
         <item>
          <widget class="QLabel" name="proxyReachTorLabel">
           <property name="text">
            <string>Tor</string>
           </property>
           <property name="textFormat">
            <enum>Qt::PlainText</enum>
           </property>
          </widget>
         </item>
         <item>
          <spacer name="horizontalSpacer_2_Network">
           <property name="orientation">
            <enum>Qt::Horizontal</enum>
           </property>
           <property name="sizeHint" stdset="0">
            <size>
             <width>40</width>
             <height>20</height>
            </size>
           </property>
          </spacer>
         </item>
        </layout>
       </item>
       <item>
        <widget class="QCheckBox" name="connectSocksTor">
         <property name="toolTip">
          <string>Connect to the Bitcoin network through a separate SOCKS5 proxy for Tor hidden services.</string>
         </property>
         <property name="text">
          <string>Use separate SOCKS5 proxy to reach peers via Tor hidden services:</string>
         </property>
        </widget>
       </item>
       <item>
        <layout class="QHBoxLayout" name="horizontalLayout_3_Network">
         <item>
          <widget class="QLabel" name="proxyIpTorLabel">
           <property name="text">
            <string>Proxy &amp;IP:</string>
           </property>
           <property name="textFormat">
            <enum>Qt::PlainText</enum>
           </property>
           <property name="buddy">
            <cstring>proxyIpTor</cstring>
           </property>
          </widget>
         </item>
         <item>
          <widget class="QValidatedLineEdit" name="proxyIpTor">
           <property name="minimumSize">
            <size>
             <width>140</width>
             <height>0</height>
            </size>
           </property>
           <property name="maximumSize">
            <size>
             <width>140</width>
             <height>16777215</height>
            </size>
           </property>
           <property name="toolTip">
            <string>IP address of the proxy (e.g. IPv4: 127.0.0.1 / IPv6: ::1)</string>
           </property>
          </widget>
         </item>
         <item>
          <widget class="QLabel" name="proxyPortTorLabel">
           <property name="text">
            <string>&amp;Port:</string>
           </property>
           <property name="textFormat">
            <enum>Qt::PlainText</enum>
           </property>
           <property name="buddy">
            <cstring>proxyPortTor</cstring>
           </property>
          </widget>
         </item>
         <item>
          <widget class="QLineEdit" name="proxyPortTor">
           <property name="minimumSize">
            <size>
             <width>55</width>
             <height>0</height>
            </size>
           </property>
           <property name="maximumSize">
            <size>
             <width>55</width>
             <height>16777215</height>
            </size>
           </property>
           <property name="toolTip">
            <string>Port of the proxy (e.g. 9050)</string>
           </property>
          </widget>
         </item>
         <item>
          <spacer name="horizontalSpacer_4_Network">
           <property name="orientation">
            <enum>Qt::Horizontal</enum>
           </property>
           <property name="sizeHint" stdset="0">
            <size>
             <width>40</width>
             <height>20</height>
            </size>
           </property>
          </spacer>
         </item>
        </layout>
       </item>
       <item>
        <spacer name="verticalSpacer_Network">
         <property name="orientation">
          <enum>Qt::Vertical</enum>
         </property>
         <property name="sizeHint" stdset="0">
          <size>
           <width>20</width>
           <height>40</height>
          </size>
         </property>
        </spacer>
       </item>
      </layout>
     </widget>
     <widget class="QWidget" name="tabWindow">
      <attribute name="title">
       <string>&amp;Window</string>
      </attribute>
      <layout class="QVBoxLayout" name="verticalLayout_Window">
       <item>
        <widget class="QCheckBox" name="hideTrayIcon">
         <property name="toolTip">
          <string>&amp;Hide the icon from the system tray.</string>
         </property>
         <property name="text">
          <string>Hide tray icon</string>
         </property>
        </widget>
       </item>
       <item>
        <widget class="QCheckBox" name="minimizeToTray">
         <property name="toolTip">
          <string>Show only a tray icon after minimizing the window.</string>
         </property>
         <property name="text">
          <string>&amp;Minimize to the tray instead of the taskbar</string>
         </property>
        </widget>
       </item>
       <item>
        <widget class="QCheckBox" name="minimizeOnClose">
         <property name="toolTip">
          <string>Minimize instead of exit the application when the window is closed. When this option is enabled, the application will be closed only after selecting Exit in the menu.</string>
         </property>
         <property name="text">
          <string>M&amp;inimize on close</string>
         </property>
        </widget>
       </item>
       <item>
        <spacer name="verticalSpacer_Window">
         <property name="orientation">
          <enum>Qt::Vertical</enum>
         </property>
         <property name="sizeHint" stdset="0">
          <size>
           <width>20</width>
           <height>40</height>
          </size>
         </property>
        </spacer>
       </item>
      </layout>
     </widget>
     <widget class="QWidget" name="tabDisplay">
      <attribute name="title">
       <string>&amp;Display</string>
      </attribute>
      <layout class="QVBoxLayout" name="verticalLayout_Display">
       <item>
        <layout class="QHBoxLayout" name="horizontalLayout_1_Display">
         <item>
          <widget class="QLabel" name="langLabel">
           <property name="text">
            <string>User Interface &amp;language:</string>
           </property>
           <property name="textFormat">
            <enum>Qt::PlainText</enum>
           </property>
           <property name="buddy">
            <cstring>lang</cstring>
           </property>
          </widget>
         </item>
         <item>
          <widget class="QValueComboBox" name="lang">
           <property name="toolTip">
            <string>The user interface language can be set here. This setting will take effect after restarting %1.</string>
           </property>
          </widget>
         </item>
        </layout>
       </item>
       <item>
        <layout class="QHBoxLayout" name="horizontalLayout_2_Display">
         <item>
          <widget class="QLabel" name="unitLabel">
           <property name="text">
            <string>&amp;Unit to show amounts in:</string>
           </property>
           <property name="textFormat">
            <enum>Qt::PlainText</enum>
           </property>
           <property name="buddy">
            <cstring>unit</cstring>
           </property>
          </widget>
         </item>
         <item>
          <widget class="QValueComboBox" name="unit">
           <property name="toolTip">
            <string>Choose the default subdivision unit to show in the interface and when sending coins.</string>
           </property>
          </widget>
         </item>
        </layout>
       </item>
       <item>
        <layout class="QHBoxLayout" name="horizontalLayout_3_Display">
         <item>
          <widget class="QLabel" name="thirdPartyTxUrlsLabel">
           <property name="toolTip">
            <string>Third party URLs (e.g. a block explorer) that appear in the transactions tab as context menu items. %s in the URL is replaced by transaction hash. Multiple URLs are separated by vertical bar |.</string>
           </property>
           <property name="text">
            <string>Third party transaction URLs</string>
           </property>
           <property name="buddy">
            <cstring>thirdPartyTxUrls</cstring>
           </property>
          </widget>
         </item>
         <item>
          <widget class="QLineEdit" name="thirdPartyTxUrls">
           <property name="toolTip">
            <string>Third party URLs (e.g. a block explorer) that appear in the transactions tab as context menu items. %s in the URL is replaced by transaction hash. Multiple URLs are separated by vertical bar |.</string>
           </property>
          </widget>
         </item>
        </layout>
       </item>
       <item>
        <spacer name="verticalSpacer_Display">
         <property name="orientation">
          <enum>Qt::Vertical</enum>
         </property>
         <property name="sizeHint" stdset="0">
          <size>
           <width>20</width>
           <height>40</height>
          </size>
         </property>
        </spacer>
       </item>
      </layout>
     </widget>
    </widget>
   </item>
   <item>
    <widget class="QFrame" name="frame">
     <layout class="QVBoxLayout" name="verticalLayout_Bottom">
      <item>
       <layout class="QHBoxLayout" name="horizontalLayout_Bottom">
        <item>
         <widget class="QLabel" name="overriddenByCommandLineInfoLabel">
          <property name="text">
           <string>Active command-line options that override above options:</string>
          </property>
          <property name="textFormat">
           <enum>Qt::PlainText</enum>
          </property>
         </widget>
        </item>
        <item>
         <spacer name="horizontalSpacer_Bottom">
          <property name="orientation">
           <enum>Qt::Horizontal</enum>
          </property>
          <property name="sizeHint" stdset="0">
           <size>
            <width>40</width>
            <height>20</height>
           </size>
          </property>
         </spacer>
        </item>
       </layout>
      </item>
      <item>
       <widget class="QLabel" name="overriddenByCommandLineLabel">
        <property name="text">
         <string/>
        </property>
        <property name="textFormat">
         <enum>Qt::PlainText</enum>
        </property>
        <property name="wordWrap">
         <bool>true</bool>
        </property>
       </widget>
      </item>
     </layout>
    </widget>
   </item>
   <item>
    <layout class="QHBoxLayout" name="horizontalLayout_Buttons">
     <item>
      <widget class="QPushButton" name="resetButton">
       <property name="toolTip">
        <string>Reset all client options to default.</string>
       </property>
       <property name="text">
        <string>&amp;Reset Options</string>
       </property>
       <property name="autoDefault">
        <bool>false</bool>
       </property>
      </widget>
     </item>
     <item>
      <spacer name="horizontalSpacer_1">
       <property name="orientation">
        <enum>Qt::Horizontal</enum>
       </property>
       <property name="sizeHint" stdset="0">
        <size>
         <width>40</width>
         <height>48</height>
        </size>
       </property>
      </spacer>
     </item>
     <item>
      <widget class="QLabel" name="statusLabel">
       <property name="minimumSize">
        <size>
         <width>200</width>
         <height>0</height>
        </size>
       </property>
       <property name="font">
        <font>
         <weight>75</weight>
         <bold>true</bold>
        </font>
       </property>
       <property name="text">
        <string/>
       </property>
       <property name="textFormat">
        <enum>Qt::PlainText</enum>
       </property>
       <property name="wordWrap">
        <bool>true</bool>
       </property>
      </widget>
     </item>
     <item>
      <spacer name="horizontalSpacer_2">
       <property name="orientation">
        <enum>Qt::Horizontal</enum>
       </property>
       <property name="sizeHint" stdset="0">
        <size>
         <width>40</width>
         <height>48</height>
        </size>
       </property>
      </spacer>
     </item>
     <item>
      <widget class="QPushButton" name="okButton">
       <property name="text">
        <string>&amp;OK</string>
       </property>
       <property name="autoDefault">
        <bool>false</bool>
       </property>
       <property name="default">
        <bool>true</bool>
       </property>
      </widget>
     </item>
     <item>
      <widget class="QPushButton" name="cancelButton">
       <property name="text">
        <string>&amp;Cancel</string>
       </property>
       <property name="autoDefault">
        <bool>false</bool>
       </property>
      </widget>
     </item>
    </layout>
   </item>
  </layout>
 </widget>
 <customwidgets>
  <customwidget>
   <class>QValidatedLineEdit</class>
   <extends>QLineEdit</extends>
   <header>qvalidatedlineedit.h</header>
  </customwidget>
  <customwidget>
   <class>QValueComboBox</class>
   <extends>QComboBox</extends>
   <header>qvaluecombobox.h</header>
  </customwidget>
 </customwidgets>
 <resources/>
 <connections/>
</ui><|MERGE_RESOLUTION|>--- conflicted
+++ resolved
@@ -30,17 +30,10 @@
        <item>
         <widget class="QCheckBox" name="bitcoinAtStartup">
          <property name="toolTip">
-<<<<<<< HEAD
-          <string>Automatically start Myriad Core after logging in to the system.</string>
-         </property>
-         <property name="text">
-          <string>&amp;Start Myriad Core on system login</string>
-=======
           <string>Automatically start %1 after logging in to the system.</string>
          </property>
          <property name="text">
           <string>&amp;Start %1 on system login</string>
->>>>>>> f2a96e7d
          </property>
         </widget>
        </item>
