<?xml version="1.0" encoding="UTF-8"?>
<ui version="4.0">
 <class>ReceiveCoinsDialog</class>
 <widget class="QWidget" name="ReceiveCoinsDialog">
  <property name="geometry">
   <rect>
    <x>0</x>
    <y>0</y>
    <width>776</width>
    <height>396</height>
   </rect>
  </property>
  <layout class="QVBoxLayout" name="verticalLayout" stretch="0,0,1">
   <item>
    <widget class="QFrame" name="frame2">
     <property name="sizePolicy">
      <sizepolicy hsizetype="Preferred" vsizetype="Expanding">
       <horstretch>0</horstretch>
       <verstretch>0</verstretch>
      </sizepolicy>
     </property>
     <property name="frameShape">
      <enum>QFrame::StyledPanel</enum>
     </property>
     <property name="frameShadow">
      <enum>QFrame::Sunken</enum>
     </property>
     <layout class="QVBoxLayout" name="verticalLayout_3">
      <item>
       <layout class="QGridLayout" name="gridLayout">
        <item row="5" column="0">
         <widget class="QLabel" name="label">
          <property name="toolTip">
           <string>An optional amount to request. Leave this empty or zero to not request a specific amount.</string>
          </property>
          <property name="text">
           <string>&amp;Amount:</string>
          </property>
          <property name="alignment">
           <set>Qt::AlignRight|Qt::AlignTrailing|Qt::AlignVCenter</set>
          </property>
          <property name="buddy">
           <cstring>reqAmount</cstring>
          </property>
         </widget>
        </item>
        <item row="6" column="0">
         <widget class="QLabel" name="label_3">
          <property name="toolTip">
           <string>An optional message to attach to the payment request, which will be displayed when the request is opened. Note: The message will not be sent with the payment over the Myriad network.</string>
          </property>
          <property name="text">
           <string>&amp;Message:</string>
          </property>
          <property name="alignment">
           <set>Qt::AlignRight|Qt::AlignTrailing|Qt::AlignVCenter</set>
          </property>
          <property name="buddy">
           <cstring>reqMessage</cstring>
          </property>
         </widget>
        </item>
        <item row="4" column="2">
         <widget class="QLineEdit" name="reqLabel">
          <property name="toolTip">
           <string>An optional label to associate with the new receiving address.</string>
          </property>
         </widget>
        </item>
<<<<<<< HEAD
        <item row="6" column="2">
         <widget class="QLineEdit" name="reqMessage">
          <property name="toolTip">
           <string>An optional message to attach to the payment request, which will be displayed when the request is opened. Note: The message will not be sent with the payment over the Myriad network.</string>
          </property>
         </widget>
        </item>
=======
>>>>>>> 9e116a6f
        <item row="2" column="2">
         <widget class="QLabel" name="label_5">
          <property name="text">
           <string>Use this form to request payments. All fields are &lt;b&gt;optional&lt;/b&gt;.</string>
          </property>
         </widget>
        </item>
        <item row="4" column="0">
         <widget class="QLabel" name="label_2">
          <property name="toolTip">
           <string>An optional label to associate with the new receiving address.</string>
          </property>
          <property name="text">
           <string>&amp;Label:</string>
          </property>
          <property name="alignment">
           <set>Qt::AlignRight|Qt::AlignTrailing|Qt::AlignVCenter</set>
          </property>
          <property name="buddy">
           <cstring>reqLabel</cstring>
          </property>
         </widget>
        </item>
        <item row="6" column="2">
         <widget class="QLineEdit" name="reqMessage">
          <property name="toolTip">
           <string>An optional message to attach to the payment request, which will be displayed when the request is opened. Note: The message will not be sent with the payment over the Bitcoin network.</string>
          </property>
         </widget>
        </item>
        <item row="7" column="2">
         <layout class="QHBoxLayout" name="horizontalLayout">
          <item>
           <widget class="QPushButton" name="receiveButton">
            <property name="minimumSize">
             <size>
              <width>150</width>
              <height>0</height>
             </size>
            </property>
            <property name="text">
             <string>&amp;Request payment</string>
            </property>
            <property name="icon">
             <iconset resource="../bitcoin.qrc">
              <normaloff>:/icons/receiving_addresses</normaloff>:/icons/receiving_addresses</iconset>
            </property>
           </widget>
          </item>
          <item>
           <widget class="QPushButton" name="clearButton">
            <property name="sizePolicy">
             <sizepolicy hsizetype="Minimum" vsizetype="Fixed">
              <horstretch>0</horstretch>
              <verstretch>0</verstretch>
             </sizepolicy>
            </property>
            <property name="toolTip">
             <string>Clear all fields of the form.</string>
            </property>
            <property name="text">
             <string>Clear</string>
            </property>
            <property name="icon">
             <iconset resource="../bitcoin.qrc">
              <normaloff>:/icons/remove</normaloff>:/icons/remove</iconset>
            </property>
            <property name="autoDefault">
             <bool>false</bool>
            </property>
           </widget>
          </item>
          <item>
           <spacer name="horizontalSpacer">
            <property name="orientation">
             <enum>Qt::Horizontal</enum>
            </property>
            <property name="sizeHint" stdset="0">
             <size>
              <width>40</width>
              <height>20</height>
             </size>
            </property>
           </spacer>
          </item>
         </layout>
        </item>
        <item row="7" column="0">
         <widget class="QLabel" name="label_7">
          <property name="text">
           <string/>
          </property>
         </widget>
        </item>
        <item row="5" column="2">
         <layout class="QHBoxLayout" name="horizontalLayout_6">
          <item>
           <widget class="BitcoinAmountField" name="reqAmount">
            <property name="sizePolicy">
             <sizepolicy hsizetype="Fixed" vsizetype="Fixed">
              <horstretch>0</horstretch>
              <verstretch>0</verstretch>
             </sizepolicy>
            </property>
            <property name="minimumSize">
             <size>
              <width>80</width>
              <height>0</height>
             </size>
            </property>
            <property name="maximumSize">
             <size>
              <width>1000</width>
              <height>100</height>
             </size>
            </property>
            <property name="toolTip">
             <string>An optional amount to request. Leave this empty or zero to not request a specific amount.</string>
            </property>
           </widget>
          </item>
          <item>
           <widget class="QCheckBox" name="useBech32">
            <property name="sizePolicy">
             <sizepolicy hsizetype="Fixed" vsizetype="Fixed">
              <horstretch>0</horstretch>
              <verstretch>0</verstretch>
             </sizepolicy>
            </property>
            <property name="maximumSize">
             <size>
              <width>1000</width>
              <height>16777215</height>
             </size>
            </property>
            <property name="focusPolicy">
             <enum>Qt::StrongFocus</enum>
            </property>
            <property name="toolTip">
             <string>Native segwit addresses (aka Bech32 or BIP-173) reduce your transaction fees later on and offer better protection against typos, but old wallets don't support them. When unchecked, an address compatible with older wallets will be created instead.</string>
            </property>
            <property name="text">
             <string>Generate native segwit (Bech32) address</string>
            </property>
           </widget>
          </item>
          <item>
           <spacer name="horizontalSpacer_3">
            <property name="orientation">
             <enum>Qt::Horizontal</enum>
            </property>
            <property name="sizeHint" stdset="0">
             <size>
              <width>0</width>
              <height>0</height>
             </size>
            </property>
           </spacer>
          </item>
         </layout>
        </item>
       </layout>
      </item>
     </layout>
    </widget>
   </item>
   <item>
    <spacer name="verticalSpacer_2">
     <property name="orientation">
      <enum>Qt::Vertical</enum>
     </property>
     <property name="sizeHint" stdset="0">
      <size>
       <width>20</width>
       <height>10</height>
      </size>
     </property>
    </spacer>
   </item>
   <item>
    <widget class="QFrame" name="frame">
     <property name="sizePolicy">
      <sizepolicy hsizetype="Preferred" vsizetype="Expanding">
       <horstretch>0</horstretch>
       <verstretch>0</verstretch>
      </sizepolicy>
     </property>
     <property name="frameShape">
      <enum>QFrame::StyledPanel</enum>
     </property>
     <property name="frameShadow">
      <enum>QFrame::Raised</enum>
     </property>
     <layout class="QVBoxLayout" name="verticalLayout_2">
      <item>
       <widget class="QLabel" name="label_6">
        <property name="font">
         <font>
          <weight>75</weight>
          <bold>true</bold>
         </font>
        </property>
        <property name="text">
         <string>Requested payments history</string>
        </property>
       </widget>
      </item>
      <item>
       <widget class="QTableView" name="recentRequestsView">
        <property name="contextMenuPolicy">
         <enum>Qt::CustomContextMenu</enum>
        </property>
        <property name="tabKeyNavigation">
         <bool>false</bool>
        </property>
        <property name="sortingEnabled">
         <bool>true</bool>
        </property>
       </widget>
      </item>
      <item>
       <layout class="QHBoxLayout" name="horizontalLayout_2">
        <item>
         <widget class="QPushButton" name="showRequestButton">
          <property name="enabled">
           <bool>false</bool>
          </property>
          <property name="toolTip">
           <string>Show the selected request (does the same as double clicking an entry)</string>
          </property>
          <property name="text">
           <string>Show</string>
          </property>
          <property name="icon">
           <iconset resource="../bitcoin.qrc">
            <normaloff>:/icons/edit</normaloff>:/icons/edit</iconset>
          </property>
          <property name="autoDefault">
           <bool>false</bool>
          </property>
         </widget>
        </item>
        <item>
         <widget class="QPushButton" name="removeRequestButton">
          <property name="enabled">
           <bool>false</bool>
          </property>
          <property name="toolTip">
           <string>Remove the selected entries from the list</string>
          </property>
          <property name="text">
           <string>Remove</string>
          </property>
          <property name="icon">
           <iconset resource="../bitcoin.qrc">
            <normaloff>:/icons/remove</normaloff>:/icons/remove</iconset>
          </property>
          <property name="autoDefault">
           <bool>false</bool>
          </property>
         </widget>
        </item>
        <item>
         <spacer name="horizontalSpacer_2">
          <property name="orientation">
           <enum>Qt::Horizontal</enum>
          </property>
          <property name="sizeHint" stdset="0">
           <size>
            <width>40</width>
            <height>20</height>
           </size>
          </property>
         </spacer>
        </item>
       </layout>
      </item>
     </layout>
    </widget>
   </item>
  </layout>
 </widget>
 <customwidgets>
  <customwidget>
   <class>BitcoinAmountField</class>
   <extends>QLineEdit</extends>
   <header>qt/bitcoinamountfield.h</header>
   <container>1</container>
  </customwidget>
 </customwidgets>
 <tabstops>
  <tabstop>reqLabel</tabstop>
  <tabstop>reqAmount</tabstop>
  <tabstop>useBech32</tabstop>
  <tabstop>reqMessage</tabstop>
  <tabstop>receiveButton</tabstop>
  <tabstop>clearButton</tabstop>
  <tabstop>recentRequestsView</tabstop>
  <tabstop>showRequestButton</tabstop>
  <tabstop>removeRequestButton</tabstop>
 </tabstops>
 <resources>
  <include location="../bitcoin.qrc"/>
 </resources>
 <connections/>
</ui><|MERGE_RESOLUTION|>--- conflicted
+++ resolved
@@ -67,16 +67,6 @@
           </property>
          </widget>
         </item>
-<<<<<<< HEAD
-        <item row="6" column="2">
-         <widget class="QLineEdit" name="reqMessage">
-          <property name="toolTip">
-           <string>An optional message to attach to the payment request, which will be displayed when the request is opened. Note: The message will not be sent with the payment over the Myriad network.</string>
-          </property>
-         </widget>
-        </item>
-=======
->>>>>>> 9e116a6f
         <item row="2" column="2">
          <widget class="QLabel" name="label_5">
           <property name="text">
