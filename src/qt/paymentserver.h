--- conflicted
+++ resolved
@@ -1,8 +1,4 @@
-<<<<<<< HEAD
-// Copyright (c) 2011-2014 The Bitcoin Core developers
-=======
 // Copyright (c) 2011-2016 The Bitcoin Core developers
->>>>>>> fc073561
 // Distributed under the MIT software license, see the accompanying
 // file COPYING or http://www.opensource.org/licenses/mit-license.php.
 
@@ -25,11 +21,7 @@
 //
 // When startup is finished and the main window is
 // shown, a signal is sent to slot uiReady(), which
-<<<<<<< HEAD
-// emits a receivedURL() signal for any payment
-=======
 // emits a receivedURI() signal for any payment
->>>>>>> fc073561
 // requests that happened during startup.
 //
 // After startup, receivedURI() happens as usual.
@@ -61,11 +53,7 @@
 QT_END_NAMESPACE
 
 // BIP70 max payment request size in bytes (DoS protection)
-<<<<<<< HEAD
-extern const qint64 BIP70_MAX_PAYMENTREQUEST_SIZE;
-=======
 static const qint64 BIP70_MAX_PAYMENTREQUEST_SIZE = 50000;
->>>>>>> fc073561
 
 class PaymentServer : public QObject
 {
@@ -95,30 +83,17 @@
     static void LoadRootCAs(X509_STORE* store = NULL);
 
     // Return certificate store
-<<<<<<< HEAD
-    static X509_STORE* getCertStore() { return certStore; }
-
-    // OptionsModel is used for getting proxy settings and display unit
-    void setOptionsModel(OptionsModel *optionsModel);
-
-    // This is now public, because we use it in paymentservertests.cpp
-    static bool readPaymentRequestFromFile(const QString& filename, PaymentRequestPlus& request);
-=======
     static X509_STORE* getCertStore();
 
     // OptionsModel is used for getting proxy settings and display unit
     void setOptionsModel(OptionsModel *optionsModel);
->>>>>>> fc073561
 
     // Verify that the payment request network matches the client network
     static bool verifyNetwork(const payments::PaymentDetails& requestDetails);
     // Verify if the payment request is expired
     static bool verifyExpired(const payments::PaymentDetails& requestDetails);
-<<<<<<< HEAD
-=======
     // Verify the payment request size is valid as per BIP70
     static bool verifySize(qint64 requestSize);
->>>>>>> fc073561
     // Verify the payment request amount is valid
     static bool verifyAmount(const CAmount& requestAmount);
 
@@ -155,10 +130,7 @@
     bool eventFilter(QObject *object, QEvent *event);
 
 private:
-<<<<<<< HEAD
-=======
     static bool readPaymentRequestFromFile(const QString& filename, PaymentRequestPlus& request);
->>>>>>> fc073561
     bool processPaymentRequest(const PaymentRequestPlus& request, SendCoinsRecipient& recipient);
     void fetchRequest(const QUrl& url);
 
@@ -168,12 +140,6 @@
     bool saveURIs;                      // true during startup
     QLocalServer* uriServer;
 
-<<<<<<< HEAD
-    static X509_STORE* certStore;       // Trusted root certificates
-    static void freeCertStore();
-
-=======
->>>>>>> fc073561
     QNetworkAccessManager* netManager;  // Used to fetch payment requests
 
     OptionsModel *optionsModel;
