--- conflicted
+++ resolved
@@ -1,9 +1,3 @@
-<<<<<<< HEAD
-// Copyright (c) 2011-2014 The Bitcoin Core developers
-// Distributed under the MIT software license, see the accompanying
-// file COPYING or http://www.opensource.org/licenses/mit-license.php.
-
-=======
 // Copyright (c) 2011-2016 The Bitcoin Core developers
 // Distributed under the MIT software license, see the accompanying
 // file COPYING or http://www.opensource.org/licenses/mit-license.php.
@@ -12,7 +6,6 @@
 #include "config/bitcoin-config.h"
 #endif
 
->>>>>>> fc073561
 #include "splashscreen.h"
 
 #include "networkstyle.h"
@@ -40,8 +33,7 @@
     int paddingRight            = 50;
     int paddingTop              = 50;
     int titleVersionVSpace      = 17;
-    int titleCopyrightVSpaceMYR = 54;
-    int titleCopyrightVSpaceBTC = 40;
+    int titleCopyrightVSpace    = 40;
 
     float fontFactor            = 1.0;
     float devicePixelRatio      = 1.0;
@@ -50,16 +42,9 @@
 #endif
 
     // define text to place
-<<<<<<< HEAD
-    QString titleText       = tr("Myriad Core");
-    QString versionText     = QString("Version %1").arg(QString::fromStdString(FormatFullVersion()));
-    QString copyrightTextBTC   = QChar(0xA9)+QString(" 2009-%1 ").arg(COPYRIGHT_YEAR) + QString(tr("The Bitcoin Core developers"));
-    QString copyrightTextMYR   = QChar(0xA9)+QString(" 2014-%1 ").arg(COPYRIGHT_YEAR) + QString(tr("The Myriad developers"));
-=======
     QString titleText       = tr(PACKAGE_NAME);
     QString versionText     = QString("Version %1").arg(QString::fromStdString(FormatFullVersion()));
     QString copyrightText   = QString::fromUtf8(CopyrightHolders(strprintf("\xc2\xA9 %u-%u ", 2009, COPYRIGHT_YEAR)).c_str());
->>>>>>> fc073561
     QString titleAddText    = networkStyle->getTitleAddText();
 
     QString font            = QApplication::font().toString();
@@ -76,11 +61,7 @@
     QPainter pixPaint(&pixmap);
     pixPaint.setPen(QColor(100,100,100));
 
-<<<<<<< HEAD
-    // draw a slighly radial gradient
-=======
     // draw a slightly radial gradient
->>>>>>> fc073561
     QRadialGradient gradient(QPoint(0,0), splashSize.width()/devicePixelRatio);
     gradient.setColorAt(0, Qt::white);
     gradient.setColorAt(1, QColor(247,247,247));
@@ -120,11 +101,6 @@
     pixPaint.drawText(pixmap.width()/devicePixelRatio-titleTextWidth-paddingRight+2,paddingTop+titleVersionVSpace,versionText);
 
     // draw copyright stuff
-<<<<<<< HEAD
-    pixPaint.setFont(QFont(font, 10*fontFactor));
-    pixPaint.drawText(pixmap.width()/devicePixelRatio-titleTextWidth-paddingRight,paddingTop+titleCopyrightVSpaceMYR,copyrightTextBTC);
-    pixPaint.drawText(pixmap.width()/devicePixelRatio-titleTextWidth-paddingRight,paddingTop+titleCopyrightVSpaceBTC,copyrightTextMYR);
-=======
     {
         pixPaint.setFont(QFont(font, 10*fontFactor));
         const int x = pixmap.width()/devicePixelRatio-titleTextWidth-paddingRight;
@@ -132,7 +108,6 @@
         QRect copyrightRect(x, y, pixmap.width() - x - paddingRight, pixmap.height() - y);
         pixPaint.drawText(copyrightRect, Qt::AlignLeft | Qt::AlignTop | Qt::TextWordWrap, copyrightText);
     }
->>>>>>> fc073561
 
     // draw additional text if special network
     if(!titleAddText.isEmpty()) {
@@ -166,9 +141,6 @@
 void SplashScreen::slotFinish(QWidget *mainWin)
 {
     Q_UNUSED(mainWin);
-<<<<<<< HEAD
-    hide();
-=======
 
     /* If the window is minimized, hide() will be ignored. */
     /* Make sure we de-minimize the splashscreen window before hiding */
@@ -176,7 +148,6 @@
         showNormal();
     hide();
     deleteLater(); // No more need for this
->>>>>>> fc073561
 }
 
 static void InitMessage(SplashScreen *splash, const std::string &message)
@@ -194,16 +165,10 @@
 }
 
 #ifdef ENABLE_WALLET
-<<<<<<< HEAD
-static void ConnectWallet(SplashScreen *splash, CWallet* wallet)
-{
-    wallet->ShowProgress.connect(boost::bind(ShowProgress, splash, _1, _2));
-=======
 void SplashScreen::ConnectWallet(CWallet* wallet)
 {
     wallet->ShowProgress.connect(boost::bind(ShowProgress, this, _1, _2));
     connectedWallets.push_back(wallet);
->>>>>>> fc073561
 }
 #endif
 
@@ -213,11 +178,7 @@
     uiInterface.InitMessage.connect(boost::bind(InitMessage, this, _1));
     uiInterface.ShowProgress.connect(boost::bind(ShowProgress, this, _1, _2));
 #ifdef ENABLE_WALLET
-<<<<<<< HEAD
-    uiInterface.LoadWallet.connect(boost::bind(ConnectWallet, this, _1));
-=======
     uiInterface.LoadWallet.connect(boost::bind(&SplashScreen::ConnectWallet, this, _1));
->>>>>>> fc073561
 #endif
 }
 
@@ -227,14 +188,9 @@
     uiInterface.InitMessage.disconnect(boost::bind(InitMessage, this, _1));
     uiInterface.ShowProgress.disconnect(boost::bind(ShowProgress, this, _1, _2));
 #ifdef ENABLE_WALLET
-<<<<<<< HEAD
-    if(pwalletMain)
-        pwalletMain->ShowProgress.disconnect(boost::bind(ShowProgress, this, _1, _2));
-=======
     Q_FOREACH(CWallet* const & pwallet, connectedWallets) {
         pwallet->ShowProgress.disconnect(boost::bind(ShowProgress, this, _1, _2));
     }
->>>>>>> fc073561
 #endif
 }
 
