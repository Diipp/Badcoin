// Copyright (c) 2011-2016 The Bitcoin Core developers
// Distributed under the MIT software license, see the accompanying
// file COPYING or http://www.opensource.org/licenses/mit-license.php.

#if defined(HAVE_CONFIG_H)
#include "config/bitcoin-config.h"
#endif

#include "askpassphrasedialog.h"
#include "ui_askpassphrasedialog.h"

#include "guiconstants.h"
#include "walletmodel.h"

#include "support/allocators/secure.h"

#include <QKeyEvent>
#include <QMessageBox>
#include <QPushButton>

AskPassphraseDialog::AskPassphraseDialog(Mode _mode, QWidget *parent) :
    QDialog(parent),
    ui(new Ui::AskPassphraseDialog),
    mode(_mode),
    model(0),
    fCapsLock(false)
{
    ui->setupUi(this);

    ui->passEdit1->setMinimumSize(ui->passEdit1->sizeHint());
    ui->passEdit2->setMinimumSize(ui->passEdit2->sizeHint());
    ui->passEdit3->setMinimumSize(ui->passEdit3->sizeHint());

    ui->passEdit1->setMaxLength(MAX_PASSPHRASE_SIZE);
    ui->passEdit2->setMaxLength(MAX_PASSPHRASE_SIZE);
    ui->passEdit3->setMaxLength(MAX_PASSPHRASE_SIZE);

    // Setup Caps Lock detection.
    ui->passEdit1->installEventFilter(this);
    ui->passEdit2->installEventFilter(this);
    ui->passEdit3->installEventFilter(this);

    switch(mode)
    {
        case Encrypt: // Ask passphrase x2
            ui->warningLabel->setText(tr("Enter the new passphrase to the wallet.<br/>Please use a passphrase of <b>ten or more random characters</b>, or <b>eight or more words</b>."));
            ui->passLabel1->hide();
            ui->passEdit1->hide();
            setWindowTitle(tr("Encrypt wallet"));
            break;
        case Unlock: // Ask passphrase
            ui->warningLabel->setText(tr("This operation needs your wallet passphrase to unlock the wallet."));
            ui->passLabel2->hide();
            ui->passEdit2->hide();
            ui->passLabel3->hide();
            ui->passEdit3->hide();
            setWindowTitle(tr("Unlock wallet"));
            break;
        case Decrypt:   // Ask passphrase
            ui->warningLabel->setText(tr("This operation needs your wallet passphrase to decrypt the wallet."));
            ui->passLabel2->hide();
            ui->passEdit2->hide();
            ui->passLabel3->hide();
            ui->passEdit3->hide();
            setWindowTitle(tr("Decrypt wallet"));
            break;
        case ChangePass: // Ask old passphrase + new passphrase x2
            setWindowTitle(tr("Change passphrase"));
            ui->warningLabel->setText(tr("Enter the old passphrase and new passphrase to the wallet."));
            break;
    }
    textChanged();
    connect(ui->passEdit1, SIGNAL(textChanged(QString)), this, SLOT(textChanged()));
    connect(ui->passEdit2, SIGNAL(textChanged(QString)), this, SLOT(textChanged()));
    connect(ui->passEdit3, SIGNAL(textChanged(QString)), this, SLOT(textChanged()));
}

AskPassphraseDialog::~AskPassphraseDialog()
{
    secureClearPassFields();
    delete ui;
}

void AskPassphraseDialog::setModel(WalletModel *_model)
{
    this->model = _model;
}

void AskPassphraseDialog::accept()
{
    SecureString oldpass, newpass1, newpass2;
    if(!model)
        return;
    oldpass.reserve(MAX_PASSPHRASE_SIZE);
    newpass1.reserve(MAX_PASSPHRASE_SIZE);
    newpass2.reserve(MAX_PASSPHRASE_SIZE);
    // TODO: get rid of this .c_str() by implementing SecureString::operator=(std::string)
    // Alternately, find a way to make this input mlock()'d to begin with.
    oldpass.assign(ui->passEdit1->text().toStdString().c_str());
    newpass1.assign(ui->passEdit2->text().toStdString().c_str());
    newpass2.assign(ui->passEdit3->text().toStdString().c_str());

    secureClearPassFields();

    switch(mode)
    {
    case Encrypt: {
        if(newpass1.empty() || newpass2.empty())
        {
            // Cannot encrypt with empty passphrase
            break;
        }
        QMessageBox::StandardButton retval = QMessageBox::question(this, tr("Confirm wallet encryption"),
                 tr("Warning: If you encrypt your wallet and lose your passphrase, you will <b>LOSE ALL OF YOUR MYRIADCOINS</b>!") + "<br><br>" + tr("Are you sure you wish to encrypt your wallet?"),
                 QMessageBox::Yes|QMessageBox::Cancel,
                 QMessageBox::Cancel);
        if(retval == QMessageBox::Yes)
        {
            if(newpass1 == newpass2)
            {
                if(model->setWalletEncrypted(true, newpass1))
                {
                    QMessageBox::warning(this, tr("Wallet encrypted"),
                                         "<qt>" +
                                         tr("%1 will close now to finish the encryption process. "
                                         "Remember that encrypting your wallet cannot fully protect "
<<<<<<< HEAD
                                         "your myriad from being stolen by malware infecting your computer.") +
=======
                                         "your myriadcoins from being stolen by malware infecting your computer.").arg(tr(PACKAGE_NAME)) +
>>>>>>> a424b411
                                         "<br><br><b>" +
                                         tr("IMPORTANT: Any previous backups you have made of your wallet file "
                                         "should be replaced with the newly generated, encrypted wallet file. "
                                         "For security reasons, previous backups of the unencrypted wallet file "
                                         "will become useless as soon as you start using the new, encrypted wallet.") +
                                         "</b></qt>");
                    QApplication::quit();
                }
                else
                {
                    QMessageBox::critical(this, tr("Wallet encryption failed"),
                                         tr("Wallet encryption failed due to an internal error. Your wallet was not encrypted."));
                }
                QDialog::accept(); // Success
            }
            else
            {
                QMessageBox::critical(this, tr("Wallet encryption failed"),
                                     tr("The supplied passphrases do not match."));
            }
        }
        else
        {
            QDialog::reject(); // Cancelled
        }
        } break;
    case Unlock:
        if(!model->setWalletLocked(false, oldpass))
        {
            QMessageBox::critical(this, tr("Wallet unlock failed"),
                                  tr("The passphrase entered for the wallet decryption was incorrect."));
        }
        else
        {
            QDialog::accept(); // Success
        }
        break;
    case Decrypt:
        if(!model->setWalletEncrypted(false, oldpass))
        {
            QMessageBox::critical(this, tr("Wallet decryption failed"),
                                  tr("The passphrase entered for the wallet decryption was incorrect."));
        }
        else
        {
            QDialog::accept(); // Success
        }
        break;
    case ChangePass:
        if(newpass1 == newpass2)
        {
            if(model->changePassphrase(oldpass, newpass1))
            {
                QMessageBox::information(this, tr("Wallet encrypted"),
                                     tr("Wallet passphrase was successfully changed."));
                QDialog::accept(); // Success
            }
            else
            {
                QMessageBox::critical(this, tr("Wallet encryption failed"),
                                     tr("The passphrase entered for the wallet decryption was incorrect."));
            }
        }
        else
        {
            QMessageBox::critical(this, tr("Wallet encryption failed"),
                                 tr("The supplied passphrases do not match."));
        }
        break;
    }
}

void AskPassphraseDialog::textChanged()
{
    // Validate input, set Ok button to enabled when acceptable
    bool acceptable = false;
    switch(mode)
    {
    case Encrypt: // New passphrase x2
        acceptable = !ui->passEdit2->text().isEmpty() && !ui->passEdit3->text().isEmpty();
        break;
    case Unlock: // Old passphrase x1
    case Decrypt:
        acceptable = !ui->passEdit1->text().isEmpty();
        break;
    case ChangePass: // Old passphrase x1, new passphrase x2
        acceptable = !ui->passEdit1->text().isEmpty() && !ui->passEdit2->text().isEmpty() && !ui->passEdit3->text().isEmpty();
        break;
    }
    ui->buttonBox->button(QDialogButtonBox::Ok)->setEnabled(acceptable);
}

bool AskPassphraseDialog::event(QEvent *event)
{
    // Detect Caps Lock key press.
    if (event->type() == QEvent::KeyPress) {
        QKeyEvent *ke = static_cast<QKeyEvent *>(event);
        if (ke->key() == Qt::Key_CapsLock) {
            fCapsLock = !fCapsLock;
        }
        if (fCapsLock) {
            ui->capsLabel->setText(tr("Warning: The Caps Lock key is on!"));
        } else {
            ui->capsLabel->clear();
        }
    }
    return QWidget::event(event);
}

bool AskPassphraseDialog::eventFilter(QObject *object, QEvent *event)
{
    /* Detect Caps Lock.
     * There is no good OS-independent way to check a key state in Qt, but we
     * can detect Caps Lock by checking for the following condition:
     * Shift key is down and the result is a lower case character, or
     * Shift key is not down and the result is an upper case character.
     */
    if (event->type() == QEvent::KeyPress) {
        QKeyEvent *ke = static_cast<QKeyEvent *>(event);
        QString str = ke->text();
        if (str.length() != 0) {
            const QChar *psz = str.unicode();
            bool fShift = (ke->modifiers() & Qt::ShiftModifier) != 0;
            if ((fShift && *psz >= 'a' && *psz <= 'z') || (!fShift && *psz >= 'A' && *psz <= 'Z')) {
                fCapsLock = true;
                ui->capsLabel->setText(tr("Warning: The Caps Lock key is on!"));
            } else if (psz->isLetter()) {
                fCapsLock = false;
                ui->capsLabel->clear();
            }
        }
    }
    return QDialog::eventFilter(object, event);
}

static void SecureClearQLineEdit(QLineEdit* edit)
{
    // Attempt to overwrite text so that they do not linger around in memory
    edit->setText(QString(" ").repeated(edit->text().size()));
    edit->clear();
}

void AskPassphraseDialog::secureClearPassFields()
{
    SecureClearQLineEdit(ui->passEdit1);
    SecureClearQLineEdit(ui->passEdit2);
    SecureClearQLineEdit(ui->passEdit3);
}<|MERGE_RESOLUTION|>--- conflicted
+++ resolved
@@ -124,11 +124,7 @@
                                          "<qt>" +
                                          tr("%1 will close now to finish the encryption process. "
                                          "Remember that encrypting your wallet cannot fully protect "
-<<<<<<< HEAD
-                                         "your myriad from being stolen by malware infecting your computer.") +
-=======
                                          "your myriadcoins from being stolen by malware infecting your computer.").arg(tr(PACKAGE_NAME)) +
->>>>>>> a424b411
                                          "<br><br><b>" +
                                          tr("IMPORTANT: Any previous backups you have made of your wallet file "
                                          "should be replaced with the newly generated, encrypted wallet file. "
