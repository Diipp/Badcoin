--- conflicted
+++ resolved
@@ -1,8 +1,4 @@
-<<<<<<< HEAD
-// Copyright (c) 2011-2013 The Bitcoin Core developers
-=======
 // Copyright (c) 2011-2016 The Bitcoin Core developers
->>>>>>> fc073561
 // Distributed under the MIT software license, see the accompanying
 // file COPYING or http://www.opensource.org/licenses/mit-license.php.
 
@@ -17,20 +13,12 @@
 #include "guiutil.h"
 #include "optionsmodel.h"
 
-<<<<<<< HEAD
-#include "main.h" // for MAX_SCRIPTCHECK_THREADS
-=======
 #include "validation.h" // for DEFAULT_SCRIPTCHECK_THREADS and MAX_SCRIPTCHECK_THREADS
->>>>>>> fc073561
 #include "netbase.h"
 #include "txdb.h" // for -dbcache defaults
 
 #ifdef ENABLE_WALLET
-<<<<<<< HEAD
-#include "wallet/wallet.h" // for CWallet::minTxFee
-=======
 #include "wallet/wallet.h" // for CWallet::GetRequiredFee()
->>>>>>> fc073561
 #endif
 
 #include <boost/thread.hpp>
@@ -46,23 +34,14 @@
     QDialog(parent),
     ui(new Ui::OptionsDialog),
     model(0),
-<<<<<<< HEAD
-    mapper(0),
-    fProxyIpValid(true)
-=======
     mapper(0)
->>>>>>> fc073561
 {
     ui->setupUi(this);
 
     /* Main elements init */
     ui->databaseCache->setMinimum(nMinDbCache);
     ui->databaseCache->setMaximum(nMaxDbCache);
-<<<<<<< HEAD
-    ui->threadsScriptVerif->setMinimum(-(int)boost::thread::hardware_concurrency());
-=======
     ui->threadsScriptVerif->setMinimum(-GetNumCores());
->>>>>>> fc073561
     ui->threadsScriptVerif->setMaximum(MAX_SCRIPTCHECK_THREADS);
 
     /* Network elements init */
@@ -74,10 +53,6 @@
     ui->proxyPort->setEnabled(false);
     ui->proxyPort->setValidator(new QIntValidator(1, 65535, this));
 
-<<<<<<< HEAD
-    connect(ui->connectSocks, SIGNAL(toggled(bool)), ui->proxyIp, SLOT(setEnabled(bool)));
-    connect(ui->connectSocks, SIGNAL(toggled(bool)), ui->proxyPort, SLOT(setEnabled(bool)));
-=======
     ui->proxyIpTor->setEnabled(false);
     ui->proxyPortTor->setEnabled(false);
     ui->proxyPortTor->setValidator(new QIntValidator(1, 65535, this));
@@ -85,7 +60,6 @@
     connect(ui->connectSocks, SIGNAL(toggled(bool)), ui->proxyIp, SLOT(setEnabled(bool)));
     connect(ui->connectSocks, SIGNAL(toggled(bool)), ui->proxyPort, SLOT(setEnabled(bool)));
     connect(ui->connectSocks, SIGNAL(toggled(bool)), this, SLOT(updateProxyValidationState()));
->>>>>>> fc073561
 
     connect(ui->connectSocksTor, SIGNAL(toggled(bool)), ui->proxyIpTor, SLOT(setEnabled(bool)));
     connect(ui->connectSocksTor, SIGNAL(toggled(bool)), ui->proxyPortTor, SLOT(setEnabled(bool)));
@@ -147,10 +121,6 @@
     mapper->setSubmitPolicy(QDataWidgetMapper::ManualSubmit);
     mapper->setOrientation(Qt::Vertical);
 
-<<<<<<< HEAD
-    /* setup/change UI elements when proxy IP is invalid/valid */
-    connect(this, SIGNAL(proxyIpChecks(QValidatedLineEdit *, int)), this, SLOT(doProxyIpChecks(QValidatedLineEdit *, int)));
-=======
     /* setup/change UI elements when proxy IPs are invalid/valid */
     ui->proxyIp->setCheckValidator(new ProxyAddressValidator(parent));
     ui->proxyIpTor->setCheckValidator(new ProxyAddressValidator(parent));
@@ -158,7 +128,6 @@
     connect(ui->proxyIpTor, SIGNAL(validationDidChange(QValidatedLineEdit *)), this, SLOT(updateProxyValidationState()));
     connect(ui->proxyPort, SIGNAL(textChanged(const QString&)), this, SLOT(updateProxyValidationState()));
     connect(ui->proxyPortTor, SIGNAL(textChanged(const QString&)), this, SLOT(updateProxyValidationState()));
->>>>>>> fc073561
 }
 
 OptionsDialog::~OptionsDialog()
@@ -173,18 +142,8 @@
     if(_model)
     {
         /* check if client restart is needed and show persistent message */
-<<<<<<< HEAD
-        if (model->isRestartRequired())
-            showRestartWarning(true);
-
-        QString strLabel = model->getOverriddenByCommandLine();
-        if (strLabel.isEmpty())
-            strLabel = tr("none");
-        ui->overriddenByCommandLineLabel->setText(strLabel);
-=======
         if (_model->isRestartRequired())
             showRestartWarning(true);
->>>>>>> fc073561
 
         QString strLabel = _model->getOverriddenByCommandLine();
         if (strLabel.isEmpty())
@@ -195,16 +154,11 @@
         setMapper();
         mapper->toFirst();
 
-<<<<<<< HEAD
+        updateDefaultProxyNets();
+    }
+
     /* warn when one of the following settings changes by user action (placed here so init via mapper doesn't trigger them) */
 
-=======
-        updateDefaultProxyNets();
-    }
-
-    /* warn when one of the following settings changes by user action (placed here so init via mapper doesn't trigger them) */
-
->>>>>>> fc073561
     /* Main */
     connect(ui->databaseCache, SIGNAL(valueChanged(int)), this, SLOT(showRestartWarning()));
     connect(ui->threadsScriptVerif, SIGNAL(valueChanged(int)), this, SLOT(showRestartWarning()));
@@ -213,10 +167,7 @@
     /* Network */
     connect(ui->allowIncoming, SIGNAL(clicked(bool)), this, SLOT(showRestartWarning()));
     connect(ui->connectSocks, SIGNAL(clicked(bool)), this, SLOT(showRestartWarning()));
-<<<<<<< HEAD
-=======
     connect(ui->connectSocksTor, SIGNAL(clicked(bool)), this, SLOT(showRestartWarning()));
->>>>>>> fc073561
     /* Display */
     connect(ui->lang, SIGNAL(valueChanged()), this, SLOT(showRestartWarning()));
     connect(ui->thirdPartyTxUrls, SIGNAL(textChanged(const QString &)), this, SLOT(showRestartWarning()));
@@ -240,13 +191,10 @@
     mapper->addMapping(ui->connectSocks, OptionsModel::ProxyUse);
     mapper->addMapping(ui->proxyIp, OptionsModel::ProxyIP);
     mapper->addMapping(ui->proxyPort, OptionsModel::ProxyPort);
-<<<<<<< HEAD
-=======
 
     mapper->addMapping(ui->connectSocksTor, OptionsModel::ProxyUseTor);
     mapper->addMapping(ui->proxyIpTor, OptionsModel::ProxyIPTor);
     mapper->addMapping(ui->proxyPortTor, OptionsModel::ProxyPortTor);
->>>>>>> fc073561
 
     /* Window */
 #ifndef Q_OS_MAC
@@ -259,21 +207,6 @@
     mapper->addMapping(ui->lang, OptionsModel::Language);
     mapper->addMapping(ui->unit, OptionsModel::DisplayUnit);
     mapper->addMapping(ui->thirdPartyTxUrls, OptionsModel::ThirdPartyTxUrls);
-<<<<<<< HEAD
-}
-
-void OptionsDialog::enableOkButton()
-{
-    /* prevent enabling of the OK button when data modified, if there is an invalid proxy address present */
-    if(fProxyIpValid)
-        setOkButtonState(true);
-}
-
-void OptionsDialog::disableOkButton()
-{
-    setOkButtonState(false);
-=======
->>>>>>> fc073561
 }
 
 void OptionsDialog::setOkButtonState(bool fState)
@@ -311,18 +244,6 @@
     reject();
 }
 
-<<<<<<< HEAD
-void OptionsDialog::showRestartWarning(bool fPersistent)
-{
-    ui->statusLabel->setStyleSheet("QLabel { color: red; }");
-
-    if(fPersistent)
-    {
-        ui->statusLabel->setText(tr("Client restart required to activate changes."));
-    }
-    else
-    {
-=======
 void OptionsDialog::on_hideTrayIcon_stateChanged(int fState)
 {
     if(fState)
@@ -346,7 +267,6 @@
     }
     else
     {
->>>>>>> fc073561
         ui->statusLabel->setText(tr("This change would require a client restart."));
         // clear non-persistent status label after 10 seconds
         // Todo: should perhaps be a class attribute, if we extend the use of statusLabel
@@ -357,29 +277,6 @@
 void OptionsDialog::clearStatusLabel()
 {
     ui->statusLabel->clear();
-<<<<<<< HEAD
-}
-
-void OptionsDialog::doProxyIpChecks(QValidatedLineEdit *pUiProxyIp, int nProxyPort)
-{
-    Q_UNUSED(nProxyPort);
-
-    const std::string strAddrProxy = pUiProxyIp->text().toStdString();
-    CService addrProxy;
-
-    /* Check for a valid IPv4 / IPv6 address */
-    if (!(fProxyIpValid = LookupNumeric(strAddrProxy.c_str(), addrProxy)))
-    {
-        disableOkButton();
-        pUiProxyIp->setValid(false);
-        ui->statusLabel->setStyleSheet("QLabel { color: red; }");
-        ui->statusLabel->setText(tr("The supplied proxy address is invalid."));
-    }
-    else
-    {
-        enableOkButton();
-        ui->statusLabel->clear();
-=======
     if (model && model->isRestartRequired()) {
         showRestartWarning(true);
     }
@@ -399,22 +296,11 @@
         setOkButtonState(false);
         ui->statusLabel->setStyleSheet("QLabel { color: red; }");
         ui->statusLabel->setText(tr("The supplied proxy address is invalid."));
->>>>>>> fc073561
     }
 }
 
 void OptionsDialog::updateDefaultProxyNets()
 {
-<<<<<<< HEAD
-    if(event->type() == QEvent::FocusOut)
-    {
-        if(object == ui->proxyIp)
-        {
-            Q_EMIT proxyIpChecks(ui->proxyIp, ui->proxyPort->text().toInt());
-        }
-    }
-    return QDialog::eventFilter(object, event);
-=======
     proxyType proxy;
     std::string strProxy;
     QString strDefaultProxyGUI;
@@ -450,5 +336,4 @@
         return QValidator::Acceptable;
 
     return QValidator::Invalid;
->>>>>>> fc073561
 }