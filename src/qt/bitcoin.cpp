--- conflicted
+++ resolved
@@ -1,8 +1,4 @@
-<<<<<<< HEAD
-// Copyright (c) 2011-2015 The Bitcoin Core developers
-=======
 // Copyright (c) 2011-2016 The Bitcoin Core developers
->>>>>>> f2a96e7d
 // Distributed under the MIT software license, see the accompanying
 // file COPYING or http://www.opensource.org/licenses/mit-license.php.
 
@@ -519,13 +515,8 @@
 
 void BitcoinApplication::handleRunawayException(const QString &message)
 {
-<<<<<<< HEAD
     QMessageBox::critical(0, "Runaway exception", BitcoinGUI::tr("A fatal error occurred. Myriad can no longer continue safely and will quit.") + QString("\n\n") + message);
-    ::exit(1);
-=======
-    QMessageBox::critical(0, "Runaway exception", BitcoinGUI::tr("A fatal error occurred. Bitcoin can no longer continue safely and will quit.") + QString("\n\n") + message);
     ::exit(EXIT_FAILURE);
->>>>>>> f2a96e7d
 }
 
 WId BitcoinApplication::getMainWinId() const
@@ -614,24 +605,14 @@
     /// - Do not call GetDataDir(true) before this step finishes
     if (!boost::filesystem::is_directory(GetDataDir(false)))
     {
-<<<<<<< HEAD
-        QMessageBox::critical(0, QObject::tr("Myriad Core"),
-                              QObject::tr("Error: Specified data directory \"%1\" does not exist.").arg(QString::fromStdString(mapArgs["-datadir"])));
-        return 1;
-=======
         QMessageBox::critical(0, QObject::tr(PACKAGE_NAME),
                               QObject::tr("Error: Specified data directory \"%1\" does not exist.").arg(QString::fromStdString(GetArg("-datadir", ""))));
         return EXIT_FAILURE;
->>>>>>> f2a96e7d
     }
     try {
         ReadConfigFile(GetArg("-conf", BITCOIN_CONF_FILENAME));
     } catch (const std::exception& e) {
-<<<<<<< HEAD
-        QMessageBox::critical(0, QObject::tr("Myriad Core"),
-=======
         QMessageBox::critical(0, QObject::tr(PACKAGE_NAME),
->>>>>>> f2a96e7d
                               QObject::tr("Error: Cannot parse configuration file: %1. Only use key=value syntax.").arg(e.what()));
         return EXIT_FAILURE;
     }
@@ -706,11 +687,7 @@
         app.createWindow(networkStyle.data());
         app.requestInitialize();
 #if defined(Q_OS_WIN) && QT_VERSION >= 0x050000
-<<<<<<< HEAD
-        WinShutdownMonitor::registerShutdownBlockReason(QObject::tr("Myriad Core didn't yet exit safely..."), (HWND)app.getMainWinId());
-=======
         WinShutdownMonitor::registerShutdownBlockReason(QObject::tr("%1 didn't yet exit safely...").arg(QObject::tr(PACKAGE_NAME)), (HWND)app.getMainWinId());
->>>>>>> f2a96e7d
 #endif
         app.exec();
         app.requestShutdown();
