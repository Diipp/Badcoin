// Copyright (c) 2011-2015 The Bitcoin Core developers
// Distributed under the MIT software license, see the accompanying
// file COPYING or http://www.opensource.org/licenses/mit-license.php.

#if defined(HAVE_CONFIG_H)
#include "config/bitcoin-config.h"
#endif

#include "bitcoingui.h"

#include "chainparams.h"
#include "clientmodel.h"
#include "guiconstants.h"
#include "guiutil.h"
#include "intro.h"
#include "networkstyle.h"
#include "optionsmodel.h"
#include "platformstyle.h"
#include "splashscreen.h"
#include "utilitydialog.h"
#include "winshutdownmonitor.h"

#ifdef ENABLE_WALLET
#include "paymentserver.h"
#include "walletmodel.h"
#endif

#include "init.h"
#include "rpcserver.h"
#include "scheduler.h"
#include "ui_interface.h"
#include "util.h"

#ifdef ENABLE_WALLET
#include "wallet/wallet.h"
#endif

#include <stdint.h>

#include <boost/filesystem/operations.hpp>
#include <boost/thread.hpp>

#include <QApplication>
#include <QDebug>
#include <QLibraryInfo>
#include <QLocale>
#include <QMessageBox>
#include <QSettings>
#include <QThread>
#include <QTimer>
#include <QTranslator>
#include <QSslConfiguration>

#if defined(QT_STATICPLUGIN)
#include <QtPlugin>
#if QT_VERSION < 0x050000
Q_IMPORT_PLUGIN(qcncodecs)
Q_IMPORT_PLUGIN(qjpcodecs)
Q_IMPORT_PLUGIN(qtwcodecs)
Q_IMPORT_PLUGIN(qkrcodecs)
Q_IMPORT_PLUGIN(qtaccessiblewidgets)
#else
#if QT_VERSION < 0x050400
Q_IMPORT_PLUGIN(AccessibleFactory)
#endif
#if defined(QT_QPA_PLATFORM_XCB)
Q_IMPORT_PLUGIN(QXcbIntegrationPlugin);
#elif defined(QT_QPA_PLATFORM_WINDOWS)
Q_IMPORT_PLUGIN(QWindowsIntegrationPlugin);
#elif defined(QT_QPA_PLATFORM_COCOA)
Q_IMPORT_PLUGIN(QCocoaIntegrationPlugin);
#endif
#endif
#endif

#if QT_VERSION < 0x050000
#include <QTextCodec>
#endif

// Declare meta types used for QMetaObject::invokeMethod
Q_DECLARE_METATYPE(bool*)
Q_DECLARE_METATYPE(CAmount)

static void InitMessage(const std::string &message)
{
    LogPrintf("init message: %s\n", message);
}

/*
   Translate string to current locale using Qt.
 */
static std::string Translate(const char* psz)
{
    return QCoreApplication::translate("bitcoin-core", psz).toStdString();
}

static QString GetLangTerritory()
{
    QSettings settings;
    // Get desired locale (e.g. "de_DE")
    // 1) System default language
    QString lang_territory = QLocale::system().name();
    // 2) Language from QSettings
    QString lang_territory_qsettings = settings.value("language", "").toString();
    if(!lang_territory_qsettings.isEmpty())
        lang_territory = lang_territory_qsettings;
    // 3) -lang command line argument
    lang_territory = QString::fromStdString(GetArg("-lang", lang_territory.toStdString()));
    return lang_territory;
}

/** Set up translations */
static void initTranslations(QTranslator &qtTranslatorBase, QTranslator &qtTranslator, QTranslator &translatorBase, QTranslator &translator)
{
    // Remove old translators
    QApplication::removeTranslator(&qtTranslatorBase);
    QApplication::removeTranslator(&qtTranslator);
    QApplication::removeTranslator(&translatorBase);
    QApplication::removeTranslator(&translator);

    // Get desired locale (e.g. "de_DE")
    // 1) System default language
    QString lang_territory = GetLangTerritory();

    // Convert to "de" only by truncating "_DE"
    QString lang = lang_territory;
    lang.truncate(lang_territory.lastIndexOf('_'));

    // Load language files for configured locale:
    // - First load the translator for the base language, without territory
    // - Then load the more specific locale translator

    // Load e.g. qt_de.qm
    if (qtTranslatorBase.load("qt_" + lang, QLibraryInfo::location(QLibraryInfo::TranslationsPath)))
        QApplication::installTranslator(&qtTranslatorBase);

    // Load e.g. qt_de_DE.qm
    if (qtTranslator.load("qt_" + lang_territory, QLibraryInfo::location(QLibraryInfo::TranslationsPath)))
        QApplication::installTranslator(&qtTranslator);

    // Load e.g. bitcoin_de.qm (shortcut "de" needs to be defined in bitcoin.qrc)
    if (translatorBase.load(lang, ":/translations/"))
        QApplication::installTranslator(&translatorBase);

    // Load e.g. bitcoin_de_DE.qm (shortcut "de_DE" needs to be defined in bitcoin.qrc)
    if (translator.load(lang_territory, ":/translations/"))
        QApplication::installTranslator(&translator);
}

/* qDebug() message handler --> debug.log */
#if QT_VERSION < 0x050000
void DebugMessageHandler(QtMsgType type, const char *msg)
{
    const char *category = (type == QtDebugMsg) ? "qt" : NULL;
    LogPrint(category, "GUI: %s\n", msg);
}
#else
void DebugMessageHandler(QtMsgType type, const QMessageLogContext& context, const QString &msg)
{
    Q_UNUSED(context);
    const char *category = (type == QtDebugMsg) ? "qt" : NULL;
    LogPrint(category, "GUI: %s\n", msg.toStdString());
}
#endif

/** Class encapsulating Bitcoin Core startup and shutdown.
 * Allows running startup and shutdown in a different thread from the UI thread.
 */
class BitcoinCore: public QObject
{
    Q_OBJECT
public:
    explicit BitcoinCore();

public Q_SLOTS:
    void initialize();
    void shutdown();

Q_SIGNALS:
    void initializeResult(int retval);
    void shutdownResult(int retval);
    void runawayException(const QString &message);

private:
    boost::thread_group threadGroup;
    CScheduler scheduler;

    /// Pass fatal exception message to UI thread
    void handleRunawayException(const std::exception *e);
};

/** Main Bitcoin application object */
class BitcoinApplication: public QApplication
{
    Q_OBJECT
public:
    explicit BitcoinApplication(int &argc, char **argv);
    ~BitcoinApplication();

#ifdef ENABLE_WALLET
    /// Create payment server
    void createPaymentServer();
#endif
    /// parameter interaction/setup based on rules
    void parameterSetup();
    /// Create options model
    void createOptionsModel(bool resetSettings);
    /// Create main window
    void createWindow(const NetworkStyle *networkStyle);
    /// Create splash screen
    void createSplashScreen(const NetworkStyle *networkStyle);

    /// Request core initialization
    void requestInitialize();
    /// Request core shutdown
    void requestShutdown();

    /// Get process return value
    int getReturnValue() { return returnValue; }

    /// Get window identifier of QMainWindow (BitcoinGUI)
    WId getMainWinId() const;

public Q_SLOTS:
    void initializeResult(int retval);
    void shutdownResult(int retval);
    /// Handle runaway exceptions. Shows a message box with the problem and quits the program.
    void handleRunawayException(const QString &message);

Q_SIGNALS:
    void requestedInitialize();
    void requestedShutdown();
    void stopThread();
    void splashFinished(QWidget *window);

private:
    QThread *coreThread;
    OptionsModel *optionsModel;
    ClientModel *clientModel;
    BitcoinGUI *window;
    QTimer *pollShutdownTimer;
#ifdef ENABLE_WALLET
    PaymentServer* paymentServer;
    WalletModel *walletModel;
#endif
    int returnValue;
    const PlatformStyle *platformStyle;

    void startThread();
};

#include "bitcoin.moc"

BitcoinCore::BitcoinCore():
    QObject()
{
}

void BitcoinCore::handleRunawayException(const std::exception *e)
{
    PrintExceptionContinue(e, "Runaway exception");
    Q_EMIT runawayException(QString::fromStdString(strMiscWarning));
}

void BitcoinCore::initialize()
{
    try
    {
        qDebug() << __func__ << ": Running AppInit2 in thread";
        int rv = AppInit2(threadGroup, scheduler);
<<<<<<< HEAD
        if(rv)
        {
            /* Start a dummy RPC thread if no RPC thread is active yet
             * to handle timeouts.
             */
            StartDummyRPCThread();
        }
=======
>>>>>>> c1b74217
        Q_EMIT initializeResult(rv);
    } catch (const std::exception& e) {
        handleRunawayException(&e);
    } catch (...) {
        handleRunawayException(NULL);
    }
}

void BitcoinCore::shutdown()
{
    try
    {
        qDebug() << __func__ << ": Running Shutdown in thread";
        Interrupt(threadGroup);
        threadGroup.join_all();
        Shutdown();
        qDebug() << __func__ << ": Shutdown finished";
        Q_EMIT shutdownResult(1);
    } catch (const std::exception& e) {
        handleRunawayException(&e);
    } catch (...) {
        handleRunawayException(NULL);
    }
}

BitcoinApplication::BitcoinApplication(int &argc, char **argv):
    QApplication(argc, argv),
    coreThread(0),
    optionsModel(0),
    clientModel(0),
    window(0),
    pollShutdownTimer(0),
#ifdef ENABLE_WALLET
    paymentServer(0),
    walletModel(0),
#endif
    returnValue(0)
{
    setQuitOnLastWindowClosed(false);

    // UI per-platform customization
    // This must be done inside the BitcoinApplication constructor, or after it, because
    // PlatformStyle::instantiate requires a QApplication
    std::string platformName;
    platformName = GetArg("-uiplatform", BitcoinGUI::DEFAULT_UIPLATFORM);
    platformStyle = PlatformStyle::instantiate(QString::fromStdString(platformName));
    if (!platformStyle) // Fall back to "other" if specified name not found
        platformStyle = PlatformStyle::instantiate("other");
    assert(platformStyle);
}

BitcoinApplication::~BitcoinApplication()
{
    if(coreThread)
    {
        qDebug() << __func__ << ": Stopping thread";
        Q_EMIT stopThread();
        coreThread->wait();
        qDebug() << __func__ << ": Stopped thread";
    }

    delete window;
    window = 0;
#ifdef ENABLE_WALLET
    delete paymentServer;
    paymentServer = 0;
#endif
    delete optionsModel;
    optionsModel = 0;
    delete platformStyle;
    platformStyle = 0;
}

#ifdef ENABLE_WALLET
void BitcoinApplication::createPaymentServer()
{
    paymentServer = new PaymentServer(this);
}
#endif

void BitcoinApplication::createOptionsModel(bool resetSettings)
{
    optionsModel = new OptionsModel(NULL, resetSettings);
}

void BitcoinApplication::createWindow(const NetworkStyle *networkStyle)
{
    window = new BitcoinGUI(platformStyle, networkStyle, 0);

    pollShutdownTimer = new QTimer(window);
    connect(pollShutdownTimer, SIGNAL(timeout()), window, SLOT(detectShutdown()));
    pollShutdownTimer->start(200);
}

void BitcoinApplication::createSplashScreen(const NetworkStyle *networkStyle)
{
    SplashScreen *splash = new SplashScreen(0, networkStyle);
    // We don't hold a direct pointer to the splash screen after creation, so use
    // Qt::WA_DeleteOnClose to make sure that the window will be deleted eventually.
    splash->setAttribute(Qt::WA_DeleteOnClose);
    splash->show();
    connect(this, SIGNAL(splashFinished(QWidget*)), splash, SLOT(slotFinish(QWidget*)));
}

void BitcoinApplication::startThread()
{
    if(coreThread)
        return;
    coreThread = new QThread(this);
    BitcoinCore *executor = new BitcoinCore();
    executor->moveToThread(coreThread);

    /*  communication to and from thread */
    connect(executor, SIGNAL(initializeResult(int)), this, SLOT(initializeResult(int)));
    connect(executor, SIGNAL(shutdownResult(int)), this, SLOT(shutdownResult(int)));
    connect(executor, SIGNAL(runawayException(QString)), this, SLOT(handleRunawayException(QString)));
    connect(this, SIGNAL(requestedInitialize()), executor, SLOT(initialize()));
    connect(this, SIGNAL(requestedShutdown()), executor, SLOT(shutdown()));
    /*  make sure executor object is deleted in its own thread */
    connect(this, SIGNAL(stopThread()), executor, SLOT(deleteLater()));
    connect(this, SIGNAL(stopThread()), coreThread, SLOT(quit()));

    coreThread->start();
}

void BitcoinApplication::parameterSetup()
{
    InitLogging();
    InitParameterInteraction();
}

void BitcoinApplication::requestInitialize()
{
    qDebug() << __func__ << ": Requesting initialize";
    startThread();
    Q_EMIT requestedInitialize();
}

void BitcoinApplication::requestShutdown()
{
    qDebug() << __func__ << ": Requesting shutdown";
    startThread();
    window->hide();
    window->setClientModel(0);
    pollShutdownTimer->stop();

#ifdef ENABLE_WALLET
    window->removeAllWallets();
    delete walletModel;
    walletModel = 0;
#endif
    delete clientModel;
    clientModel = 0;

    // Show a simple window indicating shutdown status
    ShutdownWindow::showShutdownWindow(window);

    // Request shutdown from core thread
    Q_EMIT requestedShutdown();
}

void BitcoinApplication::initializeResult(int retval)
{
    qDebug() << __func__ << ": Initialization result: " << retval;
    // Set exit result: 0 if successful, 1 if failure
    returnValue = retval ? 0 : 1;
    if(retval)
    {
        // Log this only after AppInit2 finishes, as then logging setup is guaranteed complete
        qWarning() << "Platform customization:" << platformStyle->getName();
#ifdef ENABLE_WALLET
        PaymentServer::LoadRootCAs();
        paymentServer->setOptionsModel(optionsModel);
#endif

        clientModel = new ClientModel(optionsModel);
        window->setClientModel(clientModel);

#ifdef ENABLE_WALLET
        if(pwalletMain)
        {
            walletModel = new WalletModel(platformStyle, pwalletMain, optionsModel);

            window->addWallet(BitcoinGUI::DEFAULT_WALLET, walletModel);
            window->setCurrentWallet(BitcoinGUI::DEFAULT_WALLET);

            connect(walletModel, SIGNAL(coinsSent(CWallet*,SendCoinsRecipient,QByteArray)),
                             paymentServer, SLOT(fetchPaymentACK(CWallet*,const SendCoinsRecipient&,QByteArray)));
        }
#endif

        // If -min option passed, start window minimized.
        if(GetBoolArg("-min", false))
        {
            window->showMinimized();
        }
        else
        {
            window->show();
        }
        Q_EMIT splashFinished(window);

#ifdef ENABLE_WALLET
        // Now that initialization/startup is done, process any command-line
        // bitcoin: URIs or payment requests:
        connect(paymentServer, SIGNAL(receivedPaymentRequest(SendCoinsRecipient)),
                         window, SLOT(handlePaymentRequest(SendCoinsRecipient)));
        connect(window, SIGNAL(receivedURI(QString)),
                         paymentServer, SLOT(handleURIOrFile(QString)));
        connect(paymentServer, SIGNAL(message(QString,QString,unsigned int)),
                         window, SLOT(message(QString,QString,unsigned int)));
        QTimer::singleShot(100, paymentServer, SLOT(uiReady()));
#endif
    } else {
        quit(); // Exit main loop
    }
}

void BitcoinApplication::shutdownResult(int retval)
{
    qDebug() << __func__ << ": Shutdown result: " << retval;
    quit(); // Exit main loop after shutdown finished
}

void BitcoinApplication::handleRunawayException(const QString &message)
{
    QMessageBox::critical(0, "Runaway exception", BitcoinGUI::tr("A fatal error occurred. Myriad can no longer continue safely and will quit.") + QString("\n\n") + message);
    ::exit(1);
}

WId BitcoinApplication::getMainWinId() const
{
    if (!window)
        return 0;

    return window->winId();
}

#ifndef BITCOIN_QT_TEST
int main(int argc, char *argv[])
{
    SetupEnvironment();

    /// 1. Parse command-line options. These take precedence over anything else.
    // Command-line options take precedence:
    ParseParameters(argc, argv);

    // Do not refer to data directory yet, this can be overridden by Intro::pickDataDirectory

    /// 2. Basic Qt initialization (not dependent on parameters or configuration)
#if QT_VERSION < 0x050000
    // Internal string conversion is all UTF-8
    QTextCodec::setCodecForTr(QTextCodec::codecForName("UTF-8"));
    QTextCodec::setCodecForCStrings(QTextCodec::codecForTr());
#endif

    Q_INIT_RESOURCE(bitcoin);
    Q_INIT_RESOURCE(bitcoin_locale);

    BitcoinApplication app(argc, argv);
#if QT_VERSION > 0x050100
    // Generate high-dpi pixmaps
    QApplication::setAttribute(Qt::AA_UseHighDpiPixmaps);
#endif
#ifdef Q_OS_MAC
    QApplication::setAttribute(Qt::AA_DontShowIconsInMenus);
#endif
#if QT_VERSION >= 0x050500
    // Because of the POODLE attack it is recommended to disable SSLv3 (https://disablessl3.com/),
    // so set SSL protocols to TLS1.0+.
    QSslConfiguration sslconf = QSslConfiguration::defaultConfiguration();
    sslconf.setProtocol(QSsl::TlsV1_0OrLater);
    QSslConfiguration::setDefaultConfiguration(sslconf);
#endif

    // Register meta types used for QMetaObject::invokeMethod
    qRegisterMetaType< bool* >();
    //   Need to pass name here as CAmount is a typedef (see http://qt-project.org/doc/qt-5/qmetatype.html#qRegisterMetaType)
    //   IMPORTANT if it is no longer a typedef use the normal variant above
    qRegisterMetaType< CAmount >("CAmount");

    /// 3. Application identification
    // must be set before OptionsModel is initialized or translations are loaded,
    // as it is used to locate QSettings
    QApplication::setOrganizationName(QAPP_ORG_NAME);
    QApplication::setOrganizationDomain(QAPP_ORG_DOMAIN);
    QApplication::setApplicationName(QAPP_APP_NAME_DEFAULT);
    GUIUtil::SubstituteFonts(GetLangTerritory());

    /// 4. Initialization of translations, so that intro dialog is in user's language
    // Now that QSettings are accessible, initialize translations
    QTranslator qtTranslatorBase, qtTranslator, translatorBase, translator;
    initTranslations(qtTranslatorBase, qtTranslator, translatorBase, translator);
    translationInterface.Translate.connect(Translate);

    // Show help message immediately after parsing command-line options (for "-lang") and setting locale,
    // but before showing splash screen.
<<<<<<< HEAD
    if (mapArgs.count("-?") || mapArgs.count("-help") || mapArgs.count("-h") || mapArgs.count("-version"))
=======
    if (mapArgs.count("-?") || mapArgs.count("-h") || mapArgs.count("-help") || mapArgs.count("-version"))
>>>>>>> c1b74217
    {
        HelpMessageDialog help(NULL, mapArgs.count("-version"));
        help.showOrPrint();
        return 1;
    }

    /// 5. Now that settings and translations are available, ask user for data directory
    // User language is set up: pick a data directory
    Intro::pickDataDirectory();

    /// 6. Determine availability of data directory and parse bitcoin.conf
    /// - Do not call GetDataDir(true) before this step finishes
    if (!boost::filesystem::is_directory(GetDataDir(false)))
    {
        QMessageBox::critical(0, QObject::tr("Myriad Core"),
                              QObject::tr("Error: Specified data directory \"%1\" does not exist.").arg(QString::fromStdString(mapArgs["-datadir"])));
        return 1;
    }
    try {
        ReadConfigFile(mapArgs, mapMultiArgs);
    } catch (const std::exception& e) {
        QMessageBox::critical(0, QObject::tr("Myriad Core"),
                              QObject::tr("Error: Cannot parse configuration file: %1. Only use key=value syntax.").arg(e.what()));
        return false;
    }

    /// 7. Determine network (and switch to network specific options)
    // - Do not call Params() before this step
    // - Do this after parsing the configuration file, as the network can be switched there
    // - QSettings() will use the new application name after this, resulting in network-specific settings
    // - Needs to be done before createOptionsModel

    // Check for -testnet or -regtest parameter (Params() calls are only valid after this clause)
<<<<<<< HEAD
    if (!SelectParamsFromCommandLine()) {
        QMessageBox::critical(0, QObject::tr("Myriad Core"), QObject::tr("Error: Invalid combination of -regtest and -testnet."));
=======
    try {
        SelectParams(ChainNameFromCommandLine());
    } catch(std::exception &e) {
        QMessageBox::critical(0, QObject::tr("Bitcoin Core"), QObject::tr("Error: %1").arg(e.what()));
>>>>>>> c1b74217
        return 1;
    }
#ifdef ENABLE_WALLET
    // Parse URIs on command line -- this can affect Params()
    PaymentServer::ipcParseCommandLine(argc, argv);
#endif

    QScopedPointer<const NetworkStyle> networkStyle(NetworkStyle::instantiate(QString::fromStdString(Params().NetworkIDString())));
    assert(!networkStyle.isNull());
    // Allow for separate UI settings for testnets
    QApplication::setApplicationName(networkStyle->getAppName());
    // Re-initialize translations after changing application name (language in network-specific settings can be different)
    initTranslations(qtTranslatorBase, qtTranslator, translatorBase, translator);

#ifdef ENABLE_WALLET
    /// 8. URI IPC sending
    // - Do this early as we don't want to bother initializing if we are just calling IPC
    // - Do this *after* setting up the data directory, as the data directory hash is used in the name
    // of the server.
    // - Do this after creating app and setting up translations, so errors are
    // translated properly.
    if (PaymentServer::ipcSendCommandLine())
        exit(0);

    // Start up the payment server early, too, so impatient users that click on
    // bitcoin: links repeatedly have their payment requests routed to this process:
    app.createPaymentServer();
#endif

    /// 9. Main GUI initialization
    // Install global event filter that makes sure that long tooltips can be word-wrapped
    app.installEventFilter(new GUIUtil::ToolTipToRichTextFilter(TOOLTIP_WRAP_THRESHOLD, &app));
#if QT_VERSION < 0x050000
    // Install qDebug() message handler to route to debug.log
    qInstallMsgHandler(DebugMessageHandler);
#else
#if defined(Q_OS_WIN)
    // Install global event filter for processing Windows session related Windows messages (WM_QUERYENDSESSION and WM_ENDSESSION)
    qApp->installNativeEventFilter(new WinShutdownMonitor());
#endif
    // Install qDebug() message handler to route to debug.log
    qInstallMessageHandler(DebugMessageHandler);
#endif
    // Allow parameter interaction before we create the options model
    app.parameterSetup();
    // Load GUI settings from QSettings
    app.createOptionsModel(mapArgs.count("-resetguisettings") != 0);

    // Subscribe to global signals from core
    uiInterface.InitMessage.connect(InitMessage);

    if (GetBoolArg("-splash", DEFAULT_SPLASHSCREEN) && !GetBoolArg("-min", false))
        app.createSplashScreen(networkStyle.data());

    try
    {
        app.createWindow(networkStyle.data());
        app.requestInitialize();
#if defined(Q_OS_WIN) && QT_VERSION >= 0x050000
        WinShutdownMonitor::registerShutdownBlockReason(QObject::tr("Myriad Core didn't yet exit safely..."), (HWND)app.getMainWinId());
#endif
        app.exec();
        app.requestShutdown();
        app.exec();
    } catch (const std::exception& e) {
        PrintExceptionContinue(&e, "Runaway exception");
        app.handleRunawayException(QString::fromStdString(strMiscWarning));
    } catch (...) {
        PrintExceptionContinue(NULL, "Runaway exception");
        app.handleRunawayException(QString::fromStdString(strMiscWarning));
    }
    return app.getReturnValue();
}
#endif // BITCOIN_QT_TEST<|MERGE_RESOLUTION|>--- conflicted
+++ resolved
@@ -268,16 +268,6 @@
     {
         qDebug() << __func__ << ": Running AppInit2 in thread";
         int rv = AppInit2(threadGroup, scheduler);
-<<<<<<< HEAD
-        if(rv)
-        {
-            /* Start a dummy RPC thread if no RPC thread is active yet
-             * to handle timeouts.
-             */
-            StartDummyRPCThread();
-        }
-=======
->>>>>>> c1b74217
         Q_EMIT initializeResult(rv);
     } catch (const std::exception& e) {
         handleRunawayException(&e);
@@ -575,11 +565,7 @@
 
     // Show help message immediately after parsing command-line options (for "-lang") and setting locale,
     // but before showing splash screen.
-<<<<<<< HEAD
-    if (mapArgs.count("-?") || mapArgs.count("-help") || mapArgs.count("-h") || mapArgs.count("-version"))
-=======
     if (mapArgs.count("-?") || mapArgs.count("-h") || mapArgs.count("-help") || mapArgs.count("-version"))
->>>>>>> c1b74217
     {
         HelpMessageDialog help(NULL, mapArgs.count("-version"));
         help.showOrPrint();
@@ -613,15 +599,10 @@
     // - Needs to be done before createOptionsModel
 
     // Check for -testnet or -regtest parameter (Params() calls are only valid after this clause)
-<<<<<<< HEAD
-    if (!SelectParamsFromCommandLine()) {
-        QMessageBox::critical(0, QObject::tr("Myriad Core"), QObject::tr("Error: Invalid combination of -regtest and -testnet."));
-=======
     try {
         SelectParams(ChainNameFromCommandLine());
     } catch(std::exception &e) {
         QMessageBox::critical(0, QObject::tr("Bitcoin Core"), QObject::tr("Error: %1").arg(e.what()));
->>>>>>> c1b74217
         return 1;
     }
 #ifdef ENABLE_WALLET
