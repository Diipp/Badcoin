<<<<<<< HEAD
// Copyright (c) 2011-2014 The Bitcoin Core developers
=======
// Copyright (c) 2011-2016 The Bitcoin Core developers
>>>>>>> fc073561
// Distributed under the MIT software license, see the accompanying
// file COPYING or http://www.opensource.org/licenses/mit-license.php.

#include "sendcoinsdialog.h"
#include "ui_sendcoinsdialog.h"

#include "addresstablemodel.h"
#include "bitcoinunits.h"
#include "clientmodel.h"
#include "coincontroldialog.h"
#include "guiutil.h"
#include "optionsmodel.h"
<<<<<<< HEAD
#include "scicon.h"
#include "sendcoinsentry.h"
#include "walletmodel.h"

#include "base58.h"
#include "coincontrol.h"
#include "main.h"
#include "ui_interface.h"
#include "wallet/wallet.h"
=======
#include "platformstyle.h"
#include "sendcoinsentry.h"
#include "walletmodel.h"
>>>>>>> fc073561

#include "base58.h"
#include "chainparams.h"
#include "wallet/coincontrol.h"
#include "validation.h" // mempool and minRelayTxFee
#include "ui_interface.h"
#include "txmempool.h"
#include "wallet/wallet.h"

#include <QFontMetrics>
#include <QMessageBox>
#include <QScrollBar>
#include <QSettings>
#include <QTextDocument>
<<<<<<< HEAD
=======
#include <QTimer>
>>>>>>> fc073561

#define SEND_CONFIRM_DELAY   3

SendCoinsDialog::SendCoinsDialog(const PlatformStyle *_platformStyle, QWidget *parent) :
    QDialog(parent),
    ui(new Ui::SendCoinsDialog),
    clientModel(0),
    model(0),
    fNewRecipientAllowed(true),
<<<<<<< HEAD
    fFeeMinimized(true)
{
    ui->setupUi(this);

#ifdef Q_OS_MAC // Icons on push buttons are very uncommon on Mac
    ui->addButton->setIcon(QIcon());
    ui->clearButton->setIcon(QIcon());
    ui->sendButton->setIcon(QIcon());
#else
    ui->addButton->setIcon(SingleColorIcon(":/icons/add"));
    ui->clearButton->setIcon(SingleColorIcon(":/icons/remove"));
    ui->sendButton->setIcon(SingleColorIcon(":/icons/send"));
#endif
=======
    fFeeMinimized(true),
    platformStyle(_platformStyle)
{
    ui->setupUi(this);

    if (!_platformStyle->getImagesOnButtons()) {
        ui->addButton->setIcon(QIcon());
        ui->clearButton->setIcon(QIcon());
        ui->sendButton->setIcon(QIcon());
    } else {
        ui->addButton->setIcon(_platformStyle->SingleColorIcon(":/icons/add"));
        ui->clearButton->setIcon(_platformStyle->SingleColorIcon(":/icons/remove"));
        ui->sendButton->setIcon(_platformStyle->SingleColorIcon(":/icons/send"));
    }

    GUIUtil::setupAddressWidget(ui->lineEditCoinControlChange, this);
>>>>>>> fc073561

    GUIUtil::setupAddressWidget(ui->lineEditCoinControlChange, this);

    addEntry();

    connect(ui->addButton, SIGNAL(clicked()), this, SLOT(addEntry()));
    connect(ui->clearButton, SIGNAL(clicked()), this, SLOT(clear()));

    // Coin Control
    connect(ui->pushButtonCoinControl, SIGNAL(clicked()), this, SLOT(coinControlButtonClicked()));
    connect(ui->checkBoxCoinControlChange, SIGNAL(stateChanged(int)), this, SLOT(coinControlChangeChecked(int)));
    connect(ui->lineEditCoinControlChange, SIGNAL(textEdited(const QString &)), this, SLOT(coinControlChangeEdited(const QString &)));

    // Coin Control: clipboard actions
    QAction *clipboardQuantityAction = new QAction(tr("Copy quantity"), this);
    QAction *clipboardAmountAction = new QAction(tr("Copy amount"), this);
    QAction *clipboardFeeAction = new QAction(tr("Copy fee"), this);
    QAction *clipboardAfterFeeAction = new QAction(tr("Copy after fee"), this);
    QAction *clipboardBytesAction = new QAction(tr("Copy bytes"), this);
<<<<<<< HEAD
    QAction *clipboardPriorityAction = new QAction(tr("Copy priority"), this);
=======
>>>>>>> fc073561
    QAction *clipboardLowOutputAction = new QAction(tr("Copy dust"), this);
    QAction *clipboardChangeAction = new QAction(tr("Copy change"), this);
    connect(clipboardQuantityAction, SIGNAL(triggered()), this, SLOT(coinControlClipboardQuantity()));
    connect(clipboardAmountAction, SIGNAL(triggered()), this, SLOT(coinControlClipboardAmount()));
    connect(clipboardFeeAction, SIGNAL(triggered()), this, SLOT(coinControlClipboardFee()));
    connect(clipboardAfterFeeAction, SIGNAL(triggered()), this, SLOT(coinControlClipboardAfterFee()));
    connect(clipboardBytesAction, SIGNAL(triggered()), this, SLOT(coinControlClipboardBytes()));
<<<<<<< HEAD
    connect(clipboardPriorityAction, SIGNAL(triggered()), this, SLOT(coinControlClipboardPriority()));
=======
>>>>>>> fc073561
    connect(clipboardLowOutputAction, SIGNAL(triggered()), this, SLOT(coinControlClipboardLowOutput()));
    connect(clipboardChangeAction, SIGNAL(triggered()), this, SLOT(coinControlClipboardChange()));
    ui->labelCoinControlQuantity->addAction(clipboardQuantityAction);
    ui->labelCoinControlAmount->addAction(clipboardAmountAction);
    ui->labelCoinControlFee->addAction(clipboardFeeAction);
    ui->labelCoinControlAfterFee->addAction(clipboardAfterFeeAction);
    ui->labelCoinControlBytes->addAction(clipboardBytesAction);
<<<<<<< HEAD
    ui->labelCoinControlPriority->addAction(clipboardPriorityAction);
=======
>>>>>>> fc073561
    ui->labelCoinControlLowOutput->addAction(clipboardLowOutputAction);
    ui->labelCoinControlChange->addAction(clipboardChangeAction);

    // init transaction fee section
    QSettings settings;
    if (!settings.contains("fFeeSectionMinimized"))
        settings.setValue("fFeeSectionMinimized", true);
    if (!settings.contains("nFeeRadio") && settings.contains("nTransactionFee") && settings.value("nTransactionFee").toLongLong() > 0) // compatibility
        settings.setValue("nFeeRadio", 1); // custom
    if (!settings.contains("nFeeRadio"))
        settings.setValue("nFeeRadio", 0); // recommended
    if (!settings.contains("nCustomFeeRadio") && settings.contains("nTransactionFee") && settings.value("nTransactionFee").toLongLong() > 0) // compatibility
        settings.setValue("nCustomFeeRadio", 1); // total at least
    if (!settings.contains("nCustomFeeRadio"))
        settings.setValue("nCustomFeeRadio", 0); // per kilobyte
    if (!settings.contains("nSmartFeeSliderPosition"))
        settings.setValue("nSmartFeeSliderPosition", 0);
    if (!settings.contains("nTransactionFee"))
        settings.setValue("nTransactionFee", (qint64)DEFAULT_TRANSACTION_FEE);
    if (!settings.contains("fPayOnlyMinFee"))
        settings.setValue("fPayOnlyMinFee", false);
<<<<<<< HEAD
    if (!settings.contains("fSendFreeTransactions"))
        settings.setValue("fSendFreeTransactions", false);
=======
>>>>>>> fc073561
    ui->groupFee->setId(ui->radioSmartFee, 0);
    ui->groupFee->setId(ui->radioCustomFee, 1);
    ui->groupFee->button((int)std::max(0, std::min(1, settings.value("nFeeRadio").toInt())))->setChecked(true);
    ui->groupCustomFee->setId(ui->radioCustomPerKilobyte, 0);
    ui->groupCustomFee->setId(ui->radioCustomAtLeast, 1);
    ui->groupCustomFee->button((int)std::max(0, std::min(1, settings.value("nCustomFeeRadio").toInt())))->setChecked(true);
<<<<<<< HEAD
    ui->sliderSmartFee->setValue(settings.value("nSmartFeeSliderPosition").toInt());
    ui->customFee->setValue(settings.value("nTransactionFee").toLongLong());
    ui->checkBoxMinimumFee->setChecked(settings.value("fPayOnlyMinFee").toBool());
    ui->checkBoxFreeTx->setChecked(settings.value("fSendFreeTransactions").toBool());
    minimizeFeeSection(settings.value("fFeeSectionMinimized").toBool());
}

void SendCoinsDialog::setClientModel(ClientModel *clientModel)
{
    this->clientModel = clientModel;

    if (clientModel) {
        connect(clientModel, SIGNAL(numBlocksChanged(int,QDateTime)), this, SLOT(updateSmartFeeLabel()));
    }
=======
    ui->customFee->setValue(settings.value("nTransactionFee").toLongLong());
    ui->checkBoxMinimumFee->setChecked(settings.value("fPayOnlyMinFee").toBool());
    minimizeFeeSection(settings.value("fFeeSectionMinimized").toBool());
>>>>>>> fc073561
}

void SendCoinsDialog::setClientModel(ClientModel *_clientModel)
{
    this->clientModel = _clientModel;

<<<<<<< HEAD
    if(model && model->getOptionsModel())
=======
    if (_clientModel) {
        connect(_clientModel, SIGNAL(numBlocksChanged(int,QDateTime,double,bool)), this, SLOT(updateSmartFeeLabel()));
    }
}

void SendCoinsDialog::setModel(WalletModel *_model)
{
    this->model = _model;

    if(_model && _model->getOptionsModel())
>>>>>>> fc073561
    {
        for(int i = 0; i < ui->entries->count(); ++i)
        {
            SendCoinsEntry *entry = qobject_cast<SendCoinsEntry*>(ui->entries->itemAt(i)->widget());
            if(entry)
            {
<<<<<<< HEAD
                entry->setModel(model);
            }
        }

        setBalance(model->getBalance(), model->getUnconfirmedBalance(), model->getImmatureBalance(),
                   model->getWatchBalance(), model->getWatchUnconfirmedBalance(), model->getWatchImmatureBalance());
        connect(model, SIGNAL(balanceChanged(CAmount,CAmount,CAmount,CAmount,CAmount,CAmount)), this, SLOT(setBalance(CAmount,CAmount,CAmount,CAmount,CAmount,CAmount)));
        connect(model->getOptionsModel(), SIGNAL(displayUnitChanged(int)), this, SLOT(updateDisplayUnit()));
        updateDisplayUnit();

        // Coin Control
        connect(model->getOptionsModel(), SIGNAL(displayUnitChanged(int)), this, SLOT(coinControlUpdateLabels()));
        connect(model->getOptionsModel(), SIGNAL(coinControlFeaturesChanged(bool)), this, SLOT(coinControlFeatureChanged(bool)));
        ui->frameCoinControl->setVisible(model->getOptionsModel()->getCoinControlFeatures());
=======
                entry->setModel(_model);
            }
        }

        setBalance(_model->getBalance(), _model->getUnconfirmedBalance(), _model->getImmatureBalance(),
                   _model->getWatchBalance(), _model->getWatchUnconfirmedBalance(), _model->getWatchImmatureBalance());
        connect(_model, SIGNAL(balanceChanged(CAmount,CAmount,CAmount,CAmount,CAmount,CAmount)), this, SLOT(setBalance(CAmount,CAmount,CAmount,CAmount,CAmount,CAmount)));
        connect(_model->getOptionsModel(), SIGNAL(displayUnitChanged(int)), this, SLOT(updateDisplayUnit()));
        updateDisplayUnit();

        // Coin Control
        connect(_model->getOptionsModel(), SIGNAL(displayUnitChanged(int)), this, SLOT(coinControlUpdateLabels()));
        connect(_model->getOptionsModel(), SIGNAL(coinControlFeaturesChanged(bool)), this, SLOT(coinControlFeatureChanged(bool)));
        ui->frameCoinControl->setVisible(_model->getOptionsModel()->getCoinControlFeatures());
>>>>>>> fc073561
        coinControlUpdateLabels();

        // fee section
        connect(ui->sliderSmartFee, SIGNAL(valueChanged(int)), this, SLOT(updateSmartFeeLabel()));
        connect(ui->sliderSmartFee, SIGNAL(valueChanged(int)), this, SLOT(updateGlobalFeeVariables()));
        connect(ui->sliderSmartFee, SIGNAL(valueChanged(int)), this, SLOT(coinControlUpdateLabels()));
        connect(ui->groupFee, SIGNAL(buttonClicked(int)), this, SLOT(updateFeeSectionControls()));
        connect(ui->groupFee, SIGNAL(buttonClicked(int)), this, SLOT(updateGlobalFeeVariables()));
        connect(ui->groupFee, SIGNAL(buttonClicked(int)), this, SLOT(coinControlUpdateLabels()));
        connect(ui->groupCustomFee, SIGNAL(buttonClicked(int)), this, SLOT(updateGlobalFeeVariables()));
        connect(ui->groupCustomFee, SIGNAL(buttonClicked(int)), this, SLOT(coinControlUpdateLabels()));
        connect(ui->customFee, SIGNAL(valueChanged()), this, SLOT(updateGlobalFeeVariables()));
        connect(ui->customFee, SIGNAL(valueChanged()), this, SLOT(coinControlUpdateLabels()));
        connect(ui->checkBoxMinimumFee, SIGNAL(stateChanged(int)), this, SLOT(setMinimumFee()));
        connect(ui->checkBoxMinimumFee, SIGNAL(stateChanged(int)), this, SLOT(updateFeeSectionControls()));
        connect(ui->checkBoxMinimumFee, SIGNAL(stateChanged(int)), this, SLOT(updateGlobalFeeVariables()));
        connect(ui->checkBoxMinimumFee, SIGNAL(stateChanged(int)), this, SLOT(coinControlUpdateLabels()));
<<<<<<< HEAD
        connect(ui->checkBoxFreeTx, SIGNAL(stateChanged(int)), this, SLOT(updateGlobalFeeVariables()));
        connect(ui->checkBoxFreeTx, SIGNAL(stateChanged(int)), this, SLOT(coinControlUpdateLabels()));
        ui->customFee->setSingleStep(CWallet::minTxFee.GetFeePerK());
=======
        ui->customFee->setSingleStep(CWallet::GetRequiredFee(1000));
>>>>>>> fc073561
        updateFeeSectionControls();
        updateMinFeeLabel();
        updateSmartFeeLabel();
        updateGlobalFeeVariables();
<<<<<<< HEAD
=======

        // set the smartfee-sliders default value (wallets default conf.target or last stored value)
        QSettings settings;
        if (settings.value("nSmartFeeSliderPosition").toInt() == 0)
            ui->sliderSmartFee->setValue(ui->sliderSmartFee->maximum() - model->getDefaultConfirmTarget() + 2);
        else
            ui->sliderSmartFee->setValue(settings.value("nSmartFeeSliderPosition").toInt());
>>>>>>> fc073561
    }
}

SendCoinsDialog::~SendCoinsDialog()
{
    QSettings settings;
    settings.setValue("fFeeSectionMinimized", fFeeMinimized);
    settings.setValue("nFeeRadio", ui->groupFee->checkedId());
    settings.setValue("nCustomFeeRadio", ui->groupCustomFee->checkedId());
    settings.setValue("nSmartFeeSliderPosition", ui->sliderSmartFee->value());
    settings.setValue("nTransactionFee", (qint64)ui->customFee->value());
    settings.setValue("fPayOnlyMinFee", ui->checkBoxMinimumFee->isChecked());
<<<<<<< HEAD
    settings.setValue("fSendFreeTransactions", ui->checkBoxFreeTx->isChecked());
=======
>>>>>>> fc073561

    delete ui;
}

void SendCoinsDialog::on_sendButton_clicked()
{
    if(!model || !model->getOptionsModel())
        return;

    QList<SendCoinsRecipient> recipients;
    bool valid = true;

    for(int i = 0; i < ui->entries->count(); ++i)
    {
        SendCoinsEntry *entry = qobject_cast<SendCoinsEntry*>(ui->entries->itemAt(i)->widget());
        if(entry)
        {
            if(entry->validate())
            {
                recipients.append(entry->getValue());
            }
            else
            {
                valid = false;
            }
        }
    }

    if(!valid || recipients.isEmpty())
    {
        return;
    }

    fNewRecipientAllowed = false;
    WalletModel::UnlockContext ctx(model->requestUnlock());
    if(!ctx.isValid())
    {
        // Unlock wallet was cancelled
        fNewRecipientAllowed = true;
        return;
    }

    // prepare transaction for getting txFee earlier
    WalletModelTransaction currentTransaction(recipients);
    WalletModel::SendCoinsReturn prepareStatus;
<<<<<<< HEAD
    if (model->getOptionsModel()->getCoinControlFeatures()) // coin control enabled
        prepareStatus = model->prepareTransaction(currentTransaction, CoinControlDialog::coinControl);
    else
        prepareStatus = model->prepareTransaction(currentTransaction);
=======

    // Always use a CCoinControl instance, use the CoinControlDialog instance if CoinControl has been enabled
    CCoinControl ctrl;
    if (model->getOptionsModel()->getCoinControlFeatures())
        ctrl = *CoinControlDialog::coinControl;
    if (ui->radioSmartFee->isChecked())
        ctrl.nConfirmTarget = ui->sliderSmartFee->maximum() - ui->sliderSmartFee->value() + 2;
    else
        ctrl.nConfirmTarget = 0;

    prepareStatus = model->prepareTransaction(currentTransaction, &ctrl);
>>>>>>> fc073561

    // process prepareStatus and on error generate message shown to user
    processSendCoinsReturn(prepareStatus,
        BitcoinUnits::formatWithUnit(model->getOptionsModel()->getDisplayUnit(), currentTransaction.getTransactionFee()));

    if(prepareStatus.status != WalletModel::OK) {
        fNewRecipientAllowed = true;
        return;
    }

    CAmount txFee = currentTransaction.getTransactionFee();

    // Format confirmation message
    QStringList formatted;
    Q_FOREACH(const SendCoinsRecipient &rcp, currentTransaction.getRecipients())
    {
        // generate bold amount string
        QString amount = "<b>" + BitcoinUnits::formatHtmlWithUnit(model->getOptionsModel()->getDisplayUnit(), rcp.amount);
        amount.append("</b>");
        // generate monospace address string
        QString address = "<span style='font-family: monospace;'>" + rcp.address;
        address.append("</span>");

        QString recipientElement;

        if (!rcp.paymentRequest.IsInitialized()) // normal payment
        {
            if(rcp.label.length() > 0) // label with address
            {
                recipientElement = tr("%1 to %2").arg(amount, GUIUtil::HtmlEscape(rcp.label));
                recipientElement.append(QString(" (%1)").arg(address));
            }
            else // just address
            {
                recipientElement = tr("%1 to %2").arg(amount, address);
            }
        }
        else if(!rcp.authenticatedMerchant.isEmpty()) // authenticated payment request
        {
            recipientElement = tr("%1 to %2").arg(amount, GUIUtil::HtmlEscape(rcp.authenticatedMerchant));
        }
        else // unauthenticated payment request
        {
            recipientElement = tr("%1 to %2").arg(amount, address);
        }

        formatted.append(recipientElement);
    }

    QString questionString = tr("Are you sure you want to send?");
    questionString.append("<br /><br />%1");

    if(txFee > 0)
    {
        // append fee string if a fee is required
        questionString.append("<hr /><span style='color:#aa0000;'>");
        questionString.append(BitcoinUnits::formatHtmlWithUnit(model->getOptionsModel()->getDisplayUnit(), txFee));
        questionString.append("</span> ");
        questionString.append(tr("added as transaction fee"));

        // append transaction size
        questionString.append(" (" + QString::number((double)currentTransaction.getTransactionSize() / 1000) + " kB)");
    }

    // add total amount in all subdivision units
    questionString.append("<hr />");
    CAmount totalAmount = currentTransaction.getTotalTransactionAmount() + txFee;
    QStringList alternativeUnits;
    Q_FOREACH(BitcoinUnits::Unit u, BitcoinUnits::availableUnits())
    {
        if(u != model->getOptionsModel()->getDisplayUnit())
            alternativeUnits.append(BitcoinUnits::formatHtmlWithUnit(u, totalAmount));
    }
<<<<<<< HEAD
    questionString.append(tr("Total Amount %1<span style='font-size:10pt;font-weight:normal;'><br />(=%2)</span>")
        .arg(BitcoinUnits::formatHtmlWithUnit(model->getOptionsModel()->getDisplayUnit(), totalAmount))
        .arg(alternativeUnits.join(" " + tr("or") + "<br />")));

    QMessageBox::StandardButton retval = QMessageBox::question(this, tr("Confirm send coins"),
        questionString.arg(formatted.join("<br />")),
        QMessageBox::Yes | QMessageBox::Cancel,
        QMessageBox::Cancel);
=======
    questionString.append(tr("Total Amount %1")
        .arg(BitcoinUnits::formatHtmlWithUnit(model->getOptionsModel()->getDisplayUnit(), totalAmount)));
    questionString.append(QString("<span style='font-size:10pt;font-weight:normal;'><br />(=%2)</span>")
        .arg(alternativeUnits.join(" " + tr("or") + "<br />")));

    SendConfirmationDialog confirmationDialog(tr("Confirm send coins"),
        questionString.arg(formatted.join("<br />")), SEND_CONFIRM_DELAY, this);
    confirmationDialog.exec();
    QMessageBox::StandardButton retval = (QMessageBox::StandardButton)confirmationDialog.result();
>>>>>>> fc073561

    if(retval != QMessageBox::Yes)
    {
        fNewRecipientAllowed = true;
        return;
    }

    // now send the prepared transaction
    WalletModel::SendCoinsReturn sendStatus = model->sendCoins(currentTransaction);
    // process sendStatus and on error generate message shown to user
    processSendCoinsReturn(sendStatus);

    if (sendStatus.status == WalletModel::OK)
    {
        accept();
        CoinControlDialog::coinControl->UnSelectAll();
        coinControlUpdateLabels();
    }
    fNewRecipientAllowed = true;
}

void SendCoinsDialog::clear()
{
    // Remove entries until only one left
    while(ui->entries->count())
    {
        ui->entries->takeAt(0)->widget()->deleteLater();
    }
    addEntry();

    updateTabsAndLabels();
}

void SendCoinsDialog::reject()
{
    clear();
}

void SendCoinsDialog::accept()
{
    clear();
}

SendCoinsEntry *SendCoinsDialog::addEntry()
{
    SendCoinsEntry *entry = new SendCoinsEntry(platformStyle, this);
    entry->setModel(model);
    ui->entries->addWidget(entry);
    connect(entry, SIGNAL(removeEntry(SendCoinsEntry*)), this, SLOT(removeEntry(SendCoinsEntry*)));
    connect(entry, SIGNAL(payAmountChanged()), this, SLOT(coinControlUpdateLabels()));
    connect(entry, SIGNAL(subtractFeeFromAmountChanged()), this, SLOT(coinControlUpdateLabels()));
<<<<<<< HEAD

    updateTabsAndLabels();
=======
>>>>>>> fc073561

    // Focus the field, so that entry can start immediately
    entry->clear();
    entry->setFocus();
    ui->scrollAreaWidgetContents->resize(ui->scrollAreaWidgetContents->sizeHint());
    qApp->processEvents();
    QScrollBar* bar = ui->scrollArea->verticalScrollBar();
    if(bar)
        bar->setSliderPosition(bar->maximum());

    updateTabsAndLabels();
    return entry;
}

void SendCoinsDialog::updateTabsAndLabels()
{
    setupTabChain(0);
    coinControlUpdateLabels();
}

void SendCoinsDialog::removeEntry(SendCoinsEntry* entry)
{
    entry->hide();

    // If the last entry is about to be removed add an empty one
    if (ui->entries->count() == 1)
        addEntry();

    entry->deleteLater();

    updateTabsAndLabels();
}

QWidget *SendCoinsDialog::setupTabChain(QWidget *prev)
{
    for(int i = 0; i < ui->entries->count(); ++i)
    {
        SendCoinsEntry *entry = qobject_cast<SendCoinsEntry*>(ui->entries->itemAt(i)->widget());
        if(entry)
        {
            prev = entry->setupTabChain(prev);
        }
    }
    QWidget::setTabOrder(prev, ui->sendButton);
    QWidget::setTabOrder(ui->sendButton, ui->clearButton);
    QWidget::setTabOrder(ui->clearButton, ui->addButton);
    return ui->addButton;
}

void SendCoinsDialog::setAddress(const QString &address)
{
    SendCoinsEntry *entry = 0;
    // Replace the first entry if it is still unused
    if(ui->entries->count() == 1)
    {
        SendCoinsEntry *first = qobject_cast<SendCoinsEntry*>(ui->entries->itemAt(0)->widget());
        if(first->isClear())
        {
            entry = first;
        }
    }
    if(!entry)
    {
        entry = addEntry();
    }

    entry->setAddress(address);
}

void SendCoinsDialog::pasteEntry(const SendCoinsRecipient &rv)
{
    if(!fNewRecipientAllowed)
        return;

    SendCoinsEntry *entry = 0;
    // Replace the first entry if it is still unused
    if(ui->entries->count() == 1)
    {
        SendCoinsEntry *first = qobject_cast<SendCoinsEntry*>(ui->entries->itemAt(0)->widget());
        if(first->isClear())
        {
            entry = first;
        }
    }
    if(!entry)
    {
        entry = addEntry();
    }

    entry->setValue(rv);
    updateTabsAndLabels();
}

bool SendCoinsDialog::handlePaymentRequest(const SendCoinsRecipient &rv)
{
    // Just paste the entry, all pre-checks
    // are done in paymentserver.cpp.
    pasteEntry(rv);
    return true;
}

void SendCoinsDialog::setBalance(const CAmount& balance, const CAmount& unconfirmedBalance, const CAmount& immatureBalance,
                                 const CAmount& watchBalance, const CAmount& watchUnconfirmedBalance, const CAmount& watchImmatureBalance)
{
    Q_UNUSED(unconfirmedBalance);
    Q_UNUSED(immatureBalance);
    Q_UNUSED(watchBalance);
    Q_UNUSED(watchUnconfirmedBalance);
    Q_UNUSED(watchImmatureBalance);

    if(model && model->getOptionsModel())
    {
        ui->labelBalance->setText(BitcoinUnits::formatWithUnit(model->getOptionsModel()->getDisplayUnit(), balance));
    }
}

void SendCoinsDialog::updateDisplayUnit()
{
    setBalance(model->getBalance(), 0, 0, 0, 0, 0);
    ui->customFee->setDisplayUnit(model->getOptionsModel()->getDisplayUnit());
    updateMinFeeLabel();
    updateSmartFeeLabel();
}

void SendCoinsDialog::processSendCoinsReturn(const WalletModel::SendCoinsReturn &sendCoinsReturn, const QString &msgArg)
{
    QPair<QString, CClientUIInterface::MessageBoxFlags> msgParams;
    // Default to a warning message, override if error message is needed
    msgParams.second = CClientUIInterface::MSG_WARNING;

    // This comment is specific to SendCoinsDialog usage of WalletModel::SendCoinsReturn.
    // WalletModel::TransactionCommitFailed is used only in WalletModel::sendCoins()
    // all others are used only in WalletModel::prepareTransaction()
    switch(sendCoinsReturn.status)
    {
    case WalletModel::InvalidAddress:
        msgParams.first = tr("The recipient address is not valid. Please recheck.");
        break;
    case WalletModel::InvalidAmount:
        msgParams.first = tr("The amount to pay must be larger than 0.");
        break;
    case WalletModel::AmountExceedsBalance:
        msgParams.first = tr("The amount exceeds your balance.");
        break;
    case WalletModel::AmountWithFeeExceedsBalance:
        msgParams.first = tr("The total exceeds your balance when the %1 transaction fee is included.").arg(msgArg);
        break;
    case WalletModel::DuplicateAddress:
        msgParams.first = tr("Duplicate address found: addresses should only be used once each.");
        break;
    case WalletModel::TransactionCreationFailed:
        msgParams.first = tr("Transaction creation failed!");
        msgParams.second = CClientUIInterface::MSG_ERROR;
        break;
    case WalletModel::TransactionCommitFailed:
<<<<<<< HEAD
        msgParams.first = tr("The transaction was rejected! This might happen if some of the coins in your wallet were already spent, such as if you used a copy of wallet.dat and coins were spent in the copy but not marked as spent here.");
        msgParams.second = CClientUIInterface::MSG_ERROR;
        break;
    case WalletModel::AbsurdFee:
        msgParams.first = tr("A fee higher than %1 is considered an absurdly high fee.").arg(BitcoinUnits::formatWithUnit(model->getOptionsModel()->getDisplayUnit(), 10000000));
=======
        msgParams.first = tr("The transaction was rejected with the following reason: %1").arg(sendCoinsReturn.reasonCommitFailed);
        msgParams.second = CClientUIInterface::MSG_ERROR;
        break;
    case WalletModel::AbsurdFee:
        msgParams.first = tr("A fee higher than %1 is considered an absurdly high fee.").arg(BitcoinUnits::formatWithUnit(model->getOptionsModel()->getDisplayUnit(), maxTxFee));
>>>>>>> fc073561
        break;
    case WalletModel::PaymentRequestExpired:
        msgParams.first = tr("Payment request expired.");
        msgParams.second = CClientUIInterface::MSG_ERROR;
        break;
    // included to prevent a compiler warning.
    case WalletModel::OK:
    default:
        return;
    }

    Q_EMIT message(tr("Send Coins"), msgParams.first, msgParams.second);
}

void SendCoinsDialog::minimizeFeeSection(bool fMinimize)
{
    ui->labelFeeMinimized->setVisible(fMinimize);
    ui->buttonChooseFee  ->setVisible(fMinimize);
    ui->buttonMinimizeFee->setVisible(!fMinimize);
    ui->frameFeeSelection->setVisible(!fMinimize);
    ui->horizontalLayoutSmartFee->setContentsMargins(0, (fMinimize ? 0 : 6), 0, 0);
    fFeeMinimized = fMinimize;
}

void SendCoinsDialog::on_buttonChooseFee_clicked()
{
    minimizeFeeSection(false);
}

void SendCoinsDialog::on_buttonMinimizeFee_clicked()
{
    updateFeeMinimizedLabel();
    minimizeFeeSection(true);
}

void SendCoinsDialog::setMinimumFee()
{
    ui->radioCustomPerKilobyte->setChecked(true);
<<<<<<< HEAD
    ui->customFee->setValue(CWallet::minTxFee.GetFeePerK());
=======
    ui->customFee->setValue(CWallet::GetRequiredFee(1000));
>>>>>>> fc073561
}

void SendCoinsDialog::updateFeeSectionControls()
{
    ui->sliderSmartFee          ->setEnabled(ui->radioSmartFee->isChecked());
    ui->labelSmartFee           ->setEnabled(ui->radioSmartFee->isChecked());
    ui->labelSmartFee2          ->setEnabled(ui->radioSmartFee->isChecked());
    ui->labelSmartFee3          ->setEnabled(ui->radioSmartFee->isChecked());
    ui->labelFeeEstimation      ->setEnabled(ui->radioSmartFee->isChecked());
    ui->labelSmartFeeNormal     ->setEnabled(ui->radioSmartFee->isChecked());
    ui->labelSmartFeeFast       ->setEnabled(ui->radioSmartFee->isChecked());
<<<<<<< HEAD
    ui->checkBoxMinimumFee      ->setEnabled(ui->radioCustomFee->isChecked());
    ui->labelMinFeeWarning      ->setEnabled(ui->radioCustomFee->isChecked());
    ui->radioCustomPerKilobyte  ->setEnabled(ui->radioCustomFee->isChecked() && !ui->checkBoxMinimumFee->isChecked());
    ui->radioCustomAtLeast      ->setEnabled(ui->radioCustomFee->isChecked() && !ui->checkBoxMinimumFee->isChecked());
=======
    ui->confirmationTargetLabel ->setEnabled(ui->radioSmartFee->isChecked());
    ui->checkBoxMinimumFee      ->setEnabled(ui->radioCustomFee->isChecked());
    ui->labelMinFeeWarning      ->setEnabled(ui->radioCustomFee->isChecked());
    ui->radioCustomPerKilobyte  ->setEnabled(ui->radioCustomFee->isChecked() && !ui->checkBoxMinimumFee->isChecked());
    ui->radioCustomAtLeast      ->setEnabled(ui->radioCustomFee->isChecked() && !ui->checkBoxMinimumFee->isChecked() && CoinControlDialog::coinControl->HasSelected());
>>>>>>> fc073561
    ui->customFee               ->setEnabled(ui->radioCustomFee->isChecked() && !ui->checkBoxMinimumFee->isChecked());
}

void SendCoinsDialog::updateGlobalFeeVariables()
{
    if (ui->radioSmartFee->isChecked())
    {
<<<<<<< HEAD
        nTxConfirmTarget = defaultConfirmTarget - ui->sliderSmartFee->value();
        payTxFee = CFeeRate(0);
    }
    else
    {
        nTxConfirmTarget = defaultConfirmTarget;
        payTxFee = CFeeRate(ui->customFee->value());
        fPayAtLeastCustomFee = ui->radioCustomAtLeast->isChecked();
    }

    fSendFreeTransactions = ui->checkBoxFreeTx->isChecked();
=======
        int nConfirmTarget = ui->sliderSmartFee->maximum() - ui->sliderSmartFee->value() + 2;
        payTxFee = CFeeRate(0);

        // set nMinimumTotalFee to 0 to not accidentally pay a custom fee
        CoinControlDialog::coinControl->nMinimumTotalFee = 0;

        // show the estimated required time for confirmation
        ui->confirmationTargetLabel->setText(GUIUtil::formatDurationStr(nConfirmTarget * Params().GetConsensus().nPowTargetSpacing) + " / " + tr("%n block(s)", "", nConfirmTarget));
    }
    else
    {
        payTxFee = CFeeRate(ui->customFee->value());

        // if user has selected to set a minimum absolute fee, pass the value to coincontrol
        // set nMinimumTotalFee to 0 in case of user has selected that the fee is per KB
        CoinControlDialog::coinControl->nMinimumTotalFee = ui->radioCustomAtLeast->isChecked() ? ui->customFee->value() : 0;
    }
>>>>>>> fc073561
}

void SendCoinsDialog::updateFeeMinimizedLabel()
{
    if(!model || !model->getOptionsModel())
        return;

    if (ui->radioSmartFee->isChecked())
        ui->labelFeeMinimized->setText(ui->labelSmartFee->text());
    else {
        ui->labelFeeMinimized->setText(BitcoinUnits::formatWithUnit(model->getOptionsModel()->getDisplayUnit(), ui->customFee->value()) +
            ((ui->radioCustomPerKilobyte->isChecked()) ? "/kB" : ""));
    }
}

void SendCoinsDialog::updateMinFeeLabel()
{
    if (model && model->getOptionsModel())
<<<<<<< HEAD
        ui->checkBoxMinimumFee->setText(tr("Pay only the minimum fee of %1").arg(
            BitcoinUnits::formatWithUnit(model->getOptionsModel()->getDisplayUnit(), CWallet::minTxFee.GetFeePerK()) + "/kB")
=======
        ui->checkBoxMinimumFee->setText(tr("Pay only the required fee of %1").arg(
            BitcoinUnits::formatWithUnit(model->getOptionsModel()->getDisplayUnit(), CWallet::GetRequiredFee(1000)) + "/kB")
>>>>>>> fc073561
        );
}

void SendCoinsDialog::updateSmartFeeLabel()
{
    if(!model || !model->getOptionsModel())
        return;

<<<<<<< HEAD
    int nBlocksToConfirm = defaultConfirmTarget - ui->sliderSmartFee->value();
    CFeeRate feeRate = mempool.estimateFee(nBlocksToConfirm);
    if (feeRate <= CFeeRate(0)) // not enough data => minfee
    {
        ui->labelSmartFee->setText(BitcoinUnits::formatWithUnit(model->getOptionsModel()->getDisplayUnit(), CWallet::minTxFee.GetFeePerK()) + "/kB");
        ui->labelSmartFee2->show(); // (Smart fee not initialized yet. This usually takes a few blocks...)
        ui->labelFeeEstimation->setText("");
    }
    else
    {
        ui->labelSmartFee->setText(BitcoinUnits::formatWithUnit(model->getOptionsModel()->getDisplayUnit(), feeRate.GetFeePerK()) + "/kB");
        ui->labelSmartFee2->hide();
        ui->labelFeeEstimation->setText(tr("Estimated to begin confirmation within %n block(s).", "", nBlocksToConfirm));
=======
    int nBlocksToConfirm = ui->sliderSmartFee->maximum() - ui->sliderSmartFee->value() + 2;
    int estimateFoundAtBlocks = nBlocksToConfirm;
    CFeeRate feeRate = mempool.estimateSmartFee(nBlocksToConfirm, &estimateFoundAtBlocks);
    if (feeRate <= CFeeRate(0)) // not enough data => minfee
    {
        ui->labelSmartFee->setText(BitcoinUnits::formatWithUnit(model->getOptionsModel()->getDisplayUnit(),
                                                                std::max(CWallet::fallbackFee.GetFeePerK(), CWallet::GetRequiredFee(1000))) + "/kB");
        ui->labelSmartFee2->show(); // (Smart fee not initialized yet. This usually takes a few blocks...)
        ui->labelFeeEstimation->setText("");
        ui->fallbackFeeWarningLabel->setVisible(true);
        int lightness = ui->fallbackFeeWarningLabel->palette().color(QPalette::WindowText).lightness();
        QColor warning_colour(255 - (lightness / 5), 176 - (lightness / 3), 48 - (lightness / 14));
        ui->fallbackFeeWarningLabel->setStyleSheet("QLabel { color: " + warning_colour.name() + "; }");
        ui->fallbackFeeWarningLabel->setIndent(QFontMetrics(ui->fallbackFeeWarningLabel->font()).width("x"));
    }
    else
    {
        ui->labelSmartFee->setText(BitcoinUnits::formatWithUnit(model->getOptionsModel()->getDisplayUnit(),
                                                                std::max(feeRate.GetFeePerK(), CWallet::GetRequiredFee(1000))) + "/kB");
        ui->labelSmartFee2->hide();
        ui->labelFeeEstimation->setText(tr("Estimated to begin confirmation within %n block(s).", "", estimateFoundAtBlocks));
        ui->fallbackFeeWarningLabel->setVisible(false);
>>>>>>> fc073561
    }

    updateFeeMinimizedLabel();
}

// Coin Control: copy label "Quantity" to clipboard
void SendCoinsDialog::coinControlClipboardQuantity()
{
    GUIUtil::setClipboard(ui->labelCoinControlQuantity->text());
}

// Coin Control: copy label "Amount" to clipboard
void SendCoinsDialog::coinControlClipboardAmount()
{
    GUIUtil::setClipboard(ui->labelCoinControlAmount->text().left(ui->labelCoinControlAmount->text().indexOf(" ")));
}

// Coin Control: copy label "Fee" to clipboard
void SendCoinsDialog::coinControlClipboardFee()
{
    GUIUtil::setClipboard(ui->labelCoinControlFee->text().left(ui->labelCoinControlFee->text().indexOf(" ")).replace(ASYMP_UTF8, ""));
}

// Coin Control: copy label "After fee" to clipboard
void SendCoinsDialog::coinControlClipboardAfterFee()
{
    GUIUtil::setClipboard(ui->labelCoinControlAfterFee->text().left(ui->labelCoinControlAfterFee->text().indexOf(" ")).replace(ASYMP_UTF8, ""));
}

// Coin Control: copy label "Bytes" to clipboard
void SendCoinsDialog::coinControlClipboardBytes()
{
    GUIUtil::setClipboard(ui->labelCoinControlBytes->text().replace(ASYMP_UTF8, ""));
}

<<<<<<< HEAD
// Coin Control: copy label "Priority" to clipboard
void SendCoinsDialog::coinControlClipboardPriority()
{
    GUIUtil::setClipboard(ui->labelCoinControlPriority->text());
}

=======
>>>>>>> fc073561
// Coin Control: copy label "Dust" to clipboard
void SendCoinsDialog::coinControlClipboardLowOutput()
{
    GUIUtil::setClipboard(ui->labelCoinControlLowOutput->text());
}

// Coin Control: copy label "Change" to clipboard
void SendCoinsDialog::coinControlClipboardChange()
{
    GUIUtil::setClipboard(ui->labelCoinControlChange->text().left(ui->labelCoinControlChange->text().indexOf(" ")).replace(ASYMP_UTF8, ""));
}

// Coin Control: settings menu - coin control enabled/disabled by user
void SendCoinsDialog::coinControlFeatureChanged(bool checked)
{
    ui->frameCoinControl->setVisible(checked);

    if (!checked && model) // coin control features disabled
        CoinControlDialog::coinControl->SetNull();

<<<<<<< HEAD
    if (checked)
        coinControlUpdateLabels();
=======
    // make sure we set back the confirmation target
    updateGlobalFeeVariables();
    coinControlUpdateLabels();
>>>>>>> fc073561
}

// Coin Control: button inputs -> show actual coin control dialog
void SendCoinsDialog::coinControlButtonClicked()
{
<<<<<<< HEAD
    CoinControlDialog dlg;
=======
    CoinControlDialog dlg(platformStyle);
>>>>>>> fc073561
    dlg.setModel(model);
    dlg.exec();
    coinControlUpdateLabels();
}

// Coin Control: checkbox custom change address
void SendCoinsDialog::coinControlChangeChecked(int state)
{
    if (state == Qt::Unchecked)
    {
        CoinControlDialog::coinControl->destChange = CNoDestination();
        ui->labelCoinControlChangeLabel->clear();
    }
    else
        // use this to re-validate an already entered address
        coinControlChangeEdited(ui->lineEditCoinControlChange->text());

    ui->lineEditCoinControlChange->setEnabled((state == Qt::Checked));
}

// Coin Control: custom change address changed
void SendCoinsDialog::coinControlChangeEdited(const QString& text)
{
    if (model && model->getAddressTableModel())
    {
        // Default to no change address until verified
        CoinControlDialog::coinControl->destChange = CNoDestination();
        ui->labelCoinControlChangeLabel->setStyleSheet("QLabel{color:red;}");

        CBitcoinAddress addr = CBitcoinAddress(text.toStdString());

        if (text.isEmpty()) // Nothing entered
        {
            ui->labelCoinControlChangeLabel->setText("");
        }
        else if (!addr.IsValid()) // Invalid address
        {
            ui->labelCoinControlChangeLabel->setText(tr("Warning: Invalid Bitcoin address"));
        }
        else // Valid address
        {
<<<<<<< HEAD
            CPubKey pubkey;
            CKeyID keyid;
            addr.GetKeyID(keyid);
            if (!model->getPubKey(keyid, pubkey)) // Unknown change address
            {
                ui->labelCoinControlChangeLabel->setText(tr("Warning: Unknown change address"));
=======
            CKeyID keyid;
            addr.GetKeyID(keyid);
            if (!model->havePrivKey(keyid)) // Unknown change address
            {
                ui->labelCoinControlChangeLabel->setText(tr("Warning: Unknown change address"));

                // confirmation dialog
                QMessageBox::StandardButton btnRetVal = QMessageBox::question(this, tr("Confirm custom change address"), tr("The address you selected for change is not part of this wallet. Any or all funds in your wallet may be sent to this address. Are you sure?"),
                    QMessageBox::Yes | QMessageBox::Cancel, QMessageBox::Cancel);

                if(btnRetVal == QMessageBox::Yes)
                    CoinControlDialog::coinControl->destChange = addr.Get();
                else
                {
                    ui->lineEditCoinControlChange->setText("");
                    ui->labelCoinControlChangeLabel->setStyleSheet("QLabel{color:black;}");
                    ui->labelCoinControlChangeLabel->setText("");
                }
>>>>>>> fc073561
            }
            else // Known change address
            {
                ui->labelCoinControlChangeLabel->setStyleSheet("QLabel{color:black;}");

                // Query label
                QString associatedLabel = model->getAddressTableModel()->labelForAddress(text);
                if (!associatedLabel.isEmpty())
                    ui->labelCoinControlChangeLabel->setText(associatedLabel);
                else
                    ui->labelCoinControlChangeLabel->setText(tr("(no label)"));

                CoinControlDialog::coinControl->destChange = addr.Get();
            }
        }
    }
}

// Coin Control: update labels
void SendCoinsDialog::coinControlUpdateLabels()
{
<<<<<<< HEAD
    if (!model || !model->getOptionsModel() || !model->getOptionsModel()->getCoinControlFeatures())
        return;
=======
    if (!model || !model->getOptionsModel())
        return;

    if (model->getOptionsModel()->getCoinControlFeatures())
    {
        // enable minimum absolute fee UI controls
        ui->radioCustomAtLeast->setVisible(true);

        // only enable the feature if inputs are selected
        ui->radioCustomAtLeast->setEnabled(ui->radioCustomFee->isChecked() && !ui->checkBoxMinimumFee->isChecked() &&CoinControlDialog::coinControl->HasSelected());
    }
    else
    {
        // in case coin control is disabled (=default), hide minimum absolute fee UI controls
        ui->radioCustomAtLeast->setVisible(false);
        return;
    }
>>>>>>> fc073561

    // set pay amounts
    CoinControlDialog::payAmounts.clear();
    CoinControlDialog::fSubtractFeeFromAmount = false;
    for(int i = 0; i < ui->entries->count(); ++i)
    {
        SendCoinsEntry *entry = qobject_cast<SendCoinsEntry*>(ui->entries->itemAt(i)->widget());
<<<<<<< HEAD
        if(entry)
=======
        if(entry && !entry->isHidden())
>>>>>>> fc073561
        {
            SendCoinsRecipient rcp = entry->getValue();
            CoinControlDialog::payAmounts.append(rcp.amount);
            if (rcp.fSubtractFeeFromAmount)
                CoinControlDialog::fSubtractFeeFromAmount = true;
        }
    }

    if (CoinControlDialog::coinControl->HasSelected())
    {
        // actual coin control calculation
        CoinControlDialog::updateLabels(model, this);

        // show coin control stats
        ui->labelCoinControlAutomaticallySelected->hide();
        ui->widgetCoinControl->show();
    }
    else
<<<<<<< HEAD
    {
        // hide coin control stats
        ui->labelCoinControlAutomaticallySelected->show();
        ui->widgetCoinControl->hide();
        ui->labelCoinControlInsuffFunds->hide();
=======
    {
        // hide coin control stats
        ui->labelCoinControlAutomaticallySelected->show();
        ui->widgetCoinControl->hide();
        ui->labelCoinControlInsuffFunds->hide();
    }
}

SendConfirmationDialog::SendConfirmationDialog(const QString &title, const QString &text, int _secDelay,
    QWidget *parent) :
    QMessageBox(QMessageBox::Question, title, text, QMessageBox::Yes | QMessageBox::Cancel, parent), secDelay(_secDelay)
{
    setDefaultButton(QMessageBox::Cancel);
    yesButton = button(QMessageBox::Yes);
    updateYesButton();
    connect(&countDownTimer, SIGNAL(timeout()), this, SLOT(countDown()));
}

int SendConfirmationDialog::exec()
{
    updateYesButton();
    countDownTimer.start(1000);
    return QMessageBox::exec();
}

void SendConfirmationDialog::countDown()
{
    secDelay--;
    updateYesButton();

    if(secDelay <= 0)
    {
        countDownTimer.stop();
    }
}

void SendConfirmationDialog::updateYesButton()
{
    if(secDelay > 0)
    {
        yesButton->setEnabled(false);
        yesButton->setText(tr("Yes") + " (" + QString::number(secDelay) + ")");
    }
    else
    {
        yesButton->setEnabled(true);
        yesButton->setText(tr("Yes"));
>>>>>>> fc073561
    }
}<|MERGE_RESOLUTION|>--- conflicted
+++ resolved
@@ -1,8 +1,4 @@
-<<<<<<< HEAD
-// Copyright (c) 2011-2014 The Bitcoin Core developers
-=======
 // Copyright (c) 2011-2016 The Bitcoin Core developers
->>>>>>> fc073561
 // Distributed under the MIT software license, see the accompanying
 // file COPYING or http://www.opensource.org/licenses/mit-license.php.
 
@@ -15,21 +11,9 @@
 #include "coincontroldialog.h"
 #include "guiutil.h"
 #include "optionsmodel.h"
-<<<<<<< HEAD
-#include "scicon.h"
-#include "sendcoinsentry.h"
-#include "walletmodel.h"
-
-#include "base58.h"
-#include "coincontrol.h"
-#include "main.h"
-#include "ui_interface.h"
-#include "wallet/wallet.h"
-=======
 #include "platformstyle.h"
 #include "sendcoinsentry.h"
 #include "walletmodel.h"
->>>>>>> fc073561
 
 #include "base58.h"
 #include "chainparams.h"
@@ -44,10 +28,7 @@
 #include <QScrollBar>
 #include <QSettings>
 #include <QTextDocument>
-<<<<<<< HEAD
-=======
 #include <QTimer>
->>>>>>> fc073561
 
 #define SEND_CONFIRM_DELAY   3
 
@@ -57,21 +38,6 @@
     clientModel(0),
     model(0),
     fNewRecipientAllowed(true),
-<<<<<<< HEAD
-    fFeeMinimized(true)
-{
-    ui->setupUi(this);
-
-#ifdef Q_OS_MAC // Icons on push buttons are very uncommon on Mac
-    ui->addButton->setIcon(QIcon());
-    ui->clearButton->setIcon(QIcon());
-    ui->sendButton->setIcon(QIcon());
-#else
-    ui->addButton->setIcon(SingleColorIcon(":/icons/add"));
-    ui->clearButton->setIcon(SingleColorIcon(":/icons/remove"));
-    ui->sendButton->setIcon(SingleColorIcon(":/icons/send"));
-#endif
-=======
     fFeeMinimized(true),
     platformStyle(_platformStyle)
 {
@@ -88,9 +54,6 @@
     }
 
     GUIUtil::setupAddressWidget(ui->lineEditCoinControlChange, this);
->>>>>>> fc073561
-
-    GUIUtil::setupAddressWidget(ui->lineEditCoinControlChange, this);
 
     addEntry();
 
@@ -108,10 +71,6 @@
     QAction *clipboardFeeAction = new QAction(tr("Copy fee"), this);
     QAction *clipboardAfterFeeAction = new QAction(tr("Copy after fee"), this);
     QAction *clipboardBytesAction = new QAction(tr("Copy bytes"), this);
-<<<<<<< HEAD
-    QAction *clipboardPriorityAction = new QAction(tr("Copy priority"), this);
-=======
->>>>>>> fc073561
     QAction *clipboardLowOutputAction = new QAction(tr("Copy dust"), this);
     QAction *clipboardChangeAction = new QAction(tr("Copy change"), this);
     connect(clipboardQuantityAction, SIGNAL(triggered()), this, SLOT(coinControlClipboardQuantity()));
@@ -119,10 +78,6 @@
     connect(clipboardFeeAction, SIGNAL(triggered()), this, SLOT(coinControlClipboardFee()));
     connect(clipboardAfterFeeAction, SIGNAL(triggered()), this, SLOT(coinControlClipboardAfterFee()));
     connect(clipboardBytesAction, SIGNAL(triggered()), this, SLOT(coinControlClipboardBytes()));
-<<<<<<< HEAD
-    connect(clipboardPriorityAction, SIGNAL(triggered()), this, SLOT(coinControlClipboardPriority()));
-=======
->>>>>>> fc073561
     connect(clipboardLowOutputAction, SIGNAL(triggered()), this, SLOT(coinControlClipboardLowOutput()));
     connect(clipboardChangeAction, SIGNAL(triggered()), this, SLOT(coinControlClipboardChange()));
     ui->labelCoinControlQuantity->addAction(clipboardQuantityAction);
@@ -130,10 +85,6 @@
     ui->labelCoinControlFee->addAction(clipboardFeeAction);
     ui->labelCoinControlAfterFee->addAction(clipboardAfterFeeAction);
     ui->labelCoinControlBytes->addAction(clipboardBytesAction);
-<<<<<<< HEAD
-    ui->labelCoinControlPriority->addAction(clipboardPriorityAction);
-=======
->>>>>>> fc073561
     ui->labelCoinControlLowOutput->addAction(clipboardLowOutputAction);
     ui->labelCoinControlChange->addAction(clipboardChangeAction);
 
@@ -155,46 +106,21 @@
         settings.setValue("nTransactionFee", (qint64)DEFAULT_TRANSACTION_FEE);
     if (!settings.contains("fPayOnlyMinFee"))
         settings.setValue("fPayOnlyMinFee", false);
-<<<<<<< HEAD
-    if (!settings.contains("fSendFreeTransactions"))
-        settings.setValue("fSendFreeTransactions", false);
-=======
->>>>>>> fc073561
     ui->groupFee->setId(ui->radioSmartFee, 0);
     ui->groupFee->setId(ui->radioCustomFee, 1);
     ui->groupFee->button((int)std::max(0, std::min(1, settings.value("nFeeRadio").toInt())))->setChecked(true);
     ui->groupCustomFee->setId(ui->radioCustomPerKilobyte, 0);
     ui->groupCustomFee->setId(ui->radioCustomAtLeast, 1);
     ui->groupCustomFee->button((int)std::max(0, std::min(1, settings.value("nCustomFeeRadio").toInt())))->setChecked(true);
-<<<<<<< HEAD
-    ui->sliderSmartFee->setValue(settings.value("nSmartFeeSliderPosition").toInt());
-    ui->customFee->setValue(settings.value("nTransactionFee").toLongLong());
-    ui->checkBoxMinimumFee->setChecked(settings.value("fPayOnlyMinFee").toBool());
-    ui->checkBoxFreeTx->setChecked(settings.value("fSendFreeTransactions").toBool());
-    minimizeFeeSection(settings.value("fFeeSectionMinimized").toBool());
-}
-
-void SendCoinsDialog::setClientModel(ClientModel *clientModel)
-{
-    this->clientModel = clientModel;
-
-    if (clientModel) {
-        connect(clientModel, SIGNAL(numBlocksChanged(int,QDateTime)), this, SLOT(updateSmartFeeLabel()));
-    }
-=======
     ui->customFee->setValue(settings.value("nTransactionFee").toLongLong());
     ui->checkBoxMinimumFee->setChecked(settings.value("fPayOnlyMinFee").toBool());
     minimizeFeeSection(settings.value("fFeeSectionMinimized").toBool());
->>>>>>> fc073561
 }
 
 void SendCoinsDialog::setClientModel(ClientModel *_clientModel)
 {
     this->clientModel = _clientModel;
 
-<<<<<<< HEAD
-    if(model && model->getOptionsModel())
-=======
     if (_clientModel) {
         connect(_clientModel, SIGNAL(numBlocksChanged(int,QDateTime,double,bool)), this, SLOT(updateSmartFeeLabel()));
     }
@@ -205,29 +131,12 @@
     this->model = _model;
 
     if(_model && _model->getOptionsModel())
->>>>>>> fc073561
     {
         for(int i = 0; i < ui->entries->count(); ++i)
         {
             SendCoinsEntry *entry = qobject_cast<SendCoinsEntry*>(ui->entries->itemAt(i)->widget());
             if(entry)
             {
-<<<<<<< HEAD
-                entry->setModel(model);
-            }
-        }
-
-        setBalance(model->getBalance(), model->getUnconfirmedBalance(), model->getImmatureBalance(),
-                   model->getWatchBalance(), model->getWatchUnconfirmedBalance(), model->getWatchImmatureBalance());
-        connect(model, SIGNAL(balanceChanged(CAmount,CAmount,CAmount,CAmount,CAmount,CAmount)), this, SLOT(setBalance(CAmount,CAmount,CAmount,CAmount,CAmount,CAmount)));
-        connect(model->getOptionsModel(), SIGNAL(displayUnitChanged(int)), this, SLOT(updateDisplayUnit()));
-        updateDisplayUnit();
-
-        // Coin Control
-        connect(model->getOptionsModel(), SIGNAL(displayUnitChanged(int)), this, SLOT(coinControlUpdateLabels()));
-        connect(model->getOptionsModel(), SIGNAL(coinControlFeaturesChanged(bool)), this, SLOT(coinControlFeatureChanged(bool)));
-        ui->frameCoinControl->setVisible(model->getOptionsModel()->getCoinControlFeatures());
-=======
                 entry->setModel(_model);
             }
         }
@@ -242,7 +151,6 @@
         connect(_model->getOptionsModel(), SIGNAL(displayUnitChanged(int)), this, SLOT(coinControlUpdateLabels()));
         connect(_model->getOptionsModel(), SIGNAL(coinControlFeaturesChanged(bool)), this, SLOT(coinControlFeatureChanged(bool)));
         ui->frameCoinControl->setVisible(_model->getOptionsModel()->getCoinControlFeatures());
->>>>>>> fc073561
         coinControlUpdateLabels();
 
         // fee section
@@ -260,19 +168,11 @@
         connect(ui->checkBoxMinimumFee, SIGNAL(stateChanged(int)), this, SLOT(updateFeeSectionControls()));
         connect(ui->checkBoxMinimumFee, SIGNAL(stateChanged(int)), this, SLOT(updateGlobalFeeVariables()));
         connect(ui->checkBoxMinimumFee, SIGNAL(stateChanged(int)), this, SLOT(coinControlUpdateLabels()));
-<<<<<<< HEAD
-        connect(ui->checkBoxFreeTx, SIGNAL(stateChanged(int)), this, SLOT(updateGlobalFeeVariables()));
-        connect(ui->checkBoxFreeTx, SIGNAL(stateChanged(int)), this, SLOT(coinControlUpdateLabels()));
-        ui->customFee->setSingleStep(CWallet::minTxFee.GetFeePerK());
-=======
         ui->customFee->setSingleStep(CWallet::GetRequiredFee(1000));
->>>>>>> fc073561
         updateFeeSectionControls();
         updateMinFeeLabel();
         updateSmartFeeLabel();
         updateGlobalFeeVariables();
-<<<<<<< HEAD
-=======
 
         // set the smartfee-sliders default value (wallets default conf.target or last stored value)
         QSettings settings;
@@ -280,7 +180,6 @@
             ui->sliderSmartFee->setValue(ui->sliderSmartFee->maximum() - model->getDefaultConfirmTarget() + 2);
         else
             ui->sliderSmartFee->setValue(settings.value("nSmartFeeSliderPosition").toInt());
->>>>>>> fc073561
     }
 }
 
@@ -293,10 +192,6 @@
     settings.setValue("nSmartFeeSliderPosition", ui->sliderSmartFee->value());
     settings.setValue("nTransactionFee", (qint64)ui->customFee->value());
     settings.setValue("fPayOnlyMinFee", ui->checkBoxMinimumFee->isChecked());
-<<<<<<< HEAD
-    settings.setValue("fSendFreeTransactions", ui->checkBoxFreeTx->isChecked());
-=======
->>>>>>> fc073561
 
     delete ui;
 }
@@ -342,12 +237,6 @@
     // prepare transaction for getting txFee earlier
     WalletModelTransaction currentTransaction(recipients);
     WalletModel::SendCoinsReturn prepareStatus;
-<<<<<<< HEAD
-    if (model->getOptionsModel()->getCoinControlFeatures()) // coin control enabled
-        prepareStatus = model->prepareTransaction(currentTransaction, CoinControlDialog::coinControl);
-    else
-        prepareStatus = model->prepareTransaction(currentTransaction);
-=======
 
     // Always use a CCoinControl instance, use the CoinControlDialog instance if CoinControl has been enabled
     CCoinControl ctrl;
@@ -359,7 +248,6 @@
         ctrl.nConfirmTarget = 0;
 
     prepareStatus = model->prepareTransaction(currentTransaction, &ctrl);
->>>>>>> fc073561
 
     // process prepareStatus and on error generate message shown to user
     processSendCoinsReturn(prepareStatus,
@@ -433,16 +321,6 @@
         if(u != model->getOptionsModel()->getDisplayUnit())
             alternativeUnits.append(BitcoinUnits::formatHtmlWithUnit(u, totalAmount));
     }
-<<<<<<< HEAD
-    questionString.append(tr("Total Amount %1<span style='font-size:10pt;font-weight:normal;'><br />(=%2)</span>")
-        .arg(BitcoinUnits::formatHtmlWithUnit(model->getOptionsModel()->getDisplayUnit(), totalAmount))
-        .arg(alternativeUnits.join(" " + tr("or") + "<br />")));
-
-    QMessageBox::StandardButton retval = QMessageBox::question(this, tr("Confirm send coins"),
-        questionString.arg(formatted.join("<br />")),
-        QMessageBox::Yes | QMessageBox::Cancel,
-        QMessageBox::Cancel);
-=======
     questionString.append(tr("Total Amount %1")
         .arg(BitcoinUnits::formatHtmlWithUnit(model->getOptionsModel()->getDisplayUnit(), totalAmount)));
     questionString.append(QString("<span style='font-size:10pt;font-weight:normal;'><br />(=%2)</span>")
@@ -452,7 +330,6 @@
         questionString.arg(formatted.join("<br />")), SEND_CONFIRM_DELAY, this);
     confirmationDialog.exec();
     QMessageBox::StandardButton retval = (QMessageBox::StandardButton)confirmationDialog.result();
->>>>>>> fc073561
 
     if(retval != QMessageBox::Yes)
     {
@@ -504,11 +381,6 @@
     connect(entry, SIGNAL(removeEntry(SendCoinsEntry*)), this, SLOT(removeEntry(SendCoinsEntry*)));
     connect(entry, SIGNAL(payAmountChanged()), this, SLOT(coinControlUpdateLabels()));
     connect(entry, SIGNAL(subtractFeeFromAmountChanged()), this, SLOT(coinControlUpdateLabels()));
-<<<<<<< HEAD
-
-    updateTabsAndLabels();
-=======
->>>>>>> fc073561
 
     // Focus the field, so that entry can start immediately
     entry->clear();
@@ -664,19 +536,11 @@
         msgParams.second = CClientUIInterface::MSG_ERROR;
         break;
     case WalletModel::TransactionCommitFailed:
-<<<<<<< HEAD
-        msgParams.first = tr("The transaction was rejected! This might happen if some of the coins in your wallet were already spent, such as if you used a copy of wallet.dat and coins were spent in the copy but not marked as spent here.");
-        msgParams.second = CClientUIInterface::MSG_ERROR;
-        break;
-    case WalletModel::AbsurdFee:
-        msgParams.first = tr("A fee higher than %1 is considered an absurdly high fee.").arg(BitcoinUnits::formatWithUnit(model->getOptionsModel()->getDisplayUnit(), 10000000));
-=======
         msgParams.first = tr("The transaction was rejected with the following reason: %1").arg(sendCoinsReturn.reasonCommitFailed);
         msgParams.second = CClientUIInterface::MSG_ERROR;
         break;
     case WalletModel::AbsurdFee:
         msgParams.first = tr("A fee higher than %1 is considered an absurdly high fee.").arg(BitcoinUnits::formatWithUnit(model->getOptionsModel()->getDisplayUnit(), maxTxFee));
->>>>>>> fc073561
         break;
     case WalletModel::PaymentRequestExpired:
         msgParams.first = tr("Payment request expired.");
@@ -715,11 +579,7 @@
 void SendCoinsDialog::setMinimumFee()
 {
     ui->radioCustomPerKilobyte->setChecked(true);
-<<<<<<< HEAD
-    ui->customFee->setValue(CWallet::minTxFee.GetFeePerK());
-=======
     ui->customFee->setValue(CWallet::GetRequiredFee(1000));
->>>>>>> fc073561
 }
 
 void SendCoinsDialog::updateFeeSectionControls()
@@ -731,18 +591,11 @@
     ui->labelFeeEstimation      ->setEnabled(ui->radioSmartFee->isChecked());
     ui->labelSmartFeeNormal     ->setEnabled(ui->radioSmartFee->isChecked());
     ui->labelSmartFeeFast       ->setEnabled(ui->radioSmartFee->isChecked());
-<<<<<<< HEAD
-    ui->checkBoxMinimumFee      ->setEnabled(ui->radioCustomFee->isChecked());
-    ui->labelMinFeeWarning      ->setEnabled(ui->radioCustomFee->isChecked());
-    ui->radioCustomPerKilobyte  ->setEnabled(ui->radioCustomFee->isChecked() && !ui->checkBoxMinimumFee->isChecked());
-    ui->radioCustomAtLeast      ->setEnabled(ui->radioCustomFee->isChecked() && !ui->checkBoxMinimumFee->isChecked());
-=======
     ui->confirmationTargetLabel ->setEnabled(ui->radioSmartFee->isChecked());
     ui->checkBoxMinimumFee      ->setEnabled(ui->radioCustomFee->isChecked());
     ui->labelMinFeeWarning      ->setEnabled(ui->radioCustomFee->isChecked());
     ui->radioCustomPerKilobyte  ->setEnabled(ui->radioCustomFee->isChecked() && !ui->checkBoxMinimumFee->isChecked());
     ui->radioCustomAtLeast      ->setEnabled(ui->radioCustomFee->isChecked() && !ui->checkBoxMinimumFee->isChecked() && CoinControlDialog::coinControl->HasSelected());
->>>>>>> fc073561
     ui->customFee               ->setEnabled(ui->radioCustomFee->isChecked() && !ui->checkBoxMinimumFee->isChecked());
 }
 
@@ -750,19 +603,6 @@
 {
     if (ui->radioSmartFee->isChecked())
     {
-<<<<<<< HEAD
-        nTxConfirmTarget = defaultConfirmTarget - ui->sliderSmartFee->value();
-        payTxFee = CFeeRate(0);
-    }
-    else
-    {
-        nTxConfirmTarget = defaultConfirmTarget;
-        payTxFee = CFeeRate(ui->customFee->value());
-        fPayAtLeastCustomFee = ui->radioCustomAtLeast->isChecked();
-    }
-
-    fSendFreeTransactions = ui->checkBoxFreeTx->isChecked();
-=======
         int nConfirmTarget = ui->sliderSmartFee->maximum() - ui->sliderSmartFee->value() + 2;
         payTxFee = CFeeRate(0);
 
@@ -780,7 +620,6 @@
         // set nMinimumTotalFee to 0 in case of user has selected that the fee is per KB
         CoinControlDialog::coinControl->nMinimumTotalFee = ui->radioCustomAtLeast->isChecked() ? ui->customFee->value() : 0;
     }
->>>>>>> fc073561
 }
 
 void SendCoinsDialog::updateFeeMinimizedLabel()
@@ -799,13 +638,8 @@
 void SendCoinsDialog::updateMinFeeLabel()
 {
     if (model && model->getOptionsModel())
-<<<<<<< HEAD
-        ui->checkBoxMinimumFee->setText(tr("Pay only the minimum fee of %1").arg(
-            BitcoinUnits::formatWithUnit(model->getOptionsModel()->getDisplayUnit(), CWallet::minTxFee.GetFeePerK()) + "/kB")
-=======
         ui->checkBoxMinimumFee->setText(tr("Pay only the required fee of %1").arg(
             BitcoinUnits::formatWithUnit(model->getOptionsModel()->getDisplayUnit(), CWallet::GetRequiredFee(1000)) + "/kB")
->>>>>>> fc073561
         );
 }
 
@@ -814,21 +648,6 @@
     if(!model || !model->getOptionsModel())
         return;
 
-<<<<<<< HEAD
-    int nBlocksToConfirm = defaultConfirmTarget - ui->sliderSmartFee->value();
-    CFeeRate feeRate = mempool.estimateFee(nBlocksToConfirm);
-    if (feeRate <= CFeeRate(0)) // not enough data => minfee
-    {
-        ui->labelSmartFee->setText(BitcoinUnits::formatWithUnit(model->getOptionsModel()->getDisplayUnit(), CWallet::minTxFee.GetFeePerK()) + "/kB");
-        ui->labelSmartFee2->show(); // (Smart fee not initialized yet. This usually takes a few blocks...)
-        ui->labelFeeEstimation->setText("");
-    }
-    else
-    {
-        ui->labelSmartFee->setText(BitcoinUnits::formatWithUnit(model->getOptionsModel()->getDisplayUnit(), feeRate.GetFeePerK()) + "/kB");
-        ui->labelSmartFee2->hide();
-        ui->labelFeeEstimation->setText(tr("Estimated to begin confirmation within %n block(s).", "", nBlocksToConfirm));
-=======
     int nBlocksToConfirm = ui->sliderSmartFee->maximum() - ui->sliderSmartFee->value() + 2;
     int estimateFoundAtBlocks = nBlocksToConfirm;
     CFeeRate feeRate = mempool.estimateSmartFee(nBlocksToConfirm, &estimateFoundAtBlocks);
@@ -851,7 +670,6 @@
         ui->labelSmartFee2->hide();
         ui->labelFeeEstimation->setText(tr("Estimated to begin confirmation within %n block(s).", "", estimateFoundAtBlocks));
         ui->fallbackFeeWarningLabel->setVisible(false);
->>>>>>> fc073561
     }
 
     updateFeeMinimizedLabel();
@@ -887,15 +705,6 @@
     GUIUtil::setClipboard(ui->labelCoinControlBytes->text().replace(ASYMP_UTF8, ""));
 }
 
-<<<<<<< HEAD
-// Coin Control: copy label "Priority" to clipboard
-void SendCoinsDialog::coinControlClipboardPriority()
-{
-    GUIUtil::setClipboard(ui->labelCoinControlPriority->text());
-}
-
-=======
->>>>>>> fc073561
 // Coin Control: copy label "Dust" to clipboard
 void SendCoinsDialog::coinControlClipboardLowOutput()
 {
@@ -916,24 +725,15 @@
     if (!checked && model) // coin control features disabled
         CoinControlDialog::coinControl->SetNull();
 
-<<<<<<< HEAD
-    if (checked)
-        coinControlUpdateLabels();
-=======
     // make sure we set back the confirmation target
     updateGlobalFeeVariables();
     coinControlUpdateLabels();
->>>>>>> fc073561
 }
 
 // Coin Control: button inputs -> show actual coin control dialog
 void SendCoinsDialog::coinControlButtonClicked()
 {
-<<<<<<< HEAD
-    CoinControlDialog dlg;
-=======
     CoinControlDialog dlg(platformStyle);
->>>>>>> fc073561
     dlg.setModel(model);
     dlg.exec();
     coinControlUpdateLabels();
@@ -975,14 +775,6 @@
         }
         else // Valid address
         {
-<<<<<<< HEAD
-            CPubKey pubkey;
-            CKeyID keyid;
-            addr.GetKeyID(keyid);
-            if (!model->getPubKey(keyid, pubkey)) // Unknown change address
-            {
-                ui->labelCoinControlChangeLabel->setText(tr("Warning: Unknown change address"));
-=======
             CKeyID keyid;
             addr.GetKeyID(keyid);
             if (!model->havePrivKey(keyid)) // Unknown change address
@@ -1001,7 +793,6 @@
                     ui->labelCoinControlChangeLabel->setStyleSheet("QLabel{color:black;}");
                     ui->labelCoinControlChangeLabel->setText("");
                 }
->>>>>>> fc073561
             }
             else // Known change address
             {
@@ -1023,10 +814,6 @@
 // Coin Control: update labels
 void SendCoinsDialog::coinControlUpdateLabels()
 {
-<<<<<<< HEAD
-    if (!model || !model->getOptionsModel() || !model->getOptionsModel()->getCoinControlFeatures())
-        return;
-=======
     if (!model || !model->getOptionsModel())
         return;
 
@@ -1044,7 +831,6 @@
         ui->radioCustomAtLeast->setVisible(false);
         return;
     }
->>>>>>> fc073561
 
     // set pay amounts
     CoinControlDialog::payAmounts.clear();
@@ -1052,11 +838,7 @@
     for(int i = 0; i < ui->entries->count(); ++i)
     {
         SendCoinsEntry *entry = qobject_cast<SendCoinsEntry*>(ui->entries->itemAt(i)->widget());
-<<<<<<< HEAD
-        if(entry)
-=======
         if(entry && !entry->isHidden())
->>>>>>> fc073561
         {
             SendCoinsRecipient rcp = entry->getValue();
             CoinControlDialog::payAmounts.append(rcp.amount);
@@ -1075,18 +857,11 @@
         ui->widgetCoinControl->show();
     }
     else
-<<<<<<< HEAD
     {
         // hide coin control stats
         ui->labelCoinControlAutomaticallySelected->show();
         ui->widgetCoinControl->hide();
         ui->labelCoinControlInsuffFunds->hide();
-=======
-    {
-        // hide coin control stats
-        ui->labelCoinControlAutomaticallySelected->show();
-        ui->widgetCoinControl->hide();
-        ui->labelCoinControlInsuffFunds->hide();
     }
 }
 
@@ -1129,6 +904,5 @@
     {
         yesButton->setEnabled(true);
         yesButton->setText(tr("Yes"));
->>>>>>> fc073561
     }
 }