--- conflicted
+++ resolved
@@ -11,24 +11,15 @@
 #include "coincontroldialog.h"
 #include "guiutil.h"
 #include "optionsmodel.h"
-<<<<<<< HEAD
-#include "scicon.h"
-=======
 #include "platformstyle.h"
->>>>>>> c1b74217
 #include "sendcoinsentry.h"
 #include "walletmodel.h"
 
 #include "base58.h"
 #include "coincontrol.h"
-<<<<<<< HEAD
-#include "main.h"
-#include "ui_interface.h"
-=======
 #include "main.h" // mempool and minRelayTxFee
 #include "ui_interface.h"
 #include "txmempool.h"
->>>>>>> c1b74217
 #include "wallet/wallet.h"
 
 #include <QMessageBox>
@@ -47,17 +38,6 @@
 {
     ui->setupUi(this);
 
-<<<<<<< HEAD
-#ifdef Q_OS_MAC // Icons on push buttons are very uncommon on Mac
-    ui->addButton->setIcon(QIcon());
-    ui->clearButton->setIcon(QIcon());
-    ui->sendButton->setIcon(QIcon());
-#else
-    ui->addButton->setIcon(SingleColorIcon(":/icons/add"));
-    ui->clearButton->setIcon(SingleColorIcon(":/icons/remove"));
-    ui->sendButton->setIcon(SingleColorIcon(":/icons/send"));
-#endif
-=======
     if (!platformStyle->getImagesOnButtons()) {
         ui->addButton->setIcon(QIcon());
         ui->clearButton->setIcon(QIcon());
@@ -67,7 +47,6 @@
         ui->clearButton->setIcon(platformStyle->SingleColorIcon(":/icons/remove"));
         ui->sendButton->setIcon(platformStyle->SingleColorIcon(":/icons/send"));
     }
->>>>>>> c1b74217
 
     GUIUtil::setupAddressWidget(ui->lineEditCoinControlChange, this);
 
@@ -145,11 +124,7 @@
     this->clientModel = clientModel;
 
     if (clientModel) {
-<<<<<<< HEAD
-        connect(clientModel, SIGNAL(numBlocksChanged(int,QDateTime)), this, SLOT(updateSmartFeeLabel()));
-=======
         connect(clientModel, SIGNAL(numBlocksChanged(int,QDateTime,double)), this, SLOT(updateSmartFeeLabel()));
->>>>>>> c1b74217
     }
 }
 
@@ -337,14 +312,9 @@
         if(u != model->getOptionsModel()->getDisplayUnit())
             alternativeUnits.append(BitcoinUnits::formatHtmlWithUnit(u, totalAmount));
     }
-<<<<<<< HEAD
-    questionString.append(tr("Total Amount %1<span style='font-size:10pt;font-weight:normal;'><br />(=%2)</span>")
-        .arg(BitcoinUnits::formatHtmlWithUnit(model->getOptionsModel()->getDisplayUnit(), totalAmount))
-=======
     questionString.append(tr("Total Amount %1")
         .arg(BitcoinUnits::formatHtmlWithUnit(model->getOptionsModel()->getDisplayUnit(), totalAmount)));
     questionString.append(QString("<span style='font-size:10pt;font-weight:normal;'><br />(=%2)</span>")
->>>>>>> c1b74217
         .arg(alternativeUnits.join(" " + tr("or") + "<br />")));
 
     QMessageBox::StandardButton retval = QMessageBox::question(this, tr("Confirm send coins"),
@@ -402,11 +372,6 @@
     connect(entry, SIGNAL(removeEntry(SendCoinsEntry*)), this, SLOT(removeEntry(SendCoinsEntry*)));
     connect(entry, SIGNAL(payAmountChanged()), this, SLOT(coinControlUpdateLabels()));
     connect(entry, SIGNAL(subtractFeeFromAmountChanged()), this, SLOT(coinControlUpdateLabels()));
-<<<<<<< HEAD
-
-    updateTabsAndLabels();
-=======
->>>>>>> c1b74217
 
     // Focus the field, so that entry can start immediately
     entry->clear();
@@ -566,11 +531,7 @@
         msgParams.second = CClientUIInterface::MSG_ERROR;
         break;
     case WalletModel::AbsurdFee:
-<<<<<<< HEAD
-        msgParams.first = tr("A fee higher than %1 is considered an absurdly high fee.").arg(BitcoinUnits::formatWithUnit(model->getOptionsModel()->getDisplayUnit(), 10000000));
-=======
         msgParams.first = tr("A fee higher than %1 is considered an absurdly high fee.").arg(BitcoinUnits::formatWithUnit(model->getOptionsModel()->getDisplayUnit(), maxTxFee));
->>>>>>> c1b74217
         break;
     case WalletModel::PaymentRequestExpired:
         msgParams.first = tr("Payment request expired.");
@@ -675,12 +636,8 @@
         return;
 
     int nBlocksToConfirm = defaultConfirmTarget - ui->sliderSmartFee->value();
-<<<<<<< HEAD
-    CFeeRate feeRate = mempool.estimateFee(nBlocksToConfirm);
-=======
     int estimateFoundAtBlocks = nBlocksToConfirm;
     CFeeRate feeRate = mempool.estimateSmartFee(nBlocksToConfirm, &estimateFoundAtBlocks);
->>>>>>> c1b74217
     if (feeRate <= CFeeRate(0)) // not enough data => minfee
     {
         ui->labelSmartFee->setText(BitcoinUnits::formatWithUnit(model->getOptionsModel()->getDisplayUnit(),
@@ -853,11 +810,7 @@
     for(int i = 0; i < ui->entries->count(); ++i)
     {
         SendCoinsEntry *entry = qobject_cast<SendCoinsEntry*>(ui->entries->itemAt(i)->widget());
-<<<<<<< HEAD
-        if(entry)
-=======
         if(entry && !entry->isHidden())
->>>>>>> c1b74217
         {
             SendCoinsRecipient rcp = entry->getValue();
             CoinControlDialog::payAmounts.append(rcp.amount);
