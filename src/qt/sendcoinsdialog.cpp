--- conflicted
+++ resolved
@@ -2,31 +2,6 @@
 // Distributed under the MIT software license, see the accompanying
 // file COPYING or http://www.opensource.org/licenses/mit-license.php.
 
-<<<<<<< HEAD
-#include "sendcoinsdialog.h"
-#include "ui_sendcoinsdialog.h"
-
-#include "addresstablemodel.h"
-#include "bitcoinunits.h"
-#include "clientmodel.h"
-#include "coincontroldialog.h"
-#include "guiutil.h"
-#include "optionsmodel.h"
-#include "platformstyle.h"
-#include "sendcoinsentry.h"
-#include "walletmodel.h"
-
-#include "base58.h"
-#include "chainparams.h"
-#include "wallet/coincontrol.h"
-#include "validation.h" // mempool and minRelayTxFee
-#include "ui_interface.h"
-#include "txmempool.h"
-#include "wallet/wallet.h"
-
-#include <QFontMetrics>
-#include <QMessageBox>
-=======
 #include <qt/sendcoinsdialog.h>
 #include <qt/forms/ui_sendcoinsdialog.h>
 
@@ -49,7 +24,6 @@
 #include <wallet/fees.h>
 
 #include <QFontMetrics>
->>>>>>> 9e116a6f
 #include <QScrollBar>
 #include <QSettings>
 #include <QTextDocument>
@@ -731,11 +705,7 @@
     else
     {
         ui->labelSmartFee2->hide();
-<<<<<<< HEAD
-        ui->labelFeeEstimation->setText(tr("Estimated to begin confirmation within %n block(s).", "", estimateFoundAtBlocks));
-=======
         ui->labelFeeEstimation->setText(tr("Estimated to begin confirmation within %n block(s).", "", feeCalc.returnedTarget));
->>>>>>> 9e116a6f
         ui->fallbackFeeWarningLabel->setVisible(false);
     }
 
