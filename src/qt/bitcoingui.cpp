--- conflicted
+++ resolved
@@ -1,8 +1,3 @@
-<<<<<<< HEAD
-// Copyright (c) 2011-2014 The Bitcoin Core developers
-// Distributed under the MIT software license, see the accompanying
-// file COPYING or http://www.opensource.org/licenses/mit-license.php.
-=======
 // Copyright (c) 2011-2016 The Bitcoin Core developers
 // Distributed under the MIT software license, see the accompanying
 // file COPYING or http://www.opensource.org/licenses/mit-license.php.
@@ -10,7 +5,6 @@
 #if defined(HAVE_CONFIG_H)
 #include "config/bitcoin-config.h"
 #endif
->>>>>>> fc073561
 
 #include "bitcoingui.h"
 
@@ -18,22 +12,14 @@
 #include "clientmodel.h"
 #include "guiconstants.h"
 #include "guiutil.h"
-<<<<<<< HEAD
-=======
 #include "modaloverlay.h"
->>>>>>> fc073561
 #include "networkstyle.h"
 #include "notificator.h"
 #include "openuridialog.h"
 #include "optionsdialog.h"
 #include "optionsmodel.h"
-<<<<<<< HEAD
-#include "rpcconsole.h"
-#include "scicon.h"
-=======
 #include "platformstyle.h"
 #include "rpcconsole.h"
->>>>>>> fc073561
 #include "utilitydialog.h"
 
 #ifdef ENABLE_WALLET
@@ -45,10 +31,7 @@
 #include "macdockiconhandler.h"
 #endif
 
-<<<<<<< HEAD
-=======
 #include "chainparams.h"
->>>>>>> fc073561
 #include "init.h"
 #include "ui_interface.h"
 #include "util.h"
@@ -64,15 +47,9 @@
 #include <QMenuBar>
 #include <QMessageBox>
 #include <QMimeData>
-<<<<<<< HEAD
-#include <QProgressBar>
-#include <QProgressDialog>
-#include <QSettings>
-=======
 #include <QProgressDialog>
 #include <QSettings>
 #include <QShortcut>
->>>>>>> fc073561
 #include <QStackedWidget>
 #include <QStatusBar>
 #include <QStyle>
@@ -86,8 +63,6 @@
 #else
 #include <QUrlQuery>
 #endif
-<<<<<<< HEAD
-=======
 
 const std::string BitcoinGUI::DEFAULT_UIPLATFORM =
 #if defined(Q_OS_MAC)
@@ -98,30 +73,20 @@
         "other"
 #endif
         ;
->>>>>>> fc073561
 
 /** Display name for default wallet name. Uses tilde to avoid name
  * collisions in the future with additional wallets */
 const QString BitcoinGUI::DEFAULT_WALLET = "~Default";
 
-<<<<<<< HEAD
-BitcoinGUI::BitcoinGUI(const NetworkStyle *networkStyle, QWidget *parent) :
-=======
 BitcoinGUI::BitcoinGUI(const PlatformStyle *_platformStyle, const NetworkStyle *networkStyle, QWidget *parent) :
->>>>>>> fc073561
     QMainWindow(parent),
     enableWallet(false),
     clientModel(0),
     walletFrame(0),
     unitDisplayControl(0),
-<<<<<<< HEAD
-    labelEncryptionIcon(0),
-    labelConnectionsIcon(0),
-=======
     labelWalletEncryptionIcon(0),
     labelWalletHDStatusIcon(0),
     connectionsControl(0),
->>>>>>> fc073561
     labelBlocksIcon(0),
     progressBarLabel(0),
     progressBar(0),
@@ -152,19 +117,6 @@
     trayIconMenu(0),
     notificator(0),
     rpcConsole(0),
-<<<<<<< HEAD
-    prevBlocks(0),
-    spinnerFrame(0)
-{
-    GUIUtil::restoreWindowGeometry("nWindow", QSize(850, 550), this);
-
-    QString windowTitle = tr("Myriad Core") + " - ";
-#ifdef ENABLE_WALLET
-    /* if compiled with wallet support, -disablewallet can still disable the wallet */
-    enableWallet = !GetBoolArg("-disablewallet", false);
-#else
-    enableWallet = false;
-=======
     helpMessageDialog(0),
     modalOverlay(0),
     prevBlocks(0),
@@ -176,7 +128,6 @@
     QString windowTitle = tr(PACKAGE_NAME) + " - ";
 #ifdef ENABLE_WALLET
     enableWallet = WalletModel::isWalletEnabled();
->>>>>>> fc073561
 #endif // ENABLE_WALLET
     if(enableWallet)
     {
@@ -199,21 +150,13 @@
     setUnifiedTitleAndToolBarOnMac(true);
 #endif
 
-<<<<<<< HEAD
-    rpcConsole = new RPCConsole(0);
-=======
     rpcConsole = new RPCConsole(_platformStyle, 0);
     helpMessageDialog = new HelpMessageDialog(this, false);
->>>>>>> fc073561
 #ifdef ENABLE_WALLET
     if(enableWallet)
     {
         /** Create wallet frame and make it the central widget */
-<<<<<<< HEAD
-        walletFrame = new WalletFrame(this);
-=======
         walletFrame = new WalletFrame(_platformStyle, this);
->>>>>>> fc073561
         setCentralWidget(walletFrame);
     } else
 #endif // ENABLE_WALLET
@@ -253,29 +196,18 @@
     QHBoxLayout *frameBlocksLayout = new QHBoxLayout(frameBlocks);
     frameBlocksLayout->setContentsMargins(3,0,3,0);
     frameBlocksLayout->setSpacing(3);
-<<<<<<< HEAD
-    unitDisplayControl = new UnitDisplayStatusBarControl();
-    labelEncryptionIcon = new QLabel();
-    labelConnectionsIcon = new QLabel();
-    labelBlocksIcon = new QLabel();
-=======
     unitDisplayControl = new UnitDisplayStatusBarControl(platformStyle);
     labelWalletEncryptionIcon = new QLabel();
     labelWalletHDStatusIcon = new QLabel();
     connectionsControl = new GUIUtil::ClickableLabel();
     labelBlocksIcon = new GUIUtil::ClickableLabel();
->>>>>>> fc073561
     if(enableWallet)
     {
         frameBlocksLayout->addStretch();
         frameBlocksLayout->addWidget(unitDisplayControl);
         frameBlocksLayout->addStretch();
-<<<<<<< HEAD
-        frameBlocksLayout->addWidget(labelEncryptionIcon);
-=======
         frameBlocksLayout->addWidget(labelWalletEncryptionIcon);
         frameBlocksLayout->addWidget(labelWalletHDStatusIcon);
->>>>>>> fc073561
     }
     frameBlocksLayout->addStretch();
     frameBlocksLayout->addWidget(connectionsControl);
@@ -311,8 +243,6 @@
 
     // Subscribe to notifications from core
     subscribeToCoreSignals();
-<<<<<<< HEAD
-=======
 
     connect(connectionsControl, SIGNAL(clicked(QPoint)), this, SLOT(toggleNetworkActive()));
 
@@ -324,7 +254,6 @@
         connect(progressBar, SIGNAL(clicked(QPoint)), this, SLOT(showModalOverlay()));
     }
 #endif
->>>>>>> fc073561
 }
 
 BitcoinGUI::~BitcoinGUI()
@@ -347,61 +276,36 @@
 {
     QActionGroup *tabGroup = new QActionGroup(this);
 
-<<<<<<< HEAD
-    overviewAction = new QAction(SingleColorIcon(":/icons/overview"), tr("&Overview"), this);
-=======
     overviewAction = new QAction(platformStyle->SingleColorIcon(":/icons/overview"), tr("&Overview"), this);
->>>>>>> fc073561
     overviewAction->setStatusTip(tr("Show general overview of wallet"));
     overviewAction->setToolTip(overviewAction->statusTip());
     overviewAction->setCheckable(true);
     overviewAction->setShortcut(QKeySequence(Qt::ALT + Qt::Key_1));
     tabGroup->addAction(overviewAction);
 
-<<<<<<< HEAD
-    sendCoinsAction = new QAction(SingleColorIcon(":/icons/send"), tr("&Send"), this);
-=======
     sendCoinsAction = new QAction(platformStyle->SingleColorIcon(":/icons/send"), tr("&Send"), this);
->>>>>>> fc073561
     sendCoinsAction->setStatusTip(tr("Send coins to a Myriad address"));
     sendCoinsAction->setToolTip(sendCoinsAction->statusTip());
     sendCoinsAction->setCheckable(true);
     sendCoinsAction->setShortcut(QKeySequence(Qt::ALT + Qt::Key_2));
     tabGroup->addAction(sendCoinsAction);
 
-<<<<<<< HEAD
-    sendCoinsMenuAction = new QAction(TextColorIcon(":/icons/send"), sendCoinsAction->text(), this);
-    sendCoinsMenuAction->setStatusTip(sendCoinsAction->statusTip());
-    sendCoinsMenuAction->setToolTip(sendCoinsMenuAction->statusTip());
-
-    receiveCoinsAction = new QAction(SingleColorIcon(":/icons/receiving_addresses"), tr("&Receive"), this);
-    receiveCoinsAction->setStatusTip(tr("Request payments (generates QR codes and myriad: URIs)"));
-=======
     sendCoinsMenuAction = new QAction(platformStyle->TextColorIcon(":/icons/send"), sendCoinsAction->text(), this);
     sendCoinsMenuAction->setStatusTip(sendCoinsAction->statusTip());
     sendCoinsMenuAction->setToolTip(sendCoinsMenuAction->statusTip());
 
     receiveCoinsAction = new QAction(platformStyle->SingleColorIcon(":/icons/receiving_addresses"), tr("&Receive"), this);
     receiveCoinsAction->setStatusTip(tr("Request payments (generates QR codes and myriadcoin: URIs)"));
->>>>>>> fc073561
     receiveCoinsAction->setToolTip(receiveCoinsAction->statusTip());
     receiveCoinsAction->setCheckable(true);
     receiveCoinsAction->setShortcut(QKeySequence(Qt::ALT + Qt::Key_3));
     tabGroup->addAction(receiveCoinsAction);
 
-<<<<<<< HEAD
-    receiveCoinsMenuAction = new QAction(TextColorIcon(":/icons/receiving_addresses"), receiveCoinsAction->text(), this);
-    receiveCoinsMenuAction->setStatusTip(receiveCoinsAction->statusTip());
-    receiveCoinsMenuAction->setToolTip(receiveCoinsMenuAction->statusTip());
-
-    historyAction = new QAction(SingleColorIcon(":/icons/history"), tr("&Transactions"), this);
-=======
     receiveCoinsMenuAction = new QAction(platformStyle->TextColorIcon(":/icons/receiving_addresses"), receiveCoinsAction->text(), this);
     receiveCoinsMenuAction->setStatusTip(receiveCoinsAction->statusTip());
     receiveCoinsMenuAction->setToolTip(receiveCoinsMenuAction->statusTip());
 
     historyAction = new QAction(platformStyle->SingleColorIcon(":/icons/history"), tr("&Transactions"), this);
->>>>>>> fc073561
     historyAction->setStatusTip(tr("Browse transaction history"));
     historyAction->setToolTip(historyAction->statusTip());
     historyAction->setCheckable(true);
@@ -425,37 +329,6 @@
     connect(historyAction, SIGNAL(triggered()), this, SLOT(gotoHistoryPage()));
 #endif // ENABLE_WALLET
 
-<<<<<<< HEAD
-    quitAction = new QAction(TextColorIcon(":/icons/quit"), tr("E&xit"), this);
-    quitAction->setStatusTip(tr("Quit application"));
-    quitAction->setShortcut(QKeySequence(Qt::CTRL + Qt::Key_Q));
-    quitAction->setMenuRole(QAction::QuitRole);
-    aboutAction = new QAction(TextColorIcon(":/icons/about"), tr("&About Myriad Core"), this);
-    aboutAction->setStatusTip(tr("Show information about Myriad Core"));
-    aboutAction->setMenuRole(QAction::AboutRole);
-    aboutQtAction = new QAction(TextColorIcon(":/icons/about_qt"), tr("About &Qt"), this);
-    aboutQtAction->setStatusTip(tr("Show information about Qt"));
-    aboutQtAction->setMenuRole(QAction::AboutQtRole);
-    optionsAction = new QAction(TextColorIcon(":/icons/options"), tr("&Options..."), this);
-    optionsAction->setStatusTip(tr("Modify configuration options for Myriad Core"));
-    optionsAction->setMenuRole(QAction::PreferencesRole);
-    toggleHideAction = new QAction(TextColorIcon(":/icons/about"), tr("&Show / Hide"), this);
-    toggleHideAction->setStatusTip(tr("Show or hide the main Window"));
-
-    encryptWalletAction = new QAction(TextColorIcon(":/icons/lock_closed"), tr("&Encrypt Wallet..."), this);
-    encryptWalletAction->setStatusTip(tr("Encrypt the private keys that belong to your wallet"));
-    encryptWalletAction->setCheckable(true);
-    backupWalletAction = new QAction(TextColorIcon(":/icons/filesave"), tr("&Backup Wallet..."), this);
-    backupWalletAction->setStatusTip(tr("Backup wallet to another location"));
-    changePassphraseAction = new QAction(TextColorIcon(":/icons/key"), tr("&Change Passphrase..."), this);
-    changePassphraseAction->setStatusTip(tr("Change the passphrase used for wallet encryption"));
-    signMessageAction = new QAction(TextColorIcon(":/icons/edit"), tr("Sign &message..."), this);
-    signMessageAction->setStatusTip(tr("Sign messages with your Myriad addresses to prove you own them"));
-    verifyMessageAction = new QAction(TextColorIcon(":/icons/verify"), tr("&Verify message..."), this);
-    verifyMessageAction->setStatusTip(tr("Verify messages to ensure they were signed with specified Myriad addresses"));
-
-    openRPCConsoleAction = new QAction(TextColorIcon(":/icons/debugwindow"), tr("&Debug window"), this);
-=======
     quitAction = new QAction(platformStyle->TextColorIcon(":/icons/quit"), tr("E&xit"), this);
     quitAction->setStatusTip(tr("Quit application"));
     quitAction->setShortcut(QKeySequence(Qt::CTRL + Qt::Key_Q));
@@ -487,7 +360,6 @@
     verifyMessageAction->setStatusTip(tr("Verify messages to ensure they were signed with specified Myriad addresses"));
 
     openRPCConsoleAction = new QAction(platformStyle->TextColorIcon(":/icons/debugwindow"), tr("&Debug window"), this);
->>>>>>> fc073561
     openRPCConsoleAction->setStatusTip(tr("Open debugging and diagnostic console"));
     // initially disable the debug window menu item
     openRPCConsoleAction->setEnabled(false);
@@ -503,18 +375,6 @@
     showHelpMessageAction = new QAction(platformStyle->TextColorIcon(":/icons/info"), tr("&Command-line options"), this);
     showHelpMessageAction->setMenuRole(QAction::NoRole);
     showHelpMessageAction->setStatusTip(tr("Show the %1 help message to get a list with possible Myriadcoin command-line options").arg(tr(PACKAGE_NAME)));
-
-    usedSendingAddressesAction = new QAction(TextColorIcon(":/icons/address-book"), tr("&Sending addresses..."), this);
-    usedSendingAddressesAction->setStatusTip(tr("Show the list of used sending addresses and labels"));
-    usedReceivingAddressesAction = new QAction(TextColorIcon(":/icons/address-book"), tr("&Receiving addresses..."), this);
-    usedReceivingAddressesAction->setStatusTip(tr("Show the list of used receiving addresses and labels"));
-
-    openAction = new QAction(TextColorIcon(":/icons/open"), tr("Open &URI..."), this);
-    openAction->setStatusTip(tr("Open a myriad: URI or payment request"));
-
-    showHelpMessageAction = new QAction(TextColorIcon(":/icons/info"), tr("&Command-line options"), this);
-    showHelpMessageAction->setMenuRole(QAction::NoRole);
-    showHelpMessageAction->setStatusTip(tr("Show the Myriad Core help message to get a list with possible Myriad command-line options"));
 
     connect(quitAction, SIGNAL(triggered()), qApp, SLOT(quit()));
     connect(aboutAction, SIGNAL(triggered()), this, SLOT(aboutClicked()));
@@ -539,12 +399,9 @@
         connect(openAction, SIGNAL(triggered()), this, SLOT(openClicked()));
     }
 #endif // ENABLE_WALLET
-<<<<<<< HEAD
-=======
 
     new QShortcut(QKeySequence(Qt::CTRL + Qt::SHIFT + Qt::Key_C), this, SLOT(showDebugWindowActivateConsole()));
     new QShortcut(QKeySequence(Qt::CTRL + Qt::SHIFT + Qt::Key_D), this, SLOT(showDebugWindow()));
->>>>>>> fc073561
 }
 
 void BitcoinGUI::createMenuBar()
@@ -621,25 +478,6 @@
         connect(_clientModel, SIGNAL(numConnectionsChanged(int)), this, SLOT(setNumConnections(int)));
         connect(_clientModel, SIGNAL(networkActiveChanged(bool)), this, SLOT(setNetworkActive(bool)));
 
-<<<<<<< HEAD
-        setNumBlocks(clientModel->getNumBlocks(), clientModel->getLastBlockDate());
-        connect(clientModel, SIGNAL(numBlocksChanged(int,QDateTime)), this, SLOT(setNumBlocks(int,QDateTime)));
-
-        // Receive and report messages from client model
-        connect(clientModel, SIGNAL(message(QString,QString,unsigned int)), this, SLOT(message(QString,QString,unsigned int)));
-
-        // Show progress dialog
-        connect(clientModel, SIGNAL(showProgress(QString,int)), this, SLOT(showProgress(QString,int)));
-
-        rpcConsole->setClientModel(clientModel);
-#ifdef ENABLE_WALLET
-        if(walletFrame)
-        {
-            walletFrame->setClientModel(clientModel);
-        }
-#endif // ENABLE_WALLET
-        unitDisplayControl->setOptionsModel(clientModel->getOptionsModel());
-=======
         modalOverlay->setKnownBestHeight(_clientModel->getHeaderTipHeight(), QDateTime::fromTime_t(_clientModel->getHeaderTipTime()));
         setNumBlocks(_clientModel->getNumBlocks(), _clientModel->getLastBlockDate(), _clientModel->getVerificationProgress(NULL), false);
         connect(_clientModel, SIGNAL(numBlocksChanged(int,QDateTime,double,bool)), this, SLOT(setNumBlocks(int,QDateTime,double,bool)));
@@ -668,7 +506,6 @@
             // initialize the disable state of the tray icon with the current value in the model.
             setTrayIconVisible(optionsModel->getHideTrayIcon());
         }
->>>>>>> fc073561
     } else {
         // Disable possibility to show main window via action
         toggleHideAction->setEnabled(false);
@@ -677,8 +514,6 @@
             // Disable context menu on tray icon
             trayIconMenu->clear();
         }
-<<<<<<< HEAD
-=======
         // Propagate cleared model to child objects
         rpcConsole->setClientModel(nullptr);
 #ifdef ENABLE_WALLET
@@ -688,7 +523,6 @@
         }
 #endif // ENABLE_WALLET
         unitDisplayControl->setOptionsModel(nullptr);
->>>>>>> fc073561
     }
 }
 
@@ -739,17 +573,10 @@
 {
 #ifndef Q_OS_MAC
     trayIcon = new QSystemTrayIcon(this);
-<<<<<<< HEAD
-    QString toolTip = tr("Myriad Core client") + " " + networkStyle->getTitleAddText();
-    trayIcon->setToolTip(toolTip);
-    trayIcon->setIcon(networkStyle->getTrayAndWindowIcon());
-    trayIcon->show();
-=======
     QString toolTip = tr("%1 client").arg(tr(PACKAGE_NAME)) + " " + networkStyle->getTitleAddText();
     trayIcon->setToolTip(toolTip);
     trayIcon->setIcon(networkStyle->getTrayAndWindowIcon());
     trayIcon->hide();
->>>>>>> fc073561
 #endif
 
     notificator = new Notificator(QApplication::applicationName(), trayIcon, this);
@@ -829,13 +656,6 @@
     rpcConsole->activateWindow();
 }
 
-<<<<<<< HEAD
-void BitcoinGUI::showHelpMessageClicked()
-{
-    HelpMessageDialog *help = new HelpMessageDialog(this, false);
-    help->setAttribute(Qt::WA_DeleteOnClose);
-    help->show();
-=======
 void BitcoinGUI::showDebugWindowActivateConsole()
 {
     rpcConsole->setTabFocus(RPCConsole::TAB_CONSOLE);
@@ -845,7 +665,6 @@
 void BitcoinGUI::showHelpMessageClicked()
 {
     helpMessageDialog->show();
->>>>>>> fc073561
 }
 
 #ifdef ENABLE_WALLET
@@ -905,18 +724,6 @@
     case 7: case 8: case 9: icon = ":/icons/connect_3"; break;
     default: icon = ":/icons/connect_4"; break;
     }
-<<<<<<< HEAD
-    labelConnectionsIcon->setPixmap(SingleColorIcon(icon).pixmap(STATUSBAR_ICONSIZE,STATUSBAR_ICONSIZE));
-    labelConnectionsIcon->setToolTip(tr("%n active connection(s) to Myriad network", "", count));
-}
-
-void BitcoinGUI::setNumBlocks(int count, const QDateTime& blockDate)
-{
-    if(!clientModel)
-        return;
-
-    // Prevent orphan statusbar messages (e.g. hover Quit in main menu, wait until chain-sync starts -> garbelled text)
-=======
 
     QString tooltip;
 
@@ -966,7 +773,6 @@
         return;
 
     // Prevent orphan statusbar messages (e.g. hover Quit in main menu, wait until chain-sync starts -> garbled text)
->>>>>>> fc073561
     statusBar()->clearMessage();
 
     // Acquire current block source
@@ -1009,13 +815,6 @@
     if(secs < 90*60)
     {
         tooltip = tr("Up to date") + QString(".<br>") + tooltip;
-<<<<<<< HEAD
-        labelBlocksIcon->setPixmap(SingleColorIcon(":/icons/synced").pixmap(STATUSBAR_ICONSIZE, STATUSBAR_ICONSIZE));
-
-#ifdef ENABLE_WALLET
-        if(walletFrame)
-            walletFrame->showOutOfSyncWarning(false);
-=======
         labelBlocksIcon->setPixmap(platformStyle->SingleColorIcon(":/icons/synced").pixmap(STATUSBAR_ICONSIZE, STATUSBAR_ICONSIZE));
 
 #ifdef ENABLE_WALLET
@@ -1024,7 +823,6 @@
             walletFrame->showOutOfSyncWarning(false);
             modalOverlay->showHide(true, true);
         }
->>>>>>> fc073561
 #endif // ENABLE_WALLET
 
         progressBarLabel->setVisible(false);
@@ -1032,34 +830,7 @@
     }
     else
     {
-<<<<<<< HEAD
-        // Represent time from last generated block in human readable text
-        QString timeBehindText;
-        const int HOUR_IN_SECONDS = 60*60;
-        const int DAY_IN_SECONDS = 24*60*60;
-        const int WEEK_IN_SECONDS = 7*24*60*60;
-        const int YEAR_IN_SECONDS = 31556952; // Average length of year in Gregorian calendar
-        if(secs < 2*DAY_IN_SECONDS)
-        {
-            timeBehindText = tr("%n hour(s)","",secs/HOUR_IN_SECONDS);
-        }
-        else if(secs < 2*WEEK_IN_SECONDS)
-        {
-            timeBehindText = tr("%n day(s)","",secs/DAY_IN_SECONDS);
-        }
-        else if(secs < YEAR_IN_SECONDS)
-        {
-            timeBehindText = tr("%n week(s)","",secs/WEEK_IN_SECONDS);
-        }
-        else
-        {
-            qint64 years = secs / YEAR_IN_SECONDS;
-            qint64 remainder = secs % YEAR_IN_SECONDS;
-            timeBehindText = tr("%1 and %2").arg(tr("%n year(s)", "", years)).arg(tr("%n week(s)","", remainder/WEEK_IN_SECONDS));
-        }
-=======
         QString timeBehindText = GUIUtil::formatNiceTimeOffset(secs);
->>>>>>> fc073561
 
         progressBarLabel->setVisible(true);
         progressBar->setFormat(tr("%1 behind").arg(timeBehindText));
@@ -1070,11 +841,7 @@
         tooltip = tr("Catching up...") + QString("<br>") + tooltip;
         if(count != prevBlocks)
         {
-<<<<<<< HEAD
-            labelBlocksIcon->setPixmap(SingleColorIcon(QString(
-=======
             labelBlocksIcon->setPixmap(platformStyle->SingleColorIcon(QString(
->>>>>>> fc073561
                 ":/movies/spinner-%1").arg(spinnerFrame, 3, 10, QChar('0')))
                 .pixmap(STATUSBAR_ICONSIZE, STATUSBAR_ICONSIZE));
             spinnerFrame = (spinnerFrame + 1) % SPINNER_FRAMES;
@@ -1083,14 +850,10 @@
 
 #ifdef ENABLE_WALLET
         if(walletFrame)
-<<<<<<< HEAD
-            walletFrame->showOutOfSyncWarning(true);
-=======
         {
             walletFrame->showOutOfSyncWarning(true);
             modalOverlay->showHide();
         }
->>>>>>> fc073561
 #endif // ENABLE_WALLET
 
         tooltip += QString("<br>");
@@ -1190,22 +953,13 @@
 #ifndef Q_OS_MAC // Ignored on Mac
     if(clientModel && clientModel->getOptionsModel())
     {
-<<<<<<< HEAD
-        if(!clientModel->getOptionsModel()->getMinimizeToTray() &&
-           !clientModel->getOptionsModel()->getMinimizeOnClose())
-=======
         if(!clientModel->getOptionsModel()->getMinimizeOnClose())
->>>>>>> fc073561
         {
             // close rpcConsole in case it was open to make some space for the shutdown window
             rpcConsole->close();
 
             QApplication::quit();
         }
-<<<<<<< HEAD
-    }
-#endif
-=======
         else
         {
             QMainWindow::showMinimized();
@@ -1213,13 +967,10 @@
         }
     }
 #else
->>>>>>> fc073561
     QMainWindow::closeEvent(event);
 #endif
 }
 
-<<<<<<< HEAD
-=======
 void BitcoinGUI::showEvent(QShowEvent *event)
 {
     // enable the debug window when the main window shows up
@@ -1228,7 +979,6 @@
     optionsAction->setEnabled(true);
 }
 
->>>>>>> fc073561
 #ifdef ENABLE_WALLET
 void BitcoinGUI::incomingTransaction(const QString& date, int unit, const CAmount& amount, const QString& type, const QString& address, const QString& label)
 {
@@ -1287,8 +1037,6 @@
         return true;
     }
     return false;
-<<<<<<< HEAD
-=======
 }
 
 void BitcoinGUI::setHDStatus(int hdEnabled)
@@ -1298,7 +1046,6 @@
 
     // eventually disable the QLabel to set its opacity to 50% 
     labelWalletHDStatusIcon->setEnabled(hdEnabled);
->>>>>>> fc073561
 }
 
 void BitcoinGUI::setEncryptionStatus(int status)
@@ -1312,29 +1059,17 @@
         encryptWalletAction->setEnabled(true);
         break;
     case WalletModel::Unlocked:
-<<<<<<< HEAD
-        labelEncryptionIcon->show();
-        labelEncryptionIcon->setPixmap(SingleColorIcon(":/icons/lock_open").pixmap(STATUSBAR_ICONSIZE,STATUSBAR_ICONSIZE));
-        labelEncryptionIcon->setToolTip(tr("Wallet is <b>encrypted</b> and currently <b>unlocked</b>"));
-=======
         labelWalletEncryptionIcon->show();
         labelWalletEncryptionIcon->setPixmap(platformStyle->SingleColorIcon(":/icons/lock_open").pixmap(STATUSBAR_ICONSIZE,STATUSBAR_ICONSIZE));
         labelWalletEncryptionIcon->setToolTip(tr("Wallet is <b>encrypted</b> and currently <b>unlocked</b>"));
->>>>>>> fc073561
         encryptWalletAction->setChecked(true);
         changePassphraseAction->setEnabled(true);
         encryptWalletAction->setEnabled(false); // TODO: decrypt currently not supported
         break;
     case WalletModel::Locked:
-<<<<<<< HEAD
-        labelEncryptionIcon->show();
-        labelEncryptionIcon->setPixmap(SingleColorIcon(":/icons/lock_closed").pixmap(STATUSBAR_ICONSIZE,STATUSBAR_ICONSIZE));
-        labelEncryptionIcon->setToolTip(tr("Wallet is <b>encrypted</b> and currently <b>locked</b>"));
-=======
         labelWalletEncryptionIcon->show();
         labelWalletEncryptionIcon->setPixmap(platformStyle->SingleColorIcon(":/icons/lock_closed").pixmap(STATUSBAR_ICONSIZE,STATUSBAR_ICONSIZE));
         labelWalletEncryptionIcon->setToolTip(tr("Wallet is <b>encrypted</b> and currently <b>locked</b>"));
->>>>>>> fc073561
         encryptWalletAction->setChecked(true);
         changePassphraseAction->setEnabled(true);
         encryptWalletAction->setEnabled(false); // TODO: decrypt currently not supported
@@ -1406,8 +1141,6 @@
         progressDialog->setValue(nProgress);
 }
 
-<<<<<<< HEAD
-=======
 void BitcoinGUI::setTrayIconVisible(bool fHideTrayIcon)
 {
     if (trayIcon)
@@ -1422,7 +1155,6 @@
         modalOverlay->toggleVisibility();
 }
 
->>>>>>> fc073561
 static bool ThreadSafeMessageBox(BitcoinGUI *gui, const std::string& message, const std::string& caption, unsigned int style)
 {
     bool modal = (style & CClientUIInterface::MODAL);
@@ -1444,21 +1176,13 @@
 {
     // Connect signals to client
     uiInterface.ThreadSafeMessageBox.connect(boost::bind(ThreadSafeMessageBox, this, _1, _2, _3));
-<<<<<<< HEAD
-=======
     uiInterface.ThreadSafeQuestion.connect(boost::bind(ThreadSafeMessageBox, this, _1, _3, _4));
->>>>>>> fc073561
 }
 
 void BitcoinGUI::unsubscribeFromCoreSignals()
 {
     // Disconnect signals from client
     uiInterface.ThreadSafeMessageBox.disconnect(boost::bind(ThreadSafeMessageBox, this, _1, _2, _3));
-<<<<<<< HEAD
-}
-
-UnitDisplayStatusBarControl::UnitDisplayStatusBarControl() :
-=======
     uiInterface.ThreadSafeQuestion.disconnect(boost::bind(ThreadSafeMessageBox, this, _1, _3, _4));
 }
 
@@ -1470,7 +1194,6 @@
 }
 
 UnitDisplayStatusBarControl::UnitDisplayStatusBarControl(const PlatformStyle *platformStyle) :
->>>>>>> fc073561
     optionsModel(0),
     menu(0)
 {
@@ -1485,11 +1208,7 @@
     }
     setMinimumSize(max_width, 0);
     setAlignment(Qt::AlignRight | Qt::AlignVCenter);
-<<<<<<< HEAD
-    setStyleSheet(QString("QLabel { color : %1 }").arg(SingleColor().name()));
-=======
     setStyleSheet(QString("QLabel { color : %1 }").arg(platformStyle->SingleColor().name()));
->>>>>>> fc073561
 }
 
 /** So that it responds to button clicks */
@@ -1501,11 +1220,7 @@
 /** Creates context menu, its actions, and wires up all the relevant signals for mouse events. */
 void UnitDisplayStatusBarControl::createContextMenu()
 {
-<<<<<<< HEAD
-    menu = new QMenu();
-=======
     menu = new QMenu(this);
->>>>>>> fc073561
     Q_FOREACH(BitcoinUnits::Unit u, BitcoinUnits::availableUnits())
     {
         QAction *menuAction = new QAction(QString(BitcoinUnits::name(u)), this);
@@ -1516,19 +1231,6 @@
 }
 
 /** Lets the control know about the Options Model (and its signals) */
-<<<<<<< HEAD
-void UnitDisplayStatusBarControl::setOptionsModel(OptionsModel *optionsModel)
-{
-    if (optionsModel)
-    {
-        this->optionsModel = optionsModel;
-
-        // be aware of a display unit change reported by the OptionsModel object.
-        connect(optionsModel,SIGNAL(displayUnitChanged(int)),this,SLOT(updateDisplayUnit(int)));
-
-        // initialize the display units label with the current value in the model.
-        updateDisplayUnit(optionsModel->getDisplayUnit());
-=======
 void UnitDisplayStatusBarControl::setOptionsModel(OptionsModel *_optionsModel)
 {
     if (_optionsModel)
@@ -1540,7 +1242,6 @@
 
         // initialize the display units label with the current value in the model.
         updateDisplayUnit(_optionsModel->getDisplayUnit());
->>>>>>> fc073561
     }
 }
 
