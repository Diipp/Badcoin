--- conflicted
+++ resolved
@@ -1,8 +1,4 @@
-<<<<<<< HEAD
-// Copyright (c) 2011-2015 The Bitcoin Core developers
-=======
 // Copyright (c) 2011-2016 The Bitcoin Core developers
->>>>>>> f2a96e7d
 // Distributed under the MIT software license, see the accompanying
 // file COPYING or http://www.opensource.org/licenses/mit-license.php.
 
