<<<<<<< HEAD
// Copyright (c) 2011-2014 The Bitcoin Core developers
=======
// Copyright (c) 2011-2016 The Bitcoin Core developers
>>>>>>> fc073561
// Distributed under the MIT software license, see the accompanying
// file COPYING or http://www.opensource.org/licenses/mit-license.php.

#ifndef BITCOIN_QT_WALLETMODEL_H
#define BITCOIN_QT_WALLETMODEL_H

#include "paymentrequestplus.h"
#include "walletmodeltransaction.h"

#include "support/allocators/secure.h"

#include <map>
#include <vector>

#include <QObject>

class AddressTableModel;
class OptionsModel;
<<<<<<< HEAD
=======
class PlatformStyle;
>>>>>>> fc073561
class RecentRequestsTableModel;
class TransactionTableModel;
class WalletModelTransaction;

class CCoinControl;
class CKeyID;
class COutPoint;
class COutput;
class CPubKey;
class CWallet;
class uint256;

QT_BEGIN_NAMESPACE
class QTimer;
QT_END_NAMESPACE

class SendCoinsRecipient
{
public:
    explicit SendCoinsRecipient() : amount(0), fSubtractFeeFromAmount(false), nVersion(SendCoinsRecipient::CURRENT_VERSION) { }
<<<<<<< HEAD
    explicit SendCoinsRecipient(const QString &addr, const QString &label, const CAmount& amount, const QString &message):
        address(addr), label(label), amount(amount), message(message), fSubtractFeeFromAmount(false), nVersion(SendCoinsRecipient::CURRENT_VERSION) {}
=======
    explicit SendCoinsRecipient(const QString &addr, const QString &_label, const CAmount& _amount, const QString &_message):
        address(addr), label(_label), amount(_amount), message(_message), fSubtractFeeFromAmount(false), nVersion(SendCoinsRecipient::CURRENT_VERSION) {}
>>>>>>> fc073561

    // If from an unauthenticated payment request, this is used for storing
    // the addresses, e.g. address-A<br />address-B<br />address-C.
    // Info: As we don't need to process addresses in here when using
    // payment requests, we can abuse it for displaying an address list.
    // Todo: This is a hack, should be replaced with a cleaner solution!
    QString address;
    QString label;
    CAmount amount;
    // If from a payment request, this is used for storing the memo
    QString message;

    // If from a payment request, paymentRequest.IsInitialized() will be true
    PaymentRequestPlus paymentRequest;
    // Empty if no authentication or invalid signature/cert/etc.
    QString authenticatedMerchant;

    bool fSubtractFeeFromAmount; // memory only

    static const int CURRENT_VERSION = 1;
    int nVersion;

    ADD_SERIALIZE_METHODS;

    template <typename Stream, typename Operation>
<<<<<<< HEAD
    inline void SerializationOp(Stream& s, Operation ser_action, int nType, int nVersion) {
=======
    inline void SerializationOp(Stream& s, Operation ser_action) {
>>>>>>> fc073561
        std::string sAddress = address.toStdString();
        std::string sLabel = label.toStdString();
        std::string sMessage = message.toStdString();
        std::string sPaymentRequest;
        if (!ser_action.ForRead() && paymentRequest.IsInitialized())
            paymentRequest.SerializeToString(&sPaymentRequest);
        std::string sAuthenticatedMerchant = authenticatedMerchant.toStdString();

        READWRITE(this->nVersion);
<<<<<<< HEAD
        nVersion = this->nVersion;
=======
>>>>>>> fc073561
        READWRITE(sAddress);
        READWRITE(sLabel);
        READWRITE(amount);
        READWRITE(sMessage);
        READWRITE(sPaymentRequest);
        READWRITE(sAuthenticatedMerchant);

        if (ser_action.ForRead())
        {
            address = QString::fromStdString(sAddress);
            label = QString::fromStdString(sLabel);
            message = QString::fromStdString(sMessage);
            if (!sPaymentRequest.empty())
                paymentRequest.parse(QByteArray::fromRawData(sPaymentRequest.data(), sPaymentRequest.size()));
            authenticatedMerchant = QString::fromStdString(sAuthenticatedMerchant);
        }
    }
};

/** Interface to Bitcoin wallet from Qt view code. */
class WalletModel : public QObject
{
    Q_OBJECT

public:
    explicit WalletModel(const PlatformStyle *platformStyle, CWallet *wallet, OptionsModel *optionsModel, QObject *parent = 0);
    ~WalletModel();

    enum StatusCode // Returned by sendCoins
    {
        OK,
        InvalidAmount,
        InvalidAddress,
        AmountExceedsBalance,
        AmountWithFeeExceedsBalance,
        DuplicateAddress,
        TransactionCreationFailed, // Error returned when wallet is still locked
        TransactionCommitFailed,
        AbsurdFee,
        PaymentRequestExpired
    };

    enum EncryptionStatus
    {
        Unencrypted,  // !wallet->IsCrypted()
        Locked,       // wallet->IsCrypted() && wallet->IsLocked()
        Unlocked      // wallet->IsCrypted() && !wallet->IsLocked()
    };

    OptionsModel *getOptionsModel();
    AddressTableModel *getAddressTableModel();
    TransactionTableModel *getTransactionTableModel();
    RecentRequestsTableModel *getRecentRequestsTableModel();

    CAmount getBalance(const CCoinControl *coinControl = NULL) const;
    CAmount getUnconfirmedBalance() const;
    CAmount getImmatureBalance() const;
    bool haveWatchOnly() const;
    CAmount getWatchBalance() const;
    CAmount getWatchUnconfirmedBalance() const;
    CAmount getWatchImmatureBalance() const;
    EncryptionStatus getEncryptionStatus() const;

    // Check address for validity
    bool validateAddress(const QString &address);

    // Return status record for SendCoins, contains error id + information
    struct SendCoinsReturn
    {
<<<<<<< HEAD
        SendCoinsReturn(StatusCode status = OK):
            status(status) {}
        StatusCode status;
=======
        SendCoinsReturn(StatusCode _status = OK, QString _reasonCommitFailed = "")
            : status(_status),
              reasonCommitFailed(_reasonCommitFailed)
        {
        }
        StatusCode status;
        QString reasonCommitFailed;
>>>>>>> fc073561
    };

    // prepare transaction for getting txfee before sending coins
    SendCoinsReturn prepareTransaction(WalletModelTransaction &transaction, const CCoinControl *coinControl = NULL);

    // Send coins to a list of recipients
    SendCoinsReturn sendCoins(WalletModelTransaction &transaction);

    // Wallet encryption
    bool setWalletEncrypted(bool encrypted, const SecureString &passphrase);
    // Passphrase only needed when unlocking
    bool setWalletLocked(bool locked, const SecureString &passPhrase=SecureString());
    bool changePassphrase(const SecureString &oldPass, const SecureString &newPass);
    // Wallet backup
    bool backupWallet(const QString &filename);

    // RAI object for unlocking wallet, returned by requestUnlock()
    class UnlockContext
    {
    public:
        UnlockContext(WalletModel *wallet, bool valid, bool relock);
        ~UnlockContext();

        bool isValid() const { return valid; }

        // Copy operator and constructor transfer the context
        UnlockContext(const UnlockContext& obj) { CopyFrom(obj); }
        UnlockContext& operator=(const UnlockContext& rhs) { CopyFrom(rhs); return *this; }
    private:
        WalletModel *wallet;
        bool valid;
        mutable bool relock; // mutable, as it can be set to false by copying

        void CopyFrom(const UnlockContext& rhs);
    };

    UnlockContext requestUnlock();

    bool getPubKey(const CKeyID &address, CPubKey& vchPubKeyOut) const;
<<<<<<< HEAD
=======
    bool havePrivKey(const CKeyID &address) const;
    bool getPrivKey(const CKeyID &address, CKey& vchPrivKeyOut) const;
>>>>>>> fc073561
    void getOutputs(const std::vector<COutPoint>& vOutpoints, std::vector<COutput>& vOutputs);
    bool isSpent(const COutPoint& outpoint) const;
    void listCoins(std::map<QString, std::vector<COutput> >& mapCoins) const;

    bool isLockedCoin(uint256 hash, unsigned int n) const;
    void lockCoin(COutPoint& output);
    void unlockCoin(COutPoint& output);
    void listLockedCoins(std::vector<COutPoint>& vOutpts);

    void loadReceiveRequests(std::vector<std::string>& vReceiveRequests);
    bool saveReceiveRequest(const std::string &sAddress, const int64_t nId, const std::string &sRequest);

<<<<<<< HEAD
=======
    bool transactionCanBeAbandoned(uint256 hash) const;
    bool abandonTransaction(uint256 hash) const;

    static bool isWalletEnabled();

    bool hdEnabled() const;

    int getDefaultConfirmTarget() const;

>>>>>>> fc073561
private:
    CWallet *wallet;
    bool fHaveWatchOnly;
    bool fForceCheckBalanceChanged;

    // Wallet has an options model for wallet-specific options
    // (transaction fee, for example)
    OptionsModel *optionsModel;

    AddressTableModel *addressTableModel;
    TransactionTableModel *transactionTableModel;
    RecentRequestsTableModel *recentRequestsTableModel;

    // Cache some values to be able to detect changes
    CAmount cachedBalance;
    CAmount cachedUnconfirmedBalance;
    CAmount cachedImmatureBalance;
    CAmount cachedWatchOnlyBalance;
    CAmount cachedWatchUnconfBalance;
    CAmount cachedWatchImmatureBalance;
    EncryptionStatus cachedEncryptionStatus;
    int cachedNumBlocks;

    QTimer *pollTimer;

    void subscribeToCoreSignals();
    void unsubscribeFromCoreSignals();
    void checkBalanceChanged();

Q_SIGNALS:
    // Signal that balance in wallet changed
    void balanceChanged(const CAmount& balance, const CAmount& unconfirmedBalance, const CAmount& immatureBalance,
                        const CAmount& watchOnlyBalance, const CAmount& watchUnconfBalance, const CAmount& watchImmatureBalance);

    // Encryption status of wallet changed
    void encryptionStatusChanged(int status);

    // Signal emitted when wallet needs to be unlocked
    // It is valid behaviour for listeners to keep the wallet locked after this signal;
    // this means that the unlocking failed or was cancelled.
    void requireUnlock();

    // Fired when a message should be reported to the user
    void message(const QString &title, const QString &message, unsigned int style);

    // Coins sent: from wallet, to recipient, in (serialized) transaction:
    void coinsSent(CWallet* wallet, SendCoinsRecipient recipient, QByteArray transaction);

    // Show progress dialog e.g. for rescan
    void showProgress(const QString &title, int nProgress);

    // Watch-only address added
    void notifyWatchonlyChanged(bool fHaveWatchonly);

public Q_SLOTS:
    /* Wallet status might have changed */
    void updateStatus();
    /* New transaction, or transaction changed status */
    void updateTransaction();
    /* New, updated or removed address book entry */
    void updateAddressBook(const QString &address, const QString &label, bool isMine, const QString &purpose, int status);
    /* Watch-only added */
    void updateWatchOnlyFlag(bool fHaveWatchonly);
    /* Current, immature or unconfirmed balance might have changed - emit 'balanceChanged' if so */
    void pollBalanceChanged();
};

#endif // BITCOIN_QT_WALLETMODEL_H<|MERGE_RESOLUTION|>--- conflicted
+++ resolved
@@ -1,8 +1,4 @@
-<<<<<<< HEAD
-// Copyright (c) 2011-2014 The Bitcoin Core developers
-=======
 // Copyright (c) 2011-2016 The Bitcoin Core developers
->>>>>>> fc073561
 // Distributed under the MIT software license, see the accompanying
 // file COPYING or http://www.opensource.org/licenses/mit-license.php.
 
@@ -21,10 +17,7 @@
 
 class AddressTableModel;
 class OptionsModel;
-<<<<<<< HEAD
-=======
 class PlatformStyle;
->>>>>>> fc073561
 class RecentRequestsTableModel;
 class TransactionTableModel;
 class WalletModelTransaction;
@@ -45,13 +38,8 @@
 {
 public:
     explicit SendCoinsRecipient() : amount(0), fSubtractFeeFromAmount(false), nVersion(SendCoinsRecipient::CURRENT_VERSION) { }
-<<<<<<< HEAD
-    explicit SendCoinsRecipient(const QString &addr, const QString &label, const CAmount& amount, const QString &message):
-        address(addr), label(label), amount(amount), message(message), fSubtractFeeFromAmount(false), nVersion(SendCoinsRecipient::CURRENT_VERSION) {}
-=======
     explicit SendCoinsRecipient(const QString &addr, const QString &_label, const CAmount& _amount, const QString &_message):
         address(addr), label(_label), amount(_amount), message(_message), fSubtractFeeFromAmount(false), nVersion(SendCoinsRecipient::CURRENT_VERSION) {}
->>>>>>> fc073561
 
     // If from an unauthenticated payment request, this is used for storing
     // the addresses, e.g. address-A<br />address-B<br />address-C.
@@ -77,11 +65,7 @@
     ADD_SERIALIZE_METHODS;
 
     template <typename Stream, typename Operation>
-<<<<<<< HEAD
-    inline void SerializationOp(Stream& s, Operation ser_action, int nType, int nVersion) {
-=======
     inline void SerializationOp(Stream& s, Operation ser_action) {
->>>>>>> fc073561
         std::string sAddress = address.toStdString();
         std::string sLabel = label.toStdString();
         std::string sMessage = message.toStdString();
@@ -91,10 +75,6 @@
         std::string sAuthenticatedMerchant = authenticatedMerchant.toStdString();
 
         READWRITE(this->nVersion);
-<<<<<<< HEAD
-        nVersion = this->nVersion;
-=======
->>>>>>> fc073561
         READWRITE(sAddress);
         READWRITE(sLabel);
         READWRITE(amount);
@@ -164,11 +144,6 @@
     // Return status record for SendCoins, contains error id + information
     struct SendCoinsReturn
     {
-<<<<<<< HEAD
-        SendCoinsReturn(StatusCode status = OK):
-            status(status) {}
-        StatusCode status;
-=======
         SendCoinsReturn(StatusCode _status = OK, QString _reasonCommitFailed = "")
             : status(_status),
               reasonCommitFailed(_reasonCommitFailed)
@@ -176,7 +151,6 @@
         }
         StatusCode status;
         QString reasonCommitFailed;
->>>>>>> fc073561
     };
 
     // prepare transaction for getting txfee before sending coins
@@ -216,11 +190,8 @@
     UnlockContext requestUnlock();
 
     bool getPubKey(const CKeyID &address, CPubKey& vchPubKeyOut) const;
-<<<<<<< HEAD
-=======
     bool havePrivKey(const CKeyID &address) const;
     bool getPrivKey(const CKeyID &address, CKey& vchPrivKeyOut) const;
->>>>>>> fc073561
     void getOutputs(const std::vector<COutPoint>& vOutpoints, std::vector<COutput>& vOutputs);
     bool isSpent(const COutPoint& outpoint) const;
     void listCoins(std::map<QString, std::vector<COutput> >& mapCoins) const;
@@ -233,8 +204,6 @@
     void loadReceiveRequests(std::vector<std::string>& vReceiveRequests);
     bool saveReceiveRequest(const std::string &sAddress, const int64_t nId, const std::string &sRequest);
 
-<<<<<<< HEAD
-=======
     bool transactionCanBeAbandoned(uint256 hash) const;
     bool abandonTransaction(uint256 hash) const;
 
@@ -244,7 +213,6 @@
 
     int getDefaultConfirmTarget() const;
 
->>>>>>> fc073561
 private:
     CWallet *wallet;
     bool fHaveWatchOnly;
