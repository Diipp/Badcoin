--- conflicted
+++ resolved
@@ -1,8 +1,4 @@
-<<<<<<< HEAD
-// Copyright (c) 2011-2013 The Bitcoin Core developers
-=======
 // Copyright (c) 2011-2015 The Bitcoin Core developers
->>>>>>> fc073561
 // Distributed under the MIT software license, see the accompanying
 // file COPYING or http://www.opensource.org/licenses/mit-license.php.
 
@@ -14,10 +10,7 @@
 #include <QStackedWidget>
 
 class WalletModel;
-<<<<<<< HEAD
-=======
 class PlatformStyle;
->>>>>>> fc073561
 
 namespace Ui {
     class SendCoinsEntry;
@@ -72,10 +65,7 @@
     SendCoinsRecipient recipient;
     Ui::SendCoinsEntry *ui;
     WalletModel *model;
-<<<<<<< HEAD
-=======
     const PlatformStyle *platformStyle;
->>>>>>> fc073561
 
     bool updateLabel(const QString &address);
 };
