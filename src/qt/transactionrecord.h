<<<<<<< HEAD
// Copyright (c) 2011-2013 The Bitcoin Core developers
=======
// Copyright (c) 2011-2016 The Bitcoin Core developers
>>>>>>> fc073561
// Distributed under the MIT software license, see the accompanying
// file COPYING or http://www.opensource.org/licenses/mit-license.php.

#ifndef BITCOIN_QT_TRANSACTIONRECORD_H
#define BITCOIN_QT_TRANSACTIONRECORD_H

#include "amount.h"
#include "uint256.h"

#include <QList>
#include <QString>

class CWallet;
class CWalletTx;

/** UI model for transaction status. The transaction status is the part of a transaction that will change over time.
 */
class TransactionStatus
{
public:
    TransactionStatus():
        countsForBalance(false), sortKey(""),
        matures_in(0), status(Offline), depth(0), open_for(0), cur_num_blocks(-1)
    { }

    enum Status {
        Confirmed,          /**< Have 6 or more confirmations (normal tx) or fully mature (mined tx) **/
        /// Normal (sent/received) transactions
        OpenUntilDate,      /**< Transaction not yet final, waiting for date */
        OpenUntilBlock,     /**< Transaction not yet final, waiting for block */
        Offline,            /**< Not sent to any other nodes **/
        Unconfirmed,        /**< Not yet mined into a block **/
        Confirming,         /**< Confirmed, but waiting for the recommended number of confirmations **/
        Conflicted,         /**< Conflicts with other transaction or mempool **/
<<<<<<< HEAD
=======
        Abandoned,          /**< Abandoned from the wallet **/
>>>>>>> fc073561
        /// Generated (mined) transactions
        Immature,           /**< Mined but waiting for maturity */
        MaturesWarning,     /**< Transaction will likely not mature because no nodes have confirmed */
        NotAccepted         /**< Mined but not accepted */
    };

    /// Transaction counts towards available balance
    bool countsForBalance;
    /// Sorting key based on status
    std::string sortKey;

    /** @name Generated (mined) transactions
       @{*/
    int matures_in;
    /**@}*/

    /** @name Reported status
       @{*/
    Status status;
    qint64 depth;
    qint64 open_for; /**< Timestamp if status==OpenUntilDate, otherwise number
                      of additional blocks that need to be mined before
                      finalization */
    /**@}*/

    /** Current number of blocks (to know whether cached status is still valid) */
    int cur_num_blocks;
};

/** UI model for a transaction. A core transaction can be represented by multiple UI transactions if it has
    multiple outputs.
 */
class TransactionRecord
{
public:
    enum Type
    {
        Other,
        Generated,
        SendToAddress,
        SendToOther,
        RecvWithAddress,
        RecvFromOther,
        SendToSelf
    };

    /** Number of confirmation recommended for accepting a transaction */
    static const int RecommendedNumConfirmations = 6;

    TransactionRecord():
            hash(), time(0), type(Other), address(""), debit(0), credit(0), idx(0)
    {
    }

<<<<<<< HEAD
    TransactionRecord(uint256 hash, qint64 time):
            hash(hash), time(time), type(Other), address(""), debit(0),
=======
    TransactionRecord(uint256 _hash, qint64 _time):
            hash(_hash), time(_time), type(Other), address(""), debit(0),
>>>>>>> fc073561
            credit(0), idx(0)
    {
    }

<<<<<<< HEAD
    TransactionRecord(uint256 hash, qint64 time,
                Type type, const std::string &address,
                const CAmount& debit, const CAmount& credit):
            hash(hash), time(time), type(type), address(address), debit(debit), credit(credit),
=======
    TransactionRecord(uint256 _hash, qint64 _time,
                Type _type, const std::string &_address,
                const CAmount& _debit, const CAmount& _credit):
            hash(_hash), time(_time), type(_type), address(_address), debit(_debit), credit(_credit),
>>>>>>> fc073561
            idx(0)
    {
    }

    /** Decompose CWallet transaction to model transaction records.
     */
    static bool showTransaction(const CWalletTx &wtx);
    static QList<TransactionRecord> decomposeTransaction(const CWallet *wallet, const CWalletTx &wtx);

    /** @name Immutable transaction attributes
      @{*/
    uint256 hash;
    qint64 time;
    Type type;
    std::string address;
    CAmount debit;
    CAmount credit;
    /**@}*/

    /** Subtransaction index, for sort key */
    int idx;

    /** Status: can change with block chain update */
    TransactionStatus status;

    /** Whether the transaction was sent/received with a watch-only address */
    bool involvesWatchAddress;

    /** Return the unique identifier for this transaction (part) */
    QString getTxID() const;

<<<<<<< HEAD
    /** Format subtransaction id */
    static QString formatSubTxId(const uint256 &hash, int vout);
=======
    /** Return the output index of the subtransaction  */
    int getOutputIndex() const;
>>>>>>> fc073561

    /** Update status from core wallet tx.
     */
    void updateStatus(const CWalletTx &wtx);

    /** Return whether a status update is needed.
     */
    bool statusUpdateNeeded();
};

#endif // BITCOIN_QT_TRANSACTIONRECORD_H<|MERGE_RESOLUTION|>--- conflicted
+++ resolved
@@ -1,8 +1,4 @@
-<<<<<<< HEAD
-// Copyright (c) 2011-2013 The Bitcoin Core developers
-=======
 // Copyright (c) 2011-2016 The Bitcoin Core developers
->>>>>>> fc073561
 // Distributed under the MIT software license, see the accompanying
 // file COPYING or http://www.opensource.org/licenses/mit-license.php.
 
@@ -37,10 +33,7 @@
         Unconfirmed,        /**< Not yet mined into a block **/
         Confirming,         /**< Confirmed, but waiting for the recommended number of confirmations **/
         Conflicted,         /**< Conflicts with other transaction or mempool **/
-<<<<<<< HEAD
-=======
         Abandoned,          /**< Abandoned from the wallet **/
->>>>>>> fc073561
         /// Generated (mined) transactions
         Immature,           /**< Mined but waiting for maturity */
         MaturesWarning,     /**< Transaction will likely not mature because no nodes have confirmed */
@@ -95,28 +88,16 @@
     {
     }
 
-<<<<<<< HEAD
-    TransactionRecord(uint256 hash, qint64 time):
-            hash(hash), time(time), type(Other), address(""), debit(0),
-=======
     TransactionRecord(uint256 _hash, qint64 _time):
             hash(_hash), time(_time), type(Other), address(""), debit(0),
->>>>>>> fc073561
             credit(0), idx(0)
     {
     }
 
-<<<<<<< HEAD
-    TransactionRecord(uint256 hash, qint64 time,
-                Type type, const std::string &address,
-                const CAmount& debit, const CAmount& credit):
-            hash(hash), time(time), type(type), address(address), debit(debit), credit(credit),
-=======
     TransactionRecord(uint256 _hash, qint64 _time,
                 Type _type, const std::string &_address,
                 const CAmount& _debit, const CAmount& _credit):
             hash(_hash), time(_time), type(_type), address(_address), debit(_debit), credit(_credit),
->>>>>>> fc073561
             idx(0)
     {
     }
@@ -148,13 +129,8 @@
     /** Return the unique identifier for this transaction (part) */
     QString getTxID() const;
 
-<<<<<<< HEAD
-    /** Format subtransaction id */
-    static QString formatSubTxId(const uint256 &hash, int vout);
-=======
     /** Return the output index of the subtransaction  */
     int getOutputIndex() const;
->>>>>>> fc073561
 
     /** Update status from core wallet tx.
      */
