<<<<<<< HEAD
// Copyright (c) 2012-2014 The Bitcoin Core developers
=======
// Copyright (c) 2012-2016 The Bitcoin Core developers
>>>>>>> fc073561
// Distributed under the MIT software license, see the accompanying
// file COPYING or http://www.opensource.org/licenses/mit-license.php.

#include "bloom.h"

#include "primitives/transaction.h"
#include "hash.h"
#include "script/script.h"
#include "script/standard.h"
#include "random.h"
#include "streams.h"

#include <math.h>
#include <stdlib.h>

#include <boost/foreach.hpp>

#define LN2SQUARED 0.4804530139182014246671025263266649717305529515945455
#define LN2 0.6931471805599453094172321214581765680755001343602552

<<<<<<< HEAD
using namespace std;

=======
>>>>>>> fc073561
CBloomFilter::CBloomFilter(unsigned int nElements, double nFPRate, unsigned int nTweakIn, unsigned char nFlagsIn) :
    /**
     * The ideal size for a bloom filter with a given number of elements and false positive rate is:
     * - nElements * log(fp rate) / ln(2)^2
     * We ignore filter parameters which will create a bloom filter larger than the protocol limits
     */
<<<<<<< HEAD
    vData(min((unsigned int)(-1  / LN2SQUARED * nElements * log(nFPRate)), MAX_BLOOM_FILTER_SIZE * 8) / 8),
=======
    vData(std::min((unsigned int)(-1  / LN2SQUARED * nElements * log(nFPRate)), MAX_BLOOM_FILTER_SIZE * 8) / 8),
>>>>>>> fc073561
    /**
     * The ideal number of hash functions is filter size * ln(2) / number of elements
     * Again, we ignore filter parameters which will create a bloom filter with more hash functions than the protocol limits
     * See https://en.wikipedia.org/wiki/Bloom_filter for an explanation of these formulas
     */
    isFull(false),
<<<<<<< HEAD
    isEmpty(false),
    nHashFuncs(min((unsigned int)(vData.size() * 8 / nElements * LN2), MAX_HASH_FUNCS)),
=======
    isEmpty(true),
    nHashFuncs(std::min((unsigned int)(vData.size() * 8 / nElements * LN2), MAX_HASH_FUNCS)),
>>>>>>> fc073561
    nTweak(nTweakIn),
    nFlags(nFlagsIn)
{
}

// Private constructor used by CRollingBloomFilter
CBloomFilter::CBloomFilter(unsigned int nElements, double nFPRate, unsigned int nTweakIn) :
    vData((unsigned int)(-1  / LN2SQUARED * nElements * log(nFPRate)) / 8),
    isFull(false),
    isEmpty(true),
    nHashFuncs((unsigned int)(vData.size() * 8 / nElements * LN2)),
    nTweak(nTweakIn),
    nFlags(BLOOM_UPDATE_NONE)
{
}

inline unsigned int CBloomFilter::Hash(unsigned int nHashNum, const std::vector<unsigned char>& vDataToHash) const
{
    // 0xFBA4C795 chosen as it guarantees a reasonable bit difference between nHashNum values.
    return MurmurHash3(nHashNum * 0xFBA4C795 + nTweak, vDataToHash) % (vData.size() * 8);
}

void CBloomFilter::insert(const std::vector<unsigned char>& vKey)
{
    if (isFull)
        return;
    for (unsigned int i = 0; i < nHashFuncs; i++)
    {
        unsigned int nIndex = Hash(i, vKey);
        // Sets bit nIndex of vData
        vData[nIndex >> 3] |= (1 << (7 & nIndex));
    }
    isEmpty = false;
}

void CBloomFilter::insert(const COutPoint& outpoint)
{
    CDataStream stream(SER_NETWORK, PROTOCOL_VERSION);
    stream << outpoint;
    std::vector<unsigned char> data(stream.begin(), stream.end());
    insert(data);
}

void CBloomFilter::insert(const uint256& hash)
{
    std::vector<unsigned char> data(hash.begin(), hash.end());
    insert(data);
}

bool CBloomFilter::contains(const std::vector<unsigned char>& vKey) const
{
    if (isFull)
        return true;
    if (isEmpty)
        return false;
    for (unsigned int i = 0; i < nHashFuncs; i++)
    {
        unsigned int nIndex = Hash(i, vKey);
        // Checks bit nIndex of vData
        if (!(vData[nIndex >> 3] & (1 << (7 & nIndex))))
            return false;
    }
    return true;
}

bool CBloomFilter::contains(const COutPoint& outpoint) const
{
    CDataStream stream(SER_NETWORK, PROTOCOL_VERSION);
    stream << outpoint;
    std::vector<unsigned char> data(stream.begin(), stream.end());
    return contains(data);
}

bool CBloomFilter::contains(const uint256& hash) const
{
    std::vector<unsigned char> data(hash.begin(), hash.end());
    return contains(data);
}

void CBloomFilter::clear()
{
    vData.assign(vData.size(),0);
    isFull = false;
    isEmpty = true;
}

void CBloomFilter::reset(unsigned int nNewTweak)
{
    clear();
    nTweak = nNewTweak;
}

bool CBloomFilter::IsWithinSizeConstraints() const
{
    return vData.size() <= MAX_BLOOM_FILTER_SIZE && nHashFuncs <= MAX_HASH_FUNCS;
}

bool CBloomFilter::IsRelevantAndUpdate(const CTransaction& tx)
{
    bool fFound = false;
    // Match if the filter contains the hash of tx
    //  for finding tx when they appear in a block
    if (isFull)
        return true;
    if (isEmpty)
        return false;
    const uint256& hash = tx.GetHash();
    if (contains(hash))
        fFound = true;

    for (unsigned int i = 0; i < tx.vout.size(); i++)
    {
        const CTxOut& txout = tx.vout[i];
        // Match if the filter contains any arbitrary script data element in any scriptPubKey in tx
        // If this matches, also add the specific output that was matched.
        // This means clients don't have to update the filter themselves when a new relevant tx 
        // is discovered in order to find spending transactions, which avoids round-tripping and race conditions.
        CScript::const_iterator pc = txout.scriptPubKey.begin();
        std::vector<unsigned char> data;
        while (pc < txout.scriptPubKey.end())
        {
            opcodetype opcode;
            if (!txout.scriptPubKey.GetOp(pc, opcode, data))
                break;
            if (data.size() != 0 && contains(data))
            {
                fFound = true;
                if ((nFlags & BLOOM_UPDATE_MASK) == BLOOM_UPDATE_ALL)
                    insert(COutPoint(hash, i));
                else if ((nFlags & BLOOM_UPDATE_MASK) == BLOOM_UPDATE_P2PUBKEY_ONLY)
                {
                    txnouttype type;
                    std::vector<std::vector<unsigned char> > vSolutions;
                    if (Solver(txout.scriptPubKey, type, vSolutions) &&
                            (type == TX_PUBKEY || type == TX_MULTISIG))
                        insert(COutPoint(hash, i));
                }
                break;
            }
        }
    }

    if (fFound)
        return true;

    BOOST_FOREACH(const CTxIn& txin, tx.vin)
    {
        // Match if the filter contains an outpoint tx spends
        if (contains(txin.prevout))
            return true;

        // Match if the filter contains any arbitrary script data element in any scriptSig in tx
        CScript::const_iterator pc = txin.scriptSig.begin();
        std::vector<unsigned char> data;
        while (pc < txin.scriptSig.end())
        {
            opcodetype opcode;
            if (!txin.scriptSig.GetOp(pc, opcode, data))
                break;
            if (data.size() != 0 && contains(data))
                return true;
        }
    }

    return false;
}

void CBloomFilter::UpdateEmptyFull()
{
    bool full = true;
    bool empty = true;
    for (unsigned int i = 0; i < vData.size(); i++)
    {
        full &= vData[i] == 0xff;
        empty &= vData[i] == 0;
    }
    isFull = full;
    isEmpty = empty;
}

<<<<<<< HEAD
CRollingBloomFilter::CRollingBloomFilter(unsigned int nElements, double fpRate) :
    b1(nElements * 2, fpRate, 0), b2(nElements * 2, fpRate, 0)
{
    // Implemented using two bloom filters of 2 * nElements each.
    // We fill them up, and clear them, staggered, every nElements
    // inserted, so at least one always contains the last nElements
    // inserted.
    nInsertions = 0;
    nBloomSize = nElements * 2;

    reset();
}

void CRollingBloomFilter::insert(const std::vector<unsigned char>& vKey)
{
    if (nInsertions == 0) {
        b1.clear();
    } else if (nInsertions == nBloomSize / 2) {
        b2.clear();
    }
    b1.insert(vKey);
    b2.insert(vKey);
    if (++nInsertions == nBloomSize) {
        nInsertions = 0;
=======
CRollingBloomFilter::CRollingBloomFilter(unsigned int nElements, double fpRate)
{
    double logFpRate = log(fpRate);
    /* The optimal number of hash functions is log(fpRate) / log(0.5), but
     * restrict it to the range 1-50. */
    nHashFuncs = std::max(1, std::min((int)round(logFpRate / log(0.5)), 50));
    /* In this rolling bloom filter, we'll store between 2 and 3 generations of nElements / 2 entries. */
    nEntriesPerGeneration = (nElements + 1) / 2;
    uint32_t nMaxElements = nEntriesPerGeneration * 3;
    /* The maximum fpRate = pow(1.0 - exp(-nHashFuncs * nMaxElements / nFilterBits), nHashFuncs)
     * =>          pow(fpRate, 1.0 / nHashFuncs) = 1.0 - exp(-nHashFuncs * nMaxElements / nFilterBits)
     * =>          1.0 - pow(fpRate, 1.0 / nHashFuncs) = exp(-nHashFuncs * nMaxElements / nFilterBits)
     * =>          log(1.0 - pow(fpRate, 1.0 / nHashFuncs)) = -nHashFuncs * nMaxElements / nFilterBits
     * =>          nFilterBits = -nHashFuncs * nMaxElements / log(1.0 - pow(fpRate, 1.0 / nHashFuncs))
     * =>          nFilterBits = -nHashFuncs * nMaxElements / log(1.0 - exp(logFpRate / nHashFuncs))
     */
    uint32_t nFilterBits = (uint32_t)ceil(-1.0 * nHashFuncs * nMaxElements / log(1.0 - exp(logFpRate / nHashFuncs)));
    data.clear();
    /* For each data element we need to store 2 bits. If both bits are 0, the
     * bit is treated as unset. If the bits are (01), (10), or (11), the bit is
     * treated as set in generation 1, 2, or 3 respectively.
     * These bits are stored in separate integers: position P corresponds to bit
     * (P & 63) of the integers data[(P >> 6) * 2] and data[(P >> 6) * 2 + 1]. */
    data.resize(((nFilterBits + 63) / 64) << 1);
    reset();
}

/* Similar to CBloomFilter::Hash */
static inline uint32_t RollingBloomHash(unsigned int nHashNum, uint32_t nTweak, const std::vector<unsigned char>& vDataToHash) {
    return MurmurHash3(nHashNum * 0xFBA4C795 + nTweak, vDataToHash);
}

void CRollingBloomFilter::insert(const std::vector<unsigned char>& vKey)
{
    if (nEntriesThisGeneration == nEntriesPerGeneration) {
        nEntriesThisGeneration = 0;
        nGeneration++;
        if (nGeneration == 4) {
            nGeneration = 1;
        }
        uint64_t nGenerationMask1 = -(uint64_t)(nGeneration & 1);
        uint64_t nGenerationMask2 = -(uint64_t)(nGeneration >> 1);
        /* Wipe old entries that used this generation number. */
        for (uint32_t p = 0; p < data.size(); p += 2) {
            uint64_t p1 = data[p], p2 = data[p + 1];
            uint64_t mask = (p1 ^ nGenerationMask1) | (p2 ^ nGenerationMask2);
            data[p] = p1 & mask;
            data[p + 1] = p2 & mask;
        }
    }
    nEntriesThisGeneration++;

    for (int n = 0; n < nHashFuncs; n++) {
        uint32_t h = RollingBloomHash(n, nTweak, vKey);
        int bit = h & 0x3F;
        uint32_t pos = (h >> 6) % data.size();
        /* The lowest bit of pos is ignored, and set to zero for the first bit, and to one for the second. */
        data[pos & ~1] = (data[pos & ~1] & ~(((uint64_t)1) << bit)) | ((uint64_t)(nGeneration & 1)) << bit;
        data[pos | 1] = (data[pos | 1] & ~(((uint64_t)1) << bit)) | ((uint64_t)(nGeneration >> 1)) << bit;
>>>>>>> fc073561
    }
}

void CRollingBloomFilter::insert(const uint256& hash)
{
<<<<<<< HEAD
    vector<unsigned char> data(hash.begin(), hash.end());
    insert(data);
=======
    std::vector<unsigned char> vData(hash.begin(), hash.end());
    insert(vData);
>>>>>>> fc073561
}

bool CRollingBloomFilter::contains(const std::vector<unsigned char>& vKey) const
{
<<<<<<< HEAD
    if (nInsertions < nBloomSize / 2) {
        return b2.contains(vKey);
    }
    return b1.contains(vKey);
=======
    for (int n = 0; n < nHashFuncs; n++) {
        uint32_t h = RollingBloomHash(n, nTweak, vKey);
        int bit = h & 0x3F;
        uint32_t pos = (h >> 6) % data.size();
        /* If the relevant bit is not set in either data[pos & ~1] or data[pos | 1], the filter does not contain vKey */
        if (!(((data[pos & ~1] | data[pos | 1]) >> bit) & 1)) {
            return false;
        }
    }
    return true;
>>>>>>> fc073561
}

bool CRollingBloomFilter::contains(const uint256& hash) const
{
<<<<<<< HEAD
    vector<unsigned char> data(hash.begin(), hash.end());
    return contains(data);
=======
    std::vector<unsigned char> vData(hash.begin(), hash.end());
    return contains(vData);
>>>>>>> fc073561
}

void CRollingBloomFilter::reset()
{
<<<<<<< HEAD
    unsigned int nNewTweak = GetRand(std::numeric_limits<unsigned int>::max());
    b1.reset(nNewTweak);
    b2.reset(nNewTweak);
    nInsertions = 0;
=======
    nTweak = GetRand(std::numeric_limits<unsigned int>::max());
    nEntriesThisGeneration = 0;
    nGeneration = 1;
    for (std::vector<uint64_t>::iterator it = data.begin(); it != data.end(); it++) {
        *it = 0;
    }
>>>>>>> fc073561
}<|MERGE_RESOLUTION|>--- conflicted
+++ resolved
@@ -1,8 +1,4 @@
-<<<<<<< HEAD
-// Copyright (c) 2012-2014 The Bitcoin Core developers
-=======
 // Copyright (c) 2012-2016 The Bitcoin Core developers
->>>>>>> fc073561
 // Distributed under the MIT software license, see the accompanying
 // file COPYING or http://www.opensource.org/licenses/mit-license.php.
 
@@ -23,35 +19,21 @@
 #define LN2SQUARED 0.4804530139182014246671025263266649717305529515945455
 #define LN2 0.6931471805599453094172321214581765680755001343602552
 
-<<<<<<< HEAD
-using namespace std;
-
-=======
->>>>>>> fc073561
 CBloomFilter::CBloomFilter(unsigned int nElements, double nFPRate, unsigned int nTweakIn, unsigned char nFlagsIn) :
     /**
      * The ideal size for a bloom filter with a given number of elements and false positive rate is:
      * - nElements * log(fp rate) / ln(2)^2
      * We ignore filter parameters which will create a bloom filter larger than the protocol limits
      */
-<<<<<<< HEAD
-    vData(min((unsigned int)(-1  / LN2SQUARED * nElements * log(nFPRate)), MAX_BLOOM_FILTER_SIZE * 8) / 8),
-=======
     vData(std::min((unsigned int)(-1  / LN2SQUARED * nElements * log(nFPRate)), MAX_BLOOM_FILTER_SIZE * 8) / 8),
->>>>>>> fc073561
     /**
      * The ideal number of hash functions is filter size * ln(2) / number of elements
      * Again, we ignore filter parameters which will create a bloom filter with more hash functions than the protocol limits
      * See https://en.wikipedia.org/wiki/Bloom_filter for an explanation of these formulas
      */
     isFull(false),
-<<<<<<< HEAD
-    isEmpty(false),
-    nHashFuncs(min((unsigned int)(vData.size() * 8 / nElements * LN2), MAX_HASH_FUNCS)),
-=======
     isEmpty(true),
     nHashFuncs(std::min((unsigned int)(vData.size() * 8 / nElements * LN2), MAX_HASH_FUNCS)),
->>>>>>> fc073561
     nTweak(nTweakIn),
     nFlags(nFlagsIn)
 {
@@ -232,32 +214,6 @@
     isEmpty = empty;
 }
 
-<<<<<<< HEAD
-CRollingBloomFilter::CRollingBloomFilter(unsigned int nElements, double fpRate) :
-    b1(nElements * 2, fpRate, 0), b2(nElements * 2, fpRate, 0)
-{
-    // Implemented using two bloom filters of 2 * nElements each.
-    // We fill them up, and clear them, staggered, every nElements
-    // inserted, so at least one always contains the last nElements
-    // inserted.
-    nInsertions = 0;
-    nBloomSize = nElements * 2;
-
-    reset();
-}
-
-void CRollingBloomFilter::insert(const std::vector<unsigned char>& vKey)
-{
-    if (nInsertions == 0) {
-        b1.clear();
-    } else if (nInsertions == nBloomSize / 2) {
-        b2.clear();
-    }
-    b1.insert(vKey);
-    b2.insert(vKey);
-    if (++nInsertions == nBloomSize) {
-        nInsertions = 0;
-=======
 CRollingBloomFilter::CRollingBloomFilter(unsigned int nElements, double fpRate)
 {
     double logFpRate = log(fpRate);
@@ -317,29 +273,17 @@
         /* The lowest bit of pos is ignored, and set to zero for the first bit, and to one for the second. */
         data[pos & ~1] = (data[pos & ~1] & ~(((uint64_t)1) << bit)) | ((uint64_t)(nGeneration & 1)) << bit;
         data[pos | 1] = (data[pos | 1] & ~(((uint64_t)1) << bit)) | ((uint64_t)(nGeneration >> 1)) << bit;
->>>>>>> fc073561
     }
 }
 
 void CRollingBloomFilter::insert(const uint256& hash)
 {
-<<<<<<< HEAD
-    vector<unsigned char> data(hash.begin(), hash.end());
-    insert(data);
-=======
     std::vector<unsigned char> vData(hash.begin(), hash.end());
     insert(vData);
->>>>>>> fc073561
 }
 
 bool CRollingBloomFilter::contains(const std::vector<unsigned char>& vKey) const
 {
-<<<<<<< HEAD
-    if (nInsertions < nBloomSize / 2) {
-        return b2.contains(vKey);
-    }
-    return b1.contains(vKey);
-=======
     for (int n = 0; n < nHashFuncs; n++) {
         uint32_t h = RollingBloomHash(n, nTweak, vKey);
         int bit = h & 0x3F;
@@ -350,33 +294,20 @@
         }
     }
     return true;
->>>>>>> fc073561
 }
 
 bool CRollingBloomFilter::contains(const uint256& hash) const
 {
-<<<<<<< HEAD
-    vector<unsigned char> data(hash.begin(), hash.end());
-    return contains(data);
-=======
     std::vector<unsigned char> vData(hash.begin(), hash.end());
     return contains(vData);
->>>>>>> fc073561
 }
 
 void CRollingBloomFilter::reset()
 {
-<<<<<<< HEAD
-    unsigned int nNewTweak = GetRand(std::numeric_limits<unsigned int>::max());
-    b1.reset(nNewTweak);
-    b2.reset(nNewTweak);
-    nInsertions = 0;
-=======
     nTweak = GetRand(std::numeric_limits<unsigned int>::max());
     nEntriesThisGeneration = 0;
     nGeneration = 1;
     for (std::vector<uint64_t>::iterator it = data.begin(); it != data.end(); it++) {
         *it = 0;
     }
->>>>>>> fc073561
 }