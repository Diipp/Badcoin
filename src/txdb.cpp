--- conflicted
+++ resolved
@@ -179,13 +179,9 @@
     i->pcursor->Seek(DB_COIN);
     // Cache key of first record
     if (i->pcursor->Valid()) {
-<<<<<<< HEAD
-        i->pcursor->GetKey(i->keyTmp);
-=======
         CoinEntry entry(&i->keyTmp.second);
         i->pcursor->GetKey(entry);
         i->keyTmp.first = entry.key;
->>>>>>> 9e116a6f
     } else {
         i->keyTmp.first = 0; // Make sure Valid() and GetKey() return false
     }
@@ -291,12 +287,9 @@
                 pindexNew->nStatus        = diskindex.nStatus;
                 pindexNew->nTx            = diskindex.nTx;
 
-<<<<<<< HEAD
-=======
                 if (!CheckProofOfWork(pindexNew->GetBlockHash(), pindexNew->nBits, consensusParams))
                     return error("%s: CheckProofOfWork failed: %s", __func__, pindexNew->ToString());
 
->>>>>>> 9e116a6f
                 pcursor->Next();
             } else {
                 return error("%s: failed to read value", __func__);
