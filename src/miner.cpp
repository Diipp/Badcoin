--- conflicted
+++ resolved
@@ -6,40 +6,25 @@
 #include "miner.h"
 
 #include "amount.h"
-<<<<<<< HEAD
-#include "chainparams.h"
-#include "consensus/consensus.h"
-#include "consensus/validation.h"
-#include "crypto/scrypt.h"
-=======
 #include "chain.h"
 #include "chainparams.h"
 #include "coins.h"
 #include "consensus/consensus.h"
 #include "consensus/merkle.h"
 #include "consensus/validation.h"
->>>>>>> c1b74217
+#include "crypto/scrypt.h"
 #include "hash.h"
 #include "main.h"
 #include "net.h"
 #include "policy/policy.h"
 #include "pow.h"
 #include "primitives/transaction.h"
-<<<<<<< HEAD
-=======
 #include "script/standard.h"
->>>>>>> c1b74217
 #include "timedata.h"
 #include "txmempool.h"
 #include "util.h"
 #include "utilmoneystr.h"
-<<<<<<< HEAD
-#ifdef ENABLE_WALLET
-#include "wallet/wallet.h"
-#endif
-=======
 #include "validationinterface.h"
->>>>>>> c1b74217
 
 #include <boost/thread.hpp>
 #include <boost/tuple/tuple.hpp>
@@ -72,11 +57,7 @@
     }
 };
 
-<<<<<<< HEAD
-void UpdateTime(CBlockHeader* pblock, const Consensus::Params& consensusParams, const CBlockIndex* pindexPrev)
-=======
 int64_t UpdateTime(CBlockHeader* pblock, const Consensus::Params& consensusParams, const CBlockIndex* pindexPrev)
->>>>>>> c1b74217
 {
     int64_t nOldTime = pblock->nTime;
     int64_t nNewTime = std::max(pindexPrev->GetMedianTimePast()+1, GetAdjustedTime());
@@ -86,31 +67,23 @@
 
     // Updating time can change work required on testnet:
     if (consensusParams.fPowAllowMinDifficultyBlocks)
-<<<<<<< HEAD
     {
         int algo = pblock->GetAlgo();
         pblock->nBits = GetNextWorkRequired(pindexPrev, pblock, consensusParams, algo);
     }
 }
 
-CBlockTemplate* CreateNewBlock(const CScript& scriptPubKeyIn, int algo)
-=======
-        pblock->nBits = GetNextWorkRequired(pindexPrev, pblock, consensusParams);
-
     return nNewTime - nOldTime;
 }
 
-CBlockTemplate* CreateNewBlock(const CChainParams& chainparams, const CScript& scriptPubKeyIn)
->>>>>>> c1b74217
-{
-    const CChainParams& chainparams = Params();
+CBlockTemplate* CreateNewBlock(const CChainParams& chainparams, const CScript& scriptPubKeyIn, int algo)
+{
     // Create new block
     auto_ptr<CBlockTemplate> pblocktemplate(new CBlockTemplate());
     if(!pblocktemplate.get())
         return NULL;
     CBlock *pblock = &pblocktemplate->block; // pointer for convenience
 
-<<<<<<< HEAD
     /* Initialise the block version.  */
     pblock->nVersion = CBlockHeader::CURRENT_VERSION;
     pblock->nVersion.SetChainId(chainparams.GetConsensus().nAuxpowChainId);
@@ -121,8 +94,6 @@
     if (Params().MineBlocksOnDemand())
         pblock->nVersion = GetArg("-blockversion", pblock->nVersion);
 
-=======
->>>>>>> c1b74217
     // Create coinbase tx
     CMutableTransaction txNew;
     txNew.vin.resize(1);
@@ -175,86 +146,6 @@
         const int nHeight = pindexPrev->nHeight + 1;
         pblock->nTime = GetAdjustedTime();
         const int64_t nMedianTimePast = pindexPrev->GetMedianTimePast();
-<<<<<<< HEAD
-        CCoinsViewCache view(pcoinsTip);
-
-        // Priority order to process transactions
-        list<COrphan> vOrphan; // list memory doesn't move
-        map<uint256, vector<COrphan*> > mapDependers;
-        bool fPrintPriority = GetBoolArg("-printpriority", false);
-
-        // This vector will be sorted into a priority queue:
-        vector<TxPriority> vecPriority;
-        vecPriority.reserve(mempool.mapTx.size());
-        for (map<uint256, CTxMemPoolEntry>::iterator mi = mempool.mapTx.begin();
-             mi != mempool.mapTx.end(); ++mi)
-        {
-            const CTransaction& tx = mi->second.GetTx();
-
-            int64_t nLockTimeCutoff = (STANDARD_LOCKTIME_VERIFY_FLAGS & LOCKTIME_MEDIAN_TIME_PAST)
-                                    ? nMedianTimePast
-                                    : pblock->GetBlockTime();
-
-            if (tx.IsCoinBase() || !IsFinalTx(tx, nHeight, nLockTimeCutoff))
-                continue;
-
-            COrphan* porphan = NULL;
-            double dPriority = 0;
-            CAmount nTotalIn = 0;
-            bool fMissingInputs = false;
-            BOOST_FOREACH(const CTxIn& txin, tx.vin)
-            {
-                // Read prev transaction
-                if (!view.HaveCoins(txin.prevout.hash))
-                {
-                    // This should never happen; all transactions in the memory
-                    // pool should connect to either transactions in the chain
-                    // or other transactions in the memory pool.
-                    if (!mempool.mapTx.count(txin.prevout.hash))
-                    {
-                        LogPrintf("ERROR: mempool transaction missing input\n");
-                        if (fDebug) assert("mempool transaction missing input" == 0);
-                        fMissingInputs = true;
-                        if (porphan)
-                            vOrphan.pop_back();
-                        break;
-                    }
-
-                    // Has to wait for dependencies
-                    if (!porphan)
-                    {
-                        // Use list for automatic deletion
-                        vOrphan.push_back(COrphan(&tx));
-                        porphan = &vOrphan.back();
-                    }
-                    mapDependers[txin.prevout.hash].push_back(porphan);
-                    porphan->setDependsOn.insert(txin.prevout.hash);
-                    nTotalIn += mempool.mapTx[txin.prevout.hash].GetTx().vout[txin.prevout.n].nValue;
-                    continue;
-                }
-                const CCoins* coins = view.AccessCoins(txin.prevout.hash);
-                assert(coins);
-
-                CAmount nValueIn = coins->vout[txin.prevout.n].nValue;
-                nTotalIn += nValueIn;
-
-                int nConf = nHeight - coins->nHeight;
-
-                dPriority += (double)nValueIn * nConf;
-            }
-            if (fMissingInputs) continue;
-
-            // Priority is sum(valuein * age) / modified_txsize
-            unsigned int nTxSize = ::GetSerializeSize(tx, SER_NETWORK, PROTOCOL_VERSION);
-            dPriority = tx.ComputePriority(dPriority, nTxSize);
-
-            uint256 hash = tx.GetHash();
-            mempool.ApplyDeltas(hash, dPriority, nTotalIn);
-
-            CFeeRate feeRate(nTotalIn-tx.GetValueOut(), nTxSize);
-
-            if (porphan)
-=======
 
         pblock->nVersion = ComputeBlockVersion(pindexPrev, chainparams.GetConsensus());
         // -regtest only: allow overriding block.nVersion with
@@ -271,7 +162,6 @@
             vecPriority.reserve(mempool.mapTx.size());
             for (CTxMemPool::indexed_transaction_set::iterator mi = mempool.mapTx.begin();
                  mi != mempool.mapTx.end(); ++mi)
->>>>>>> c1b74217
             {
                 double dPriority = mi->GetPriority(nHeight);
                 CAmount dummy;
@@ -349,9 +239,6 @@
             if (!IsFinalTx(tx, nHeight, nLockTimeCutoff))
                 continue;
 
-<<<<<<< HEAD
-            UpdateCoins(tx, state, view, nHeight);
-=======
             unsigned int nTxSigOps = iter->GetSigOpCount();
             if (nBlockSigOps + nTxSigOps >= MAX_BLOCK_SIGOPS) {
                 if (nBlockSigOps > MAX_BLOCK_SIGOPS - 2) {
@@ -359,7 +246,6 @@
                 }
                 continue;
             }
->>>>>>> c1b74217
 
             CAmount nTxFees = iter->GetFee();
             // Added
@@ -413,25 +299,15 @@
 
         // Fill in header
         pblock->hashPrevBlock  = pindexPrev->GetBlockHash();
-<<<<<<< HEAD
-        UpdateTime(pblock, Params().GetConsensus(), pindexPrev);
-        pblock->nBits          = GetNextWorkRequired(pindexPrev, pblock, Params().GetConsensus(), algo);
-=======
         UpdateTime(pblock, chainparams.GetConsensus(), pindexPrev);
         pblock->nBits          = GetNextWorkRequired(pindexPrev, pblock, chainparams.GetConsensus());
->>>>>>> c1b74217
         pblock->nNonce         = 0;
         pblocktemplate->vTxSigOps[0] = GetLegacySigOpCount(pblock->vtx[0]);
 
         CValidationState state;
-<<<<<<< HEAD
-        if (!TestBlockValidity(state, *pblock, pindexPrev, false, false))
-            throw std::runtime_error("CreateNewBlock(): TestBlockValidity failed");
-=======
         if (!TestBlockValidity(state, chainparams, *pblock, pindexPrev, false, false)) {
             throw std::runtime_error(strprintf("%s: TestBlockValidity failed: %s", __func__, FormatStateMessage(state)));
         }
->>>>>>> c1b74217
     }
 
     return pblocktemplate.release();
@@ -491,7 +367,6 @@
         // If nothing found after trying for a while, return -1
         if ((nNonce & 0xfff) == 0)
             return false;
-<<<<<<< HEAD
     }
 }
 
@@ -550,13 +425,7 @@
     return CreateNewBlock(scriptPubKey, algo);
 }
 
-static bool ProcessBlockFound(CBlock* pblock, CWallet& wallet, CReserveKey& reservekey)
-=======
-    }
-}
-
 static bool ProcessBlockFound(const CBlock* pblock, const CChainParams& chainparams)
->>>>>>> c1b74217
 {
     LogPrintf("%s\n", pblock->ToString());
     LogPrintf("generated %s\n", FormatMoney(pblock->vtx[0].vout[0].nValue));
@@ -565,11 +434,7 @@
     {
         LOCK(cs_main);
         if (pblock->hashPrevBlock != chainActive.Tip()->GetBlockHash())
-<<<<<<< HEAD
             return error("MyriadMiner: generated block is stale");
-=======
-            return error("BitcoinMiner: generated block is stale");
->>>>>>> c1b74217
     }
 
     // Inform about the new block
@@ -577,40 +442,20 @@
 
     // Process this block the same as if we had received it from another node
     CValidationState state;
-<<<<<<< HEAD
-    if (!ProcessNewBlock(state, NULL, pblock, true, NULL))
+    if (!ProcessNewBlock(state, chainparams, NULL, pblock, true, NULL))
         return error("MyriadMiner: ProcessNewBlock, block not accepted");
-=======
-    if (!ProcessNewBlock(state, chainparams, NULL, pblock, true, NULL))
-        return error("BitcoinMiner: ProcessNewBlock, block not accepted");
->>>>>>> c1b74217
 
     return true;
 }
 
 void static BitcoinMiner(const CChainParams& chainparams)
 {
-    const CChainParams& chainparams = Params();
+    LogPrintf("MyriadMiner started\n");
+    SetThreadPriority(THREAD_PRIORITY_LOWEST);
+    RenameThread("myriad-miner");
 
     unsigned int nExtraNonce = 0;
 
-<<<<<<< HEAD
-    while (true) {
-        if (chainparams.MiningRequiresPeers()) {
-            // Busy-wait for the network to come online so we don't waste time mining
-            // on an obsolete chain. In regtest mode we expect to fly solo.
-            do {
-                bool fvNodesEmpty;
-                {
-                    LOCK(cs_vNodes);
-                    fvNodesEmpty = vNodes.empty();
-                }
-                if (!fvNodesEmpty && !IsInitialBlockDownload())
-                    break;
-                MilliSleep(1000);
-            } while (true);
-        }
-=======
     boost::shared_ptr<CReserveScript> coinbaseScript;
     GetMainSignals().ScriptForMining(coinbaseScript);
 
@@ -636,37 +481,15 @@
                     MilliSleep(1000);
                 } while (true);
             }
->>>>>>> c1b74217
-
-        //
-        // Create new block
-        //
-        unsigned int nTransactionsUpdatedLast = mempool.GetTransactionsUpdated();
-        CBlockIndex* pindexPrev = chainActive.Tip();
-
-<<<<<<< HEAD
-        auto_ptr<CBlockTemplate> pblocktemplate(CreateNewBlockWithKey(reservekey, ALGO_SHA256D));
-        if (!pblocktemplate.get())
-        {
-            LogPrintf("Error in MyriadMiner[SHA256d]: Keypool ran out, please call keypoolrefill before restarting the mining thread\n");
-            return;
-        }
-        CBlock *pblock = &pblocktemplate->block;
-        IncrementExtraNonce(pblock, pindexPrev, nExtraNonce);
-
-        LogPrintf("Running MyriadMiner[SHA256d] with %u transactions in block (%u bytes)\n", pblock->vtx.size(),
-            ::GetSerializeSize(*pblock, SER_NETWORK, PROTOCOL_VERSION));
-
-        //
-        // Search
-        //
-        int64_t nStart = GetTime();
-        arith_uint256 hashTarget = arith_uint256().SetCompact(pblock->nBits);
-        uint256 hash;
-        uint32_t nNonce = 0;
-        while (true) {
-            // Check if something found
-            if (ScanHash(pblock, nNonce, &hash))
+
+            //
+            // Create new block
+            //
+            unsigned int nTransactionsUpdatedLast = mempool.GetTransactionsUpdated();
+            CBlockIndex* pindexPrev = chainActive.Tip();
+
+            auto_ptr<CBlockTemplate> pblocktemplate(CreateNewBlock(chainparams, coinbaseScript->reserveScript));
+            if (!pblocktemplate.get())
             {
                 if (UintToArith256(hash) <= hashTarget)
                 {
@@ -674,56 +497,16 @@
                     pblock->nNonce = nNonce;
                     assert(hash == pblock->GetHash());
 
-                    SetThreadPriority(THREAD_PRIORITY_NORMAL);
-                    LogPrintf("MyriadMiner[SHA256d]:\n");
-                    LogPrintf("proof-of-work found  \n  hash: %s  \ntarget: %s\n", hash.GetHex(), hashTarget.GetHex());
-                    ProcessBlockFound(pblock, *pwallet, reservekey);
-                    SetThreadPriority(THREAD_PRIORITY_LOWEST);
-
-                    // In regression test mode, stop mining after a block is found.
-                    if (chainparams.MineBlocksOnDemand())
-                        throw boost::thread_interrupted();
-=======
-            auto_ptr<CBlockTemplate> pblocktemplate(CreateNewBlock(chainparams, coinbaseScript->reserveScript));
-            if (!pblocktemplate.get())
-            {
-                LogPrintf("Error in BitcoinMiner: Keypool ran out, please call keypoolrefill before restarting the mining thread\n");
-                return;
-            }
-            CBlock *pblock = &pblocktemplate->block;
-            IncrementExtraNonce(pblock, pindexPrev, nExtraNonce);
-
-            LogPrintf("Running BitcoinMiner with %u transactions in block (%u bytes)\n", pblock->vtx.size(),
-                ::GetSerializeSize(*pblock, SER_NETWORK, PROTOCOL_VERSION));
-
-            //
-            // Search
-            //
-            int64_t nStart = GetTime();
-            arith_uint256 hashTarget = arith_uint256().SetCompact(pblock->nBits);
-            uint256 hash;
-            uint32_t nNonce = 0;
-            while (true) {
-                // Check if something found
-                if (ScanHash(pblock, nNonce, &hash))
-                {
-                    if (UintToArith256(hash) <= hashTarget)
-                    {
-                        // Found a solution
-                        pblock->nNonce = nNonce;
-                        assert(hash == pblock->GetHash());
-
                         SetThreadPriority(THREAD_PRIORITY_NORMAL);
-                        LogPrintf("BitcoinMiner:\n");
+                        LogPrintf("MyriadMiner:\n");
                         LogPrintf("proof-of-work found  \n  hash: %s  \ntarget: %s\n", hash.GetHex(), hashTarget.GetHex());
                         ProcessBlockFound(pblock, chainparams);
                         SetThreadPriority(THREAD_PRIORITY_LOWEST);
                         coinbaseScript->KeepScript();
 
-                        // In regression test mode, stop mining after a block is found.
-                        if (chainparams.MineBlocksOnDemand())
-                            throw boost::thread_interrupted();
->>>>>>> c1b74217
+                    // In regression test mode, stop mining after a block is found.
+                    if (chainparams.MineBlocksOnDemand())
+                        throw boost::thread_interrupted();
 
                     break;
                 }
@@ -760,7 +543,6 @@
     CReserveKey reservekey(pwallet);
     unsigned int nExtraNonce = 0;
 
-<<<<<<< HEAD
     while (true) {
         if (chainparams.MiningRequiresPeers()) {
             // Busy-wait for the network to come online so we don't waste time mining
@@ -824,67 +606,15 @@
                     if (chainparams.MineBlocksOnDemand())
                         throw boost::thread_interrupted();
 
-=======
-                // Check for stop or if block needs to be rebuilt
-                boost::this_thread::interruption_point();
-                // Regtest mode doesn't require peers
-                if (vNodes.empty() && chainparams.MiningRequiresPeers())
                     break;
-                if (nNonce >= 0xffff0000)
-                    break;
-                if (mempool.GetTransactionsUpdated() != nTransactionsUpdatedLast && GetTime() - nStart > 60)
-                    break;
-                if (pindexPrev != chainActive.Tip())
->>>>>>> c1b74217
-                    break;
-                }
-            }
-
-<<<<<<< HEAD
-            // Check for stop or if block needs to be rebuilt
-            boost::this_thread::interruption_point();
-            // Regtest mode doesn't require peers
-            if (vNodes.empty() && chainparams.MiningRequiresPeers())
-                break;
-            if (nNonce >= 0xffff0000)
-                break;
-            if (mempool.GetTransactionsUpdated() != nTransactionsUpdatedLast && GetTime() - nStart > 60)
-                break;
-            if (pindexPrev != chainActive.Tip())
-                break;
-
-            // Update nTime every few seconds
-            UpdateTime(pblock, consensus, pindexPrev);
-            if (consensus.fPowAllowMinDifficultyBlocks)
-            {
-                // Changing pblock->nTime can change work required on testnet:
-                hashTarget.SetCompact(pblock->nBits);
-            }
-        }
-    }
-}
-
-void static GenericMiner(CWallet *pwallet, int algo)
-{
-    // Each thread has its own key and counter
-    CReserveKey reservekey(pwallet);
-    unsigned int nExtraNonce = 0;
-    const CChainParams& chainparams = Params();
-    
-    while(true)
-    {
-        if (chainparams.MiningRequiresPeers()) {
-            // Busy-wait for the network to come online so we don't waste time mining
-            // on an obsolete chain. In regtest mode we expect to fly solo.
-            do {
-                bool fvNodesEmpty;
-=======
+                }
+            }
+
                 // Update nTime every few seconds
                 if (UpdateTime(pblock, chainparams.GetConsensus(), pindexPrev) < 0)
                     break; // Recreate the block if the clock has run backwards,
                            // so that we can use the correct time.
                 if (chainparams.GetConsensus().fPowAllowMinDifficultyBlocks)
->>>>>>> c1b74217
                 {
                     LOCK(cs_vNodes);
                     fvNodesEmpty = vNodes.empty();
@@ -1004,11 +734,7 @@
     }
     catch (const std::runtime_error &e)
     {
-<<<<<<< HEAD
         LogPrintf("MyriadMiner runtime error: %s\n", e.what());
-=======
-        LogPrintf("BitcoinMiner runtime error: %s\n", e.what());
->>>>>>> c1b74217
         return;
     }
 }
@@ -1032,12 +758,5 @@
 
     minerThreads = new boost::thread_group();
     for (int i = 0; i < nThreads; i++)
-<<<<<<< HEAD
-        minerThreads->create_thread(boost::bind(&ThreadMiner, pwallet));
-}
-
-#endif // ENABLE_WALLET
-=======
         minerThreads->create_thread(boost::bind(&BitcoinMiner, boost::cref(chainparams)));
-}
->>>>>>> c1b74217
+}