--- conflicted
+++ resolved
@@ -1,9 +1,5 @@
 // Copyright (c) 2009-2010 Satoshi Nakamoto
-<<<<<<< HEAD
-// Copyright (c) 2009-2015 The Bitcoin Core developers
-=======
 // Copyright (c) 2009-2016 The Bitcoin Core developers
->>>>>>> f2a96e7d
 // Distributed under the MIT software license, see the accompanying
 // file COPYING or http://www.opensource.org/licenses/mit-license.php.
 
@@ -81,12 +77,8 @@
     return nNewTime - nOldTime;
 }
 
-<<<<<<< HEAD
-CBlockTemplate* CreateNewBlock(const CChainParams& chainparams, const CScript& scriptPubKeyIn, int algo)
-=======
-BlockAssembler::BlockAssembler(const CChainParams& _chainparams)
+BlockAssembler::BlockAssembler(const CChainParams& _chainparams, int algo)
     : chainparams(_chainparams)
->>>>>>> f2a96e7d
 {
     // Block resource limits
     // If neither -blockmaxsize or -blockmaxweight is given, limit to DEFAULT_BLOCK_MAX_*
@@ -161,15 +153,7 @@
     CBlockIndex* pindexPrev = chainActive.Tip();
     nHeight = pindexPrev->nHeight + 1;
 
-<<<<<<< HEAD
-    /* Initialise the block version.  */
-    pblock->nVersion = CBlockHeader::CURRENT_VERSION;
-    pblock->nVersion.SetChainId(chainparams.GetConsensus().nAuxpowChainId);
-    pblock->nVersion.SetAlgo(algo);
-    
-=======
-    pblock->nVersion = ComputeBlockVersion(pindexPrev, chainparams.GetConsensus());
->>>>>>> f2a96e7d
+    pblock->nVersion = ComputeBlockVersion(pindexPrev, chainparams.GetConsensus(), int algo);
     // -regtest only: allow overriding block.nVersion with
     // -blockversion=N to test forking scenarios
     if (Params().MineBlocksOnDemand())
@@ -268,41 +252,12 @@
     return true;
 }
 
-<<<<<<< HEAD
-    {
-        LOCK2(cs_main, mempool.cs);
-        CBlockIndex* pindexPrev = chainActive.Tip();
-        const int nHeight = pindexPrev->nHeight + 1;
-        pblock->nTime = GetAdjustedTime();
-        const int64_t nMedianTimePast = pindexPrev->GetMedianTimePast();
-
-        pblock->nVersion = ComputeBlockVersion(pindexPrev, chainparams.GetConsensus());
-        // -regtest only: allow overriding block.nVersion with
-        // -blockversion=N to test forking scenarios
-        if (chainparams.MineBlocksOnDemand())
-            pblock->nVersion = GetArg("-blockversion", pblock->nVersion);
-
-        int64_t nLockTimeCutoff = (STANDARD_LOCKTIME_VERIFY_FLAGS & LOCKTIME_MEDIAN_TIME_PAST)
-                                ? nMedianTimePast
-                                : pblock->GetBlockTime();
-
-        bool fPriorityBlock = nBlockPrioritySize > 0;
-        if (fPriorityBlock) {
-            vecPriority.reserve(mempool.mapTx.size());
-            for (CTxMemPool::indexed_transaction_set::iterator mi = mempool.mapTx.begin();
-                 mi != mempool.mapTx.end(); ++mi)
-            {
-                double dPriority = mi->GetPriority(nHeight);
-                CAmount dummy;
-                mempool.ApplyDeltas(mi->GetTx().GetHash(), dPriority, dummy);
-                vecPriority.push_back(TxCoinAgePriority(dPriority, mi));
-=======
 // Perform transaction-level checks before adding to block:
 // - transaction finality (locktime)
 // - premature witness (in case segwit transactions are added to mempool before
 //   segwit activation)
 // - serialized size (in case -blockmaxsize is in use)
-bool BlockAssembler::TestPackageTransactions(const CTxMemPool::setEntries& package)
+bool BlockAssembler::TestPackageTransactions(const CTxMemPool::setEntries& package, int algo)
 {
     uint64_t nPotentialBlockSize = nBlockSize; // only used with fNeedSizeAccounting
     BOOST_FOREACH (const CTxMemPool::txiter it, package) {
@@ -314,7 +269,6 @@
             uint64_t nTxSize = ::GetSerializeSize(it->GetTx(), SER_NETWORK, PROTOCOL_VERSION);
             if (nPotentialBlockSize + nTxSize >= nBlockMaxSize) {
                 return false;
->>>>>>> f2a96e7d
             }
             nPotentialBlockSize += nTxSize;
         }
@@ -606,67 +560,6 @@
         return;
     }
 
-<<<<<<< HEAD
-bool static ScanHashScrypt(CBlockHeader *pblock, uint32_t& nNonce, uint256 *phash, char *pscratchpad)
-{
-    // Write the first 76 bytes of the block header to a double-SHA256 state.
-    //CHash256 hasher;
-    //CDataStream ss(SER_NETWORK, PROTOCOL_VERSION);
-    //ss << *pblock;
-    //assert(ss.size() == 80);
-    //hasher.Write((unsigned char*)&ss[0], 76);
-
-    while (true) {
-        nNonce++;
-
-        // Write the last 4 bytes of the block header (the nonce) to a copy of
-        // the double-SHA256 state, and compute the result.
-        pblock->nNonce = nNonce;
-        
-#if defined(USE_SSE2)
-        // Detection would work, but in cases where we KNOW it always has SSE2,
-        // it is faster to use directly than to use a function pointer or conditional.
-#if defined(_M_X64) || defined(__x86_64__) || defined(_M_AMD64) || (defined(MAC_OSX) && defined(__i386__))
-        // Always SSE2: x86_64 or Intel MacOS X
-        scrypt_1024_1_1_256_sp_sse2(BEGIN(pblock->nVersion), (char*)phash, pscratchpad);
-#else
-        // Detect SSE2: 32bit x86 Linux or Windows
-        scrypt_1024_1_1_256_sp(BEGIN(pblock->nVersion), (char*)phash, pscratchpad);
-#endif
-#else
-        // Generic scrypt
-        scrypt_1024_1_1_256_sp_generic(BEGIN(pblock->nVersion), (char*)phash, pscratchpad);
-#endif
-
-        // Return the nonce if the hash has at least some zero bits,
-        // caller will check if it has enough to reach the target
-        // TODO: I don't like having this hard-coded, it's too coarse for regtest, too fine for main
-        if (((uint8_t*)phash)[31] == 0)
-            return true;
-
-        // If nothing found after trying for a while, return -1
-        if ((nNonce & 0x1fff) == 0)
-            return false;
-        if ((nNonce & 0x01ff) == 0)
-            boost::this_thread::interruption_point();
-    }
-}
-
-CBlockTemplate* CreateNewBlockWithKey(CReserveKey& reservekey, int algo)
-{
-    CPubKey pubkey;
-    if (!reservekey.GetReservedKey(pubkey))
-        return NULL;
-
-    CScript scriptPubKey = CScript() << ToByteVector(pubkey) << OP_CHECKSIG;
-    return CreateNewBlock(scriptPubKey, algo);
-}
-
-static bool ProcessBlockFound(const CBlock* pblock, const CChainParams& chainparams)
-{
-    LogPrintf("%s\n", pblock->ToString());
-    LogPrintf("generated %s\n", FormatMoney(pblock->vtx[0].vout[0].nValue));
-=======
     bool fSizeAccounting = fNeedSizeAccounting;
     fNeedSizeAccounting = true;
 
@@ -676,22 +569,15 @@
     std::map<CTxMemPool::txiter, double, CTxMemPool::CompareIteratorByHash> waitPriMap;
     typedef std::map<CTxMemPool::txiter, double, CTxMemPool::CompareIteratorByHash>::iterator waitPriIter;
     double actualPriority = -1;
->>>>>>> f2a96e7d
 
     vecPriority.reserve(mempool.mapTx.size());
     for (CTxMemPool::indexed_transaction_set::iterator mi = mempool.mapTx.begin();
          mi != mempool.mapTx.end(); ++mi)
     {
-<<<<<<< HEAD
-        LOCK(cs_main);
-        if (pblock->hashPrevBlock != chainActive.Tip()->GetBlockHash())
-            return error("MyriadMiner: generated block is stale");
-=======
         double dPriority = mi->GetPriority(nHeight);
         CAmount dummy;
         mempool.ApplyDeltas(mi->GetTx().GetHash(), dPriority, dummy);
         vecPriority.push_back(TxCoinAgePriority(dPriority, mi));
->>>>>>> f2a96e7d
     }
     std::make_heap(vecPriority.begin(), vecPriority.end(), pricomparer);
 
@@ -712,204 +598,32 @@
         if (!fIncludeWitness && iter->GetTx().HasWitness())
             continue;
 
-<<<<<<< HEAD
-    // Process this block the same as if we had received it from another node
-    CValidationState state;
-    if (!ProcessNewBlock(state, chainparams, NULL, pblock, true, NULL))
-        return error("MyriadMiner: ProcessNewBlock, block not accepted");
-=======
         // If tx is dependent on other mempool txs which haven't yet been included
         // then put it in the waitSet
         if (isStillDependent(iter)) {
             waitPriMap.insert(std::make_pair(iter, actualPriority));
             continue;
         }
->>>>>>> f2a96e7d
 
         // If this tx fits in the block add it, otherwise keep looping
         if (TestForBlock(iter)) {
             AddToBlock(iter);
 
-<<<<<<< HEAD
-void static BitcoinMiner(const CChainParams& chainparams)
-{
-    LogPrintf("MyriadMiner started\n");
-    SetThreadPriority(THREAD_PRIORITY_LOWEST);
-    RenameThread("myriad-miner");
-
-    unsigned int nExtraNonce = 0;
-
-    boost::shared_ptr<CReserveScript> coinbaseScript;
-    GetMainSignals().ScriptForMining(coinbaseScript);
-
-    try {
-        // Throw an error if no script was provided.  This can happen
-        // due to some internal error but also if the keypool is empty.
-        // In the latter case, already the pointer is NULL.
-        if (!coinbaseScript || coinbaseScript->reserveScript.empty())
-            throw std::runtime_error("No coinbase script available (mining requires a wallet)");
-
-        while (true) {
-            if (chainparams.MiningRequiresPeers()) {
-                // Busy-wait for the network to come online so we don't waste time mining
-                // on an obsolete chain. In regtest mode we expect to fly solo.
-                do {
-                    bool fvNodesEmpty;
-                    {
-                        LOCK(cs_vNodes);
-                        fvNodesEmpty = vNodes.empty();
-                    }
-                    if (!fvNodesEmpty && !IsInitialBlockDownload())
-                        break;
-                    MilliSleep(1000);
-                } while (true);
-=======
             // If now that this txs is added we've surpassed our desired priority size
             // or have dropped below the AllowFreeThreshold, then we're done adding priority txs
             if (nBlockSize >= nBlockPrioritySize || !AllowFree(actualPriority)) {
                 break;
->>>>>>> f2a96e7d
             }
 
             // This tx was successfully added, so
             // add transactions that depend on this one to the priority queue to try again
             BOOST_FOREACH(CTxMemPool::txiter child, mempool.GetMemPoolChildren(iter))
             {
-<<<<<<< HEAD
-                if (UintToArith256(hash) <= hashTarget)
-                {
-                    // Found a solution
-                    pblock->nNonce = nNonce;
-                    assert(hash == pblock->GetHash());
-
-                        SetThreadPriority(THREAD_PRIORITY_NORMAL);
-                        LogPrintf("MyriadMiner:\n");
-                        LogPrintf("proof-of-work found  \n  hash: %s  \ntarget: %s\n", hash.GetHex(), hashTarget.GetHex());
-                        ProcessBlockFound(pblock, chainparams);
-                        SetThreadPriority(THREAD_PRIORITY_LOWEST);
-                        coinbaseScript->KeepScript();
-
-                    // In regression test mode, stop mining after a block is found.
-                    if (chainparams.MineBlocksOnDemand())
-                        throw boost::thread_interrupted();
-
-                    break;
-                }
-            }
-
-            // Check for stop or if block needs to be rebuilt
-            boost::this_thread::interruption_point();
-            // Regtest mode doesn't require peers
-            if (vNodes.empty() && chainparams.MiningRequiresPeers())
-                break;
-            if (nNonce >= 0xffff0000)
-                break;
-            if (mempool.GetTransactionsUpdated() != nTransactionsUpdatedLast && GetTime() - nStart > 60)
-                break;
-            if (pindexPrev != chainActive.Tip())
-                break;
-
-            // Update nTime every few seconds
-            UpdateTime(pblock, chainparams.GetConsensus(), pindexPrev);
-            if (chainparams.GetConsensus().fPowAllowMinDifficultyBlocks)
-            {
-                // Changing pblock->nTime can change work required on testnet:
-                hashTarget.SetCompact(pblock->nBits);
-            }
-        }
-    }
-}
-
-void static ScryptMiner(CWallet *pwallet)
-{
-    const CChainParams& chainparams = Params();
-
-    // Each thread has its own key and counter
-    CReserveKey reservekey(pwallet);
-    unsigned int nExtraNonce = 0;
-
-    while (true) {
-        if (chainparams.MiningRequiresPeers()) {
-            // Busy-wait for the network to come online so we don't waste time mining
-            // on an obsolete chain. In regtest mode we expect to fly solo.
-            do {
-                bool fvNodesEmpty;
-                {
-                    LOCK(cs_vNodes);
-                    fvNodesEmpty = vNodes.empty();
-                }
-                if (!fvNodesEmpty && !IsInitialBlockDownload())
-                    break;
-                MilliSleep(1000);
-            } while (true);
-        }
-
-        //
-        // Create new block
-        //
-        unsigned int nTransactionsUpdatedLast = mempool.GetTransactionsUpdated();
-        CBlockIndex* pindexPrev = chainActive.Tip();
-        const Consensus::Params &consensus = Params().GetConsensus();
-
-        auto_ptr<CBlockTemplate> pblocktemplate(CreateNewBlockWithKey(reservekey, ALGO_SCRYPT));
-        if (!pblocktemplate.get())
-        {
-            LogPrintf("Error in MyriadMiner[Scrypt]: Keypool ran out, please call keypoolrefill before restarting the mining thread\n");
-            return;
-        }
-        CBlock *pblock = &pblocktemplate->block;
-        IncrementExtraNonce(pblock, pindexPrev, nExtraNonce);
-
-        LogPrintf("Running MyriadMiner[Scrypt] with %u transactions in block (%u bytes)\n", pblock->vtx.size(),
-            ::GetSerializeSize(*pblock, SER_NETWORK, PROTOCOL_VERSION));
-
-        //
-        // Search
-        //
-        int64_t nStart = GetTime();
-        arith_uint256 hashTarget = arith_uint256().SetCompact(pblock->nBits);
-        uint256 hash;
-        uint32_t nNonce = 0;
-        char scratchpad[SCRYPT_SCRATCHPAD_SIZE];
-        while (true) {
-            // Check if something found
-            if (ScanHashScrypt(pblock, nNonce, &hash, scratchpad))
-            {
-                if (UintToArith256(hash) <= hashTarget)
-                {
-                    // Found a solution
-                    pblock->nNonce = nNonce;
-                    assert(hash == pblock->GetPoWHash(ALGO_SCRYPT));
-
-                    SetThreadPriority(THREAD_PRIORITY_NORMAL);
-                    LogPrintf("MyriadMiner[Scrypt]:\n");
-                    LogPrintf("proof-of-work found  \n  hash: %s  \ntarget: %s\n", hash.GetHex(), hashTarget.GetHex());
-                    ProcessBlockFound(pblock, *pwallet, reservekey);
-                    SetThreadPriority(THREAD_PRIORITY_LOWEST);
-
-                    // In regression test mode, stop mining after a block is found.
-                    if (chainparams.MineBlocksOnDemand())
-                        throw boost::thread_interrupted();
-
-                    break;
-                }
-            }
-
-                // Update nTime every few seconds
-                if (UpdateTime(pblock, chainparams.GetConsensus(), pindexPrev) < 0)
-                    break; // Recreate the block if the clock has run backwards,
-                           // so that we can use the correct time.
-                if (chainparams.GetConsensus().fPowAllowMinDifficultyBlocks)
-                {
-                    LOCK(cs_vNodes);
-                    fvNodesEmpty = vNodes.empty();
-=======
                 waitPriIter wpiter = waitPriMap.find(child);
                 if (wpiter != waitPriMap.end()) {
                     vecPriority.push_back(TxCoinAgePriority(wpiter->second,child));
                     std::push_heap(vecPriority.begin(), vecPriority.end(), pricomparer);
                     waitPriMap.erase(wpiter);
->>>>>>> f2a96e7d
                 }
                 if (!fvNodesEmpty && !IsInitialBlockDownload())
                     break;
@@ -982,57 +696,7 @@
             }
         }
     }
-}
-
-void static ThreadMiner(CWallet *pwallet)
-{
-    SetThreadPriority(THREAD_PRIORITY_LOWEST);
-    RenameThread("bitcoin-miner");
-
-    try
-    {
-        switch (miningAlgo)
-        {
-            case ALGO_SHA256D:
-                LogPrintf("MyriadMiner[SHA256d] miner started\n");
-                BitcoinMiner(pwallet);
-                break;
-            case ALGO_SCRYPT:
-                LogPrintf("MyriadMiner[Scrypt] miner started\n");
-                ScryptMiner(pwallet);
-                break;
-            case ALGO_GROESTL:
-                LogPrintf("MyriadMiner[Groestl] miner started\n");
-                GenericMiner(pwallet, ALGO_GROESTL);
-                break;
-            case ALGO_SKEIN:
-                LogPrintf("MyriadMiner[Skein] miner started\n");
-                GenericMiner(pwallet, ALGO_SKEIN);
-                break;
-            case ALGO_QUBIT:
-                LogPrintf("MyriadMiner[Qubit] miner started\n");
-                GenericMiner(pwallet, ALGO_QUBIT);
-                break;
-            case ALGO_YESCRYPT:
-                LogPrintf("MyriadMiner[Yescrypt] miner started\n");
-                GenericMiner(pwallet, ALGO_YESCRYPT); // could be replaced with a decent yescrypt miner in the style of scrypt, but how much need?
-                break;
-        }
-    }
-<<<<<<< HEAD
-    catch (boost::thread_interrupted)
-    {
-        LogPrintf("MyriadMiner miner terminated\n");
-        throw;
-    }
-    catch (const std::runtime_error &e)
-    {
-        LogPrintf("MyriadMiner runtime error: %s\n", e.what());
-        return;
-    }
-=======
     fNeedSizeAccounting = fSizeAccounting;
->>>>>>> f2a96e7d
 }
 
 void IncrementExtraNonce(CBlock* pblock, const CBlockIndex* pindexPrev, unsigned int& nExtraNonce)
