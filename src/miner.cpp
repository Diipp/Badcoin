// Copyright (c) 2009-2010 Satoshi Nakamoto
// Copyright (c) 2009-2017 The Bitcoin Core developers
// Distributed under the MIT software license, see the accompanying
// file COPYING or http://www.opensource.org/licenses/mit-license.php.

<<<<<<< HEAD
#include "miner.h"

#include "amount.h"
#include "chain.h"
#include "chainparams.h"
#include "coins.h"
#include "consensus/consensus.h"
#include "consensus/merkle.h"
#include "consensus/validation.h"
#include "crypto/scrypt/scrypt.h"
#include "hash.h"
#include "validation.h"
#include "net.h"
#include "policy/policy.h"
#include "pow.h"
#include "primitives/transaction.h"
#include "script/standard.h"
#include "timedata.h"
#include "txmempool.h"
#include "util.h"
#include "utilmoneystr.h"
#include "validationinterface.h"
=======
#include <miner.h>

#include <amount.h>
#include <chain.h>
#include <chainparams.h>
#include <coins.h>
#include <consensus/consensus.h>
#include <consensus/tx_verify.h>
#include <consensus/merkle.h>
#include <consensus/validation.h>
#include <hash.h>
#include <validation.h>
#include <net.h>
#include <policy/feerate.h>
#include <policy/policy.h>
#include <pow.h>
#include <primitives/transaction.h>
#include <script/standard.h>
#include <timedata.h>
#include <util.h>
#include <utilmoneystr.h>
#include <validationinterface.h>
>>>>>>> 9e116a6f

#include <algorithm>
#include <memory>
#include <queue>
#include <utility>

//////////////////////////////////////////////////////////////////////////////
//
// BitcoinMiner
//

//
// Unconfirmed transactions in the memory pool often depend on other
// transactions in the memory pool. When we select transactions from the
// pool, we select by highest fee rate of a transaction combined with all
// its ancestors.

uint64_t nLastBlockTx = 0;
uint64_t nLastBlockWeight = 0;

int64_t UpdateTime(CBlockHeader* pblock, const Consensus::Params& consensusParams, const CBlockIndex* pindexPrev)
{
    int64_t nOldTime = pblock->nTime;
    int64_t nNewTime = std::max(pindexPrev->GetMedianTimePast()+1, GetAdjustedTime());

    if (nOldTime < nNewTime)
        pblock->nTime = nNewTime;

    // Updating time can change work required on testnet:
    if (consensusParams.fPowAllowMinDifficultyBlocks)
    {
        int algo = pblock->GetAlgo();
        pblock->nBits = GetNextWorkRequired(pindexPrev, pblock, algo, consensusParams);
    }

    return nNewTime - nOldTime;
}

BlockAssembler::Options::Options() {
    blockMinFeeRate = CFeeRate(DEFAULT_BLOCK_MIN_TX_FEE);
    nBlockMaxWeight = DEFAULT_BLOCK_MAX_WEIGHT;
}

BlockAssembler::BlockAssembler(const CChainParams& params, const Options& options) : chainparams(params)
{
    blockMinFeeRate = options.blockMinFeeRate;
    // Limit weight to between 4K and MAX_BLOCK_WEIGHT-4K for sanity:
    nBlockMaxWeight = std::max<size_t>(4000, std::min<size_t>(MAX_BLOCK_WEIGHT - 4000, options.nBlockMaxWeight));
}

static BlockAssembler::Options DefaultOptions(const CChainParams& params)
{
    // Block resource limits
    // If -blockmaxweight is not given, limit to DEFAULT_BLOCK_MAX_WEIGHT
    BlockAssembler::Options options;
    options.nBlockMaxWeight = gArgs.GetArg("-blockmaxweight", DEFAULT_BLOCK_MAX_WEIGHT);
    if (gArgs.IsArgSet("-blockmintxfee")) {
        CAmount n = 0;
        ParseMoney(gArgs.GetArg("-blockmintxfee", ""), n);
        options.blockMinFeeRate = CFeeRate(n);
    } else {
        options.blockMinFeeRate = CFeeRate(DEFAULT_BLOCK_MIN_TX_FEE);
    }
    return options;
}

BlockAssembler::BlockAssembler(const CChainParams& params) : BlockAssembler(params, DefaultOptions(params)) {}

void BlockAssembler::resetBlock()
{
    inBlock.clear();

    // Reserve space for coinbase tx
    nBlockWeight = 4000;
    nBlockSigOpsCost = 400;
    fIncludeWitness = false;

    // These counters do not include coinbase tx
    nBlockTx = 0;
    nFees = 0;
}

<<<<<<< HEAD
std::unique_ptr<CBlockTemplate> BlockAssembler::CreateNewBlock(const CScript& scriptPubKeyIn, int algo, bool fMineWitnessTx)
=======
std::unique_ptr<CBlockTemplate> BlockAssembler::CreateNewBlock(const CScript& scriptPubKeyIn, bool fMineWitnessTx)
>>>>>>> 9e116a6f
{
    int64_t nTimeStart = GetTimeMicros();

    resetBlock();

    pblocktemplate.reset(new CBlockTemplate());

    if(!pblocktemplate.get())
        return nullptr;
    pblock = &pblocktemplate->block; // pointer for convenience

    // Add dummy coinbase tx as first transaction
    pblock->vtx.emplace_back();
    pblocktemplate->vTxFees.push_back(-1); // updated at end
    pblocktemplate->vTxSigOpsCost.push_back(-1); // updated at end

    LOCK2(cs_main, mempool.cs);
    CBlockIndex* pindexPrev = chainActive.Tip();
    assert(pindexPrev != nullptr);
    nHeight = pindexPrev->nHeight + 1;

    const int32_t nChainId = chainparams.GetConsensus ().nAuxpowChainId;
    const int32_t nVersion = ComputeBlockVersion(pindexPrev, chainparams.GetConsensus());

    pblock->SetBaseVersion(nVersion, nChainId);
    
    // -regtest only: allow overriding block.nVersion with
    // -blockversion=N to test forking scenarios
    if (chainparams.MineBlocksOnDemand())
        pblock->nVersion = gArgs.GetArg("-blockversion", pblock->nVersion);

    // multi-algo: encode algo into nVersion
    pblock->SetAlgo(algo);

    pblock->nTime = GetAdjustedTime();
    const int64_t nMedianTimePast = pindexPrev->GetMedianTimePast();

    nLockTimeCutoff = (STANDARD_LOCKTIME_VERIFY_FLAGS & LOCKTIME_MEDIAN_TIME_PAST)
                       ? nMedianTimePast
                       : pblock->GetBlockTime();

    // Decide whether to include witness transactions
    // This is only needed in case the witness softfork activation is reverted
    // (which would require a very deep reorganization) or when
    // -promiscuousmempoolflags is used.
    // TODO: replace this with a call to main to assess validity of a mempool
    // transaction (which in most cases can be a no-op).
    fIncludeWitness = IsWitnessEnabled(pindexPrev, chainparams.GetConsensus()) && fMineWitnessTx;

<<<<<<< HEAD
    addPriorityTxs();
=======
>>>>>>> 9e116a6f
    int nPackagesSelected = 0;
    int nDescendantsUpdated = 0;
    addPackageTxs(nPackagesSelected, nDescendantsUpdated);

    int64_t nTime1 = GetTimeMicros();

    nLastBlockTx = nBlockTx;
    nLastBlockWeight = nBlockWeight;

    // Create coinbase transaction.
    CMutableTransaction coinbaseTx;
    coinbaseTx.vin.resize(1);
    coinbaseTx.vin[0].prevout.SetNull();
    coinbaseTx.vout.resize(1);
    coinbaseTx.vout[0].scriptPubKey = scriptPubKeyIn;
    coinbaseTx.vout[0].nValue = nFees + GetBlockSubsidy(nHeight, chainparams.GetConsensus());
    coinbaseTx.vin[0].scriptSig = CScript() << nHeight << OP_0;
    pblock->vtx[0] = MakeTransactionRef(std::move(coinbaseTx));
    pblocktemplate->vchCoinbaseCommitment = GenerateCoinbaseCommitment(*pblock, pindexPrev, chainparams.GetConsensus());
    pblocktemplate->vTxFees[0] = -nFees;

    LogPrintf("CreateNewBlock(): block weight: %u txs: %u fees: %ld sigops %d\n", GetBlockWeight(*pblock), nBlockTx, nFees, nBlockSigOpsCost);

    // Fill in header
    pblock->hashPrevBlock  = pindexPrev->GetBlockHash();
    UpdateTime(pblock, chainparams.GetConsensus(), pindexPrev);
    pblock->nBits          = GetNextWorkRequired(pindexPrev, pblock, algo, chainparams.GetConsensus());
    pblock->nNonce         = 0;
    pblocktemplate->vTxSigOpsCost[0] = WITNESS_SCALE_FACTOR * GetLegacySigOpCount(*pblock->vtx[0]);

    CValidationState state;
    if (!TestBlockValidity(state, chainparams, *pblock, pindexPrev, false, false)) {
        throw std::runtime_error(strprintf("%s: TestBlockValidity failed: %s", __func__, FormatStateMessage(state)));
    }
    int64_t nTime2 = GetTimeMicros();
<<<<<<< HEAD

    LogPrint("bench", "CreateNewBlock() packages: %.2fms (%d packages, %d updated descendants), validity: %.2fms (total %.2fms)\n", 0.001 * (nTime1 - nTimeStart), nPackagesSelected, nDescendantsUpdated, 0.001 * (nTime2 - nTime1), 0.001 * (nTime2 - nTimeStart));
=======
>>>>>>> 9e116a6f

    LogPrint(BCLog::BENCH, "CreateNewBlock() packages: %.2fms (%d packages, %d updated descendants), validity: %.2fms (total %.2fms)\n", 0.001 * (nTime1 - nTimeStart), nPackagesSelected, nDescendantsUpdated, 0.001 * (nTime2 - nTime1), 0.001 * (nTime2 - nTimeStart));

    return std::move(pblocktemplate);
}

void BlockAssembler::onlyUnconfirmed(CTxMemPool::setEntries& testSet)
{
    for (CTxMemPool::setEntries::iterator iit = testSet.begin(); iit != testSet.end(); ) {
        // Only test txs not already in the block
        if (inBlock.count(*iit)) {
            testSet.erase(iit++);
        }
        else {
            iit++;
        }
    }
}

bool BlockAssembler::TestPackage(uint64_t packageSize, int64_t packageSigOpsCost) const
{
    // TODO: switch to weight-based accounting for packages instead of vsize-based accounting.
    if (nBlockWeight + WITNESS_SCALE_FACTOR * packageSize >= nBlockMaxWeight)
        return false;
    if (nBlockSigOpsCost + packageSigOpsCost >= MAX_BLOCK_SIGOPS_COST)
        return false;
    return true;
}

// Perform transaction-level checks before adding to block:
// - transaction finality (locktime)
// - premature witness (in case segwit transactions are added to mempool before
//   segwit activation)
bool BlockAssembler::TestPackageTransactions(const CTxMemPool::setEntries& package)
{
    for (const CTxMemPool::txiter it : package) {
        if (!IsFinalTx(it->GetTx(), nHeight, nLockTimeCutoff))
            return false;
        if (!fIncludeWitness && it->GetTx().HasWitness())
            return false;
    }
    return true;
}

void BlockAssembler::AddToBlock(CTxMemPool::txiter iter)
{
    pblock->vtx.emplace_back(iter->GetSharedTx());
    pblocktemplate->vTxFees.push_back(iter->GetFee());
    pblocktemplate->vTxSigOpsCost.push_back(iter->GetSigOpCost());
    nBlockWeight += iter->GetTxWeight();
    ++nBlockTx;
    nBlockSigOpsCost += iter->GetSigOpCost();
    nFees += iter->GetFee();
    inBlock.insert(iter);

    bool fPrintPriority = gArgs.GetBoolArg("-printpriority", DEFAULT_PRINTPRIORITY);
    if (fPrintPriority) {
        LogPrintf("fee %s txid %s\n",
                  CFeeRate(iter->GetModifiedFee(), iter->GetTxSize()).ToString(),
                  iter->GetTx().GetHash().ToString());
    }
}

int BlockAssembler::UpdatePackagesForAdded(const CTxMemPool::setEntries& alreadyAdded,
        indexed_modified_transaction_set &mapModifiedTx)
{
    int nDescendantsUpdated = 0;
<<<<<<< HEAD
    BOOST_FOREACH(const CTxMemPool::txiter it, alreadyAdded) {
=======
    for (const CTxMemPool::txiter it : alreadyAdded) {
>>>>>>> 9e116a6f
        CTxMemPool::setEntries descendants;
        mempool.CalculateDescendants(it, descendants);
        // Insert all descendants (not yet in block) into the modified set
        for (CTxMemPool::txiter desc : descendants) {
            if (alreadyAdded.count(desc))
                continue;
            ++nDescendantsUpdated;
            modtxiter mit = mapModifiedTx.find(desc);
            if (mit == mapModifiedTx.end()) {
                CTxMemPoolModifiedEntry modEntry(desc);
                modEntry.nSizeWithAncestors -= it->GetTxSize();
                modEntry.nModFeesWithAncestors -= it->GetModifiedFee();
                modEntry.nSigOpCostWithAncestors -= it->GetSigOpCost();
                mapModifiedTx.insert(modEntry);
            } else {
                mapModifiedTx.modify(mit, update_for_parent_inclusion(it));
            }
        }
    }
    return nDescendantsUpdated;
}

// Skip entries in mapTx that are already in a block or are present
// in mapModifiedTx (which implies that the mapTx ancestor state is
// stale due to ancestor inclusion in the block)
// Also skip transactions that we've already failed to add. This can happen if
// we consider a transaction in mapModifiedTx and it fails: we can then
// potentially consider it again while walking mapTx.  It's currently
// guaranteed to fail again, but as a belt-and-suspenders check we put it in
// failedTx and avoid re-evaluation, since the re-evaluation would be using
// cached size/sigops/fee values that are not actually correct.
bool BlockAssembler::SkipMapTxEntry(CTxMemPool::txiter it, indexed_modified_transaction_set &mapModifiedTx, CTxMemPool::setEntries &failedTx)
{
    assert (it != mempool.mapTx.end());
    return mapModifiedTx.count(it) || inBlock.count(it) || failedTx.count(it);
}

void BlockAssembler::SortForBlock(const CTxMemPool::setEntries& package, CTxMemPool::txiter entry, std::vector<CTxMemPool::txiter>& sortedEntries)
{
    // Sort package by ancestor count
    // If a transaction A depends on transaction B, then A's ancestor count
    // must be greater than B's.  So this is sufficient to validly order the
    // transactions for block inclusion.
    sortedEntries.clear();
    sortedEntries.insert(sortedEntries.begin(), package.begin(), package.end());
    std::sort(sortedEntries.begin(), sortedEntries.end(), CompareTxIterByAncestorCount());
}

// This transaction selection algorithm orders the mempool based
// on feerate of a transaction including all unconfirmed ancestors.
// Since we don't remove transactions from the mempool as we select them
// for block inclusion, we need an alternate method of updating the feerate
// of a transaction with its not-yet-selected ancestors as we go.
// This is accomplished by walking the in-mempool descendants of selected
// transactions and storing a temporary modified state in mapModifiedTxs.
// Each time through the loop, we compare the best transaction in
// mapModifiedTxs with the next transaction in the mempool to decide what
// transaction package to work on next.
void BlockAssembler::addPackageTxs(int &nPackagesSelected, int &nDescendantsUpdated)
{
    // mapModifiedTx will store sorted packages after they are modified
    // because some of their txs are already in the block
    indexed_modified_transaction_set mapModifiedTx;
    // Keep track of entries that failed inclusion, to avoid duplicate work
    CTxMemPool::setEntries failedTx;

    // Start by adding all descendants of previously added txs to mapModifiedTx
    // and modifying them for their already included ancestors
    UpdatePackagesForAdded(inBlock, mapModifiedTx);

    CTxMemPool::indexed_transaction_set::index<ancestor_score>::type::iterator mi = mempool.mapTx.get<ancestor_score>().begin();
    CTxMemPool::txiter iter;

    // Limit the number of attempts to add transactions to the block when it is
    // close to full; this is just a simple heuristic to finish quickly if the
    // mempool has a lot of entries.
    const int64_t MAX_CONSECUTIVE_FAILURES = 1000;
    int64_t nConsecutiveFailed = 0;

    while (mi != mempool.mapTx.get<ancestor_score>().end() || !mapModifiedTx.empty())
    {
        // First try to find a new transaction in mapTx to evaluate.
        if (mi != mempool.mapTx.get<ancestor_score>().end() &&
                SkipMapTxEntry(mempool.mapTx.project<0>(mi), mapModifiedTx, failedTx)) {
            ++mi;
            continue;
        }

        // Now that mi is not stale, determine which transaction to evaluate:
        // the next entry from mapTx, or the best from mapModifiedTx?
        bool fUsingModified = false;

        modtxscoreiter modit = mapModifiedTx.get<ancestor_score>().begin();
        if (mi == mempool.mapTx.get<ancestor_score>().end()) {
            // We're out of entries in mapTx; use the entry from mapModifiedTx
            iter = modit->iter;
            fUsingModified = true;
        } else {
            // Try to compare the mapTx entry to the mapModifiedTx entry
            iter = mempool.mapTx.project<0>(mi);
            if (modit != mapModifiedTx.get<ancestor_score>().end() &&
                    CompareTxMemPoolEntryByAncestorFee()(*modit, CTxMemPoolModifiedEntry(iter))) {
                // The best entry in mapModifiedTx has higher score
                // than the one from mapTx.
                // Switch which transaction (package) to consider
                iter = modit->iter;
                fUsingModified = true;
            } else {
                // Either no entry in mapModifiedTx, or it's worse than mapTx.
                // Increment mi for the next loop iteration.
                ++mi;
            }
        }

        // We skip mapTx entries that are inBlock, and mapModifiedTx shouldn't
        // contain anything that is inBlock.
        assert(!inBlock.count(iter));

        uint64_t packageSize = iter->GetSizeWithAncestors();
        CAmount packageFees = iter->GetModFeesWithAncestors();
        int64_t packageSigOpsCost = iter->GetSigOpCostWithAncestors();
        if (fUsingModified) {
            packageSize = modit->nSizeWithAncestors;
            packageFees = modit->nModFeesWithAncestors;
            packageSigOpsCost = modit->nSigOpCostWithAncestors;
        }

        if (packageFees < blockMinFeeRate.GetFee(packageSize)) {
            // Everything else we might consider has a lower fee rate
            return;
        }

        if (!TestPackage(packageSize, packageSigOpsCost)) {
            if (fUsingModified) {
                // Since we always look at the best entry in mapModifiedTx,
                // we must erase failed entries so that we can consider the
                // next best entry on the next loop iteration
                mapModifiedTx.get<ancestor_score>().erase(modit);
                failedTx.insert(iter);
            }

            ++nConsecutiveFailed;

            if (nConsecutiveFailed > MAX_CONSECUTIVE_FAILURES && nBlockWeight >
                    nBlockMaxWeight - 4000) {
                // Give up if we're close to full and haven't succeeded in a while
                break;
            }
            continue;
        }

        CTxMemPool::setEntries ancestors;
        uint64_t nNoLimit = std::numeric_limits<uint64_t>::max();
        std::string dummy;
        mempool.CalculateMemPoolAncestors(*iter, ancestors, nNoLimit, nNoLimit, nNoLimit, nNoLimit, dummy, false);

        onlyUnconfirmed(ancestors);
        ancestors.insert(iter);

        // Test if all tx's are Final
        if (!TestPackageTransactions(ancestors)) {
            if (fUsingModified) {
                mapModifiedTx.get<ancestor_score>().erase(modit);
                failedTx.insert(iter);
            }
            continue;
        }

        // This transaction will make it in; reset the failed counter.
        nConsecutiveFailed = 0;

        // Package can be added. Sort the entries in a valid order.
        std::vector<CTxMemPool::txiter> sortedEntries;
        SortForBlock(ancestors, iter, sortedEntries);

        for (size_t i=0; i<sortedEntries.size(); ++i) {
            AddToBlock(sortedEntries[i]);
            // Erase from the modified set, if present
            mapModifiedTx.erase(sortedEntries[i]);
        }

        ++nPackagesSelected;
<<<<<<< HEAD

        // Update transactions that depend on each of these
        nDescendantsUpdated += UpdatePackagesForAdded(ancestors, mapModifiedTx);
    }
}

void BlockAssembler::addPriorityTxs()
{
    // How much of the block should be dedicated to high-priority transactions,
    // included regardless of the fees they pay
    unsigned int nBlockPrioritySize = GetArg("-blockprioritysize", DEFAULT_BLOCK_PRIORITY_SIZE);
    nBlockPrioritySize = std::min(nBlockMaxSize, nBlockPrioritySize);

    if (nBlockPrioritySize == 0) {
        return;
    }

    bool fSizeAccounting = fNeedSizeAccounting;
    fNeedSizeAccounting = true;

    // This vector will be sorted into a priority queue:
    std::vector<TxCoinAgePriority> vecPriority;
    TxCoinAgePriorityCompare pricomparer;
    std::map<CTxMemPool::txiter, double, CTxMemPool::CompareIteratorByHash> waitPriMap;
    typedef std::map<CTxMemPool::txiter, double, CTxMemPool::CompareIteratorByHash>::iterator waitPriIter;
    double actualPriority = -1;

    vecPriority.reserve(mempool.mapTx.size());
    for (CTxMemPool::indexed_transaction_set::iterator mi = mempool.mapTx.begin();
         mi != mempool.mapTx.end(); ++mi)
    {
        double dPriority = mi->GetPriority(nHeight);
        CAmount dummy;
        mempool.ApplyDeltas(mi->GetTx().GetHash(), dPriority, dummy);
        vecPriority.push_back(TxCoinAgePriority(dPriority, mi));
    }
    std::make_heap(vecPriority.begin(), vecPriority.end(), pricomparer);

    CTxMemPool::txiter iter;
    while (!vecPriority.empty() && !blockFinished) { // add a tx from priority queue to fill the blockprioritysize
        iter = vecPriority.front().second;
        actualPriority = vecPriority.front().first;
        std::pop_heap(vecPriority.begin(), vecPriority.end(), pricomparer);
        vecPriority.pop_back();

        // If tx already in block, skip
        if (inBlock.count(iter)) {
            assert(false); // shouldn't happen for priority txs
            continue;
        }

        // cannot accept witness transactions into a non-witness block
        if (!fIncludeWitness && iter->GetTx().HasWitness())
            continue;

        // If tx is dependent on other mempool txs which haven't yet been included
        // then put it in the waitSet
        if (isStillDependent(iter)) {
            waitPriMap.insert(std::make_pair(iter, actualPriority));
            continue;
        }

        // If this tx fits in the block add it, otherwise keep looping
        if (TestForBlock(iter)) {
            AddToBlock(iter);
=======
>>>>>>> 9e116a6f

        // Update transactions that depend on each of these
        nDescendantsUpdated += UpdatePackagesForAdded(ancestors, mapModifiedTx);
    }
}

void IncrementExtraNonce(CBlock* pblock, const CBlockIndex* pindexPrev, unsigned int& nExtraNonce)
{
    // Update nExtraNonce
    static uint256 hashPrevBlock;
    if (hashPrevBlock != pblock->hashPrevBlock)
    {
        nExtraNonce = 0;
        hashPrevBlock = pblock->hashPrevBlock;
    }
    ++nExtraNonce;
    unsigned int nHeight = pindexPrev->nHeight+1; // Height first in coinbase required for block.version=2
    CMutableTransaction txCoinbase(*pblock->vtx[0]);
    txCoinbase.vin[0].scriptSig = (CScript() << nHeight << CScriptNum(nExtraNonce)) + COINBASE_FLAGS;
    assert(txCoinbase.vin[0].scriptSig.size() <= 100);

    pblock->vtx[0] = MakeTransactionRef(std::move(txCoinbase));
    pblock->hashMerkleRoot = BlockMerkleRoot(*pblock);
}<|MERGE_RESOLUTION|>--- conflicted
+++ resolved
@@ -3,30 +3,6 @@
 // Distributed under the MIT software license, see the accompanying
 // file COPYING or http://www.opensource.org/licenses/mit-license.php.
 
-<<<<<<< HEAD
-#include "miner.h"
-
-#include "amount.h"
-#include "chain.h"
-#include "chainparams.h"
-#include "coins.h"
-#include "consensus/consensus.h"
-#include "consensus/merkle.h"
-#include "consensus/validation.h"
-#include "crypto/scrypt/scrypt.h"
-#include "hash.h"
-#include "validation.h"
-#include "net.h"
-#include "policy/policy.h"
-#include "pow.h"
-#include "primitives/transaction.h"
-#include "script/standard.h"
-#include "timedata.h"
-#include "txmempool.h"
-#include "util.h"
-#include "utilmoneystr.h"
-#include "validationinterface.h"
-=======
 #include <miner.h>
 
 #include <amount.h>
@@ -49,7 +25,6 @@
 #include <util.h>
 #include <utilmoneystr.h>
 #include <validationinterface.h>
->>>>>>> 9e116a6f
 
 #include <algorithm>
 #include <memory>
@@ -132,11 +107,7 @@
     nFees = 0;
 }
 
-<<<<<<< HEAD
 std::unique_ptr<CBlockTemplate> BlockAssembler::CreateNewBlock(const CScript& scriptPubKeyIn, int algo, bool fMineWitnessTx)
-=======
-std::unique_ptr<CBlockTemplate> BlockAssembler::CreateNewBlock(const CScript& scriptPubKeyIn, bool fMineWitnessTx)
->>>>>>> 9e116a6f
 {
     int64_t nTimeStart = GetTimeMicros();
 
@@ -186,10 +157,6 @@
     // transaction (which in most cases can be a no-op).
     fIncludeWitness = IsWitnessEnabled(pindexPrev, chainparams.GetConsensus()) && fMineWitnessTx;
 
-<<<<<<< HEAD
-    addPriorityTxs();
-=======
->>>>>>> 9e116a6f
     int nPackagesSelected = 0;
     int nDescendantsUpdated = 0;
     addPackageTxs(nPackagesSelected, nDescendantsUpdated);
@@ -225,11 +192,6 @@
         throw std::runtime_error(strprintf("%s: TestBlockValidity failed: %s", __func__, FormatStateMessage(state)));
     }
     int64_t nTime2 = GetTimeMicros();
-<<<<<<< HEAD
-
-    LogPrint("bench", "CreateNewBlock() packages: %.2fms (%d packages, %d updated descendants), validity: %.2fms (total %.2fms)\n", 0.001 * (nTime1 - nTimeStart), nPackagesSelected, nDescendantsUpdated, 0.001 * (nTime2 - nTime1), 0.001 * (nTime2 - nTimeStart));
-=======
->>>>>>> 9e116a6f
 
     LogPrint(BCLog::BENCH, "CreateNewBlock() packages: %.2fms (%d packages, %d updated descendants), validity: %.2fms (total %.2fms)\n", 0.001 * (nTime1 - nTimeStart), nPackagesSelected, nDescendantsUpdated, 0.001 * (nTime2 - nTime1), 0.001 * (nTime2 - nTimeStart));
 
@@ -297,11 +259,7 @@
         indexed_modified_transaction_set &mapModifiedTx)
 {
     int nDescendantsUpdated = 0;
-<<<<<<< HEAD
-    BOOST_FOREACH(const CTxMemPool::txiter it, alreadyAdded) {
-=======
     for (const CTxMemPool::txiter it : alreadyAdded) {
->>>>>>> 9e116a6f
         CTxMemPool::setEntries descendants;
         mempool.CalculateDescendants(it, descendants);
         // Insert all descendants (not yet in block) into the modified set
@@ -484,74 +442,6 @@
         }
 
         ++nPackagesSelected;
-<<<<<<< HEAD
-
-        // Update transactions that depend on each of these
-        nDescendantsUpdated += UpdatePackagesForAdded(ancestors, mapModifiedTx);
-    }
-}
-
-void BlockAssembler::addPriorityTxs()
-{
-    // How much of the block should be dedicated to high-priority transactions,
-    // included regardless of the fees they pay
-    unsigned int nBlockPrioritySize = GetArg("-blockprioritysize", DEFAULT_BLOCK_PRIORITY_SIZE);
-    nBlockPrioritySize = std::min(nBlockMaxSize, nBlockPrioritySize);
-
-    if (nBlockPrioritySize == 0) {
-        return;
-    }
-
-    bool fSizeAccounting = fNeedSizeAccounting;
-    fNeedSizeAccounting = true;
-
-    // This vector will be sorted into a priority queue:
-    std::vector<TxCoinAgePriority> vecPriority;
-    TxCoinAgePriorityCompare pricomparer;
-    std::map<CTxMemPool::txiter, double, CTxMemPool::CompareIteratorByHash> waitPriMap;
-    typedef std::map<CTxMemPool::txiter, double, CTxMemPool::CompareIteratorByHash>::iterator waitPriIter;
-    double actualPriority = -1;
-
-    vecPriority.reserve(mempool.mapTx.size());
-    for (CTxMemPool::indexed_transaction_set::iterator mi = mempool.mapTx.begin();
-         mi != mempool.mapTx.end(); ++mi)
-    {
-        double dPriority = mi->GetPriority(nHeight);
-        CAmount dummy;
-        mempool.ApplyDeltas(mi->GetTx().GetHash(), dPriority, dummy);
-        vecPriority.push_back(TxCoinAgePriority(dPriority, mi));
-    }
-    std::make_heap(vecPriority.begin(), vecPriority.end(), pricomparer);
-
-    CTxMemPool::txiter iter;
-    while (!vecPriority.empty() && !blockFinished) { // add a tx from priority queue to fill the blockprioritysize
-        iter = vecPriority.front().second;
-        actualPriority = vecPriority.front().first;
-        std::pop_heap(vecPriority.begin(), vecPriority.end(), pricomparer);
-        vecPriority.pop_back();
-
-        // If tx already in block, skip
-        if (inBlock.count(iter)) {
-            assert(false); // shouldn't happen for priority txs
-            continue;
-        }
-
-        // cannot accept witness transactions into a non-witness block
-        if (!fIncludeWitness && iter->GetTx().HasWitness())
-            continue;
-
-        // If tx is dependent on other mempool txs which haven't yet been included
-        // then put it in the waitSet
-        if (isStillDependent(iter)) {
-            waitPriMap.insert(std::make_pair(iter, actualPriority));
-            continue;
-        }
-
-        // If this tx fits in the block add it, otherwise keep looping
-        if (TestForBlock(iter)) {
-            AddToBlock(iter);
-=======
->>>>>>> 9e116a6f
 
         // Update transactions that depend on each of these
         nDescendantsUpdated += UpdatePackagesForAdded(ancestors, mapModifiedTx);
