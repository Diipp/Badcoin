// Copyright (c) 2010 Satoshi Nakamoto
<<<<<<< HEAD
// Copyright (c) 2009-2014 The Bitcoin Core developers
=======
// Copyright (c) 2009-2016 The Bitcoin Core developers
>>>>>>> fc073561
// Distributed under the MIT software license, see the accompanying
// file COPYING or http://www.opensource.org/licenses/mit-license.php.

#include "noui.h"

#include "ui_interface.h"
#include "util.h"

#include <cstdio>
#include <stdint.h>
#include <string>

static bool noui_ThreadSafeMessageBox(const std::string& message, const std::string& caption, unsigned int style)
{
    bool fSecure = style & CClientUIInterface::SECURE;
    style &= ~CClientUIInterface::SECURE;

    std::string strCaption;
    // Check for usage of predefined caption
    switch (style) {
    case CClientUIInterface::MSG_ERROR:
        strCaption += _("Error");
        break;
    case CClientUIInterface::MSG_WARNING:
        strCaption += _("Warning");
        break;
    case CClientUIInterface::MSG_INFORMATION:
        strCaption += _("Information");
        break;
    default:
        strCaption += caption; // Use supplied caption (can be empty)
    }

    if (!fSecure)
        LogPrintf("%s: %s\n", strCaption, message);
    fprintf(stderr, "%s: %s\n", strCaption.c_str(), message.c_str());
    return false;
}

<<<<<<< HEAD
=======
static bool noui_ThreadSafeQuestion(const std::string& /* ignored interactive message */, const std::string& message, const std::string& caption, unsigned int style)
{
    return noui_ThreadSafeMessageBox(message, caption, style);
}

>>>>>>> fc073561
static void noui_InitMessage(const std::string& message)
{
    LogPrintf("init message: %s\n", message);
}

void noui_connect()
{
    // Connect bitcoind signal handlers
    uiInterface.ThreadSafeMessageBox.connect(noui_ThreadSafeMessageBox);
<<<<<<< HEAD
=======
    uiInterface.ThreadSafeQuestion.connect(noui_ThreadSafeQuestion);
>>>>>>> fc073561
    uiInterface.InitMessage.connect(noui_InitMessage);
}<|MERGE_RESOLUTION|>--- conflicted
+++ resolved
@@ -1,9 +1,5 @@
 // Copyright (c) 2010 Satoshi Nakamoto
-<<<<<<< HEAD
-// Copyright (c) 2009-2014 The Bitcoin Core developers
-=======
 // Copyright (c) 2009-2016 The Bitcoin Core developers
->>>>>>> fc073561
 // Distributed under the MIT software license, see the accompanying
 // file COPYING or http://www.opensource.org/licenses/mit-license.php.
 
@@ -43,14 +39,11 @@
     return false;
 }
 
-<<<<<<< HEAD
-=======
 static bool noui_ThreadSafeQuestion(const std::string& /* ignored interactive message */, const std::string& message, const std::string& caption, unsigned int style)
 {
     return noui_ThreadSafeMessageBox(message, caption, style);
 }
 
->>>>>>> fc073561
 static void noui_InitMessage(const std::string& message)
 {
     LogPrintf("init message: %s\n", message);
@@ -60,9 +53,6 @@
 {
     // Connect bitcoind signal handlers
     uiInterface.ThreadSafeMessageBox.connect(noui_ThreadSafeMessageBox);
-<<<<<<< HEAD
-=======
     uiInterface.ThreadSafeQuestion.connect(noui_ThreadSafeQuestion);
->>>>>>> fc073561
     uiInterface.InitMessage.connect(noui_InitMessage);
 }