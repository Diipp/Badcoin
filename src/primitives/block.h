// Copyright (c) 2009-2010 Satoshi Nakamoto
// Copyright (c) 2009-2015 The Bitcoin Core developers
// Distributed under the MIT software license, see the accompanying
// file COPYING or http://www.opensource.org/licenses/mit-license.php.

#ifndef BITCOIN_PRIMITIVES_BLOCK_H
#define BITCOIN_PRIMITIVES_BLOCK_H

#include "auxpow.h"
#include "primitives/pureheader.h"
#include "primitives/transaction.h"
#include "serialize.h"
#include "uint256.h"

<<<<<<< HEAD
#include <boost/shared_ptr.hpp>

=======
>>>>>>> c1b74217
/** Nodes collect new transactions into a block, hash them into a hash tree,
 * and scan through nonce values to make the block's hash satisfy proof-of-work
 * requirements.  When they solve the proof-of-work, they broadcast the block
 * to everyone and the block is added to the block chain.  The first transaction
 * in the block is a special one that creates a new coin owned by the creator
 * of the block.
 */
class CBlockHeader : public CPureBlockHeader
{
public:
<<<<<<< HEAD
    // auxpow (if this is a merge-minded block)
    boost::shared_ptr<CAuxPow> auxpow;
=======
    // header
    int32_t nVersion;
    uint256 hashPrevBlock;
    uint256 hashMerkleRoot;
    uint32_t nTime;
    uint32_t nBits;
    uint32_t nNonce;
>>>>>>> c1b74217

    CBlockHeader()
    {
        SetNull();
    }

    ADD_SERIALIZE_METHODS;

    template <typename Stream, typename Operation>
    inline void SerializationOp(Stream& s, Operation ser_action, int nType, int nVersion) {
        READWRITE(*(CPureBlockHeader*)this);
        nVersion = this->nVersion;
        
        if (this->nVersion.IsAuxpow()) {
            if (ser_action.ForRead())
                auxpow.reset(new CAuxPow());
            assert(auxpow);
            READWRITE(*auxpow);
        } else if (ser_action.ForRead())
            auxpow.reset();
    }

    void SetNull()
    {
<<<<<<< HEAD
        CPureBlockHeader::SetNull();
        auxpow.reset();
=======
        nVersion = 0;
        hashPrevBlock.SetNull();
        hashMerkleRoot.SetNull();
        nTime = 0;
        nBits = 0;
        nNonce = 0;
>>>>>>> c1b74217
    }

    int64_t GetBlockTime() const
    {
        return (int64_t)nTime;
    }
    
    /**
     * Set the block's auxpow (or unset it).  This takes care of updating
     * the version accordingly.
     * @param apow Pointer to the auxpow to use or NULL.
     */
    void SetAuxpow(CAuxPow* apow);
};


class CBlock : public CBlockHeader
{
public:
    // network and disk
    std::vector<CTransaction> vtx;

    // memory only
    mutable bool fChecked;

    CBlock()
    {
        SetNull();
    }

    CBlock(const CBlockHeader &header)
    {
        SetNull();
        *((CBlockHeader*)this) = header;
    }

    ADD_SERIALIZE_METHODS;

    template <typename Stream, typename Operation>
    inline void SerializationOp(Stream& s, Operation ser_action, int nType, int nVersion) {
        READWRITE(*(CBlockHeader*)this);
        READWRITE(vtx);
    }

    void SetNull()
    {
        CBlockHeader::SetNull();
        vtx.clear();
        fChecked = false;
    }

    CBlockHeader GetBlockHeader() const
    {
        CBlockHeader block;
        block.nVersion       = nVersion;
        block.hashPrevBlock  = hashPrevBlock;
        block.hashMerkleRoot = hashMerkleRoot;
        block.nTime          = nTime;
        block.nBits          = nBits;
        block.nNonce         = nNonce;
        block.auxpow         = auxpow;
        return block;
    }

    std::string ToString() const;
};


/** Describes a place in the block chain to another node such that if the
 * other node doesn't have the same branch, it can find a recent common trunk.
 * The further back it is, the further before the fork it may be.
 */
struct CBlockLocator
{
    std::vector<uint256> vHave;

    CBlockLocator() {}

    CBlockLocator(const std::vector<uint256>& vHaveIn)
    {
        vHave = vHaveIn;
    }

    ADD_SERIALIZE_METHODS;

    template <typename Stream, typename Operation>
    inline void SerializationOp(Stream& s, Operation ser_action, int nType, int nVersion) {
        if (!(nType & SER_GETHASH))
            READWRITE(nVersion);
        READWRITE(vHave);
    }

    void SetNull()
    {
        vHave.clear();
    }

    bool IsNull() const
    {
        return vHave.empty();
    }
};

#endif // BITCOIN_PRIMITIVES_BLOCK_H<|MERGE_RESOLUTION|>--- conflicted
+++ resolved
@@ -12,11 +12,8 @@
 #include "serialize.h"
 #include "uint256.h"
 
-<<<<<<< HEAD
 #include <boost/shared_ptr.hpp>
 
-=======
->>>>>>> c1b74217
 /** Nodes collect new transactions into a block, hash them into a hash tree,
  * and scan through nonce values to make the block's hash satisfy proof-of-work
  * requirements.  When they solve the proof-of-work, they broadcast the block
@@ -27,10 +24,8 @@
 class CBlockHeader : public CPureBlockHeader
 {
 public:
-<<<<<<< HEAD
     // auxpow (if this is a merge-minded block)
     boost::shared_ptr<CAuxPow> auxpow;
-=======
     // header
     int32_t nVersion;
     uint256 hashPrevBlock;
@@ -38,7 +33,6 @@
     uint32_t nTime;
     uint32_t nBits;
     uint32_t nNonce;
->>>>>>> c1b74217
 
     CBlockHeader()
     {
@@ -63,17 +57,19 @@
 
     void SetNull()
     {
-<<<<<<< HEAD
         CPureBlockHeader::SetNull();
         auxpow.reset();
-=======
         nVersion = 0;
         hashPrevBlock.SetNull();
         hashMerkleRoot.SetNull();
         nTime = 0;
         nBits = 0;
         nNonce = 0;
->>>>>>> c1b74217
+    }
+
+    bool IsNull() const
+    {
+        return (nBits == 0);
     }
 
     int64_t GetBlockTime() const
