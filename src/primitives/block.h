// Copyright (c) 2009-2010 Satoshi Nakamoto
<<<<<<< HEAD
// Copyright (c) 2009-2015 The Bitcoin Core developers
=======
// Copyright (c) 2009-2016 The Bitcoin Core developers
>>>>>>> f2a96e7d
// Distributed under the MIT software license, see the accompanying
// file COPYING or http://www.opensource.org/licenses/mit-license.php.

#ifndef BITCOIN_PRIMITIVES_BLOCK_H
#define BITCOIN_PRIMITIVES_BLOCK_H

#include "auxpow.h"
#include "primitives/pureheader.h"
#include "primitives/transaction.h"
#include "serialize.h"
#include "uint256.h"

#include <boost/shared_ptr.hpp>

/** Nodes collect new transactions into a block, hash them into a hash tree,
 * and scan through nonce values to make the block's hash satisfy proof-of-work
 * requirements.  When they solve the proof-of-work, they broadcast the block
 * to everyone and the block is added to the block chain.  The first transaction
 * in the block is a special one that creates a new coin owned by the creator
 * of the block.
 */
class CBlockHeader : public CPureBlockHeader
{
public:
    // auxpow (if this is a merge-minded block)
    boost::shared_ptr<CAuxPow> auxpow;
    // header
    int32_t nVersion;
    uint256 hashPrevBlock;
    uint256 hashMerkleRoot;
    uint32_t nTime;
    uint32_t nBits;
    uint32_t nNonce;

    CBlockHeader()
    {
        SetNull();
    }

    ADD_SERIALIZE_METHODS;

    template <typename Stream, typename Operation>
<<<<<<< HEAD
    inline void SerializationOp(Stream& s, Operation ser_action, int nType, int nVersion) {
        READWRITE(*(CPureBlockHeader*)this);
        nVersion = this->nVersion;
        
        if (this->nVersion.IsAuxpow()) {
            if (ser_action.ForRead())
                auxpow.reset(new CAuxPow());
            assert(auxpow);
            READWRITE(*auxpow);
        } else if (ser_action.ForRead())
            auxpow.reset();
=======
    inline void SerializationOp(Stream& s, Operation ser_action) {
        READWRITE(this->nVersion);
        READWRITE(hashPrevBlock);
        READWRITE(hashMerkleRoot);
        READWRITE(nTime);
        READWRITE(nBits);
        READWRITE(nNonce);
>>>>>>> f2a96e7d
    }

    void SetNull()
    {
<<<<<<< HEAD
        CPureBlockHeader::SetNull();
        auxpow.reset();
=======
>>>>>>> f2a96e7d
        nVersion = 0;
        hashPrevBlock.SetNull();
        hashMerkleRoot.SetNull();
        nTime = 0;
        nBits = 0;
        nNonce = 0;
    }

    bool IsNull() const
    {
        return (nBits == 0);
    }

    int64_t GetBlockTime() const
    {
        return (int64_t)nTime;
    }
    
    /**
     * Set the block's auxpow (or unset it).  This takes care of updating
     * the version accordingly.
     * @param apow Pointer to the auxpow to use or NULL.
     */
    void SetAuxpow(CAuxPow* apow);
};


class CBlock : public CBlockHeader
{
public:
    // network and disk
    std::vector<CTransactionRef> vtx;

    // memory only
    mutable bool fChecked;

    CBlock()
    {
        SetNull();
    }

    CBlock(const CBlockHeader &header)
    {
        SetNull();
        *((CBlockHeader*)this) = header;
    }

    ADD_SERIALIZE_METHODS;

    template <typename Stream, typename Operation>
    inline void SerializationOp(Stream& s, Operation ser_action) {
        READWRITE(*(CBlockHeader*)this);
        READWRITE(vtx);
    }

    void SetNull()
    {
        CBlockHeader::SetNull();
        vtx.clear();
        fChecked = false;
    }

    CBlockHeader GetBlockHeader() const
    {
        CBlockHeader block;
        block.nVersion       = nVersion;
        block.hashPrevBlock  = hashPrevBlock;
        block.hashMerkleRoot = hashMerkleRoot;
        block.nTime          = nTime;
        block.nBits          = nBits;
        block.nNonce         = nNonce;
        block.auxpow         = auxpow;
        return block;
    }

    std::string ToString() const;
};

/** Describes a place in the block chain to another node such that if the
 * other node doesn't have the same branch, it can find a recent common trunk.
 * The further back it is, the further before the fork it may be.
 */
struct CBlockLocator
{
    std::vector<uint256> vHave;

    CBlockLocator() {}

    CBlockLocator(const std::vector<uint256>& vHaveIn)
    {
        vHave = vHaveIn;
    }

    ADD_SERIALIZE_METHODS;

    template <typename Stream, typename Operation>
    inline void SerializationOp(Stream& s, Operation ser_action) {
        int nVersion = s.GetVersion();
        if (!(s.GetType() & SER_GETHASH))
            READWRITE(nVersion);
        READWRITE(vHave);
    }

    void SetNull()
    {
        vHave.clear();
    }

    bool IsNull() const
    {
        return vHave.empty();
    }
};

/** Compute the consensus-critical block weight (see BIP 141). */
int64_t GetBlockWeight(const CBlock& tx);

#endif // BITCOIN_PRIMITIVES_BLOCK_H<|MERGE_RESOLUTION|>--- conflicted
+++ resolved
@@ -1,9 +1,5 @@
 // Copyright (c) 2009-2010 Satoshi Nakamoto
-<<<<<<< HEAD
-// Copyright (c) 2009-2015 The Bitcoin Core developers
-=======
 // Copyright (c) 2009-2016 The Bitcoin Core developers
->>>>>>> f2a96e7d
 // Distributed under the MIT software license, see the accompanying
 // file COPYING or http://www.opensource.org/licenses/mit-license.php.
 
@@ -46,11 +42,8 @@
     ADD_SERIALIZE_METHODS;
 
     template <typename Stream, typename Operation>
-<<<<<<< HEAD
-    inline void SerializationOp(Stream& s, Operation ser_action, int nType, int nVersion) {
-        READWRITE(*(CPureBlockHeader*)this);
-        nVersion = this->nVersion;
-        
+    inline void SerializationOp(Stream& s, Operation ser_action) {
+        READWRITE(this->nVersion);
         if (this->nVersion.IsAuxpow()) {
             if (ser_action.ForRead())
                 auxpow.reset(new CAuxPow());
@@ -58,24 +51,17 @@
             READWRITE(*auxpow);
         } else if (ser_action.ForRead())
             auxpow.reset();
-=======
-    inline void SerializationOp(Stream& s, Operation ser_action) {
-        READWRITE(this->nVersion);
         READWRITE(hashPrevBlock);
         READWRITE(hashMerkleRoot);
         READWRITE(nTime);
         READWRITE(nBits);
         READWRITE(nNonce);
->>>>>>> f2a96e7d
     }
 
     void SetNull()
     {
-<<<<<<< HEAD
         CPureBlockHeader::SetNull();
         auxpow.reset();
-=======
->>>>>>> f2a96e7d
         nVersion = 0;
         hashPrevBlock.SetNull();
         hashMerkleRoot.SetNull();
