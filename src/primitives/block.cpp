--- conflicted
+++ resolved
@@ -1,9 +1,5 @@
 // Copyright (c) 2009-2010 Satoshi Nakamoto
-<<<<<<< HEAD
-// Copyright (c) 2009-2015 The Bitcoin Core developers
-=======
 // Copyright (c) 2009-2016 The Bitcoin Core developers
->>>>>>> f2a96e7d
 // Distributed under the MIT software license, see the accompanying
 // file COPYING or http://www.opensource.org/licenses/mit-license.php.
 
@@ -30,11 +26,7 @@
 std::string CBlock::ToString() const
 {
     std::stringstream s;
-<<<<<<< HEAD
-    s << strprintf("CBlock(hash=%s, ver=%d, pow_algo=%d, pow_hash=%s, hashPrevBlock=%s, hashMerkleRoot=%s, nTime=%u, nBits=%08x, nNonce=%u, vtx=%u)\n",
-=======
-    s << strprintf("CBlock(hash=%s, ver=0x%08x, hashPrevBlock=%s, hashMerkleRoot=%s, nTime=%u, nBits=%08x, nNonce=%u, vtx=%u)\n",
->>>>>>> f2a96e7d
+    s << strprintf("CBlock(hash=%s, ver=0x%08x, pow_algo=%d, pow_hash=%s, hashPrevBlock=%s, hashMerkleRoot=%s, nTime=%u, nBits=%08x, nNonce=%u, vtx=%u)\n",
         GetHash().ToString(),
         nVersion.GetFullVersion(),
         GetAlgo(),
