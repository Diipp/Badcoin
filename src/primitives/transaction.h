// Copyright (c) 2009-2010 Satoshi Nakamoto
<<<<<<< HEAD
// Copyright (c) 2009-2015 The Bitcoin Core developers
=======
// Copyright (c) 2009-2016 The Bitcoin Core developers
>>>>>>> f2a96e7d
// Distributed under the MIT software license, see the accompanying
// file COPYING or http://www.opensource.org/licenses/mit-license.php.

#ifndef BITCOIN_PRIMITIVES_TRANSACTION_H
#define BITCOIN_PRIMITIVES_TRANSACTION_H

#include "amount.h"
#include "script/script.h"
#include "serialize.h"
#include "uint256.h"

static const int SERIALIZE_TRANSACTION_NO_WITNESS = 0x40000000;

static const int WITNESS_SCALE_FACTOR = 4;

/** An outpoint - a combination of a transaction hash and an index n into its vout */
class COutPoint
{
public:
    uint256 hash;
    uint32_t n;

    COutPoint() { SetNull(); }
    COutPoint(uint256 hashIn, uint32_t nIn) { hash = hashIn; n = nIn; }

    ADD_SERIALIZE_METHODS;

    template <typename Stream, typename Operation>
    inline void SerializationOp(Stream& s, Operation ser_action) {
        READWRITE(hash);
        READWRITE(n);
    }

    void SetNull() { hash.SetNull(); n = (uint32_t) -1; }
    bool IsNull() const { return (hash.IsNull() && n == (uint32_t) -1); }

    friend bool operator<(const COutPoint& a, const COutPoint& b)
    {
        int cmp = a.hash.Compare(b.hash);
        return cmp < 0 || (cmp == 0 && a.n < b.n);
    }

    friend bool operator==(const COutPoint& a, const COutPoint& b)
    {
        return (a.hash == b.hash && a.n == b.n);
    }

    friend bool operator!=(const COutPoint& a, const COutPoint& b)
    {
        return !(a == b);
    }

    std::string ToString() const;
};

/** An input of a transaction.  It contains the location of the previous
 * transaction's output that it claims and a signature that matches the
 * output's public key.
 */
class CTxIn
{
public:
    COutPoint prevout;
    CScript scriptSig;
    uint32_t nSequence;
    CScriptWitness scriptWitness; //! Only serialized through CTransaction

    /* Setting nSequence to this value for every input in a transaction
     * disables nLockTime. */
    static const uint32_t SEQUENCE_FINAL = 0xffffffff;

    /* Below flags apply in the context of BIP 68*/
    /* If this flag set, CTxIn::nSequence is NOT interpreted as a
     * relative lock-time. */
    static const uint32_t SEQUENCE_LOCKTIME_DISABLE_FLAG = (1 << 31);

    /* If CTxIn::nSequence encodes a relative lock-time and this flag
     * is set, the relative lock-time has units of 512 seconds,
     * otherwise it specifies blocks with a granularity of 1. */
    static const uint32_t SEQUENCE_LOCKTIME_TYPE_FLAG = (1 << 22);

    /* If CTxIn::nSequence encodes a relative lock-time, this mask is
     * applied to extract that lock-time from the sequence field. */
    static const uint32_t SEQUENCE_LOCKTIME_MASK = 0x0000ffff;

    /* In order to use the same number of bits to encode roughly the
     * same wall-clock duration, and because blocks are naturally
     * limited to occur every 600s on average, the minimum granularity
     * for time-based relative lock-time is fixed at 512 seconds.
     * Converting from CTxIn::nSequence to seconds is performed by
     * multiplying by 512 = 2^9, or equivalently shifting up by
     * 9 bits. */
    static const int SEQUENCE_LOCKTIME_GRANULARITY = 9;

    /* Setting nSequence to this value for every input in a transaction
     * disables nLockTime. */
    static const uint32_t SEQUENCE_FINAL = 0xffffffff;

    /* Below flags apply in the context of BIP 68*/
    /* If this flag set, CTxIn::nSequence is NOT interpreted as a
     * relative lock-time. */
    static const uint32_t SEQUENCE_LOCKTIME_DISABLE_FLAG = (1 << 31);

    /* If CTxIn::nSequence encodes a relative lock-time and this flag
     * is set, the relative lock-time has units of 512 seconds,
     * otherwise it specifies blocks with a granularity of 1. */
    static const uint32_t SEQUENCE_LOCKTIME_TYPE_FLAG = (1 << 22);

    /* If CTxIn::nSequence encodes a relative lock-time, this mask is
     * applied to extract that lock-time from the sequence field. */
    static const uint32_t SEQUENCE_LOCKTIME_MASK = 0x0000ffff;

    /* In order to use the same number of bits to encode roughly the
     * same wall-clock duration, and because blocks are naturally
     * limited to occur every 600s on average, the minimum granularity
     * for time-based relative lock-time is fixed at 512 seconds.
     * Converting from CTxIn::nSequence to seconds is performed by
     * multiplying by 512 = 2^9, or equivalently shifting up by
     * 9 bits. */
    static const int SEQUENCE_LOCKTIME_GRANULARITY = 9;

    CTxIn()
    {
        nSequence = SEQUENCE_FINAL;
    }

    explicit CTxIn(COutPoint prevoutIn, CScript scriptSigIn=CScript(), uint32_t nSequenceIn=SEQUENCE_FINAL);
    CTxIn(uint256 hashPrevTx, uint32_t nOut, CScript scriptSigIn=CScript(), uint32_t nSequenceIn=SEQUENCE_FINAL);

    ADD_SERIALIZE_METHODS;

    template <typename Stream, typename Operation>
    inline void SerializationOp(Stream& s, Operation ser_action) {
        READWRITE(prevout);
        READWRITE(*(CScriptBase*)(&scriptSig));
        READWRITE(nSequence);
    }

    friend bool operator==(const CTxIn& a, const CTxIn& b)
    {
        return (a.prevout   == b.prevout &&
                a.scriptSig == b.scriptSig &&
                a.nSequence == b.nSequence);
    }

    friend bool operator!=(const CTxIn& a, const CTxIn& b)
    {
        return !(a == b);
    }

    std::string ToString() const;
};

/** An output of a transaction.  It contains the public key that the next input
 * must be able to sign with to claim it.
 */
class CTxOut
{
public:
    CAmount nValue;
    CScript scriptPubKey;

    CTxOut()
    {
        SetNull();
    }

    CTxOut(const CAmount& nValueIn, CScript scriptPubKeyIn);

    ADD_SERIALIZE_METHODS;

    template <typename Stream, typename Operation>
    inline void SerializationOp(Stream& s, Operation ser_action) {
        READWRITE(nValue);
        READWRITE(*(CScriptBase*)(&scriptPubKey));
    }

    void SetNull()
    {
        nValue = -1;
        scriptPubKey.clear();
    }

    bool IsNull() const
    {
        return (nValue == -1);
    }

    CAmount GetDustThreshold(const CFeeRate &minRelayTxFee) const
    {
        // "Dust" is defined in terms of CTransaction::minRelayTxFee,
        // which has units satoshis-per-kilobyte.
        // If you'd pay more than 1/3 in fees
        // to spend something, then we consider it dust.
        // A typical spendable non-segwit txout is 34 bytes big, and will
        // need a CTxIn of at least 148 bytes to spend:
        // so dust is a spendable txout less than
        // 546*minRelayTxFee/1000 (in satoshis).
        // A typical spendable segwit txout is 31 bytes big, and will
        // need a CTxIn of at least 67 bytes to spend:
        // so dust is a spendable txout less than
        // 294*minRelayTxFee/1000 (in satoshis).
        if (scriptPubKey.IsUnspendable())
            return 0;

        size_t nSize = GetSerializeSize(*this, SER_DISK, 0);
        int witnessversion = 0;
        std::vector<unsigned char> witnessprogram;

        if (scriptPubKey.IsWitnessProgram(witnessversion, witnessprogram)) {
            // sum the sizes of the parts of a transaction input
            // with 75% segwit discount applied to the script size.
            nSize += (32 + 4 + 1 + (107 / WITNESS_SCALE_FACTOR) + 4);
        } else {
            nSize += (32 + 4 + 1 + 107 + 4); // the 148 mentioned above
        }

        return 3 * minRelayTxFee.GetFee(nSize);
    }

    bool IsDust(const CFeeRate &minRelayTxFee) const
    {
        return (nValue < GetDustThreshold(minRelayTxFee));
    }

    friend bool operator==(const CTxOut& a, const CTxOut& b)
    {
        return (a.nValue       == b.nValue &&
                a.scriptPubKey == b.scriptPubKey);
    }

    friend bool operator!=(const CTxOut& a, const CTxOut& b)
    {
        return !(a == b);
    }

    std::string ToString() const;
};

struct CMutableTransaction;

/**
 * Basic transaction serialization format:
 * - int32_t nVersion
 * - std::vector<CTxIn> vin
 * - std::vector<CTxOut> vout
 * - uint32_t nLockTime
 *
 * Extended transaction serialization format:
 * - int32_t nVersion
 * - unsigned char dummy = 0x00
 * - unsigned char flags (!= 0)
 * - std::vector<CTxIn> vin
 * - std::vector<CTxOut> vout
 * - if (flags & 1):
 *   - CTxWitness wit;
 * - uint32_t nLockTime
 */
template<typename Stream, typename TxType>
inline void UnserializeTransaction(TxType& tx, Stream& s) {
    const bool fAllowWitness = !(s.GetVersion() & SERIALIZE_TRANSACTION_NO_WITNESS);

    s >> tx.nVersion;
    unsigned char flags = 0;
    tx.vin.clear();
    tx.vout.clear();
    /* Try to read the vin. In case the dummy is there, this will be read as an empty vector. */
    s >> tx.vin;
    if (tx.vin.size() == 0 && fAllowWitness) {
        /* We read a dummy or an empty vin. */
        s >> flags;
        if (flags != 0) {
            s >> tx.vin;
            s >> tx.vout;
        }
    } else {
        /* We read a non-empty vin. Assume a normal vout follows. */
        s >> tx.vout;
    }
    if ((flags & 1) && fAllowWitness) {
        /* The witness flag is present, and we support witnesses. */
        flags ^= 1;
        for (size_t i = 0; i < tx.vin.size(); i++) {
            s >> tx.vin[i].scriptWitness.stack;
        }
    }
    if (flags) {
        /* Unknown flag in the serialization */
        throw std::ios_base::failure("Unknown transaction optional data");
    }
    s >> tx.nLockTime;
}

template<typename Stream, typename TxType>
inline void SerializeTransaction(const TxType& tx, Stream& s) {
    const bool fAllowWitness = !(s.GetVersion() & SERIALIZE_TRANSACTION_NO_WITNESS);

    s << tx.nVersion;
    unsigned char flags = 0;
    // Consistency check
    if (fAllowWitness) {
        /* Check whether witnesses need to be serialized. */
        if (tx.HasWitness()) {
            flags |= 1;
        }
    }
    if (flags) {
        /* Use extended format in case witnesses are to be serialized. */
        std::vector<CTxIn> vinDummy;
        s << vinDummy;
        s << flags;
    }
    s << tx.vin;
    s << tx.vout;
    if (flags & 1) {
        for (size_t i = 0; i < tx.vin.size(); i++) {
            s << tx.vin[i].scriptWitness.stack;
        }
    }
    s << tx.nLockTime;
}


/** The basic transaction that is broadcasted on the network and contained in
 * blocks.  A transaction can contain multiple inputs and outputs.
 */
class CTransaction
{
public:
    // Default transaction version.
<<<<<<< HEAD
    static const int32_t CURRENT_VERSION=1;
=======
    static const int32_t CURRENT_VERSION=2;

    // Changing the default transaction version requires a two step process: first
    // adapting relay policy by bumping MAX_STANDARD_VERSION, and then later date
    // bumping the default CURRENT_VERSION at which point both CURRENT_VERSION and
    // MAX_STANDARD_VERSION will be equal.
    static const int32_t MAX_STANDARD_VERSION=2;
>>>>>>> f2a96e7d

    // Changing the default transaction version requires a two step process: first
    // adapting relay policy by bumping MAX_STANDARD_VERSION, and then later date
    // bumping the default CURRENT_VERSION at which point both CURRENT_VERSION and
    // MAX_STANDARD_VERSION will be equal.
    static const int32_t MAX_STANDARD_VERSION=2;

    // The local variables are made const to prevent unintended modification
    // without updating the cached hash value. However, CTransaction is not
    // actually immutable; deserialization and assignment are implemented,
    // and bypass the constness. This is safe, as they update the entire
    // structure, including the hash.
    const int32_t nVersion;
    const std::vector<CTxIn> vin;
    const std::vector<CTxOut> vout;
    const uint32_t nLockTime;

private:
    /** Memory only. */
    const uint256 hash;

    uint256 ComputeHash() const;

public:
    /** Construct a CTransaction that qualifies as IsNull() */
    CTransaction();

    /** Convert a CMutableTransaction into a CTransaction. */
    CTransaction(const CMutableTransaction &tx);
    CTransaction(CMutableTransaction &&tx);

    template <typename Stream>
    inline void Serialize(Stream& s) const {
        SerializeTransaction(*this, s);
    }

    /** This deserializing constructor is provided instead of an Unserialize method.
     *  Unserialize is not possible, since it would require overwriting const fields. */
    template <typename Stream>
    CTransaction(deserialize_type, Stream& s) : CTransaction(CMutableTransaction(deserialize, s)) {}

    bool IsNull() const {
        return vin.empty() && vout.empty();
    }

    const uint256& GetHash() const {
        return hash;
    }

    // Compute a hash that includes both transaction and witness data
    uint256 GetWitnessHash() const;

    // Return sum of txouts.
    CAmount GetValueOut() const;
    // GetValueIn() is a method on CCoinsViewCache, because
    // inputs must be known to compute value in.

    // Compute priority, given priority of inputs and (optionally) tx size
    double ComputePriority(double dPriorityInputs, unsigned int nTxSize=0) const;

    // Compute modified tx size for priority calculation (optionally given tx size)
    unsigned int CalculateModifiedSize(unsigned int nTxSize=0) const;

    /**
     * Get the total transaction size in bytes, including witness data.
     * "Total Size" defined in BIP141 and BIP144.
     * @return Total transaction size in bytes
     */
    unsigned int GetTotalSize() const;

    bool IsCoinBase() const
    {
        return (vin.size() == 1 && vin[0].prevout.IsNull());
    }

    friend bool operator==(const CTransaction& a, const CTransaction& b)
    {
        return a.hash == b.hash;
    }

    friend bool operator!=(const CTransaction& a, const CTransaction& b)
    {
        return a.hash != b.hash;
    }

    std::string ToString() const;

    bool HasWitness() const
    {
        for (size_t i = 0; i < vin.size(); i++) {
            if (!vin[i].scriptWitness.IsNull()) {
                return true;
            }
        }
        return false;
    }
};

/** A mutable version of CTransaction. */
struct CMutableTransaction
{
    int32_t nVersion;
    std::vector<CTxIn> vin;
    std::vector<CTxOut> vout;
    uint32_t nLockTime;

    CMutableTransaction();
    CMutableTransaction(const CTransaction& tx);

    template <typename Stream>
    inline void Serialize(Stream& s) const {
        SerializeTransaction(*this, s);
    }


    template <typename Stream>
    inline void Unserialize(Stream& s) {
        UnserializeTransaction(*this, s);
    }

    template <typename Stream>
    CMutableTransaction(deserialize_type, Stream& s) {
        Unserialize(s);
    }

    /** Compute the hash of this CMutableTransaction. This is computed on the
     * fly, as opposed to GetHash() in CTransaction, which uses a cached result.
     */
    uint256 GetHash() const;

    friend bool operator==(const CMutableTransaction& a, const CMutableTransaction& b)
    {
        return a.GetHash() == b.GetHash();
    }

    bool HasWitness() const
    {
        for (size_t i = 0; i < vin.size(); i++) {
            if (!vin[i].scriptWitness.IsNull()) {
                return true;
            }
        }
        return false;
    }
};

typedef std::shared_ptr<const CTransaction> CTransactionRef;
static inline CTransactionRef MakeTransactionRef() { return std::make_shared<const CTransaction>(); }
template <typename Tx> static inline CTransactionRef MakeTransactionRef(Tx&& txIn) { return std::make_shared<const CTransaction>(std::forward<Tx>(txIn)); }

/** Compute the weight of a transaction, as defined by BIP 141 */
int64_t GetTransactionWeight(const CTransaction &tx);

#endif // BITCOIN_PRIMITIVES_TRANSACTION_H<|MERGE_RESOLUTION|>--- conflicted
+++ resolved
@@ -1,9 +1,5 @@
 // Copyright (c) 2009-2010 Satoshi Nakamoto
-<<<<<<< HEAD
-// Copyright (c) 2009-2015 The Bitcoin Core developers
-=======
 // Copyright (c) 2009-2016 The Bitcoin Core developers
->>>>>>> f2a96e7d
 // Distributed under the MIT software license, see the accompanying
 // file COPYING or http://www.opensource.org/licenses/mit-license.php.
 
@@ -334,17 +330,7 @@
 {
 public:
     // Default transaction version.
-<<<<<<< HEAD
-    static const int32_t CURRENT_VERSION=1;
-=======
     static const int32_t CURRENT_VERSION=2;
-
-    // Changing the default transaction version requires a two step process: first
-    // adapting relay policy by bumping MAX_STANDARD_VERSION, and then later date
-    // bumping the default CURRENT_VERSION at which point both CURRENT_VERSION and
-    // MAX_STANDARD_VERSION will be equal.
-    static const int32_t MAX_STANDARD_VERSION=2;
->>>>>>> f2a96e7d
 
     // Changing the default transaction version requires a two step process: first
     // adapting relay policy by bumping MAX_STANDARD_VERSION, and then later date
