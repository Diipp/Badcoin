// Copyright (c) 2009-2010 Satoshi Nakamoto
<<<<<<< HEAD
// Copyright (c) 2009-2014 The Bitcoin Core developers
=======
// Copyright (c) 2009-2016 The Bitcoin Core developers
>>>>>>> fc073561
// Distributed under the MIT software license, see the accompanying
// file COPYING or http://www.opensource.org/licenses/mit-license.php.

#ifndef BITCOIN_INIT_H
#define BITCOIN_INIT_H

#include <string>

class CScheduler;
class CWallet;
<<<<<<< HEAD

namespace boost
{
class thread_group;
} // namespace boost

extern CWallet* pwalletMain;
=======

namespace boost
{
class thread_group;
} // namespace boost
>>>>>>> fc073561

void StartShutdown();
bool ShutdownRequested();
/** Interrupt threads */
void Interrupt(boost::thread_group& threadGroup);
void Shutdown();
<<<<<<< HEAD
bool AppInit2(boost::thread_group& threadGroup, CScheduler& scheduler);
=======
//!Initialize the logging infrastructure
void InitLogging();
//!Parameter interaction: change current parameters depending on various rules
void InitParameterInteraction();

/** Initialize bitcoin core: Basic context setup.
 *  @note This can be done before daemonization.
 *  @pre Parameters should be parsed and config file should be read.
 */
bool AppInitBasicSetup();
/**
 * Initialization: parameter interaction.
 * @note This can be done before daemonization.
 * @pre Parameters should be parsed and config file should be read, AppInitBasicSetup should have been called.
 */
bool AppInitParameterInteraction();
/**
 * Initialization sanity checks: ecc init, sanity checks, dir lock.
 * @note This can be done before daemonization.
 * @pre Parameters should be parsed and config file should be read, AppInitParameterInteraction should have been called.
 */
bool AppInitSanityChecks();
/**
 * Bitcoin core main initialization.
 * @note This should only be done after daemonization.
 * @pre Parameters should be parsed and config file should be read, AppInitSanityChecks should have been called.
 */
bool AppInitMain(boost::thread_group& threadGroup, CScheduler& scheduler);
>>>>>>> fc073561

/** The help message mode determines what help message to show */
enum HelpMessageMode {
    HMM_BITCOIND,
    HMM_BITCOIN_QT
};

/** Help for options shared between UI and daemon (for -help) */
std::string HelpMessage(HelpMessageMode mode);
/** Returns licensing information (for -version) */
std::string LicenseInfo();

#endif // BITCOIN_INIT_H<|MERGE_RESOLUTION|>--- conflicted
+++ resolved
@@ -1,9 +1,5 @@
 // Copyright (c) 2009-2010 Satoshi Nakamoto
-<<<<<<< HEAD
-// Copyright (c) 2009-2014 The Bitcoin Core developers
-=======
 // Copyright (c) 2009-2016 The Bitcoin Core developers
->>>>>>> fc073561
 // Distributed under the MIT software license, see the accompanying
 // file COPYING or http://www.opensource.org/licenses/mit-license.php.
 
@@ -14,30 +10,17 @@
 
 class CScheduler;
 class CWallet;
-<<<<<<< HEAD
 
 namespace boost
 {
 class thread_group;
 } // namespace boost
 
-extern CWallet* pwalletMain;
-=======
-
-namespace boost
-{
-class thread_group;
-} // namespace boost
->>>>>>> fc073561
-
 void StartShutdown();
 bool ShutdownRequested();
 /** Interrupt threads */
 void Interrupt(boost::thread_group& threadGroup);
 void Shutdown();
-<<<<<<< HEAD
-bool AppInit2(boost::thread_group& threadGroup, CScheduler& scheduler);
-=======
 //!Initialize the logging infrastructure
 void InitLogging();
 //!Parameter interaction: change current parameters depending on various rules
@@ -66,7 +49,6 @@
  * @pre Parameters should be parsed and config file should be read, AppInitSanityChecks should have been called.
  */
 bool AppInitMain(boost::thread_group& threadGroup, CScheduler& scheduler);
->>>>>>> fc073561
 
 /** The help message mode determines what help message to show */
 enum HelpMessageMode {
