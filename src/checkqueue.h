--- conflicted
+++ resolved
@@ -1,8 +1,4 @@
-<<<<<<< HEAD
-// Copyright (c) 2012-2014 The Bitcoin Core developers
-=======
 // Copyright (c) 2012-2015 The Bitcoin Core developers
->>>>>>> fc073561
 // Distributed under the MIT software license, see the accompanying
 // file COPYING or http://www.opensource.org/licenses/mit-license.php.
 
@@ -131,18 +127,12 @@
     }
 
 public:
-<<<<<<< HEAD
+    //! Mutex to ensure only one concurrent CCheckQueueControl
+    boost::mutex ControlMutex;
+
     //! Create a new check queue
     CCheckQueue(unsigned int nBatchSizeIn) : nIdle(0), nTotal(0), fAllOk(true), nTodo(0), fQuit(false), nBatchSize(nBatchSizeIn) {}
 
-=======
-    //! Mutex to ensure only one concurrent CCheckQueueControl
-    boost::mutex ControlMutex;
-
-    //! Create a new check queue
-    CCheckQueue(unsigned int nBatchSizeIn) : nIdle(0), nTotal(0), fAllOk(true), nTodo(0), fQuit(false), nBatchSize(nBatchSizeIn) {}
-
->>>>>>> fc073561
     //! Worker thread
     void Thread()
     {
@@ -172,15 +162,6 @@
 
     ~CCheckQueue()
     {
-<<<<<<< HEAD
-    }
-
-    bool IsIdle()
-    {
-        boost::unique_lock<boost::mutex> lock(mutex);
-        return (nTotal == nIdle && nTodo == 0 && fAllOk == true);
-=======
->>>>>>> fc073561
     }
 
 };
@@ -193,18 +174,6 @@
 class CCheckQueueControl
 {
 private:
-<<<<<<< HEAD
-    CCheckQueue<T>* pqueue;
-    bool fDone;
-
-public:
-    CCheckQueueControl(CCheckQueue<T>* pqueueIn) : pqueue(pqueueIn), fDone(false)
-    {
-        // passed queue is supposed to be unused, or NULL
-        if (pqueue != NULL) {
-            bool isIdle = pqueue->IsIdle();
-            assert(isIdle);
-=======
     CCheckQueue<T> * const pqueue;
     bool fDone;
 
@@ -217,7 +186,6 @@
         // passed queue is supposed to be unused, or NULL
         if (pqueue != NULL) {
             ENTER_CRITICAL_SECTION(pqueue->ControlMutex);
->>>>>>> fc073561
         }
     }
 
