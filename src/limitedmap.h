<<<<<<< HEAD
// Copyright (c) 2012-2014 The Bitcoin Core developers
=======
// Copyright (c) 2012-2016 The Bitcoin Core developers
>>>>>>> fc073561
// Distributed under the MIT software license, see the accompanying
// file COPYING or http://www.opensource.org/licenses/mit-license.php.

#ifndef BITCOIN_LIMITEDMAP_H
#define BITCOIN_LIMITEDMAP_H

#include <assert.h>
#include <map>

/** STL-like map container that only keeps the N elements with the highest value. */
template <typename K, typename V>
class limitedmap
{
public:
    typedef K key_type;
    typedef V mapped_type;
    typedef std::pair<const key_type, mapped_type> value_type;
    typedef typename std::map<K, V>::const_iterator const_iterator;
    typedef typename std::map<K, V>::size_type size_type;

protected:
    std::map<K, V> map;
    typedef typename std::map<K, V>::iterator iterator;
    std::multimap<V, iterator> rmap;
    typedef typename std::multimap<V, iterator>::iterator rmap_iterator;
    size_type nMaxSize;

public:
    limitedmap(size_type nMaxSizeIn)
    {
        assert(nMaxSizeIn > 0);
        nMaxSize = nMaxSizeIn;
    }
    const_iterator begin() const { return map.begin(); }
    const_iterator end() const { return map.end(); }
    size_type size() const { return map.size(); }
    bool empty() const { return map.empty(); }
    const_iterator find(const key_type& k) const { return map.find(k); }
    size_type count(const key_type& k) const { return map.count(k); }
    void insert(const value_type& x)
    {
        std::pair<iterator, bool> ret = map.insert(x);
        if (ret.second) {
<<<<<<< HEAD
            if (nMaxSize && map.size() == nMaxSize) {
=======
            if (map.size() > nMaxSize) {
>>>>>>> fc073561
                map.erase(rmap.begin()->second);
                rmap.erase(rmap.begin());
            }
            rmap.insert(make_pair(x.second, ret.first));
        }
    }
    void erase(const key_type& k)
    {
        iterator itTarget = map.find(k);
        if (itTarget == map.end())
            return;
        std::pair<rmap_iterator, rmap_iterator> itPair = rmap.equal_range(itTarget->second);
        for (rmap_iterator it = itPair.first; it != itPair.second; ++it)
            if (it->second == itTarget) {
                rmap.erase(it);
                map.erase(itTarget);
                return;
            }
        // Shouldn't ever get here
        assert(0);
    }
    void update(const_iterator itIn, const mapped_type& v)
    {
<<<<<<< HEAD
        // TODO: When we switch to C++11, use map.erase(itIn, itIn) to get the non-const iterator.
        iterator itTarget = map.find(itIn->first);
=======
        // Using map::erase() with empty range instead of map::find() to get a non-const iterator,
        // since it is a constant time operation in C++11. For more details, see
        // https://stackoverflow.com/questions/765148/how-to-remove-constness-of-const-iterator
        iterator itTarget = map.erase(itIn, itIn);
        
>>>>>>> fc073561
        if (itTarget == map.end())
            return;
        std::pair<rmap_iterator, rmap_iterator> itPair = rmap.equal_range(itTarget->second);
        for (rmap_iterator it = itPair.first; it != itPair.second; ++it)
            if (it->second == itTarget) {
                rmap.erase(it);
                itTarget->second = v;
                rmap.insert(make_pair(v, itTarget));
                return;
            }
        // Shouldn't ever get here
        assert(0);
    }
    size_type max_size() const { return nMaxSize; }
    size_type max_size(size_type s)
    {
<<<<<<< HEAD
        if (s)
            while (map.size() > s) {
                map.erase(rmap.begin()->second);
                rmap.erase(rmap.begin());
            }
=======
        assert(s > 0);
        while (map.size() > s) {
            map.erase(rmap.begin()->second);
            rmap.erase(rmap.begin());
        }
>>>>>>> fc073561
        nMaxSize = s;
        return nMaxSize;
    }
};

#endif // BITCOIN_LIMITEDMAP_H<|MERGE_RESOLUTION|>--- conflicted
+++ resolved
@@ -1,8 +1,4 @@
-<<<<<<< HEAD
-// Copyright (c) 2012-2014 The Bitcoin Core developers
-=======
 // Copyright (c) 2012-2016 The Bitcoin Core developers
->>>>>>> fc073561
 // Distributed under the MIT software license, see the accompanying
 // file COPYING or http://www.opensource.org/licenses/mit-license.php.
 
@@ -46,11 +42,7 @@
     {
         std::pair<iterator, bool> ret = map.insert(x);
         if (ret.second) {
-<<<<<<< HEAD
-            if (nMaxSize && map.size() == nMaxSize) {
-=======
             if (map.size() > nMaxSize) {
->>>>>>> fc073561
                 map.erase(rmap.begin()->second);
                 rmap.erase(rmap.begin());
             }
@@ -74,16 +66,11 @@
     }
     void update(const_iterator itIn, const mapped_type& v)
     {
-<<<<<<< HEAD
-        // TODO: When we switch to C++11, use map.erase(itIn, itIn) to get the non-const iterator.
-        iterator itTarget = map.find(itIn->first);
-=======
         // Using map::erase() with empty range instead of map::find() to get a non-const iterator,
         // since it is a constant time operation in C++11. For more details, see
         // https://stackoverflow.com/questions/765148/how-to-remove-constness-of-const-iterator
         iterator itTarget = map.erase(itIn, itIn);
         
->>>>>>> fc073561
         if (itTarget == map.end())
             return;
         std::pair<rmap_iterator, rmap_iterator> itPair = rmap.equal_range(itTarget->second);
@@ -100,19 +87,11 @@
     size_type max_size() const { return nMaxSize; }
     size_type max_size(size_type s)
     {
-<<<<<<< HEAD
-        if (s)
-            while (map.size() > s) {
-                map.erase(rmap.begin()->second);
-                rmap.erase(rmap.begin());
-            }
-=======
         assert(s > 0);
         while (map.size() > s) {
             map.erase(rmap.begin()->second);
             rmap.erase(rmap.begin());
         }
->>>>>>> fc073561
         nMaxSize = s;
         return nMaxSize;
     }
