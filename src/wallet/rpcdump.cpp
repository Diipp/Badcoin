// Copyright (c) 2009-2017 The Bitcoin Core developers
// Distributed under the MIT software license, see the accompanying
// file COPYING or http://www.opensource.org/licenses/mit-license.php.

#include <base58.h>
#include <chain.h>
#include <rpc/safemode.h>
#include <rpc/server.h>
#include <wallet/init.h>
#include <validation.h>
#include <script/script.h>
#include <script/standard.h>
#include <sync.h>
#include <util.h>
#include <utiltime.h>
#include <wallet/wallet.h>
#include <merkleblock.h>
#include <core_io.h>

#include <wallet/rpcwallet.h>

#include <fstream>
#include <stdint.h>

#include <boost/algorithm/string.hpp>
#include <boost/date_time/posix_time/posix_time.hpp>

#include <univalue.h>


std::string static EncodeDumpTime(int64_t nTime) {
    return DateTimeStrFormat("%Y-%m-%dT%H:%M:%SZ", nTime);
}

int64_t static DecodeDumpTime(const std::string &str) {
    static const boost::posix_time::ptime epoch = boost::posix_time::from_time_t(0);
    static const std::locale loc(std::locale::classic(),
        new boost::posix_time::time_input_facet("%Y-%m-%dT%H:%M:%SZ"));
    std::istringstream iss(str);
    iss.imbue(loc);
    boost::posix_time::ptime ptime(boost::date_time::not_a_date_time);
    iss >> ptime;
    if (ptime.is_not_a_date_time())
        return 0;
    return (ptime - epoch).total_seconds();
}

std::string static EncodeDumpString(const std::string &str) {
    std::stringstream ret;
    for (unsigned char c : str) {
        if (c <= 32 || c >= 128 || c == '%') {
            ret << '%' << HexStr(&c, &c + 1);
        } else {
            ret << c;
        }
    }
    return ret.str();
}

std::string DecodeDumpString(const std::string &str) {
    std::stringstream ret;
    for (unsigned int pos = 0; pos < str.length(); pos++) {
        unsigned char c = str[pos];
        if (c == '%' && pos+2 < str.length()) {
            c = (((str[pos+1]>>6)*9+((str[pos+1]-'0')&15)) << 4) | 
                ((str[pos+2]>>6)*9+((str[pos+2]-'0')&15));
            pos += 2;
        }
        ret << c;
    }
    return ret.str();
}

bool GetWalletAddressesForKey(CWallet * const pwallet, const CKeyID &keyid, std::string &strAddr, std::string &strLabel)
{
    bool fLabelFound = false;
    CKey key;
    pwallet->GetKey(keyid, key);
    for (const auto& dest : GetAllDestinationsForKey(key.GetPubKey())) {
        if (pwallet->mapAddressBook.count(dest)) {
            if (!strAddr.empty()) {
                strAddr += ",";
            }
            strAddr += EncodeDestination(dest);
            strLabel = EncodeDumpString(pwallet->mapAddressBook[dest].name);
            fLabelFound = true;
        }
    }
    if (!fLabelFound) {
        strAddr = EncodeDestination(GetDestinationForKey(key.GetPubKey(), g_address_type));
    }
    return fLabelFound;
}


UniValue importprivkey(const JSONRPCRequest& request)
{
    CWallet * const pwallet = GetWalletForJSONRPCRequest(request);
    if (!EnsureWalletIsAvailable(pwallet, request.fHelp)) {
        return NullUniValue;
    }

    if (request.fHelp || request.params.size() < 1 || request.params.size() > 3)
<<<<<<< HEAD
        throw runtime_error(
            "importprivkey \"myriadcoinprivkey\" ( \"label\" ) ( rescan )\n"
            "\nAdds a private key (as returned by dumpprivkey) to your wallet.\n"
=======
        throw std::runtime_error(
            "importprivkey \"privkey\" ( \"label\" ) ( rescan )\n"
            "\nAdds a private key (as returned by dumpprivkey) to your wallet. Requires a new wallet backup.\n"
>>>>>>> 9e116a6f
            "\nArguments:\n"
            "1. \"privkey\"          (string, required) The private key (see dumpprivkey)\n"
            "2. \"label\"            (string, optional, default=\"\") An optional label\n"
            "3. rescan               (boolean, optional, default=true) Rescan the wallet for transactions\n"
            "\nNote: This call can take minutes to complete if rescan is true, during that time, other rpc calls\n"
            "may report that the imported key exists but related transactions are still missing, leading to temporarily incorrect/bogus balances and unspent outputs until rescan completes.\n"
            "\nExamples:\n"
            "\nDump a private key\n"
            + HelpExampleCli("dumpprivkey", "\"myaddress\"") +
            "\nImport the private key with rescan\n"
            + HelpExampleCli("importprivkey", "\"mykey\"") +
            "\nImport using a label and without rescan\n"
            + HelpExampleCli("importprivkey", "\"mykey\" \"testing\" false") +
            "\nImport using default blank label and without rescan\n"
            + HelpExampleCli("importprivkey", "\"mykey\" \"\" false") +
            "\nAs a JSON-RPC call\n"
            + HelpExampleRpc("importprivkey", "\"mykey\", \"testing\", false")
        );


    WalletRescanReserver reserver(pwallet);
    bool fRescan = true;
    {
        LOCK2(cs_main, pwallet->cs_wallet);

        EnsureWalletIsUnlocked(pwallet);

        std::string strSecret = request.params[0].get_str();
        std::string strLabel = "";
        if (!request.params[1].isNull())
            strLabel = request.params[1].get_str();

        // Whether to perform rescan after import
        if (!request.params[2].isNull())
            fRescan = request.params[2].get_bool();

        if (fRescan && fPruneMode)
            throw JSONRPCError(RPC_WALLET_ERROR, "Rescan is disabled in pruned mode");

        if (fRescan && !reserver.reserve()) {
            throw JSONRPCError(RPC_WALLET_ERROR, "Wallet is currently rescanning. Abort existing rescan or wait.");
        }

        CBitcoinSecret vchSecret;
        bool fGood = vchSecret.SetString(strSecret);

        if (!fGood) throw JSONRPCError(RPC_INVALID_ADDRESS_OR_KEY, "Invalid private key encoding");

        CKey key = vchSecret.GetKey();
        if (!key.IsValid()) throw JSONRPCError(RPC_INVALID_ADDRESS_OR_KEY, "Private key outside allowed range");

        CPubKey pubkey = key.GetPubKey();
        assert(key.VerifyPubKey(pubkey));
        CKeyID vchAddress = pubkey.GetID();
        {
            pwallet->MarkDirty();
            // We don't know which corresponding address will be used; label them all
            for (const auto& dest : GetAllDestinationsForKey(pubkey)) {
                pwallet->SetAddressBook(dest, strLabel, "receive");
            }

            // Don't throw error in case a key is already there
            if (pwallet->HaveKey(vchAddress)) {
                return NullUniValue;
            }

            // whenever a key is imported, we need to scan the whole chain
            pwallet->UpdateTimeFirstKey(1);
            pwallet->mapKeyMetadata[vchAddress].nCreateTime = 1;

            if (!pwallet->AddKeyPubKey(key, pubkey)) {
                throw JSONRPCError(RPC_WALLET_ERROR, "Error adding key to wallet");
            }
            pwallet->LearnAllRelatedScripts(pubkey);
        }
    }
    if (fRescan) {
        pwallet->RescanFromTime(TIMESTAMP_MIN, reserver, true /* update */);
    }

    return NullUniValue;
}

UniValue abortrescan(const JSONRPCRequest& request)
{
    CWallet* const pwallet = GetWalletForJSONRPCRequest(request);
    if (!EnsureWalletIsAvailable(pwallet, request.fHelp)) {
        return NullUniValue;
    }

    if (request.fHelp || request.params.size() > 0)
        throw std::runtime_error(
            "abortrescan\n"
            "\nStops current wallet rescan triggered by an RPC call, e.g. by an importprivkey call.\n"
            "\nExamples:\n"
            "\nImport a private key\n"
            + HelpExampleCli("importprivkey", "\"mykey\"") +
            "\nAbort the running wallet rescan\n"
            + HelpExampleCli("abortrescan", "") +
            "\nAs a JSON-RPC call\n"
            + HelpExampleRpc("abortrescan", "")
        );

    ObserveSafeMode();
    if (!pwallet->IsScanning() || pwallet->IsAbortingRescan()) return false;
    pwallet->AbortRescan();
    return true;
}

void ImportAddress(CWallet*, const CTxDestination& dest, const std::string& strLabel);
void ImportScript(CWallet* const pwallet, const CScript& script, const std::string& strLabel, bool isRedeemScript)
{
    if (!isRedeemScript && ::IsMine(*pwallet, script) == ISMINE_SPENDABLE) {
        throw JSONRPCError(RPC_WALLET_ERROR, "The wallet already contains the private key for this address or script");
    }

    pwallet->MarkDirty();

    if (!pwallet->HaveWatchOnly(script) && !pwallet->AddWatchOnly(script, 0 /* nCreateTime */)) {
        throw JSONRPCError(RPC_WALLET_ERROR, "Error adding address to wallet");
    }

    if (isRedeemScript) {
        if (!pwallet->HaveCScript(script) && !pwallet->AddCScript(script)) {
            throw JSONRPCError(RPC_WALLET_ERROR, "Error adding p2sh redeemScript to wallet");
        }
        ImportAddress(pwallet, CScriptID(script), strLabel);
    } else {
        CTxDestination destination;
        if (ExtractDestination(script, destination)) {
            pwallet->SetAddressBook(destination, strLabel, "receive");
        }
    }
}

void ImportAddress(CWallet* const pwallet, const CTxDestination& dest, const std::string& strLabel)
{
    CScript script = GetScriptForDestination(dest);
    ImportScript(pwallet, script, strLabel, false);
    // add to address book or update label
    if (IsValidDestination(dest))
        pwallet->SetAddressBook(dest, strLabel, "receive");
}

UniValue importaddress(const JSONRPCRequest& request)
{
    CWallet * const pwallet = GetWalletForJSONRPCRequest(request);
    if (!EnsureWalletIsAvailable(pwallet, request.fHelp)) {
        return NullUniValue;
    }

    if (request.fHelp || request.params.size() < 1 || request.params.size() > 4)
        throw std::runtime_error(
            "importaddress \"address\" ( \"label\" rescan p2sh )\n"
            "\nAdds a script (in hex) or address that can be watched as if it were in your wallet but cannot be used to spend. Requires a new wallet backup.\n"
            "\nArguments:\n"
            "1. \"script\"           (string, required) The hex-encoded script (or address)\n"
            "2. \"label\"            (string, optional, default=\"\") An optional label\n"
            "3. rescan               (boolean, optional, default=true) Rescan the wallet for transactions\n"
            "4. p2sh                 (boolean, optional, default=false) Add the P2SH version of the script as well\n"
            "\nNote: This call can take minutes to complete if rescan is true, during that time, other rpc calls\n"
            "may report that the imported address exists but related transactions are still missing, leading to temporarily incorrect/bogus balances and unspent outputs until rescan completes.\n"
            "If you have the full public key, you should call importpubkey instead of this.\n"
            "\nNote: If you import a non-standard raw script in hex form, outputs sending to it will be treated\n"
            "as change, and not show up in many RPCs.\n"
            "\nExamples:\n"
            "\nImport a script with rescan\n"
            + HelpExampleCli("importaddress", "\"myscript\"") +
            "\nImport using a label without rescan\n"
            + HelpExampleCli("importaddress", "\"myscript\" \"testing\" false") +
            "\nAs a JSON-RPC call\n"
            + HelpExampleRpc("importaddress", "\"myscript\", \"testing\", false")
        );


    std::string strLabel = "";
    if (!request.params[1].isNull())
        strLabel = request.params[1].get_str();

    // Whether to perform rescan after import
    bool fRescan = true;
    if (!request.params[2].isNull())
        fRescan = request.params[2].get_bool();

    if (fRescan && fPruneMode)
        throw JSONRPCError(RPC_WALLET_ERROR, "Rescan is disabled in pruned mode");

    WalletRescanReserver reserver(pwallet);
    if (fRescan && !reserver.reserve()) {
        throw JSONRPCError(RPC_WALLET_ERROR, "Wallet is currently rescanning. Abort existing rescan or wait.");
    }

    // Whether to import a p2sh version, too
    bool fP2SH = false;
    if (!request.params[3].isNull())
        fP2SH = request.params[3].get_bool();

    {
        LOCK2(cs_main, pwallet->cs_wallet);

<<<<<<< HEAD
    CBitcoinAddress address(request.params[0].get_str());
    if (address.IsValid()) {
        if (fP2SH)
            throw JSONRPCError(RPC_INVALID_ADDRESS_OR_KEY, "Cannot use the p2sh flag with an address - use a script instead");
        ImportAddress(address, strLabel);
    } else if (IsHex(request.params[0].get_str())) {
        std::vector<unsigned char> data(ParseHex(request.params[0].get_str()));
        ImportScript(CScript(data.begin(), data.end()), strLabel, fP2SH);
    } else {
        throw JSONRPCError(RPC_INVALID_ADDRESS_OR_KEY, "Invalid Myriadcoin address or script");
=======
        CTxDestination dest = DecodeDestination(request.params[0].get_str());
        if (IsValidDestination(dest)) {
            if (fP2SH) {
                throw JSONRPCError(RPC_INVALID_ADDRESS_OR_KEY, "Cannot use the p2sh flag with an address - use a script instead");
            }
            ImportAddress(pwallet, dest, strLabel);
        } else if (IsHex(request.params[0].get_str())) {
            std::vector<unsigned char> data(ParseHex(request.params[0].get_str()));
            ImportScript(pwallet, CScript(data.begin(), data.end()), strLabel, fP2SH);
        } else {
            throw JSONRPCError(RPC_INVALID_ADDRESS_OR_KEY, "Invalid Bitcoin address or script");
        }
>>>>>>> 9e116a6f
    }
    if (fRescan)
    {
        pwallet->RescanFromTime(TIMESTAMP_MIN, reserver, true /* update */);
        pwallet->ReacceptWalletTransactions();
    }

    return NullUniValue;
}

UniValue importprunedfunds(const JSONRPCRequest& request)
{
    CWallet * const pwallet = GetWalletForJSONRPCRequest(request);
    if (!EnsureWalletIsAvailable(pwallet, request.fHelp)) {
        return NullUniValue;
    }

    if (request.fHelp || request.params.size() != 2)
        throw std::runtime_error(
            "importprunedfunds\n"
            "\nImports funds without rescan. Corresponding address or script must previously be included in wallet. Aimed towards pruned wallets. The end-user is responsible to import additional transactions that subsequently spend the imported outputs or rescan after the point in the blockchain the transaction is included.\n"
            "\nArguments:\n"
            "1. \"rawtransaction\" (string, required) A raw transaction in hex funding an already-existing address in wallet\n"
            "2. \"txoutproof\"     (string, required) The hex output from gettxoutproof that contains the transaction\n"
        );

    CMutableTransaction tx;
    if (!DecodeHexTx(tx, request.params[0].get_str()))
        throw JSONRPCError(RPC_DESERIALIZATION_ERROR, "TX decode failed");
    uint256 hashTx = tx.GetHash();
    CWalletTx wtx(pwallet, MakeTransactionRef(std::move(tx)));

    CDataStream ssMB(ParseHexV(request.params[1], "proof"), SER_NETWORK, PROTOCOL_VERSION);
    CMerkleBlock merkleBlock;
    ssMB >> merkleBlock;

    //Search partial merkle tree in proof for our transaction and index in valid block
    std::vector<uint256> vMatch;
    std::vector<unsigned int> vIndex;
    unsigned int txnIndex = 0;
    if (merkleBlock.txn.ExtractMatches(vMatch, vIndex) == merkleBlock.header.hashMerkleRoot) {

        LOCK(cs_main);

        if (!mapBlockIndex.count(merkleBlock.header.GetHash()) || !chainActive.Contains(mapBlockIndex[merkleBlock.header.GetHash()]))
            throw JSONRPCError(RPC_INVALID_ADDRESS_OR_KEY, "Block not found in chain");

        std::vector<uint256>::const_iterator it;
        if ((it = std::find(vMatch.begin(), vMatch.end(), hashTx))==vMatch.end()) {
            throw JSONRPCError(RPC_INVALID_ADDRESS_OR_KEY, "Transaction given doesn't exist in proof");
        }

        txnIndex = vIndex[it - vMatch.begin()];
    }
    else {
        throw JSONRPCError(RPC_INVALID_ADDRESS_OR_KEY, "Something wrong with merkleblock");
    }

    wtx.nIndex = txnIndex;
    wtx.hashBlock = merkleBlock.header.GetHash();

    LOCK2(cs_main, pwallet->cs_wallet);

    if (pwallet->IsMine(*wtx.tx)) {
        pwallet->AddToWallet(wtx, false);
        return NullUniValue;
    }

    throw JSONRPCError(RPC_INVALID_ADDRESS_OR_KEY, "No addresses in wallet correspond to included transaction");
}

UniValue removeprunedfunds(const JSONRPCRequest& request)
{
    CWallet * const pwallet = GetWalletForJSONRPCRequest(request);
    if (!EnsureWalletIsAvailable(pwallet, request.fHelp)) {
        return NullUniValue;
    }

    if (request.fHelp || request.params.size() != 1)
        throw std::runtime_error(
            "removeprunedfunds \"txid\"\n"
            "\nDeletes the specified transaction from the wallet. Meant for use with pruned wallets and as a companion to importprunedfunds. This will affect wallet balances.\n"
            "\nArguments:\n"
            "1. \"txid\"           (string, required) The hex-encoded id of the transaction you are deleting\n"
            "\nExamples:\n"
            + HelpExampleCli("removeprunedfunds", "\"a8d0c0184dde994a09ec054286f1ce581bebf46446a512166eae7628734ea0a5\"") +
            "\nAs a JSON-RPC call\n"
            + HelpExampleRpc("removeprunedfunds", "\"a8d0c0184dde994a09ec054286f1ce581bebf46446a512166eae7628734ea0a5\"")
        );

    LOCK2(cs_main, pwallet->cs_wallet);

    uint256 hash;
    hash.SetHex(request.params[0].get_str());
    std::vector<uint256> vHash;
    vHash.push_back(hash);
    std::vector<uint256> vHashOut;

<<<<<<< HEAD
    if(pwalletMain->ZapSelectTx(vHash, vHashOut) != DB_LOAD_OK) {
=======
    if (pwallet->ZapSelectTx(vHash, vHashOut) != DB_LOAD_OK) {
>>>>>>> 9e116a6f
        throw JSONRPCError(RPC_WALLET_ERROR, "Could not properly delete the transaction.");
    }

    if(vHashOut.empty()) {
        throw JSONRPCError(RPC_INVALID_PARAMETER, "Transaction does not exist in wallet.");
    }

    return NullUniValue;
}

UniValue importpubkey(const JSONRPCRequest& request)
{
    CWallet * const pwallet = GetWalletForJSONRPCRequest(request);
    if (!EnsureWalletIsAvailable(pwallet, request.fHelp)) {
        return NullUniValue;
    }

    if (request.fHelp || request.params.size() < 1 || request.params.size() > 3)
        throw std::runtime_error(
            "importpubkey \"pubkey\" ( \"label\" rescan )\n"
            "\nAdds a public key (in hex) that can be watched as if it were in your wallet but cannot be used to spend. Requires a new wallet backup.\n"
            "\nArguments:\n"
            "1. \"pubkey\"           (string, required) The hex-encoded public key\n"
            "2. \"label\"            (string, optional, default=\"\") An optional label\n"
            "3. rescan               (boolean, optional, default=true) Rescan the wallet for transactions\n"
            "\nNote: This call can take minutes to complete if rescan is true, during that time, other rpc calls\n"
            "may report that the imported pubkey exists but related transactions are still missing, leading to temporarily incorrect/bogus balances and unspent outputs until rescan completes.\n"
            "\nExamples:\n"
            "\nImport a public key with rescan\n"
            + HelpExampleCli("importpubkey", "\"mypubkey\"") +
            "\nImport using a label without rescan\n"
            + HelpExampleCli("importpubkey", "\"mypubkey\" \"testing\" false") +
            "\nAs a JSON-RPC call\n"
            + HelpExampleRpc("importpubkey", "\"mypubkey\", \"testing\", false")
        );


    std::string strLabel = "";
    if (!request.params[1].isNull())
        strLabel = request.params[1].get_str();

    // Whether to perform rescan after import
    bool fRescan = true;
    if (!request.params[2].isNull())
        fRescan = request.params[2].get_bool();

    if (fRescan && fPruneMode)
        throw JSONRPCError(RPC_WALLET_ERROR, "Rescan is disabled in pruned mode");

    WalletRescanReserver reserver(pwallet);
    if (fRescan && !reserver.reserve()) {
        throw JSONRPCError(RPC_WALLET_ERROR, "Wallet is currently rescanning. Abort existing rescan or wait.");
    }

    if (!IsHex(request.params[0].get_str()))
        throw JSONRPCError(RPC_INVALID_ADDRESS_OR_KEY, "Pubkey must be a hex string");
    std::vector<unsigned char> data(ParseHex(request.params[0].get_str()));
    CPubKey pubKey(data.begin(), data.end());
    if (!pubKey.IsFullyValid())
        throw JSONRPCError(RPC_INVALID_ADDRESS_OR_KEY, "Pubkey is not a valid public key");

    {
        LOCK2(cs_main, pwallet->cs_wallet);

        for (const auto& dest : GetAllDestinationsForKey(pubKey)) {
            ImportAddress(pwallet, dest, strLabel);
        }
        ImportScript(pwallet, GetScriptForRawPubKey(pubKey), strLabel, false);
        pwallet->LearnAllRelatedScripts(pubKey);
    }
    if (fRescan)
    {
        pwallet->RescanFromTime(TIMESTAMP_MIN, reserver, true /* update */);
        pwallet->ReacceptWalletTransactions();
    }

    return NullUniValue;
}


UniValue importwallet(const JSONRPCRequest& request)
{
    CWallet * const pwallet = GetWalletForJSONRPCRequest(request);
    if (!EnsureWalletIsAvailable(pwallet, request.fHelp)) {
        return NullUniValue;
    }

    if (request.fHelp || request.params.size() != 1)
        throw std::runtime_error(
            "importwallet \"filename\"\n"
            "\nImports keys from a wallet dump file (see dumpwallet). Requires a new wallet backup to include imported keys.\n"
            "\nArguments:\n"
            "1. \"filename\"    (string, required) The wallet file\n"
            "\nExamples:\n"
            "\nDump the wallet\n"
            + HelpExampleCli("dumpwallet", "\"test\"") +
            "\nImport the wallet\n"
            + HelpExampleCli("importwallet", "\"test\"") +
            "\nImport using the json rpc call\n"
            + HelpExampleRpc("importwallet", "\"test\"")
        );

    if (fPruneMode)
        throw JSONRPCError(RPC_WALLET_ERROR, "Importing wallets is disabled in pruned mode");

    WalletRescanReserver reserver(pwallet);
    if (!reserver.reserve()) {
        throw JSONRPCError(RPC_WALLET_ERROR, "Wallet is currently rescanning. Abort existing rescan or wait.");
    }

    int64_t nTimeBegin = 0;
    bool fGood = true;
    {
        LOCK2(cs_main, pwallet->cs_wallet);

        EnsureWalletIsUnlocked(pwallet);

        std::ifstream file;
        file.open(request.params[0].get_str().c_str(), std::ios::in | std::ios::ate);
        if (!file.is_open()) {
            throw JSONRPCError(RPC_INVALID_PARAMETER, "Cannot open wallet dump file");
        }
        nTimeBegin = chainActive.Tip()->GetBlockTime();

        int64_t nFilesize = std::max((int64_t)1, (int64_t)file.tellg());
        file.seekg(0, file.beg);

        pwallet->ShowProgress(_("Importing..."), 0); // show progress dialog in GUI
        while (file.good()) {
            pwallet->ShowProgress("", std::max(1, std::min(99, (int)(((double)file.tellg() / (double)nFilesize) * 100))));
            std::string line;
            std::getline(file, line);
            if (line.empty() || line[0] == '#')
                continue;

            std::vector<std::string> vstr;
            boost::split(vstr, line, boost::is_any_of(" "));
            if (vstr.size() < 2)
                continue;
            CBitcoinSecret vchSecret;
            if (vchSecret.SetString(vstr[0])) {
                CKey key = vchSecret.GetKey();
                CPubKey pubkey = key.GetPubKey();
                assert(key.VerifyPubKey(pubkey));
                CKeyID keyid = pubkey.GetID();
                if (pwallet->HaveKey(keyid)) {
                    LogPrintf("Skipping import of %s (key already present)\n", EncodeDestination(keyid));
                    continue;
                }
                int64_t nTime = DecodeDumpTime(vstr[1]);
                std::string strLabel;
                bool fLabel = true;
                for (unsigned int nStr = 2; nStr < vstr.size(); nStr++) {
                    if (boost::algorithm::starts_with(vstr[nStr], "#"))
                        break;
                    if (vstr[nStr] == "change=1")
                        fLabel = false;
                    if (vstr[nStr] == "reserve=1")
                        fLabel = false;
                    if (boost::algorithm::starts_with(vstr[nStr], "label=")) {
                        strLabel = DecodeDumpString(vstr[nStr].substr(6));
                        fLabel = true;
                    }
                }
                LogPrintf("Importing %s...\n", EncodeDestination(keyid));
                if (!pwallet->AddKeyPubKey(key, pubkey)) {
                    fGood = false;
                    continue;
                }
                pwallet->mapKeyMetadata[keyid].nCreateTime = nTime;
                if (fLabel)
                    pwallet->SetAddressBook(keyid, strLabel, "receive");
                nTimeBegin = std::min(nTimeBegin, nTime);
            } else if(IsHex(vstr[0])) {
               std::vector<unsigned char> vData(ParseHex(vstr[0]));
               CScript script = CScript(vData.begin(), vData.end());
               if (pwallet->HaveCScript(script)) {
                   LogPrintf("Skipping import of %s (script already present)\n", vstr[0]);
                   continue;
               }
               if(!pwallet->AddCScript(script)) {
                   LogPrintf("Error importing script %s\n", vstr[0]);
                   fGood = false;
                   continue;
               }
               int64_t birth_time = DecodeDumpTime(vstr[1]);
               if (birth_time > 0) {
                   pwallet->m_script_metadata[CScriptID(script)].nCreateTime = birth_time;
                   nTimeBegin = std::min(nTimeBegin, birth_time);
               }
            }
        }
        file.close();
        pwallet->ShowProgress("", 100); // hide progress dialog in GUI
        pwallet->UpdateTimeFirstKey(nTimeBegin);
    }
<<<<<<< HEAD
    file.close();
    pwalletMain->ShowProgress("", 100); // hide progress dialog in GUI
    pwalletMain->UpdateTimeFirstKey(nTimeBegin);

    CBlockIndex *pindex = chainActive.FindEarliestAtLeast(nTimeBegin - 7200);

    LogPrintf("Rescanning last %i blocks\n", pindex ? chainActive.Height() - pindex->nHeight + 1 : 0);
    pwalletMain->ScanForWalletTransactions(pindex);
    pwalletMain->MarkDirty();
=======
    pwallet->RescanFromTime(nTimeBegin, reserver, false /* update */);
    pwallet->MarkDirty();
>>>>>>> 9e116a6f

    if (!fGood)
        throw JSONRPCError(RPC_WALLET_ERROR, "Error adding some keys/scripts to wallet");

    return NullUniValue;
}

UniValue dumpprivkey(const JSONRPCRequest& request)
{
    CWallet * const pwallet = GetWalletForJSONRPCRequest(request);
    if (!EnsureWalletIsAvailable(pwallet, request.fHelp)) {
        return NullUniValue;
    }

    if (request.fHelp || request.params.size() != 1)
        throw std::runtime_error(
            "dumpprivkey \"address\"\n"
            "\nReveals the private key corresponding to 'address'.\n"
            "Then the importprivkey can be used with this output\n"
            "\nArguments:\n"
            "1. \"address\"   (string, required) The myriadcoin address for the private key\n"
            "\nResult:\n"
            "\"key\"                (string) The private key\n"
            "\nExamples:\n"
            + HelpExampleCli("dumpprivkey", "\"myaddress\"")
            + HelpExampleCli("importprivkey", "\"mykey\"")
            + HelpExampleRpc("dumpprivkey", "\"myaddress\"")
        );

    LOCK2(cs_main, pwallet->cs_wallet);

    EnsureWalletIsUnlocked(pwallet);

<<<<<<< HEAD
    string strAddress = request.params[0].get_str();
    CBitcoinAddress address;
    if (!address.SetString(strAddress))
        throw JSONRPCError(RPC_INVALID_ADDRESS_OR_KEY, "Invalid Myriad address");
    CKeyID keyID;
    if (!address.GetKeyID(keyID))
=======
    std::string strAddress = request.params[0].get_str();
    CTxDestination dest = DecodeDestination(strAddress);
    if (!IsValidDestination(dest)) {
        throw JSONRPCError(RPC_INVALID_ADDRESS_OR_KEY, "Invalid Bitcoin address");
    }
    auto keyid = GetKeyForDestination(*pwallet, dest);
    if (keyid.IsNull()) {
>>>>>>> 9e116a6f
        throw JSONRPCError(RPC_TYPE_ERROR, "Address does not refer to a key");
    }
    CKey vchSecret;
    if (!pwallet->GetKey(keyid, vchSecret)) {
        throw JSONRPCError(RPC_WALLET_ERROR, "Private key for address " + strAddress + " is not known");
    }
    return CBitcoinSecret(vchSecret).ToString();
}


UniValue dumpwallet(const JSONRPCRequest& request)
{
    CWallet * const pwallet = GetWalletForJSONRPCRequest(request);
    if (!EnsureWalletIsAvailable(pwallet, request.fHelp)) {
        return NullUniValue;
    }

    if (request.fHelp || request.params.size() != 1)
        throw std::runtime_error(
            "dumpwallet \"filename\"\n"
            "\nDumps all wallet keys in a human-readable format to a server-side file. This does not allow overwriting existing files.\n"
            "Imported scripts are included in the dumpfile, but corresponding BIP173 addresses, etc. may not be added automatically by importwallet.\n"
            "Note that if your wallet contains keys which are not derived from your HD seed (e.g. imported keys), these are not covered by\n"
            "only backing up the seed itself, and must be backed up too (e.g. ensure you back up the whole dumpfile).\n"
            "\nArguments:\n"
            "1. \"filename\"    (string, required) The filename with path (either absolute or relative to bitcoind)\n"
            "\nResult:\n"
            "{                           (json object)\n"
            "  \"filename\" : {        (string) The filename with full absolute path\n"
            "}\n"
            "\nExamples:\n"
            + HelpExampleCli("dumpwallet", "\"test\"")
            + HelpExampleRpc("dumpwallet", "\"test\"")
        );

    LOCK2(cs_main, pwallet->cs_wallet);

    EnsureWalletIsUnlocked(pwallet);

    boost::filesystem::path filepath = request.params[0].get_str();
    filepath = boost::filesystem::absolute(filepath);

    /* Prevent arbitrary files from being overwritten. There have been reports
     * that users have overwritten wallet files this way:
     * https://github.com/bitcoin/bitcoin/issues/9934
     * It may also avoid other security issues.
     */
    if (boost::filesystem::exists(filepath)) {
        throw JSONRPCError(RPC_INVALID_PARAMETER, filepath.string() + " already exists. If you are sure this is what you want, move it out of the way first");
    }

    std::ofstream file;
    file.open(filepath.string().c_str());
    if (!file.is_open())
        throw JSONRPCError(RPC_INVALID_PARAMETER, "Cannot open wallet dump file");

    std::map<CTxDestination, int64_t> mapKeyBirth;
    const std::map<CKeyID, int64_t>& mapKeyPool = pwallet->GetAllReserveKeys();
    pwallet->GetKeyBirthTimes(mapKeyBirth);

    std::set<CScriptID> scripts = pwallet->GetCScripts();
    // TODO: include scripts in GetKeyBirthTimes() output instead of separate

    // sort time/key pairs
    std::vector<std::pair<int64_t, CKeyID> > vKeyBirth;
    for (const auto& entry : mapKeyBirth) {
        if (const CKeyID* keyID = boost::get<CKeyID>(&entry.first)) { // set and test
            vKeyBirth.push_back(std::make_pair(entry.second, *keyID));
        }
    }
    mapKeyBirth.clear();
    std::sort(vKeyBirth.begin(), vKeyBirth.end());

    // produce output
    file << strprintf("# Wallet dump created by Myriadcoin %s\n", CLIENT_BUILD);
    file << strprintf("# * Created on %s\n", EncodeDumpTime(GetTime()));
    file << strprintf("# * Best block at time of backup was %i (%s),\n", chainActive.Height(), chainActive.Tip()->GetBlockHash().ToString());
    file << strprintf("#   mined on %s\n", EncodeDumpTime(chainActive.Tip()->GetBlockTime()));
    file << "\n";

    // add the base58check encoded extended master if the wallet uses HD
    CKeyID masterKeyID = pwallet->GetHDChain().masterKeyID;
    if (!masterKeyID.IsNull())
    {
        CKey key;
        if (pwallet->GetKey(masterKeyID, key)) {
            CExtKey masterKey;
            masterKey.SetMaster(key.begin(), key.size());

            CBitcoinExtKey b58extkey;
            b58extkey.SetKey(masterKey);

            file << "# extended private masterkey: " << b58extkey.ToString() << "\n\n";
        }
    }
    for (std::vector<std::pair<int64_t, CKeyID> >::const_iterator it = vKeyBirth.begin(); it != vKeyBirth.end(); it++) {
        const CKeyID &keyid = it->second;
        std::string strTime = EncodeDumpTime(it->first);
        std::string strAddr;
        std::string strLabel;
        CKey key;
        if (pwallet->GetKey(keyid, key)) {
            file << strprintf("%s %s ", CBitcoinSecret(key).ToString(), strTime);
            if (GetWalletAddressesForKey(pwallet, keyid, strAddr, strLabel)) {
               file << strprintf("label=%s", strLabel);
            } else if (keyid == masterKeyID) {
                file << "hdmaster=1";
            } else if (mapKeyPool.count(keyid)) {
                file << "reserve=1";
            } else if (pwallet->mapKeyMetadata[keyid].hdKeypath == "m") {
                file << "inactivehdmaster=1";
            } else {
                file << "change=1";
            }
            file << strprintf(" # addr=%s%s\n", strAddr, (pwallet->mapKeyMetadata[keyid].hdKeypath.size() > 0 ? " hdkeypath="+pwallet->mapKeyMetadata[keyid].hdKeypath : ""));
        }
    }
    file << "\n";
    for (const CScriptID &scriptid : scripts) {
        CScript script;
        std::string create_time = "0";
        std::string address = EncodeDestination(scriptid);
        // get birth times for scripts with metadata
        auto it = pwallet->m_script_metadata.find(scriptid);
        if (it != pwallet->m_script_metadata.end()) {
            create_time = EncodeDumpTime(it->second.nCreateTime);
        }
        if(pwallet->GetCScript(scriptid, script)) {
            file << strprintf("%s %s script=1", HexStr(script.begin(), script.end()), create_time);
            file << strprintf(" # addr=%s\n", address);
        }
    }
    file << "\n";
    file << "# End of dump\n";
    file.close();

    UniValue reply(UniValue::VOBJ);
    reply.push_back(Pair("filename", filepath.string()));

    return reply;
}


UniValue ProcessImport(CWallet * const pwallet, const UniValue& data, const int64_t timestamp)
{
    try {
        bool success = false;

        // Required fields.
        const UniValue& scriptPubKey = data["scriptPubKey"];

        // Should have script or JSON with "address".
        if (!(scriptPubKey.getType() == UniValue::VOBJ && scriptPubKey.exists("address")) && !(scriptPubKey.getType() == UniValue::VSTR)) {
            throw JSONRPCError(RPC_INVALID_PARAMETER, "Invalid scriptPubKey");
        }

        // Optional fields.
        const std::string& strRedeemScript = data.exists("redeemscript") ? data["redeemscript"].get_str() : "";
        const UniValue& pubKeys = data.exists("pubkeys") ? data["pubkeys"].get_array() : UniValue();
        const UniValue& keys = data.exists("keys") ? data["keys"].get_array() : UniValue();
        const bool internal = data.exists("internal") ? data["internal"].get_bool() : false;
        const bool watchOnly = data.exists("watchonly") ? data["watchonly"].get_bool() : false;
        const std::string& label = data.exists("label") && !internal ? data["label"].get_str() : "";

        bool isScript = scriptPubKey.getType() == UniValue::VSTR;
        bool isP2SH = strRedeemScript.length() > 0;
        const std::string& output = isScript ? scriptPubKey.get_str() : scriptPubKey["address"].get_str();

        // Parse the output.
        CScript script;
        CTxDestination dest;

        if (!isScript) {
            dest = DecodeDestination(output);
            if (!IsValidDestination(dest)) {
                throw JSONRPCError(RPC_INVALID_ADDRESS_OR_KEY, "Invalid address");
            }
            script = GetScriptForDestination(dest);
        } else {
            if (!IsHex(output)) {
                throw JSONRPCError(RPC_INVALID_ADDRESS_OR_KEY, "Invalid scriptPubKey");
            }

            std::vector<unsigned char> vData(ParseHex(output));
            script = CScript(vData.begin(), vData.end());
        }

        // Watchonly and private keys
        if (watchOnly && keys.size()) {
            throw JSONRPCError(RPC_INVALID_PARAMETER, "Incompatibility found between watchonly and keys");
        }

        // Internal + Label
        if (internal && data.exists("label")) {
            throw JSONRPCError(RPC_INVALID_PARAMETER, "Incompatibility found between internal and label");
        }

        // Not having Internal + Script
        if (!internal && isScript) {
            throw JSONRPCError(RPC_INVALID_PARAMETER, "Internal must be set for hex scriptPubKey");
        }

        // Keys / PubKeys size check.
        if (!isP2SH && (keys.size() > 1 || pubKeys.size() > 1)) { // Address / scriptPubKey
            throw JSONRPCError(RPC_INVALID_PARAMETER, "More than private key given for one address");
        }

        // Invalid P2SH redeemScript
        if (isP2SH && !IsHex(strRedeemScript)) {
            throw JSONRPCError(RPC_INVALID_ADDRESS_OR_KEY, "Invalid redeem script");
        }

        // Process. //

        // P2SH
        if (isP2SH) {
            // Import redeem script.
            std::vector<unsigned char> vData(ParseHex(strRedeemScript));
            CScript redeemScript = CScript(vData.begin(), vData.end());

            // Invalid P2SH address
            if (!script.IsPayToScriptHash()) {
                throw JSONRPCError(RPC_INVALID_ADDRESS_OR_KEY, "Invalid P2SH address / script");
            }

            pwallet->MarkDirty();

            if (!pwallet->AddWatchOnly(redeemScript, timestamp)) {
                throw JSONRPCError(RPC_WALLET_ERROR, "Error adding address to wallet");
            }

            if (!pwallet->HaveCScript(redeemScript) && !pwallet->AddCScript(redeemScript)) {
                throw JSONRPCError(RPC_WALLET_ERROR, "Error adding p2sh redeemScript to wallet");
            }

            CTxDestination redeem_dest = CScriptID(redeemScript);
            CScript redeemDestination = GetScriptForDestination(redeem_dest);

            if (::IsMine(*pwallet, redeemDestination) == ISMINE_SPENDABLE) {
                throw JSONRPCError(RPC_WALLET_ERROR, "The wallet already contains the private key for this address or script");
            }

            pwallet->MarkDirty();

            if (!pwallet->AddWatchOnly(redeemDestination, timestamp)) {
                throw JSONRPCError(RPC_WALLET_ERROR, "Error adding address to wallet");
            }

            // add to address book or update label
            if (IsValidDestination(dest)) {
                pwallet->SetAddressBook(dest, label, "receive");
            }

            // Import private keys.
            if (keys.size()) {
                for (size_t i = 0; i < keys.size(); i++) {
                    const std::string& privkey = keys[i].get_str();

                    CBitcoinSecret vchSecret;
                    bool fGood = vchSecret.SetString(privkey);

                    if (!fGood) {
                        throw JSONRPCError(RPC_INVALID_ADDRESS_OR_KEY, "Invalid private key encoding");
                    }

                    CKey key = vchSecret.GetKey();

                    if (!key.IsValid()) {
                        throw JSONRPCError(RPC_INVALID_ADDRESS_OR_KEY, "Private key outside allowed range");
                    }

                    CPubKey pubkey = key.GetPubKey();
                    assert(key.VerifyPubKey(pubkey));

                    CKeyID vchAddress = pubkey.GetID();
                    pwallet->MarkDirty();
                    pwallet->SetAddressBook(vchAddress, label, "receive");

                    if (pwallet->HaveKey(vchAddress)) {
                        throw JSONRPCError(RPC_INVALID_ADDRESS_OR_KEY, "Already have this key");
                    }

                    pwallet->mapKeyMetadata[vchAddress].nCreateTime = timestamp;

                    if (!pwallet->AddKeyPubKey(key, pubkey)) {
                        throw JSONRPCError(RPC_WALLET_ERROR, "Error adding key to wallet");
                    }

                    pwallet->UpdateTimeFirstKey(timestamp);
                }
            }

            success = true;
        } else {
            // Import public keys.
            if (pubKeys.size() && keys.size() == 0) {
                const std::string& strPubKey = pubKeys[0].get_str();

                if (!IsHex(strPubKey)) {
                    throw JSONRPCError(RPC_INVALID_ADDRESS_OR_KEY, "Pubkey must be a hex string");
                }

                std::vector<unsigned char> vData(ParseHex(strPubKey));
                CPubKey pubKey(vData.begin(), vData.end());

                if (!pubKey.IsFullyValid()) {
                    throw JSONRPCError(RPC_INVALID_ADDRESS_OR_KEY, "Pubkey is not a valid public key");
                }

                CTxDestination pubkey_dest = pubKey.GetID();

                // Consistency check.
                if (!isScript && !(pubkey_dest == dest)) {
                    throw JSONRPCError(RPC_INVALID_ADDRESS_OR_KEY, "Consistency check failed");
                }

                // Consistency check.
                if (isScript) {
                    CTxDestination destination;

                    if (ExtractDestination(script, destination)) {
                        if (!(destination == pubkey_dest)) {
                            throw JSONRPCError(RPC_INVALID_ADDRESS_OR_KEY, "Consistency check failed");
                        }
                    }
                }

                CScript pubKeyScript = GetScriptForDestination(pubkey_dest);

                if (::IsMine(*pwallet, pubKeyScript) == ISMINE_SPENDABLE) {
                    throw JSONRPCError(RPC_WALLET_ERROR, "The wallet already contains the private key for this address or script");
                }

                pwallet->MarkDirty();

                if (!pwallet->AddWatchOnly(pubKeyScript, timestamp)) {
                    throw JSONRPCError(RPC_WALLET_ERROR, "Error adding address to wallet");
                }

                // add to address book or update label
                if (IsValidDestination(pubkey_dest)) {
                    pwallet->SetAddressBook(pubkey_dest, label, "receive");
                }

                // TODO Is this necessary?
                CScript scriptRawPubKey = GetScriptForRawPubKey(pubKey);

                if (::IsMine(*pwallet, scriptRawPubKey) == ISMINE_SPENDABLE) {
                    throw JSONRPCError(RPC_WALLET_ERROR, "The wallet already contains the private key for this address or script");
                }

                pwallet->MarkDirty();

                if (!pwallet->AddWatchOnly(scriptRawPubKey, timestamp)) {
                    throw JSONRPCError(RPC_WALLET_ERROR, "Error adding address to wallet");
                }

                success = true;
            }

            // Import private keys.
            if (keys.size()) {
                const std::string& strPrivkey = keys[0].get_str();

                // Checks.
                CBitcoinSecret vchSecret;
                bool fGood = vchSecret.SetString(strPrivkey);

                if (!fGood) {
                    throw JSONRPCError(RPC_INVALID_ADDRESS_OR_KEY, "Invalid private key encoding");
                }

                CKey key = vchSecret.GetKey();
                if (!key.IsValid()) {
                    throw JSONRPCError(RPC_INVALID_ADDRESS_OR_KEY, "Private key outside allowed range");
                }

                CPubKey pubKey = key.GetPubKey();
                assert(key.VerifyPubKey(pubKey));

                CTxDestination pubkey_dest = pubKey.GetID();

                // Consistency check.
                if (!isScript && !(pubkey_dest == dest)) {
                    throw JSONRPCError(RPC_INVALID_ADDRESS_OR_KEY, "Consistency check failed");
                }

                // Consistency check.
                if (isScript) {
                    CTxDestination destination;

                    if (ExtractDestination(script, destination)) {
                        if (!(destination == pubkey_dest)) {
                            throw JSONRPCError(RPC_INVALID_ADDRESS_OR_KEY, "Consistency check failed");
                        }
                    }
                }

                CKeyID vchAddress = pubKey.GetID();
                pwallet->MarkDirty();
                pwallet->SetAddressBook(vchAddress, label, "receive");

                if (pwallet->HaveKey(vchAddress)) {
                    throw JSONRPCError(RPC_WALLET_ERROR, "The wallet already contains the private key for this address or script");
                }

                pwallet->mapKeyMetadata[vchAddress].nCreateTime = timestamp;

                if (!pwallet->AddKeyPubKey(key, pubKey)) {
                    throw JSONRPCError(RPC_WALLET_ERROR, "Error adding key to wallet");
                }

                pwallet->UpdateTimeFirstKey(timestamp);

                success = true;
            }

            // Import scriptPubKey only.
            if (pubKeys.size() == 0 && keys.size() == 0) {
                if (::IsMine(*pwallet, script) == ISMINE_SPENDABLE) {
                    throw JSONRPCError(RPC_WALLET_ERROR, "The wallet already contains the private key for this address or script");
                }

                pwallet->MarkDirty();

                if (!pwallet->AddWatchOnly(script, timestamp)) {
                    throw JSONRPCError(RPC_WALLET_ERROR, "Error adding address to wallet");
                }

                if (scriptPubKey.getType() == UniValue::VOBJ) {
                    // add to address book or update label
                    if (IsValidDestination(dest)) {
                        pwallet->SetAddressBook(dest, label, "receive");
                    }
                }

                success = true;
            }
        }

        UniValue result = UniValue(UniValue::VOBJ);
        result.pushKV("success", UniValue(success));
        return result;
    } catch (const UniValue& e) {
        UniValue result = UniValue(UniValue::VOBJ);
        result.pushKV("success", UniValue(false));
        result.pushKV("error", e);
        return result;
    } catch (...) {
        UniValue result = UniValue(UniValue::VOBJ);
        result.pushKV("success", UniValue(false));
        result.pushKV("error", JSONRPCError(RPC_MISC_ERROR, "Missing required fields"));
        return result;
    }
}

int64_t GetImportTimestamp(const UniValue& data, int64_t now)
{
    if (data.exists("timestamp")) {
        const UniValue& timestamp = data["timestamp"];
        if (timestamp.isNum()) {
            return timestamp.get_int64();
        } else if (timestamp.isStr() && timestamp.get_str() == "now") {
            return now;
        }
        throw JSONRPCError(RPC_TYPE_ERROR, strprintf("Expected number or \"now\" timestamp value for key. got type %s", uvTypeName(timestamp.type())));
    }
    throw JSONRPCError(RPC_TYPE_ERROR, "Missing required timestamp field for key");
}

UniValue importmulti(const JSONRPCRequest& mainRequest)
{
    CWallet * const pwallet = GetWalletForJSONRPCRequest(mainRequest);
    if (!EnsureWalletIsAvailable(pwallet, mainRequest.fHelp)) {
        return NullUniValue;
    }

    // clang-format off
    if (mainRequest.fHelp || mainRequest.params.size() < 1 || mainRequest.params.size() > 2)
        throw std::runtime_error(
            "importmulti \"requests\" ( \"options\" )\n\n"
            "Import addresses/scripts (with private or public keys, redeem script (P2SH)), rescanning all addresses in one-shot-only (rescan can be disabled via options). Requires a new wallet backup.\n\n"
            "Arguments:\n"
            "1. requests     (array, required) Data to be imported\n"
            "  [     (array of json objects)\n"
            "    {\n"
            "      \"scriptPubKey\": \"<script>\" | { \"address\":\"<address>\" }, (string / json, required) Type of scriptPubKey (string for script, json for address)\n"
            "      \"timestamp\": timestamp | \"now\"                        , (integer / string, required) Creation time of the key in seconds since epoch (Jan 1 1970 GMT),\n"
            "                                                              or the string \"now\" to substitute the current synced blockchain time. The timestamp of the oldest\n"
            "                                                              key will determine how far back blockchain rescans need to begin for missing wallet transactions.\n"
            "                                                              \"now\" can be specified to bypass scanning, for keys which are known to never have been used, and\n"
            "                                                              0 can be specified to scan the entire blockchain. Blocks up to 2 hours before the earliest key\n"
            "                                                              creation time of all keys being imported by the importmulti call will be scanned.\n"
            "      \"redeemscript\": \"<script>\"                            , (string, optional) Allowed only if the scriptPubKey is a P2SH address or a P2SH scriptPubKey\n"
            "      \"pubkeys\": [\"<pubKey>\", ... ]                         , (array, optional) Array of strings giving pubkeys that must occur in the output or redeemscript\n"
            "      \"keys\": [\"<key>\", ... ]                               , (array, optional) Array of strings giving private keys whose corresponding public keys must occur in the output or redeemscript\n"
            "      \"internal\": <true>                                    , (boolean, optional, default: false) Stating whether matching outputs should be treated as not incoming payments\n"
            "      \"watchonly\": <true>                                   , (boolean, optional, default: false) Stating whether matching outputs should be considered watched even when they're not spendable, only allowed if keys are empty\n"
            "      \"label\": <label>                                      , (string, optional, default: '') Label to assign to the address (aka account name, for now), only allowed with internal=false\n"
            "    }\n"
            "  ,...\n"
            "  ]\n"
            "2. options                 (json, optional)\n"
            "  {\n"
            "     \"rescan\": <false>,         (boolean, optional, default: true) Stating if should rescan the blockchain after all imports\n"
            "  }\n"
            "\nNote: This call can take minutes to complete if rescan is true, during that time, other rpc calls\n"
            "may report that the imported keys, addresses or scripts exists but related transactions are still missing.\n"
            "\nExamples:\n" +
            HelpExampleCli("importmulti", "'[{ \"scriptPubKey\": { \"address\": \"<my address>\" }, \"timestamp\":1455191478 }, "
                                          "{ \"scriptPubKey\": { \"address\": \"<my 2nd address>\" }, \"label\": \"example 2\", \"timestamp\": 1455191480 }]'") +
            HelpExampleCli("importmulti", "'[{ \"scriptPubKey\": { \"address\": \"<my address>\" }, \"timestamp\":1455191478 }]' '{ \"rescan\": false}'") +

            "\nResponse is an array with the same size as the input that has the execution result :\n"
            "  [{ \"success\": true } , { \"success\": false, \"error\": { \"code\": -1, \"message\": \"Internal Server Error\"} }, ... ]\n");

    // clang-format on

    RPCTypeCheck(mainRequest.params, {UniValue::VARR, UniValue::VOBJ});

    const UniValue& requests = mainRequest.params[0];

    //Default options
    bool fRescan = true;

    if (!mainRequest.params[1].isNull()) {
        const UniValue& options = mainRequest.params[1];

        if (options.exists("rescan")) {
            fRescan = options["rescan"].get_bool();
        }
    }

    WalletRescanReserver reserver(pwallet);
    if (fRescan && !reserver.reserve()) {
        throw JSONRPCError(RPC_WALLET_ERROR, "Wallet is currently rescanning. Abort existing rescan or wait.");
    }

    int64_t now = 0;
    bool fRunScan = false;
    int64_t nLowestTimestamp = 0;
    UniValue response(UniValue::VARR);
    {
        LOCK2(cs_main, pwallet->cs_wallet);
        EnsureWalletIsUnlocked(pwallet);

        // Verify all timestamps are present before importing any keys.
        now = chainActive.Tip() ? chainActive.Tip()->GetMedianTimePast() : 0;
        for (const UniValue& data : requests.getValues()) {
            GetImportTimestamp(data, now);
        }

        const int64_t minimumTimestamp = 1;

        if (fRescan && chainActive.Tip()) {
            nLowestTimestamp = chainActive.Tip()->GetBlockTime();
        } else {
            fRescan = false;
        }

<<<<<<< HEAD
    if (fRescan && fRunScan && requests.size()) {
        CBlockIndex* pindex = nLowestTimestamp > minimumTimestamp ? chainActive.FindEarliestAtLeast(std::max<int64_t>(nLowestTimestamp - 7200, 0)) : chainActive.Genesis();
        CBlockIndex* scannedRange = nullptr;
        if (pindex) {
            scannedRange = pwalletMain->ScanForWalletTransactions(pindex, true);
            pwalletMain->ReacceptWalletTransactions();
=======
        for (const UniValue& data : requests.getValues()) {
            const int64_t timestamp = std::max(GetImportTimestamp(data, now), minimumTimestamp);
            const UniValue result = ProcessImport(pwallet, data, timestamp);
            response.push_back(result);

            if (!fRescan) {
                continue;
            }

            // If at least one request was successful then allow rescan.
            if (result["success"].get_bool()) {
                fRunScan = true;
            }

            // Get the lowest timestamp.
            if (timestamp < nLowestTimestamp) {
                nLowestTimestamp = timestamp;
            }
        }
    }
    if (fRescan && fRunScan && requests.size()) {
        int64_t scannedTime = pwallet->RescanFromTime(nLowestTimestamp, reserver, true /* update */);
        pwallet->ReacceptWalletTransactions();

        if (scannedTime > nLowestTimestamp) {
            std::vector<UniValue> results = response.getValues();
            response.clear();
            response.setArray();
            size_t i = 0;
            for (const UniValue& request : requests.getValues()) {
                // If key creation date is within the successfully scanned
                // range, or if the import result already has an error set, let
                // the result stand unmodified. Otherwise replace the result
                // with an error message.
                if (scannedTime <= GetImportTimestamp(request, now) || results.at(i).exists("error")) {
                    response.push_back(results.at(i));
                } else {
                    UniValue result = UniValue(UniValue::VOBJ);
                    result.pushKV("success", UniValue(false));
                    result.pushKV(
                        "error",
                        JSONRPCError(
                            RPC_MISC_ERROR,
                            strprintf("Rescan failed for key with creation timestamp %d. There was an error reading a "
                                      "block from time %d, which is after or within %d seconds of key creation, and "
                                      "could contain transactions pertaining to the key. As a result, transactions "
                                      "and coins using this key may not appear in the wallet. This error could be "
                                      "caused by pruning or data corruption (see bitcoind log for details) and could "
                                      "be dealt with by downloading and rescanning the relevant blocks (see -reindex "
                                      "and -rescan options).",
                                GetImportTimestamp(request, now), scannedTime - TIMESTAMP_WINDOW - 1, TIMESTAMP_WINDOW)));
                    response.push_back(std::move(result));
                }
                ++i;
            }
>>>>>>> 9e116a6f
        }

        if (!scannedRange || scannedRange->nHeight > pindex->nHeight) {
            std::vector<UniValue> results = response.getValues();
            response.clear();
            response.setArray();
            size_t i = 0;
            for (const UniValue& request : requests.getValues()) {
                // If key creation date is within the successfully scanned
                // range, or if the import result already has an error set, let
                // the result stand unmodified. Otherwise replace the result
                // with an error message.
                if (GetImportTimestamp(request, now) - 7200 >= scannedRange->GetBlockTimeMax() || results.at(i).exists("error")) {
                    response.push_back(results.at(i));
                } else {
                    UniValue result = UniValue(UniValue::VOBJ);
                    result.pushKV("success", UniValue(false));
                    result.pushKV("error", JSONRPCError(RPC_MISC_ERROR, strprintf("Failed to rescan before time %d, transactions may be missing.", scannedRange->GetBlockTimeMax())));
                    response.push_back(std::move(result));
                }
                ++i;
            }
        }
    }

    return response;
}<|MERGE_RESOLUTION|>--- conflicted
+++ resolved
@@ -101,15 +101,9 @@
     }
 
     if (request.fHelp || request.params.size() < 1 || request.params.size() > 3)
-<<<<<<< HEAD
-        throw runtime_error(
-            "importprivkey \"myriadcoinprivkey\" ( \"label\" ) ( rescan )\n"
-            "\nAdds a private key (as returned by dumpprivkey) to your wallet.\n"
-=======
         throw std::runtime_error(
             "importprivkey \"privkey\" ( \"label\" ) ( rescan )\n"
             "\nAdds a private key (as returned by dumpprivkey) to your wallet. Requires a new wallet backup.\n"
->>>>>>> 9e116a6f
             "\nArguments:\n"
             "1. \"privkey\"          (string, required) The private key (see dumpprivkey)\n"
             "2. \"label\"            (string, optional, default=\"\") An optional label\n"
@@ -310,18 +304,6 @@
     {
         LOCK2(cs_main, pwallet->cs_wallet);
 
-<<<<<<< HEAD
-    CBitcoinAddress address(request.params[0].get_str());
-    if (address.IsValid()) {
-        if (fP2SH)
-            throw JSONRPCError(RPC_INVALID_ADDRESS_OR_KEY, "Cannot use the p2sh flag with an address - use a script instead");
-        ImportAddress(address, strLabel);
-    } else if (IsHex(request.params[0].get_str())) {
-        std::vector<unsigned char> data(ParseHex(request.params[0].get_str()));
-        ImportScript(CScript(data.begin(), data.end()), strLabel, fP2SH);
-    } else {
-        throw JSONRPCError(RPC_INVALID_ADDRESS_OR_KEY, "Invalid Myriadcoin address or script");
-=======
         CTxDestination dest = DecodeDestination(request.params[0].get_str());
         if (IsValidDestination(dest)) {
             if (fP2SH) {
@@ -332,9 +314,8 @@
             std::vector<unsigned char> data(ParseHex(request.params[0].get_str()));
             ImportScript(pwallet, CScript(data.begin(), data.end()), strLabel, fP2SH);
         } else {
-            throw JSONRPCError(RPC_INVALID_ADDRESS_OR_KEY, "Invalid Bitcoin address or script");
-        }
->>>>>>> 9e116a6f
+            throw JSONRPCError(RPC_INVALID_ADDRESS_OR_KEY, "Invalid Myriadcoin address or script");
+        }
     }
     if (fRescan)
     {
@@ -433,11 +414,7 @@
     vHash.push_back(hash);
     std::vector<uint256> vHashOut;
 
-<<<<<<< HEAD
-    if(pwalletMain->ZapSelectTx(vHash, vHashOut) != DB_LOAD_OK) {
-=======
     if (pwallet->ZapSelectTx(vHash, vHashOut) != DB_LOAD_OK) {
->>>>>>> 9e116a6f
         throw JSONRPCError(RPC_WALLET_ERROR, "Could not properly delete the transaction.");
     }
 
@@ -634,20 +611,8 @@
         pwallet->ShowProgress("", 100); // hide progress dialog in GUI
         pwallet->UpdateTimeFirstKey(nTimeBegin);
     }
-<<<<<<< HEAD
-    file.close();
-    pwalletMain->ShowProgress("", 100); // hide progress dialog in GUI
-    pwalletMain->UpdateTimeFirstKey(nTimeBegin);
-
-    CBlockIndex *pindex = chainActive.FindEarliestAtLeast(nTimeBegin - 7200);
-
-    LogPrintf("Rescanning last %i blocks\n", pindex ? chainActive.Height() - pindex->nHeight + 1 : 0);
-    pwalletMain->ScanForWalletTransactions(pindex);
-    pwalletMain->MarkDirty();
-=======
     pwallet->RescanFromTime(nTimeBegin, reserver, false /* update */);
     pwallet->MarkDirty();
->>>>>>> 9e116a6f
 
     if (!fGood)
         throw JSONRPCError(RPC_WALLET_ERROR, "Error adding some keys/scripts to wallet");
@@ -681,22 +646,13 @@
 
     EnsureWalletIsUnlocked(pwallet);
 
-<<<<<<< HEAD
-    string strAddress = request.params[0].get_str();
-    CBitcoinAddress address;
-    if (!address.SetString(strAddress))
-        throw JSONRPCError(RPC_INVALID_ADDRESS_OR_KEY, "Invalid Myriad address");
-    CKeyID keyID;
-    if (!address.GetKeyID(keyID))
-=======
     std::string strAddress = request.params[0].get_str();
     CTxDestination dest = DecodeDestination(strAddress);
     if (!IsValidDestination(dest)) {
-        throw JSONRPCError(RPC_INVALID_ADDRESS_OR_KEY, "Invalid Bitcoin address");
+        throw JSONRPCError(RPC_INVALID_ADDRESS_OR_KEY, "Invalid Myriadcoin address");
     }
     auto keyid = GetKeyForDestination(*pwallet, dest);
     if (keyid.IsNull()) {
->>>>>>> 9e116a6f
         throw JSONRPCError(RPC_TYPE_ERROR, "Address does not refer to a key");
     }
     CKey vchSecret;
@@ -1257,14 +1213,6 @@
             fRescan = false;
         }
 
-<<<<<<< HEAD
-    if (fRescan && fRunScan && requests.size()) {
-        CBlockIndex* pindex = nLowestTimestamp > minimumTimestamp ? chainActive.FindEarliestAtLeast(std::max<int64_t>(nLowestTimestamp - 7200, 0)) : chainActive.Genesis();
-        CBlockIndex* scannedRange = nullptr;
-        if (pindex) {
-            scannedRange = pwalletMain->ScanForWalletTransactions(pindex, true);
-            pwalletMain->ReacceptWalletTransactions();
-=======
         for (const UniValue& data : requests.getValues()) {
             const int64_t timestamp = std::max(GetImportTimestamp(data, now), minimumTimestamp);
             const UniValue result = ProcessImport(pwallet, data, timestamp);
@@ -1320,7 +1268,6 @@
                 }
                 ++i;
             }
->>>>>>> 9e116a6f
         }
 
         if (!scannedRange || scannedRange->nHeight > pindex->nHeight) {
