// Copyright (c) 2009-2010 Satoshi Nakamoto
// Copyright (c) 2009-2016 The Bitcoin Core developers
// Distributed under the MIT software license, see the accompanying
// file COPYING or http://www.opensource.org/licenses/mit-license.php.

#include "wallet/wallet.h"

#include "base58.h"
#include "checkpoints.h"
#include "chain.h"
#include "wallet/coincontrol.h"
#include "consensus/consensus.h"
#include "consensus/validation.h"
#include "key.h"
#include "keystore.h"
#include "validation.h"
#include "net.h"
#include "policy/policy.h"
#include "primitives/block.h"
#include "primitives/transaction.h"
#include "script/script.h"
#include "script/sign.h"
#include "timedata.h"
#include "txmempool.h"
#include "util.h"
#include "ui_interface.h"
#include "utilmoneystr.h"

#include <assert.h>

#include <boost/algorithm/string/replace.hpp>
#include <boost/filesystem.hpp>
#include <boost/thread.hpp>

using namespace std;

CWallet* pwalletMain = NULL;
/** Transaction fee set by the user */
CFeeRate payTxFee(DEFAULT_TRANSACTION_FEE);
unsigned int nTxConfirmTarget = DEFAULT_TX_CONFIRM_TARGET;
bool bSpendZeroConfChange = DEFAULT_SPEND_ZEROCONF_CHANGE;
bool fSendFreeTransactions = DEFAULT_SEND_FREE_TRANSACTIONS;
bool fWalletRbf = DEFAULT_WALLET_RBF;

const char * DEFAULT_WALLET_DAT = "wallet.dat";
const uint32_t BIP32_HARDENED_KEY_LIMIT = 0x80000000;

/**
 * Fees smaller than this (in satoshi) are considered zero fee (for transaction creation)
 * Override with -mintxfee
 */
CFeeRate CWallet::minTxFee = CFeeRate(DEFAULT_TRANSACTION_MINFEE);
/**
 * If fee estimation does not have enough data to provide estimates, use this fee instead.
 * Has no effect if not using fee estimation
 * Override with -fallbackfee
 */
CFeeRate CWallet::fallbackFee = CFeeRate(DEFAULT_FALLBACK_FEE);

/** @defgroup mapWallet
 *
 * @{
 */

struct CompareValueOnly
{
    bool operator()(const pair<CAmount, pair<const CWalletTx*, unsigned int> >& t1,
                    const pair<CAmount, pair<const CWalletTx*, unsigned int> >& t2) const
    {
        return t1.first < t2.first;
    }
};

std::string COutput::ToString() const
{
    return strprintf("COutput(%s, %d, %d) [%s]", tx->GetHash().ToString(), i, nDepth, FormatMoney(tx->tx->vout[i].nValue));
}

const CWalletTx* CWallet::GetWalletTx(const uint256& hash) const
{
    LOCK(cs_wallet);
    std::map<uint256, CWalletTx>::const_iterator it = mapWallet.find(hash);
    if (it == mapWallet.end())
        return NULL;
    return &(it->second);
}

CPubKey CWallet::GenerateNewKey()
{
    AssertLockHeld(cs_wallet); // mapKeyMetadata
    bool fCompressed = CanSupportFeature(FEATURE_COMPRPUBKEY); // default to compressed public keys if we want 0.6.0 wallets

    CKey secret;

    // Create new metadata
    int64_t nCreationTime = GetTime();
    CKeyMetadata metadata(nCreationTime);

    // use HD key derivation if HD was enabled during wallet creation
    if (IsHDEnabled()) {
        DeriveNewChildKey(metadata, secret);
    } else {
        secret.MakeNewKey(fCompressed);
    }

    // Compressed public keys were introduced in version 0.6.0
    if (fCompressed)
        SetMinVersion(FEATURE_COMPRPUBKEY);

    CPubKey pubkey = secret.GetPubKey();
    assert(secret.VerifyPubKey(pubkey));

    mapKeyMetadata[pubkey.GetID()] = metadata;
    UpdateTimeFirstKey(nCreationTime);

    if (!AddKeyPubKey(secret, pubkey))
        throw std::runtime_error(std::string(__func__) + ": AddKey failed");
    return pubkey;
}

void CWallet::DeriveNewChildKey(CKeyMetadata& metadata, CKey& secret)
{
    // for now we use a fixed keypath scheme of m/0'/0'/k
    CKey key;                      //master key seed (256bit)
    CExtKey masterKey;             //hd master key
    CExtKey accountKey;            //key at m/0'
    CExtKey externalChainChildKey; //key at m/0'/0'
    CExtKey childKey;              //key at m/0'/0'/<n>'

    // try to get the master key
    if (!GetKey(hdChain.masterKeyID, key))
        throw std::runtime_error(std::string(__func__) + ": Master key not found");

    masterKey.SetMaster(key.begin(), key.size());

    // derive m/0'
    // use hardened derivation (child keys >= 0x80000000 are hardened after bip32)
    masterKey.Derive(accountKey, BIP32_HARDENED_KEY_LIMIT);

    // derive m/0'/0'
    accountKey.Derive(externalChainChildKey, BIP32_HARDENED_KEY_LIMIT);

    // derive child key at next index, skip keys already known to the wallet
    do {
        // always derive hardened keys
        // childIndex | BIP32_HARDENED_KEY_LIMIT = derive childIndex in hardened child-index-range
        // example: 1 | BIP32_HARDENED_KEY_LIMIT == 0x80000001 == 2147483649
        externalChainChildKey.Derive(childKey, hdChain.nExternalChainCounter | BIP32_HARDENED_KEY_LIMIT);
        metadata.hdKeypath = "m/0'/0'/" + std::to_string(hdChain.nExternalChainCounter) + "'";
        metadata.hdMasterKeyID = hdChain.masterKeyID;
        // increment childkey index
        hdChain.nExternalChainCounter++;
    } while (HaveKey(childKey.key.GetPubKey().GetID()));
    secret = childKey.key;

    // update the chain model in the database
    if (!CWalletDB(strWalletFile).WriteHDChain(hdChain))
        throw std::runtime_error(std::string(__func__) + ": Writing HD chain model failed");
}

bool CWallet::AddKeyPubKey(const CKey& secret, const CPubKey &pubkey)
{
    AssertLockHeld(cs_wallet); // mapKeyMetadata
    if (!CCryptoKeyStore::AddKeyPubKey(secret, pubkey))
        return false;

    // check if we need to remove from watch-only
    CScript script;
    script = GetScriptForDestination(pubkey.GetID());
    if (HaveWatchOnly(script))
        RemoveWatchOnly(script);
    script = GetScriptForRawPubKey(pubkey);
    if (HaveWatchOnly(script))
        RemoveWatchOnly(script);

    if (!fFileBacked)
        return true;
    if (!IsCrypted()) {
        return CWalletDB(strWalletFile).WriteKey(pubkey,
                                                 secret.GetPrivKey(),
                                                 mapKeyMetadata[pubkey.GetID()]);
    }
    return true;
}

bool CWallet::AddCryptedKey(const CPubKey &vchPubKey,
                            const vector<unsigned char> &vchCryptedSecret)
{
    if (!CCryptoKeyStore::AddCryptedKey(vchPubKey, vchCryptedSecret))
        return false;
    if (!fFileBacked)
        return true;
    {
        LOCK(cs_wallet);
        if (pwalletdbEncryption)
            return pwalletdbEncryption->WriteCryptedKey(vchPubKey,
                                                        vchCryptedSecret,
                                                        mapKeyMetadata[vchPubKey.GetID()]);
        else
            return CWalletDB(strWalletFile).WriteCryptedKey(vchPubKey,
                                                            vchCryptedSecret,
                                                            mapKeyMetadata[vchPubKey.GetID()]);
    }
    return false;
}

bool CWallet::LoadKeyMetadata(const CTxDestination& keyID, const CKeyMetadata &meta)
{
    AssertLockHeld(cs_wallet); // mapKeyMetadata
    UpdateTimeFirstKey(meta.nCreateTime);
    mapKeyMetadata[keyID] = meta;
    return true;
}

bool CWallet::LoadCryptedKey(const CPubKey &vchPubKey, const std::vector<unsigned char> &vchCryptedSecret)
{
    return CCryptoKeyStore::AddCryptedKey(vchPubKey, vchCryptedSecret);
}

void CWallet::UpdateTimeFirstKey(int64_t nCreateTime)
{
    AssertLockHeld(cs_wallet);
    if (nCreateTime <= 1) {
        // Cannot determine birthday information, so set the wallet birthday to
        // the beginning of time.
        nTimeFirstKey = 1;
    } else if (!nTimeFirstKey || nCreateTime < nTimeFirstKey) {
        nTimeFirstKey = nCreateTime;
    }
}

bool CWallet::AddCScript(const CScript& redeemScript)
{
    if (!CCryptoKeyStore::AddCScript(redeemScript))
        return false;
    if (!fFileBacked)
        return true;
    return CWalletDB(strWalletFile).WriteCScript(Hash160(redeemScript), redeemScript);
}

bool CWallet::LoadCScript(const CScript& redeemScript)
{
    /* A sanity check was added in pull #3843 to avoid adding redeemScripts
     * that never can be redeemed. However, old wallets may still contain
     * these. Do not add them to the wallet and warn. */
    if (redeemScript.size() > MAX_SCRIPT_ELEMENT_SIZE)
    {
        std::string strAddr = CBitcoinAddress(CScriptID(redeemScript)).ToString();
        LogPrintf("%s: Warning: This wallet contains a redeemScript of size %i which exceeds maximum size %i thus can never be redeemed. Do not use address %s.\n",
            __func__, redeemScript.size(), MAX_SCRIPT_ELEMENT_SIZE, strAddr);
        return true;
    }

    return CCryptoKeyStore::AddCScript(redeemScript);
}

bool CWallet::AddWatchOnly(const CScript& dest)
{
    if (!CCryptoKeyStore::AddWatchOnly(dest))
        return false;
    const CKeyMetadata& meta = mapKeyMetadata[CScriptID(dest)];
    UpdateTimeFirstKey(meta.nCreateTime);
    NotifyWatchonlyChanged(true);
    if (!fFileBacked)
        return true;
    return CWalletDB(strWalletFile).WriteWatchOnly(dest, meta);
}

bool CWallet::AddWatchOnly(const CScript& dest, int64_t nCreateTime)
{
    mapKeyMetadata[CScriptID(dest)].nCreateTime = nCreateTime;
    return AddWatchOnly(dest);
}

bool CWallet::RemoveWatchOnly(const CScript &dest)
{
    AssertLockHeld(cs_wallet);
    if (!CCryptoKeyStore::RemoveWatchOnly(dest))
        return false;
    if (!HaveWatchOnly())
        NotifyWatchonlyChanged(false);
    if (fFileBacked)
        if (!CWalletDB(strWalletFile).EraseWatchOnly(dest))
            return false;

    return true;
}

bool CWallet::LoadWatchOnly(const CScript &dest)
{
    return CCryptoKeyStore::AddWatchOnly(dest);
}

bool CWallet::Unlock(const SecureString& strWalletPassphrase)
{
    CCrypter crypter;
    CKeyingMaterial vMasterKey;

    {
        LOCK(cs_wallet);
        BOOST_FOREACH(const MasterKeyMap::value_type& pMasterKey, mapMasterKeys)
        {
            if(!crypter.SetKeyFromPassphrase(strWalletPassphrase, pMasterKey.second.vchSalt, pMasterKey.second.nDeriveIterations, pMasterKey.second.nDerivationMethod))
                return false;
            if (!crypter.Decrypt(pMasterKey.second.vchCryptedKey, vMasterKey))
                continue; // try another master key
            if (CCryptoKeyStore::Unlock(vMasterKey))
                return true;
        }
    }
    return false;
}

bool CWallet::ChangeWalletPassphrase(const SecureString& strOldWalletPassphrase, const SecureString& strNewWalletPassphrase)
{
    bool fWasLocked = IsLocked();

    {
        LOCK(cs_wallet);
        Lock();

        CCrypter crypter;
        CKeyingMaterial vMasterKey;
        BOOST_FOREACH(MasterKeyMap::value_type& pMasterKey, mapMasterKeys)
        {
            if(!crypter.SetKeyFromPassphrase(strOldWalletPassphrase, pMasterKey.second.vchSalt, pMasterKey.second.nDeriveIterations, pMasterKey.second.nDerivationMethod))
                return false;
            if (!crypter.Decrypt(pMasterKey.second.vchCryptedKey, vMasterKey))
                return false;
            if (CCryptoKeyStore::Unlock(vMasterKey))
            {
                int64_t nStartTime = GetTimeMillis();
                crypter.SetKeyFromPassphrase(strNewWalletPassphrase, pMasterKey.second.vchSalt, pMasterKey.second.nDeriveIterations, pMasterKey.second.nDerivationMethod);
                pMasterKey.second.nDeriveIterations = pMasterKey.second.nDeriveIterations * (100 / ((double)(GetTimeMillis() - nStartTime)));

                nStartTime = GetTimeMillis();
                crypter.SetKeyFromPassphrase(strNewWalletPassphrase, pMasterKey.second.vchSalt, pMasterKey.second.nDeriveIterations, pMasterKey.second.nDerivationMethod);
                pMasterKey.second.nDeriveIterations = (pMasterKey.second.nDeriveIterations + pMasterKey.second.nDeriveIterations * 100 / ((double)(GetTimeMillis() - nStartTime))) / 2;

                if (pMasterKey.second.nDeriveIterations < 25000)
                    pMasterKey.second.nDeriveIterations = 25000;

                LogPrintf("Wallet passphrase changed to an nDeriveIterations of %i\n", pMasterKey.second.nDeriveIterations);

                if (!crypter.SetKeyFromPassphrase(strNewWalletPassphrase, pMasterKey.second.vchSalt, pMasterKey.second.nDeriveIterations, pMasterKey.second.nDerivationMethod))
                    return false;
                if (!crypter.Encrypt(vMasterKey, pMasterKey.second.vchCryptedKey))
                    return false;
                CWalletDB(strWalletFile).WriteMasterKey(pMasterKey.first, pMasterKey.second);
                if (fWasLocked)
                    Lock();
                return true;
            }
        }
    }

    return false;
}

void CWallet::SetBestChain(const CBlockLocator& loc)
{
    CWalletDB walletdb(strWalletFile);
    walletdb.WriteBestBlock(loc);
}

bool CWallet::SetMinVersion(enum WalletFeature nVersion, CWalletDB* pwalletdbIn, bool fExplicit)
{
    LOCK(cs_wallet); // nWalletVersion
    if (nWalletVersion >= nVersion)
        return true;

    // when doing an explicit upgrade, if we pass the max version permitted, upgrade all the way
    if (fExplicit && nVersion > nWalletMaxVersion)
            nVersion = FEATURE_LATEST;

    nWalletVersion = nVersion;

    if (nVersion > nWalletMaxVersion)
        nWalletMaxVersion = nVersion;

    if (fFileBacked)
    {
        CWalletDB* pwalletdb = pwalletdbIn ? pwalletdbIn : new CWalletDB(strWalletFile);
        if (nWalletVersion > 40000)
            pwalletdb->WriteMinVersion(nWalletVersion);
        if (!pwalletdbIn)
            delete pwalletdb;
    }

    return true;
}

bool CWallet::SetMaxVersion(int nVersion)
{
    LOCK(cs_wallet); // nWalletVersion, nWalletMaxVersion
    // cannot downgrade below current version
    if (nWalletVersion > nVersion)
        return false;

    nWalletMaxVersion = nVersion;

    return true;
}

set<uint256> CWallet::GetConflicts(const uint256& txid) const
{
    set<uint256> result;
    AssertLockHeld(cs_wallet);

    std::map<uint256, CWalletTx>::const_iterator it = mapWallet.find(txid);
    if (it == mapWallet.end())
        return result;
    const CWalletTx& wtx = it->second;

    std::pair<TxSpends::const_iterator, TxSpends::const_iterator> range;

    BOOST_FOREACH(const CTxIn& txin, wtx.tx->vin)
    {
        if (mapTxSpends.count(txin.prevout) <= 1)
            continue;  // No conflict if zero or one spends
        range = mapTxSpends.equal_range(txin.prevout);
        for (TxSpends::const_iterator _it = range.first; _it != range.second; ++_it)
            result.insert(_it->second);
    }
    return result;
}

bool CWallet::HasWalletSpend(const uint256& txid) const
{
    AssertLockHeld(cs_wallet);
    auto iter = mapTxSpends.lower_bound(COutPoint(txid, 0));
    return (iter != mapTxSpends.end() && iter->first.hash == txid);
}

void CWallet::Flush(bool shutdown)
{
    bitdb.Flush(shutdown);
}

bool CWallet::Verify()
{
    if (GetBoolArg("-disablewallet", DEFAULT_DISABLE_WALLET))
        return true;

    LogPrintf("Using BerkeleyDB version %s\n", DbEnv::version(0, 0, 0));
    std::string walletFile = GetArg("-wallet", DEFAULT_WALLET_DAT);

    LogPrintf("Using wallet %s\n", walletFile);
    uiInterface.InitMessage(_("Verifying wallet..."));

    // Wallet file must be a plain filename without a directory
    if (walletFile != boost::filesystem::basename(walletFile) + boost::filesystem::extension(walletFile))
        return InitError(strprintf(_("Wallet %s resides outside data directory %s"), walletFile, GetDataDir().string()));

    if (!bitdb.Open(GetDataDir()))
    {
        // try moving the database env out of the way
        boost::filesystem::path pathDatabase = GetDataDir() / "database";
        boost::filesystem::path pathDatabaseBak = GetDataDir() / strprintf("database.%d.bak", GetTime());
        try {
            boost::filesystem::rename(pathDatabase, pathDatabaseBak);
            LogPrintf("Moved old %s to %s. Retrying.\n", pathDatabase.string(), pathDatabaseBak.string());
        } catch (const boost::filesystem::filesystem_error&) {
            // failure is ok (well, not really, but it's not worse than what we started with)
        }
        
        // try again
        if (!bitdb.Open(GetDataDir())) {
            // if it still fails, it probably means we can't even create the database env
            return InitError(strprintf(_("Error initializing wallet database environment %s!"), GetDataDir()));
        }
    }
    
    if (GetBoolArg("-salvagewallet", false))
    {
        // Recover readable keypairs:
        if (!CWalletDB::Recover(bitdb, walletFile, true))
            return false;
    }
    
    if (boost::filesystem::exists(GetDataDir() / walletFile))
    {
        CDBEnv::VerifyResult r = bitdb.Verify(walletFile, CWalletDB::Recover);
        if (r == CDBEnv::RECOVER_OK)
        {
            InitWarning(strprintf(_("Warning: Wallet file corrupt, data salvaged!"
                                         " Original %s saved as %s in %s; if"
                                         " your balance or transactions are incorrect you should"
                                         " restore from a backup."),
                walletFile, "wallet.{timestamp}.bak", GetDataDir()));
        }
        if (r == CDBEnv::RECOVER_FAIL)
            return InitError(strprintf(_("%s corrupt, salvage failed"), walletFile));
    }
    
    return true;
}

void CWallet::SyncMetaData(pair<TxSpends::iterator, TxSpends::iterator> range)
{
    // We want all the wallet transactions in range to have the same metadata as
    // the oldest (smallest nOrderPos).
    // So: find smallest nOrderPos:

    int nMinOrderPos = std::numeric_limits<int>::max();
    const CWalletTx* copyFrom = NULL;
    for (TxSpends::iterator it = range.first; it != range.second; ++it)
    {
        const uint256& hash = it->second;
        int n = mapWallet[hash].nOrderPos;
        if (n < nMinOrderPos)
        {
            nMinOrderPos = n;
            copyFrom = &mapWallet[hash];
        }
    }
    // Now copy data from copyFrom to rest:
    for (TxSpends::iterator it = range.first; it != range.second; ++it)
    {
        const uint256& hash = it->second;
        CWalletTx* copyTo = &mapWallet[hash];
        if (copyFrom == copyTo) continue;
        if (!copyFrom->IsEquivalentTo(*copyTo)) continue;
        copyTo->mapValue = copyFrom->mapValue;
        copyTo->vOrderForm = copyFrom->vOrderForm;
        // fTimeReceivedIsTxTime not copied on purpose
        // nTimeReceived not copied on purpose
        copyTo->nTimeSmart = copyFrom->nTimeSmart;
        copyTo->fFromMe = copyFrom->fFromMe;
        copyTo->strFromAccount = copyFrom->strFromAccount;
        // nOrderPos not copied on purpose
        // cached members not copied on purpose
    }
}

/**
 * Outpoint is spent if any non-conflicted transaction
 * spends it:
 */
bool CWallet::IsSpent(const uint256& hash, unsigned int n) const
{
    const COutPoint outpoint(hash, n);
    pair<TxSpends::const_iterator, TxSpends::const_iterator> range;
    range = mapTxSpends.equal_range(outpoint);

    for (TxSpends::const_iterator it = range.first; it != range.second; ++it)
    {
        const uint256& wtxid = it->second;
        std::map<uint256, CWalletTx>::const_iterator mit = mapWallet.find(wtxid);
        if (mit != mapWallet.end()) {
            int depth = mit->second.GetDepthInMainChain();
            if (depth > 0  || (depth == 0 && !mit->second.isAbandoned()))
                return true; // Spent
        }
    }
    return false;
}

void CWallet::AddToSpends(const COutPoint& outpoint, const uint256& wtxid)
{
    mapTxSpends.insert(make_pair(outpoint, wtxid));

    pair<TxSpends::iterator, TxSpends::iterator> range;
    range = mapTxSpends.equal_range(outpoint);
    SyncMetaData(range);
}


void CWallet::AddToSpends(const uint256& wtxid)
{
    assert(mapWallet.count(wtxid));
    CWalletTx& thisTx = mapWallet[wtxid];
    if (thisTx.IsCoinBase()) // Coinbases don't spend anything!
        return;

    BOOST_FOREACH(const CTxIn& txin, thisTx.tx->vin)
        AddToSpends(txin.prevout, wtxid);
}

bool CWallet::EncryptWallet(const SecureString& strWalletPassphrase)
{
    if (IsCrypted())
        return false;

    CKeyingMaterial vMasterKey;

    vMasterKey.resize(WALLET_CRYPTO_KEY_SIZE);
    GetStrongRandBytes(&vMasterKey[0], WALLET_CRYPTO_KEY_SIZE);

    CMasterKey kMasterKey;

    kMasterKey.vchSalt.resize(WALLET_CRYPTO_SALT_SIZE);
    GetStrongRandBytes(&kMasterKey.vchSalt[0], WALLET_CRYPTO_SALT_SIZE);

    CCrypter crypter;
    int64_t nStartTime = GetTimeMillis();
    crypter.SetKeyFromPassphrase(strWalletPassphrase, kMasterKey.vchSalt, 25000, kMasterKey.nDerivationMethod);
    kMasterKey.nDeriveIterations = 2500000 / ((double)(GetTimeMillis() - nStartTime));

    nStartTime = GetTimeMillis();
    crypter.SetKeyFromPassphrase(strWalletPassphrase, kMasterKey.vchSalt, kMasterKey.nDeriveIterations, kMasterKey.nDerivationMethod);
    kMasterKey.nDeriveIterations = (kMasterKey.nDeriveIterations + kMasterKey.nDeriveIterations * 100 / ((double)(GetTimeMillis() - nStartTime))) / 2;

    if (kMasterKey.nDeriveIterations < 25000)
        kMasterKey.nDeriveIterations = 25000;

    LogPrintf("Encrypting Wallet with an nDeriveIterations of %i\n", kMasterKey.nDeriveIterations);

    if (!crypter.SetKeyFromPassphrase(strWalletPassphrase, kMasterKey.vchSalt, kMasterKey.nDeriveIterations, kMasterKey.nDerivationMethod))
        return false;
    if (!crypter.Encrypt(vMasterKey, kMasterKey.vchCryptedKey))
        return false;

    {
        LOCK(cs_wallet);
        mapMasterKeys[++nMasterKeyMaxID] = kMasterKey;
        if (fFileBacked)
        {
            assert(!pwalletdbEncryption);
            pwalletdbEncryption = new CWalletDB(strWalletFile);
            if (!pwalletdbEncryption->TxnBegin()) {
                delete pwalletdbEncryption;
                pwalletdbEncryption = NULL;
                return false;
            }
            pwalletdbEncryption->WriteMasterKey(nMasterKeyMaxID, kMasterKey);
        }

        if (!EncryptKeys(vMasterKey))
        {
            if (fFileBacked) {
                pwalletdbEncryption->TxnAbort();
                delete pwalletdbEncryption;
            }
            // We now probably have half of our keys encrypted in memory, and half not...
            // die and let the user reload the unencrypted wallet.
            assert(false);
        }

        // Encryption was introduced in version 0.4.0
        SetMinVersion(FEATURE_WALLETCRYPT, pwalletdbEncryption, true);

        if (fFileBacked)
        {
            if (!pwalletdbEncryption->TxnCommit()) {
                delete pwalletdbEncryption;
                // We now have keys encrypted in memory, but not on disk...
                // die to avoid confusion and let the user reload the unencrypted wallet.
                assert(false);
            }

            delete pwalletdbEncryption;
            pwalletdbEncryption = NULL;
        }

        Lock();
        Unlock(strWalletPassphrase);

        // if we are using HD, replace the HD master key (seed) with a new one
        if (IsHDEnabled()) {
            CKey key;
            CPubKey masterPubKey = GenerateNewHDMasterKey();
            if (!SetHDMasterKey(masterPubKey))
                return false;
        }

        NewKeyPool();
        Lock();

        // Need to completely rewrite the wallet file; if we don't, bdb might keep
        // bits of the unencrypted private key in slack space in the database file.
        CDB::Rewrite(strWalletFile);

    }
    NotifyStatusChanged(this);

    return true;
}

DBErrors CWallet::ReorderTransactions()
{
    LOCK(cs_wallet);
    CWalletDB walletdb(strWalletFile);

    // Old wallets didn't have any defined order for transactions
    // Probably a bad idea to change the output of this

    // First: get all CWalletTx and CAccountingEntry into a sorted-by-time multimap.
    typedef pair<CWalletTx*, CAccountingEntry*> TxPair;
    typedef multimap<int64_t, TxPair > TxItems;
    TxItems txByTime;

    for (map<uint256, CWalletTx>::iterator it = mapWallet.begin(); it != mapWallet.end(); ++it)
    {
        CWalletTx* wtx = &((*it).second);
        txByTime.insert(make_pair(wtx->nTimeReceived, TxPair(wtx, (CAccountingEntry*)0)));
    }
    list<CAccountingEntry> acentries;
    walletdb.ListAccountCreditDebit("", acentries);
    BOOST_FOREACH(CAccountingEntry& entry, acentries)
    {
        txByTime.insert(make_pair(entry.nTime, TxPair((CWalletTx*)0, &entry)));
    }

    nOrderPosNext = 0;
    std::vector<int64_t> nOrderPosOffsets;
    for (TxItems::iterator it = txByTime.begin(); it != txByTime.end(); ++it)
    {
        CWalletTx *const pwtx = (*it).second.first;
        CAccountingEntry *const pacentry = (*it).second.second;
        int64_t& nOrderPos = (pwtx != 0) ? pwtx->nOrderPos : pacentry->nOrderPos;

        if (nOrderPos == -1)
        {
            nOrderPos = nOrderPosNext++;
            nOrderPosOffsets.push_back(nOrderPos);

            if (pwtx)
            {
                if (!walletdb.WriteTx(*pwtx))
                    return DB_LOAD_FAIL;
            }
            else
                if (!walletdb.WriteAccountingEntry(pacentry->nEntryNo, *pacentry))
                    return DB_LOAD_FAIL;
        }
        else
        {
            int64_t nOrderPosOff = 0;
            BOOST_FOREACH(const int64_t& nOffsetStart, nOrderPosOffsets)
            {
                if (nOrderPos >= nOffsetStart)
                    ++nOrderPosOff;
            }
            nOrderPos += nOrderPosOff;
            nOrderPosNext = std::max(nOrderPosNext, nOrderPos + 1);

            if (!nOrderPosOff)
                continue;

            // Since we're changing the order, write it back
            if (pwtx)
            {
                if (!walletdb.WriteTx(*pwtx))
                    return DB_LOAD_FAIL;
            }
            else
                if (!walletdb.WriteAccountingEntry(pacentry->nEntryNo, *pacentry))
                    return DB_LOAD_FAIL;
        }
    }
    walletdb.WriteOrderPosNext(nOrderPosNext);

    return DB_LOAD_OK;
}

int64_t CWallet::IncOrderPosNext(CWalletDB *pwalletdb)
{
    AssertLockHeld(cs_wallet); // nOrderPosNext
    int64_t nRet = nOrderPosNext++;
    if (pwalletdb) {
        pwalletdb->WriteOrderPosNext(nOrderPosNext);
    } else {
        CWalletDB(strWalletFile).WriteOrderPosNext(nOrderPosNext);
    }
    return nRet;
}

bool CWallet::AccountMove(std::string strFrom, std::string strTo, CAmount nAmount, std::string strComment)
{
    CWalletDB walletdb(strWalletFile);
    if (!walletdb.TxnBegin())
        return false;

    int64_t nNow = GetAdjustedTime();

    // Debit
    CAccountingEntry debit;
    debit.nOrderPos = IncOrderPosNext(&walletdb);
    debit.strAccount = strFrom;
    debit.nCreditDebit = -nAmount;
    debit.nTime = nNow;
    debit.strOtherAccount = strTo;
    debit.strComment = strComment;
    AddAccountingEntry(debit, &walletdb);

    // Credit
    CAccountingEntry credit;
    credit.nOrderPos = IncOrderPosNext(&walletdb);
    credit.strAccount = strTo;
    credit.nCreditDebit = nAmount;
    credit.nTime = nNow;
    credit.strOtherAccount = strFrom;
    credit.strComment = strComment;
    AddAccountingEntry(credit, &walletdb);

    if (!walletdb.TxnCommit())
        return false;

    return true;
}

bool CWallet::GetAccountPubkey(CPubKey &pubKey, std::string strAccount, bool bForceNew)
{
    CWalletDB walletdb(strWalletFile);

    CAccount account;
    walletdb.ReadAccount(strAccount, account);

    if (!bForceNew) {
        if (!account.vchPubKey.IsValid())
            bForceNew = true;
        else {
            // Check if the current key has been used
            CScript scriptPubKey = GetScriptForDestination(account.vchPubKey.GetID());
            for (map<uint256, CWalletTx>::iterator it = mapWallet.begin();
                 it != mapWallet.end() && account.vchPubKey.IsValid();
                 ++it)
                BOOST_FOREACH(const CTxOut& txout, (*it).second.tx->vout)
                    if (txout.scriptPubKey == scriptPubKey) {
                        bForceNew = true;
                        break;
                    }
        }
    }

    // Generate a new key
    if (bForceNew) {
        if (!GetKeyFromPool(account.vchPubKey))
            return false;

        SetAddressBook(account.vchPubKey.GetID(), strAccount, "receive");
        walletdb.WriteAccount(strAccount, account);
    }

    pubKey = account.vchPubKey;

    return true;
}

void CWallet::MarkDirty()
{
    {
        LOCK(cs_wallet);
        BOOST_FOREACH(PAIRTYPE(const uint256, CWalletTx)& item, mapWallet)
            item.second.MarkDirty();
    }
}

bool CWallet::MarkReplaced(const uint256& originalHash, const uint256& newHash)
{
    LOCK(cs_wallet);

    auto mi = mapWallet.find(originalHash);

    // There is a bug if MarkReplaced is not called on an existing wallet transaction.
    assert(mi != mapWallet.end());

    CWalletTx& wtx = (*mi).second;

    // Ensure for now that we're not overwriting data
    assert(wtx.mapValue.count("replaced_by_txid") == 0);

    wtx.mapValue["replaced_by_txid"] = newHash.ToString();

    CWalletDB walletdb(strWalletFile, "r+");

    bool success = true;
    if (!walletdb.WriteTx(wtx)) {
        LogPrintf("%s: Updating walletdb tx %s failed", __func__, wtx.GetHash().ToString());
        success = false;
    }

    NotifyTransactionChanged(this, originalHash, CT_UPDATED);

    return success;
}

bool CWallet::AddToWallet(const CWalletTx& wtxIn, bool fFlushOnClose)
{
    LOCK(cs_wallet);

    CWalletDB walletdb(strWalletFile, "r+", fFlushOnClose);

    uint256 hash = wtxIn.GetHash();

    // Inserts only if not already there, returns tx inserted or tx found
    pair<map<uint256, CWalletTx>::iterator, bool> ret = mapWallet.insert(make_pair(hash, wtxIn));
    CWalletTx& wtx = (*ret.first).second;
    wtx.BindWallet(this);
    bool fInsertedNew = ret.second;
    if (fInsertedNew)
    {
        wtx.nTimeReceived = GetAdjustedTime();
        wtx.nOrderPos = IncOrderPosNext(&walletdb);
        wtxOrdered.insert(make_pair(wtx.nOrderPos, TxPair(&wtx, (CAccountingEntry*)0)));

        wtx.nTimeSmart = wtx.nTimeReceived;
        if (!wtxIn.hashUnset())
        {
            if (mapBlockIndex.count(wtxIn.hashBlock))
            {
                int64_t latestNow = wtx.nTimeReceived;
                int64_t latestEntry = 0;
                {
                    // Tolerate times up to the last timestamp in the wallet not more than 5 minutes into the future
                    int64_t latestTolerated = latestNow + 300;
                    const TxItems & txOrdered = wtxOrdered;
                    for (TxItems::const_reverse_iterator it = txOrdered.rbegin(); it != txOrdered.rend(); ++it)
                    {
                        CWalletTx *const pwtx = (*it).second.first;
                        if (pwtx == &wtx)
                            continue;
                        CAccountingEntry *const pacentry = (*it).second.second;
                        int64_t nSmartTime;
                        if (pwtx)
                        {
                            nSmartTime = pwtx->nTimeSmart;
                            if (!nSmartTime)
                                nSmartTime = pwtx->nTimeReceived;
                        }
                        else
                            nSmartTime = pacentry->nTime;
                        if (nSmartTime <= latestTolerated)
                        {
                            latestEntry = nSmartTime;
                            if (nSmartTime > latestNow)
                                latestNow = nSmartTime;
                            break;
                        }
                    }
                }

                int64_t blocktime = mapBlockIndex[wtxIn.hashBlock]->GetBlockTime();
                wtx.nTimeSmart = std::max(latestEntry, std::min(blocktime, latestNow));
            }
            else
                LogPrintf("AddToWallet(): found %s in block %s not in index\n",
                         wtxIn.GetHash().ToString(),
                         wtxIn.hashBlock.ToString());
        }
        AddToSpends(hash);
    }

    bool fUpdated = false;
    if (!fInsertedNew)
    {
        // Merge
        if (!wtxIn.hashUnset() && wtxIn.hashBlock != wtx.hashBlock)
        {
            wtx.hashBlock = wtxIn.hashBlock;
            fUpdated = true;
        }
        // If no longer abandoned, update
        if (wtxIn.hashBlock.IsNull() && wtx.isAbandoned())
        {
            wtx.hashBlock = wtxIn.hashBlock;
            fUpdated = true;
        }
        if (wtxIn.nIndex != -1 && (wtxIn.nIndex != wtx.nIndex))
        {
            wtx.nIndex = wtxIn.nIndex;
            fUpdated = true;
        }
        if (wtxIn.fFromMe && wtxIn.fFromMe != wtx.fFromMe)
        {
            wtx.fFromMe = wtxIn.fFromMe;
            fUpdated = true;
        }
    }

    //// debug print
    LogPrintf("AddToWallet %s  %s%s\n", wtxIn.GetHash().ToString(), (fInsertedNew ? "new" : ""), (fUpdated ? "update" : ""));

    // Write to disk
    if (fInsertedNew || fUpdated)
        if (!walletdb.WriteTx(wtx))
            return false;

    // Break debit/credit balance caches:
    wtx.MarkDirty();

    // Notify UI of new or updated transaction
    NotifyTransactionChanged(this, hash, fInsertedNew ? CT_NEW : CT_UPDATED);

    // notify an external script when a wallet transaction comes in or is updated
    std::string strCmd = GetArg("-walletnotify", "");

    if ( !strCmd.empty())
    {
        boost::replace_all(strCmd, "%s", wtxIn.GetHash().GetHex());
        boost::thread t(runCommand, strCmd); // thread runs free
    }

    return true;
}

bool CWallet::LoadToWallet(const CWalletTx& wtxIn)
{
    uint256 hash = wtxIn.GetHash();

    mapWallet[hash] = wtxIn;
    CWalletTx& wtx = mapWallet[hash];
    wtx.BindWallet(this);
    wtxOrdered.insert(make_pair(wtx.nOrderPos, TxPair(&wtx, (CAccountingEntry*)0)));
    AddToSpends(hash);
    BOOST_FOREACH(const CTxIn& txin, wtx.tx->vin) {
        if (mapWallet.count(txin.prevout.hash)) {
            CWalletTx& prevtx = mapWallet[txin.prevout.hash];
            if (prevtx.nIndex == -1 && !prevtx.hashUnset()) {
                MarkConflicted(prevtx.hashBlock, wtx.GetHash());
            }
        }
    }

    return true;
}

/**
 * Add a transaction to the wallet, or update it.  pIndex and posInBlock should
 * be set when the transaction was known to be included in a block.  When
 * posInBlock = SYNC_TRANSACTION_NOT_IN_BLOCK (-1) , then wallet state is not
 * updated in AddToWallet, but notifications happen and cached balances are
 * marked dirty.
 * If fUpdate is true, existing transactions will be updated.
 * TODO: One exception to this is that the abandoned state is cleared under the
 * assumption that any further notification of a transaction that was considered
 * abandoned is an indication that it is not safe to be considered abandoned.
 * Abandoned state should probably be more carefuly tracked via different
 * posInBlock signals or by checking mempool presence when necessary.
 */
bool CWallet::AddToWalletIfInvolvingMe(const CTransaction& tx, const CBlockIndex* pIndex, int posInBlock, bool fUpdate)
{
    {
        AssertLockHeld(cs_wallet);

        if (posInBlock != -1) {
            BOOST_FOREACH(const CTxIn& txin, tx.vin) {
                std::pair<TxSpends::const_iterator, TxSpends::const_iterator> range = mapTxSpends.equal_range(txin.prevout);
                while (range.first != range.second) {
                    if (range.first->second != tx.GetHash()) {
                        LogPrintf("Transaction %s (in block %s) conflicts with wallet transaction %s (both spend %s:%i)\n", tx.GetHash().ToString(), pIndex->GetBlockHash().ToString(), range.first->second.ToString(), range.first->first.hash.ToString(), range.first->first.n);
                        MarkConflicted(pIndex->GetBlockHash(), range.first->second);
                    }
                    range.first++;
                }
            }
        }

        bool fExisted = mapWallet.count(tx.GetHash()) != 0;
        if (fExisted && !fUpdate) return false;
        if (fExisted || IsMine(tx) || IsFromMe(tx))
        {
            CWalletTx wtx(this, MakeTransactionRef(tx));

            // Get merkle branch if transaction was found in a block
            if (posInBlock != -1)
                wtx.SetMerkleBranch(pIndex, posInBlock);

            return AddToWallet(wtx, false);
        }
    }
    return false;
}

bool CWallet::AbandonTransaction(const uint256& hashTx)
{
    LOCK2(cs_main, cs_wallet);

    CWalletDB walletdb(strWalletFile, "r+");

    std::set<uint256> todo;
    std::set<uint256> done;

    // Can't mark abandoned if confirmed or in mempool
    assert(mapWallet.count(hashTx));
    CWalletTx& origtx = mapWallet[hashTx];
    if (origtx.GetDepthInMainChain() > 0 || origtx.InMempool()) {
        return false;
    }

    todo.insert(hashTx);

    while (!todo.empty()) {
        uint256 now = *todo.begin();
        todo.erase(now);
        done.insert(now);
        assert(mapWallet.count(now));
        CWalletTx& wtx = mapWallet[now];
        int currentconfirm = wtx.GetDepthInMainChain();
        // If the orig tx was not in block, none of its spends can be
        assert(currentconfirm <= 0);
        // if (currentconfirm < 0) {Tx and spends are already conflicted, no need to abandon}
        if (currentconfirm == 0 && !wtx.isAbandoned()) {
            // If the orig tx was not in block/mempool, none of its spends can be in mempool
            assert(!wtx.InMempool());
            wtx.nIndex = -1;
            wtx.setAbandoned();
            wtx.MarkDirty();
            walletdb.WriteTx(wtx);
            NotifyTransactionChanged(this, wtx.GetHash(), CT_UPDATED);
            // Iterate over all its outputs, and mark transactions in the wallet that spend them abandoned too
            TxSpends::const_iterator iter = mapTxSpends.lower_bound(COutPoint(hashTx, 0));
            while (iter != mapTxSpends.end() && iter->first.hash == now) {
                if (!done.count(iter->second)) {
                    todo.insert(iter->second);
                }
                iter++;
            }
            // If a transaction changes 'conflicted' state, that changes the balance
            // available of the outputs it spends. So force those to be recomputed
            BOOST_FOREACH(const CTxIn& txin, wtx.tx->vin)
            {
                if (mapWallet.count(txin.prevout.hash))
                    mapWallet[txin.prevout.hash].MarkDirty();
            }
        }
    }

    return true;
}

void CWallet::MarkConflicted(const uint256& hashBlock, const uint256& hashTx)
{
    LOCK2(cs_main, cs_wallet);

    int conflictconfirms = 0;
    if (mapBlockIndex.count(hashBlock)) {
        CBlockIndex* pindex = mapBlockIndex[hashBlock];
        if (chainActive.Contains(pindex)) {
            conflictconfirms = -(chainActive.Height() - pindex->nHeight + 1);
        }
    }
    // If number of conflict confirms cannot be determined, this means
    // that the block is still unknown or not yet part of the main chain,
    // for example when loading the wallet during a reindex. Do nothing in that
    // case.
    if (conflictconfirms >= 0)
        return;

    // Do not flush the wallet here for performance reasons
    CWalletDB walletdb(strWalletFile, "r+", false);

    std::set<uint256> todo;
    std::set<uint256> done;

    todo.insert(hashTx);

    while (!todo.empty()) {
        uint256 now = *todo.begin();
        todo.erase(now);
        done.insert(now);
        assert(mapWallet.count(now));
        CWalletTx& wtx = mapWallet[now];
        int currentconfirm = wtx.GetDepthInMainChain();
        if (conflictconfirms < currentconfirm) {
            // Block is 'more conflicted' than current confirm; update.
            // Mark transaction as conflicted with this block.
            wtx.nIndex = -1;
            wtx.hashBlock = hashBlock;
            wtx.MarkDirty();
            walletdb.WriteTx(wtx);
            // Iterate over all its outputs, and mark transactions in the wallet that spend them conflicted too
            TxSpends::const_iterator iter = mapTxSpends.lower_bound(COutPoint(now, 0));
            while (iter != mapTxSpends.end() && iter->first.hash == now) {
                 if (!done.count(iter->second)) {
                     todo.insert(iter->second);
                 }
                 iter++;
            }
            // If a transaction changes 'conflicted' state, that changes the balance
            // available of the outputs it spends. So force those to be recomputed
            BOOST_FOREACH(const CTxIn& txin, wtx.tx->vin)
            {
                if (mapWallet.count(txin.prevout.hash))
                    mapWallet[txin.prevout.hash].MarkDirty();
            }
        }
    }
}

void CWallet::SyncTransaction(const CTransaction& tx, const CBlockIndex *pindex, int posInBlock)
{
    LOCK2(cs_main, cs_wallet);

    if (!AddToWalletIfInvolvingMe(tx, pindex, posInBlock, true))
        return; // Not one of ours

    // If a transaction changes 'conflicted' state, that changes the balance
    // available of the outputs it spends. So force those to be
    // recomputed, also:
    BOOST_FOREACH(const CTxIn& txin, tx.vin)
    {
        if (mapWallet.count(txin.prevout.hash))
            mapWallet[txin.prevout.hash].MarkDirty();
    }
}


isminetype CWallet::IsMine(const CTxIn &txin) const
{
    {
        LOCK(cs_wallet);
        map<uint256, CWalletTx>::const_iterator mi = mapWallet.find(txin.prevout.hash);
        if (mi != mapWallet.end())
        {
            const CWalletTx& prev = (*mi).second;
            if (txin.prevout.n < prev.tx->vout.size())
                return IsMine(prev.tx->vout[txin.prevout.n]);
        }
    }
    return ISMINE_NO;
}

// Note that this function doesn't distinguish between a 0-valued input,
// and a not-"is mine" (according to the filter) input.
CAmount CWallet::GetDebit(const CTxIn &txin, const isminefilter& filter) const
{
    {
        LOCK(cs_wallet);
        map<uint256, CWalletTx>::const_iterator mi = mapWallet.find(txin.prevout.hash);
        if (mi != mapWallet.end())
        {
            const CWalletTx& prev = (*mi).second;
            if (txin.prevout.n < prev.tx->vout.size())
                if (IsMine(prev.tx->vout[txin.prevout.n]) & filter)
                    return prev.tx->vout[txin.prevout.n].nValue;
        }
    }
    return 0;
}

isminetype CWallet::IsMine(const CTxOut& txout) const
{
    return ::IsMine(*this, txout.scriptPubKey);
}

CAmount CWallet::GetCredit(const CTxOut& txout, const isminefilter& filter) const
{
    if (!MoneyRange(txout.nValue))
        throw std::runtime_error(std::string(__func__) + ": value out of range");
    return ((IsMine(txout) & filter) ? txout.nValue : 0);
}

bool CWallet::IsChange(const CTxOut& txout) const
{
    // TODO: fix handling of 'change' outputs. The assumption is that any
    // payment to a script that is ours, but is not in the address book
    // is change. That assumption is likely to break when we implement multisignature
    // wallets that return change back into a multi-signature-protected address;
    // a better way of identifying which outputs are 'the send' and which are
    // 'the change' will need to be implemented (maybe extend CWalletTx to remember
    // which output, if any, was change).
    if (::IsMine(*this, txout.scriptPubKey))
    {
        CTxDestination address;
        if (!ExtractDestination(txout.scriptPubKey, address))
            return true;

        LOCK(cs_wallet);
        if (!mapAddressBook.count(address))
            return true;
    }
    return false;
}

CAmount CWallet::GetChange(const CTxOut& txout) const
{
    if (!MoneyRange(txout.nValue))
        throw std::runtime_error(std::string(__func__) + ": value out of range");
    return (IsChange(txout) ? txout.nValue : 0);
}

bool CWallet::IsMine(const CTransaction& tx) const
{
    BOOST_FOREACH(const CTxOut& txout, tx.vout)
        if (IsMine(txout))
            return true;
    return false;
}

bool CWallet::IsFromMe(const CTransaction& tx) const
{
    return (GetDebit(tx, ISMINE_ALL) > 0);
}

CAmount CWallet::GetDebit(const CTransaction& tx, const isminefilter& filter) const
{
    CAmount nDebit = 0;
    BOOST_FOREACH(const CTxIn& txin, tx.vin)
    {
        nDebit += GetDebit(txin, filter);
        if (!MoneyRange(nDebit))
            throw std::runtime_error(std::string(__func__) + ": value out of range");
    }
    return nDebit;
}

bool CWallet::IsAllFromMe(const CTransaction& tx, const isminefilter& filter) const
{
    LOCK(cs_wallet);

    BOOST_FOREACH(const CTxIn& txin, tx.vin)
    {
        auto mi = mapWallet.find(txin.prevout.hash);
        if (mi == mapWallet.end())
            return false; // any unknown inputs can't be from us

        const CWalletTx& prev = (*mi).second;

        if (txin.prevout.n >= prev.tx->vout.size())
            return false; // invalid input!

        if (!(IsMine(prev.tx->vout[txin.prevout.n]) & filter))
            return false;
    }
    return true;
}

CAmount CWallet::GetCredit(const CTransaction& tx, const isminefilter& filter) const
{
    CAmount nCredit = 0;
    BOOST_FOREACH(const CTxOut& txout, tx.vout)
    {
        nCredit += GetCredit(txout, filter);
        if (!MoneyRange(nCredit))
            throw std::runtime_error(std::string(__func__) + ": value out of range");
    }
    return nCredit;
}

CAmount CWallet::GetChange(const CTransaction& tx) const
{
    CAmount nChange = 0;
    BOOST_FOREACH(const CTxOut& txout, tx.vout)
    {
        nChange += GetChange(txout);
        if (!MoneyRange(nChange))
            throw std::runtime_error(std::string(__func__) + ": value out of range");
    }
    return nChange;
}

CPubKey CWallet::GenerateNewHDMasterKey()
{
    CKey key;
    key.MakeNewKey(true);

    int64_t nCreationTime = GetTime();
    CKeyMetadata metadata(nCreationTime);

    // calculate the pubkey
    CPubKey pubkey = key.GetPubKey();
    assert(key.VerifyPubKey(pubkey));

    // set the hd keypath to "m" -> Master, refers the masterkeyid to itself
    metadata.hdKeypath     = "m";
    metadata.hdMasterKeyID = pubkey.GetID();

    {
        LOCK(cs_wallet);

        // mem store the metadata
        mapKeyMetadata[pubkey.GetID()] = metadata;

        // write the key&metadata to the database
        if (!AddKeyPubKey(key, pubkey))
            throw std::runtime_error(std::string(__func__) + ": AddKeyPubKey failed");
    }

    return pubkey;
}

bool CWallet::SetHDMasterKey(const CPubKey& pubkey)
{
    LOCK(cs_wallet);

    // ensure this wallet.dat can only be opened by clients supporting HD
    SetMinVersion(FEATURE_HD);

    // store the keyid (hash160) together with
    // the child index counter in the database
    // as a hdchain object
    CHDChain newHdChain;
    newHdChain.masterKeyID = pubkey.GetID();
    SetHDChain(newHdChain, false);

    return true;
}

bool CWallet::SetHDChain(const CHDChain& chain, bool memonly)
{
    LOCK(cs_wallet);
    if (!memonly && !CWalletDB(strWalletFile).WriteHDChain(chain))
        throw runtime_error(std::string(__func__) + ": writing chain failed");

    hdChain = chain;
    return true;
}

bool CWallet::IsHDEnabled()
{
    return !hdChain.masterKeyID.IsNull();
}

int64_t CWalletTx::GetTxTime() const
{
    int64_t n = nTimeSmart;
    return n ? n : nTimeReceived;
}

int CWalletTx::GetRequestCount() const
{
    // Returns -1 if it wasn't being tracked
    int nRequests = -1;
    {
        LOCK(pwallet->cs_wallet);
        if (IsCoinBase())
        {
            // Generated block
            if (!hashUnset())
            {
                map<uint256, int>::const_iterator mi = pwallet->mapRequestCount.find(hashBlock);
                if (mi != pwallet->mapRequestCount.end())
                    nRequests = (*mi).second;
            }
        }
        else
        {
            // Did anyone request this transaction?
            map<uint256, int>::const_iterator mi = pwallet->mapRequestCount.find(GetHash());
            if (mi != pwallet->mapRequestCount.end())
            {
                nRequests = (*mi).second;

                // How about the block it's in?
                if (nRequests == 0 && !hashUnset())
                {
                    map<uint256, int>::const_iterator _mi = pwallet->mapRequestCount.find(hashBlock);
                    if (_mi != pwallet->mapRequestCount.end())
                        nRequests = (*_mi).second;
                    else
                        nRequests = 1; // If it's in someone else's block it must have got out
                }
            }
        }
    }
    return nRequests;
}

void CWalletTx::GetAmounts(list<COutputEntry>& listReceived,
                           list<COutputEntry>& listSent, CAmount& nFee, string& strSentAccount, const isminefilter& filter) const
{
    nFee = 0;
    listReceived.clear();
    listSent.clear();
    strSentAccount = strFromAccount;

    // Compute fee:
    CAmount nDebit = GetDebit(filter);
    if (nDebit > 0) // debit>0 means we signed/sent this transaction
    {
        CAmount nValueOut = tx->GetValueOut();
        nFee = nDebit - nValueOut;
    }

    // Sent/received.
    for (unsigned int i = 0; i < tx->vout.size(); ++i)
    {
        const CTxOut& txout = tx->vout[i];
        isminetype fIsMine = pwallet->IsMine(txout);
        // Only need to handle txouts if AT LEAST one of these is true:
        //   1) they debit from us (sent)
        //   2) the output is to us (received)
        if (nDebit > 0)
        {
            // Don't report 'change' txouts
            if (pwallet->IsChange(txout))
                continue;
        }
        else if (!(fIsMine & filter))
            continue;

        // In either case, we need to get the destination address
        CTxDestination address;

        if (!ExtractDestination(txout.scriptPubKey, address) && !txout.scriptPubKey.IsUnspendable())
        {
            LogPrintf("CWalletTx::GetAmounts: Unknown transaction type found, txid %s\n",
                     this->GetHash().ToString());
            address = CNoDestination();
        }

        COutputEntry output = {address, txout.nValue, (int)i};

        // If we are debited by the transaction, add the output as a "sent" entry
        if (nDebit > 0)
            listSent.push_back(output);

        // If we are receiving the output, add it as a "received" entry
        if (fIsMine & filter)
            listReceived.push_back(output);
    }

}

void CWalletTx::GetAccountAmounts(const string& strAccount, CAmount& nReceived,
                                  CAmount& nSent, CAmount& nFee, const isminefilter& filter) const
{
    nReceived = nSent = nFee = 0;

    CAmount allFee;
    string strSentAccount;
    list<COutputEntry> listReceived;
    list<COutputEntry> listSent;
    GetAmounts(listReceived, listSent, allFee, strSentAccount, filter);

    if (strAccount == strSentAccount)
    {
        BOOST_FOREACH(const COutputEntry& s, listSent)
            nSent += s.amount;
        nFee = allFee;
    }
    {
        LOCK(pwallet->cs_wallet);
        BOOST_FOREACH(const COutputEntry& r, listReceived)
        {
            if (pwallet->mapAddressBook.count(r.destination))
            {
                map<CTxDestination, CAddressBookData>::const_iterator mi = pwallet->mapAddressBook.find(r.destination);
                if (mi != pwallet->mapAddressBook.end() && (*mi).second.name == strAccount)
                    nReceived += r.amount;
            }
            else if (strAccount.empty())
            {
                nReceived += r.amount;
            }
        }
    }
}

/**
 * Scan the block chain (starting in pindexStart) for transactions
 * from or to us. If fUpdate is true, found transactions that already
 * exist in the wallet will be updated.
 *
 * Returns pointer to the first block in the last contiguous range that was
 * successfully scanned.
 *
 */
CBlockIndex* CWallet::ScanForWalletTransactions(CBlockIndex* pindexStart, bool fUpdate)
{
    CBlockIndex* ret = nullptr;
    int64_t nNow = GetTime();
    const CChainParams& chainParams = Params();

    CBlockIndex* pindex = pindexStart;
    {
        LOCK2(cs_main, cs_wallet);

        // no need to read and scan block, if block was created before
        // our wallet birthday (as adjusted for block time variability)
        while (pindex && nTimeFirstKey && (pindex->GetBlockTime() < (nTimeFirstKey - 7200)))
            pindex = chainActive.Next(pindex);

        ShowProgress(_("Rescanning..."), 0); // show rescan progress in GUI as dialog or on splashscreen, if -rescan on startup
        double dProgressStart = GuessVerificationProgress(chainParams.TxData(), pindex);
        double dProgressTip = GuessVerificationProgress(chainParams.TxData(), chainActive.Tip());
        while (pindex)
        {
            if (pindex->nHeight % 100 == 0 && dProgressTip - dProgressStart > 0.0)
                ShowProgress(_("Rescanning..."), std::max(1, std::min(99, (int)((GuessVerificationProgress(chainParams.TxData(), pindex) - dProgressStart) / (dProgressTip - dProgressStart) * 100))));
            if (GetTime() >= nNow + 60) {
                nNow = GetTime();
                LogPrintf("Still rescanning. At block %d. Progress=%f\n", pindex->nHeight, GuessVerificationProgress(chainParams.TxData(), pindex));
            }

            CBlock block;
            if (ReadBlockFromDisk(block, pindex, Params().GetConsensus())) {
                for (size_t posInBlock = 0; posInBlock < block.vtx.size(); ++posInBlock) {
                    AddToWalletIfInvolvingMe(*block.vtx[posInBlock], pindex, posInBlock, fUpdate);
                }
                if (!ret) {
                    ret = pindex;
                }
            } else {
                ret = nullptr;
            }
            pindex = chainActive.Next(pindex);
        }
        ShowProgress(_("Rescanning..."), 100); // hide progress dialog in GUI
    }
    return ret;
}

void CWallet::ReacceptWalletTransactions()
{
    // If transactions aren't being broadcasted, don't let them into local mempool either
    if (!fBroadcastTransactions)
        return;
    LOCK2(cs_main, cs_wallet);
    std::map<int64_t, CWalletTx*> mapSorted;

    // Sort pending wallet transactions based on their initial wallet insertion order
    BOOST_FOREACH(PAIRTYPE(const uint256, CWalletTx)& item, mapWallet)
    {
        const uint256& wtxid = item.first;
        CWalletTx& wtx = item.second;
        assert(wtx.GetHash() == wtxid);

        int nDepth = wtx.GetDepthInMainChain();

        if (!wtx.IsCoinBase() && (nDepth == 0 && !wtx.isAbandoned())) {
            mapSorted.insert(std::make_pair(wtx.nOrderPos, &wtx));
        }
    }

    // Try to add wallet transactions to memory pool
    BOOST_FOREACH(PAIRTYPE(const int64_t, CWalletTx*)& item, mapSorted)
    {
        CWalletTx& wtx = *(item.second);

        LOCK(mempool.cs);
        CValidationState state;
        wtx.AcceptToMemoryPool(maxTxFee, state);
    }
}

bool CWalletTx::RelayWalletTransaction(CConnman* connman)
{
    assert(pwallet->GetBroadcastTransactions());
    if (!IsCoinBase() && !isAbandoned() && GetDepthInMainChain() == 0)
    {
        CValidationState state;
        /* GetDepthInMainChain already catches known conflicts. */
        if (InMempool() || AcceptToMemoryPool(maxTxFee, state)) {
            LogPrintf("Relaying wtx %s\n", GetHash().ToString());
            if (connman) {
                CInv inv(MSG_TX, GetHash());
                connman->ForEachNode([&inv](CNode* pnode)
                {
                    pnode->PushInventory(inv);
                });
                return true;
            }
        }
    }
    return false;
}

set<uint256> CWalletTx::GetConflicts() const
{
    set<uint256> result;
    if (pwallet != NULL)
    {
        uint256 myHash = GetHash();
        result = pwallet->GetConflicts(myHash);
        result.erase(myHash);
    }
    return result;
}

CAmount CWalletTx::GetDebit(const isminefilter& filter) const
{
    if (tx->vin.empty())
        return 0;

    CAmount debit = 0;
    if(filter & ISMINE_SPENDABLE)
    {
        if (fDebitCached)
            debit += nDebitCached;
        else
        {
            nDebitCached = pwallet->GetDebit(*this, ISMINE_SPENDABLE);
            fDebitCached = true;
            debit += nDebitCached;
        }
    }
    if(filter & ISMINE_WATCH_ONLY)
    {
        if(fWatchDebitCached)
            debit += nWatchDebitCached;
        else
        {
            nWatchDebitCached = pwallet->GetDebit(*this, ISMINE_WATCH_ONLY);
            fWatchDebitCached = true;
            debit += nWatchDebitCached;
        }
    }
    return debit;
}

CAmount CWalletTx::GetCredit(const isminefilter& filter) const
{
    // Must wait until coinbase is safely deep enough in the chain before valuing it
    if (IsCoinBase() && GetBlocksToMaturity() > 0)
        return 0;

    CAmount credit = 0;
    if (filter & ISMINE_SPENDABLE)
    {
        // GetBalance can assume transactions in mapWallet won't change
        if (fCreditCached)
            credit += nCreditCached;
        else
        {
            nCreditCached = pwallet->GetCredit(*this, ISMINE_SPENDABLE);
            fCreditCached = true;
            credit += nCreditCached;
        }
    }
    if (filter & ISMINE_WATCH_ONLY)
    {
        if (fWatchCreditCached)
            credit += nWatchCreditCached;
        else
        {
            nWatchCreditCached = pwallet->GetCredit(*this, ISMINE_WATCH_ONLY);
            fWatchCreditCached = true;
            credit += nWatchCreditCached;
        }
    }
    return credit;
}

CAmount CWalletTx::GetImmatureCredit(bool fUseCache) const
{
    if (IsCoinBase() && GetBlocksToMaturity() > 0 && IsInMainChain())
    {
        if (fUseCache && fImmatureCreditCached)
            return nImmatureCreditCached;
        nImmatureCreditCached = pwallet->GetCredit(*this, ISMINE_SPENDABLE);
        fImmatureCreditCached = true;
        return nImmatureCreditCached;
    }

    return 0;
}

CAmount CWalletTx::GetAvailableCredit(bool fUseCache) const
{
    if (pwallet == 0)
        return 0;

    // Must wait until coinbase is safely deep enough in the chain before valuing it
    if (IsCoinBase() && GetBlocksToMaturity() > 0)
        return 0;

    if (fUseCache && fAvailableCreditCached)
        return nAvailableCreditCached;

    CAmount nCredit = 0;
    uint256 hashTx = GetHash();
    for (unsigned int i = 0; i < tx->vout.size(); i++)
    {
        if (!pwallet->IsSpent(hashTx, i))
        {
            const CTxOut &txout = tx->vout[i];
            nCredit += pwallet->GetCredit(txout, ISMINE_SPENDABLE);
            if (!MoneyRange(nCredit))
                throw std::runtime_error("CWalletTx::GetAvailableCredit() : value out of range");
        }
    }

    nAvailableCreditCached = nCredit;
    fAvailableCreditCached = true;
    return nCredit;
}

CAmount CWalletTx::GetImmatureWatchOnlyCredit(const bool& fUseCache) const
{
    if (IsCoinBase() && GetBlocksToMaturity() > 0 && IsInMainChain())
    {
        if (fUseCache && fImmatureWatchCreditCached)
            return nImmatureWatchCreditCached;
        nImmatureWatchCreditCached = pwallet->GetCredit(*this, ISMINE_WATCH_ONLY);
        fImmatureWatchCreditCached = true;
        return nImmatureWatchCreditCached;
    }

    return 0;
}

CAmount CWalletTx::GetAvailableWatchOnlyCredit(const bool& fUseCache) const
{
    if (pwallet == 0)
        return 0;

    // Must wait until coinbase is safely deep enough in the chain before valuing it
    if (IsCoinBase() && GetBlocksToMaturity() > 0)
        return 0;

    if (fUseCache && fAvailableWatchCreditCached)
        return nAvailableWatchCreditCached;

    CAmount nCredit = 0;
    for (unsigned int i = 0; i < tx->vout.size(); i++)
    {
        if (!pwallet->IsSpent(GetHash(), i))
        {
            const CTxOut &txout = tx->vout[i];
            nCredit += pwallet->GetCredit(txout, ISMINE_WATCH_ONLY);
            if (!MoneyRange(nCredit))
                throw std::runtime_error("CWalletTx::GetAvailableCredit() : value out of range");
        }
    }

    nAvailableWatchCreditCached = nCredit;
    fAvailableWatchCreditCached = true;
    return nCredit;
}

CAmount CWalletTx::GetChange() const
{
    if (fChangeCached)
        return nChangeCached;
    nChangeCached = pwallet->GetChange(*this);
    fChangeCached = true;
    return nChangeCached;
}

bool CWalletTx::InMempool() const
{
    LOCK(mempool.cs);
    if (mempool.exists(GetHash())) {
        return true;
    }
    return false;
}

bool CWalletTx::IsTrusted() const
{
    // Quick answer in most cases
    if (!CheckFinalTx(*this))
        return false;
    int nDepth = GetDepthInMainChain();
    if (nDepth >= 1)
        return true;
    if (nDepth < 0)
        return false;
    if (!bSpendZeroConfChange || !IsFromMe(ISMINE_ALL)) // using wtx's cached debit
        return false;

    // Don't trust unconfirmed transactions from us unless they are in the mempool.
    if (!InMempool())
        return false;

    // Trusted if all inputs are from us and are in the mempool:
    BOOST_FOREACH(const CTxIn& txin, tx->vin)
    {
        // Transactions not sent by us: not trusted
        const CWalletTx* parent = pwallet->GetWalletTx(txin.prevout.hash);
        if (parent == NULL)
            return false;
        const CTxOut& parentOut = parent->tx->vout[txin.prevout.n];
        if (pwallet->IsMine(parentOut) != ISMINE_SPENDABLE)
            return false;
    }
    return true;
}

bool CWalletTx::IsEquivalentTo(const CWalletTx& _tx) const
{
        CMutableTransaction tx1 = *this->tx;
        CMutableTransaction tx2 = *_tx.tx;
        for (unsigned int i = 0; i < tx1.vin.size(); i++) tx1.vin[i].scriptSig = CScript();
        for (unsigned int i = 0; i < tx2.vin.size(); i++) tx2.vin[i].scriptSig = CScript();
        return CTransaction(tx1) == CTransaction(tx2);
}

std::vector<uint256> CWallet::ResendWalletTransactionsBefore(int64_t nTime, CConnman* connman)
{
    std::vector<uint256> result;

    LOCK(cs_wallet);
    // Sort them in chronological order
    multimap<unsigned int, CWalletTx*> mapSorted;
    BOOST_FOREACH(PAIRTYPE(const uint256, CWalletTx)& item, mapWallet)
    {
        CWalletTx& wtx = item.second;
        // Don't rebroadcast if newer than nTime:
        if (wtx.nTimeReceived > nTime)
            continue;
        mapSorted.insert(make_pair(wtx.nTimeReceived, &wtx));
    }
    BOOST_FOREACH(PAIRTYPE(const unsigned int, CWalletTx*)& item, mapSorted)
    {
        CWalletTx& wtx = *item.second;
        if (wtx.RelayWalletTransaction(connman))
            result.push_back(wtx.GetHash());
    }
    return result;
}

void CWallet::ResendWalletTransactions(int64_t nBestBlockTime, CConnman* connman)
{
    // Do this infrequently and randomly to avoid giving away
    // that these are our transactions.
    if (GetTime() < nNextResend || !fBroadcastTransactions)
        return;
    bool fFirst = (nNextResend == 0);
    nNextResend = GetTime() + GetRand(30 * 60);
    if (fFirst)
        return;

    // Only do it if there's been a new block since last time
    if (nBestBlockTime < nLastResend)
        return;
    nLastResend = GetTime();

    // Rebroadcast unconfirmed txes older than 5 minutes before the last
    // block was found:
    std::vector<uint256> relayed = ResendWalletTransactionsBefore(nBestBlockTime-5*60, connman);
    if (!relayed.empty())
        LogPrintf("%s: rebroadcast %u unconfirmed transactions\n", __func__, relayed.size());
}

/** @} */ // end of mapWallet




/** @defgroup Actions
 *
 * @{
 */


CAmount CWallet::GetBalance() const
{
    CAmount nTotal = 0;
    {
        LOCK2(cs_main, cs_wallet);
        for (map<uint256, CWalletTx>::const_iterator it = mapWallet.begin(); it != mapWallet.end(); ++it)
        {
            const CWalletTx* pcoin = &(*it).second;
            if (pcoin->IsTrusted())
                nTotal += pcoin->GetAvailableCredit();
        }
    }

    return nTotal;
}

CAmount CWallet::GetUnconfirmedBalance() const
{
    CAmount nTotal = 0;
    {
        LOCK2(cs_main, cs_wallet);
        for (map<uint256, CWalletTx>::const_iterator it = mapWallet.begin(); it != mapWallet.end(); ++it)
        {
            const CWalletTx* pcoin = &(*it).second;
            if (!pcoin->IsTrusted() && pcoin->GetDepthInMainChain() == 0 && pcoin->InMempool())
                nTotal += pcoin->GetAvailableCredit();
        }
    }
    return nTotal;
}

CAmount CWallet::GetImmatureBalance() const
{
    CAmount nTotal = 0;
    {
        LOCK2(cs_main, cs_wallet);
        for (map<uint256, CWalletTx>::const_iterator it = mapWallet.begin(); it != mapWallet.end(); ++it)
        {
            const CWalletTx* pcoin = &(*it).second;
            nTotal += pcoin->GetImmatureCredit();
        }
    }
    return nTotal;
}

CAmount CWallet::GetWatchOnlyBalance() const
{
    CAmount nTotal = 0;
    {
        LOCK2(cs_main, cs_wallet);
        for (map<uint256, CWalletTx>::const_iterator it = mapWallet.begin(); it != mapWallet.end(); ++it)
        {
            const CWalletTx* pcoin = &(*it).second;
            if (pcoin->IsTrusted())
                nTotal += pcoin->GetAvailableWatchOnlyCredit();
        }
    }

    return nTotal;
}

CAmount CWallet::GetUnconfirmedWatchOnlyBalance() const
{
    CAmount nTotal = 0;
    {
        LOCK2(cs_main, cs_wallet);
        for (map<uint256, CWalletTx>::const_iterator it = mapWallet.begin(); it != mapWallet.end(); ++it)
        {
            const CWalletTx* pcoin = &(*it).second;
            if (!pcoin->IsTrusted() && pcoin->GetDepthInMainChain() == 0 && pcoin->InMempool())
                nTotal += pcoin->GetAvailableWatchOnlyCredit();
        }
    }
    return nTotal;
}

CAmount CWallet::GetImmatureWatchOnlyBalance() const
{
    CAmount nTotal = 0;
    {
        LOCK2(cs_main, cs_wallet);
        for (map<uint256, CWalletTx>::const_iterator it = mapWallet.begin(); it != mapWallet.end(); ++it)
        {
            const CWalletTx* pcoin = &(*it).second;
            nTotal += pcoin->GetImmatureWatchOnlyCredit();
        }
    }
    return nTotal;
}

void CWallet::AvailableCoins(vector<COutput>& vCoins, bool fOnlyConfirmed, const CCoinControl *coinControl, bool fIncludeZeroValue) const
{
    vCoins.clear();

    {
        LOCK2(cs_main, cs_wallet);
        for (map<uint256, CWalletTx>::const_iterator it = mapWallet.begin(); it != mapWallet.end(); ++it)
        {
            const uint256& wtxid = it->first;
            const CWalletTx* pcoin = &(*it).second;

            if (!CheckFinalTx(*pcoin))
                continue;

            if (fOnlyConfirmed && !pcoin->IsTrusted())
                continue;

            if (pcoin->IsCoinBase() && pcoin->GetBlocksToMaturity() > 0)
                continue;

            int nDepth = pcoin->GetDepthInMainChain();
            if (nDepth < 0)
                continue;

            // We should not consider coins which aren't at least in our mempool
            // It's possible for these to be conflicted via ancestors which we may never be able to detect
            if (nDepth == 0 && !pcoin->InMempool())
                continue;

            // We should not consider coins from transactions that are replacing
            // other transactions.
            //
            // Example: There is a transaction A which is replaced by bumpfee
            // transaction B. In this case, we want to prevent creation of
            // a transaction B' which spends an output of B.
            //
            // Reason: If transaction A were initially confirmed, transactions B
            // and B' would no longer be valid, so the user would have to create
            // a new transaction C to replace B'. However, in the case of a
            // one-block reorg, transactions B' and C might BOTH be accepted,
            // when the user only wanted one of them. Specifically, there could
            // be a 1-block reorg away from the chain where transactions A and C
            // were accepted to another chain where B, B', and C were all
            // accepted.
            if (nDepth == 0 && fOnlyConfirmed && pcoin->mapValue.count("replaces_txid")) {
                continue;
            }

            // Similarly, we should not consider coins from transactions that
            // have been replaced. In the example above, we would want to prevent
            // creation of a transaction A' spending an output of A, because if
            // transaction B were initially confirmed, conflicting with A and
            // A', we wouldn't want to the user to create a transaction D
            // intending to replace A', but potentially resulting in a scenario
            // where A, A', and D could all be accepted (instead of just B and
            // D, or just A and A' like the user would want).
            if (nDepth == 0 && fOnlyConfirmed && pcoin->mapValue.count("replaced_by_txid")) {
                continue;
            }

            for (unsigned int i = 0; i < pcoin->tx->vout.size(); i++) {
                isminetype mine = IsMine(pcoin->tx->vout[i]);
                if (!(IsSpent(wtxid, i)) && mine != ISMINE_NO &&
                    !IsLockedCoin((*it).first, i) && (pcoin->tx->vout[i].nValue > 0 || fIncludeZeroValue) &&
                    (!coinControl || !coinControl->HasSelected() || coinControl->fAllowOtherInputs || coinControl->IsSelected(COutPoint((*it).first, i))))
                        vCoins.push_back(COutput(pcoin, i, nDepth,
                                                 ((mine & ISMINE_SPENDABLE) != ISMINE_NO) ||
                                                  (coinControl && coinControl->fAllowWatchOnly && (mine & ISMINE_WATCH_SOLVABLE) != ISMINE_NO),
                                                 (mine & (ISMINE_SPENDABLE | ISMINE_WATCH_SOLVABLE)) != ISMINE_NO));
            }
        }
    }
}

static void ApproximateBestSubset(vector<pair<CAmount, pair<const CWalletTx*,unsigned int> > >vValue, const CAmount& nTotalLower, const CAmount& nTargetValue,
                                  vector<char>& vfBest, CAmount& nBest, int iterations = 1000)
{
    vector<char> vfIncluded;

    vfBest.assign(vValue.size(), true);
    nBest = nTotalLower;

    FastRandomContext insecure_rand;

    for (int nRep = 0; nRep < iterations && nBest != nTargetValue; nRep++)
    {
        vfIncluded.assign(vValue.size(), false);
        CAmount nTotal = 0;
        bool fReachedTarget = false;
        for (int nPass = 0; nPass < 2 && !fReachedTarget; nPass++)
        {
            for (unsigned int i = 0; i < vValue.size(); i++)
            {
                //The solver here uses a randomized algorithm,
                //the randomness serves no real security purpose but is just
                //needed to prevent degenerate behavior and it is important
                //that the rng is fast. We do not use a constant random sequence,
                //because there may be some privacy improvement by making
                //the selection random.
                if (nPass == 0 ? insecure_rand.rand32()&1 : !vfIncluded[i])
                {
                    nTotal += vValue[i].first;
                    vfIncluded[i] = true;
                    if (nTotal >= nTargetValue)
                    {
                        fReachedTarget = true;
                        if (nTotal < nBest)
                        {
                            nBest = nTotal;
                            vfBest = vfIncluded;
                        }
                        nTotal -= vValue[i].first;
                        vfIncluded[i] = false;
                    }
                }
            }
        }
    }
}

bool CWallet::SelectCoinsMinConf(const CAmount& nTargetValue, const int nConfMine, const int nConfTheirs, const uint64_t nMaxAncestors, vector<COutput> vCoins,
                                 set<pair<const CWalletTx*,unsigned int> >& setCoinsRet, CAmount& nValueRet) const
{
    setCoinsRet.clear();
    nValueRet = 0;

    // List of values less than target
    pair<CAmount, pair<const CWalletTx*,unsigned int> > coinLowestLarger;
    coinLowestLarger.first = std::numeric_limits<CAmount>::max();
    coinLowestLarger.second.first = NULL;
    vector<pair<CAmount, pair<const CWalletTx*,unsigned int> > > vValue;
    CAmount nTotalLower = 0;

    random_shuffle(vCoins.begin(), vCoins.end(), GetRandInt);

    BOOST_FOREACH(const COutput &output, vCoins)
    {
        if (!output.fSpendable)
            continue;

        const CWalletTx *pcoin = output.tx;

        if (output.nDepth < (pcoin->IsFromMe(ISMINE_ALL) ? nConfMine : nConfTheirs))
            continue;

        if (!mempool.TransactionWithinChainLimit(pcoin->GetHash(), nMaxAncestors))
            continue;

        int i = output.i;
        CAmount n = pcoin->tx->vout[i].nValue;

        pair<CAmount,pair<const CWalletTx*,unsigned int> > coin = make_pair(n,make_pair(pcoin, i));

        if (n == nTargetValue)
        {
            setCoinsRet.insert(coin.second);
            nValueRet += coin.first;
            return true;
        }
        else if (n < nTargetValue + MIN_CHANGE)
        {
            vValue.push_back(coin);
            nTotalLower += n;
        }
        else if (n < coinLowestLarger.first)
        {
            coinLowestLarger = coin;
        }
    }

    if (nTotalLower == nTargetValue)
    {
        for (unsigned int i = 0; i < vValue.size(); ++i)
        {
            setCoinsRet.insert(vValue[i].second);
            nValueRet += vValue[i].first;
        }
        return true;
    }

    if (nTotalLower < nTargetValue)
    {
        if (coinLowestLarger.second.first == NULL)
            return false;
        setCoinsRet.insert(coinLowestLarger.second);
        nValueRet += coinLowestLarger.first;
        return true;
    }

    // Solve subset sum by stochastic approximation
    std::sort(vValue.begin(), vValue.end(), CompareValueOnly());
    std::reverse(vValue.begin(), vValue.end());
    vector<char> vfBest;
    CAmount nBest;

    ApproximateBestSubset(vValue, nTotalLower, nTargetValue, vfBest, nBest);
    if (nBest != nTargetValue && nTotalLower >= nTargetValue + MIN_CHANGE)
        ApproximateBestSubset(vValue, nTotalLower, nTargetValue + MIN_CHANGE, vfBest, nBest);

    // If we have a bigger coin and (either the stochastic approximation didn't find a good solution,
    //                                   or the next bigger coin is closer), return the bigger coin
    if (coinLowestLarger.second.first &&
        ((nBest != nTargetValue && nBest < nTargetValue + MIN_CHANGE) || coinLowestLarger.first <= nBest))
    {
        setCoinsRet.insert(coinLowestLarger.second);
        nValueRet += coinLowestLarger.first;
    }
    else {
        for (unsigned int i = 0; i < vValue.size(); i++)
            if (vfBest[i])
            {
                setCoinsRet.insert(vValue[i].second);
                nValueRet += vValue[i].first;
            }

        LogPrint("selectcoins", "SelectCoins() best subset: ");
        for (unsigned int i = 0; i < vValue.size(); i++)
            if (vfBest[i])
                LogPrint("selectcoins", "%s ", FormatMoney(vValue[i].first));
        LogPrint("selectcoins", "total %s\n", FormatMoney(nBest));
    }

    return true;
}

bool CWallet::SelectCoins(const vector<COutput>& vAvailableCoins, const CAmount& nTargetValue, set<pair<const CWalletTx*,unsigned int> >& setCoinsRet, CAmount& nValueRet, const CCoinControl* coinControl) const
{
    vector<COutput> vCoins(vAvailableCoins);

    // coin control -> return all selected outputs (we want all selected to go into the transaction for sure)
    if (coinControl && coinControl->HasSelected() && !coinControl->fAllowOtherInputs)
    {
        BOOST_FOREACH(const COutput& out, vCoins)
        {
            if (!out.fSpendable)
                 continue;
            nValueRet += out.tx->tx->vout[out.i].nValue;
            setCoinsRet.insert(make_pair(out.tx, out.i));
        }
        return (nValueRet >= nTargetValue);
    }

    // calculate value from preset inputs and store them
    set<pair<const CWalletTx*, uint32_t> > setPresetCoins;
    CAmount nValueFromPresetInputs = 0;

    std::vector<COutPoint> vPresetInputs;
    if (coinControl)
        coinControl->ListSelected(vPresetInputs);
    BOOST_FOREACH(const COutPoint& outpoint, vPresetInputs)
    {
        map<uint256, CWalletTx>::const_iterator it = mapWallet.find(outpoint.hash);
        if (it != mapWallet.end())
        {
            const CWalletTx* pcoin = &it->second;
            // Clearly invalid input, fail
            if (pcoin->tx->vout.size() <= outpoint.n)
                return false;
            nValueFromPresetInputs += pcoin->tx->vout[outpoint.n].nValue;
            setPresetCoins.insert(make_pair(pcoin, outpoint.n));
        } else
            return false; // TODO: Allow non-wallet inputs
    }

    // remove preset inputs from vCoins
    for (vector<COutput>::iterator it = vCoins.begin(); it != vCoins.end() && coinControl && coinControl->HasSelected();)
    {
        if (setPresetCoins.count(make_pair(it->tx, it->i)))
            it = vCoins.erase(it);
        else
            ++it;
    }

    size_t nMaxChainLength = std::min(GetArg("-limitancestorcount", DEFAULT_ANCESTOR_LIMIT), GetArg("-limitdescendantcount", DEFAULT_DESCENDANT_LIMIT));
    bool fRejectLongChains = GetBoolArg("-walletrejectlongchains", DEFAULT_WALLET_REJECT_LONG_CHAINS);

    bool res = nTargetValue <= nValueFromPresetInputs ||
        SelectCoinsMinConf(nTargetValue - nValueFromPresetInputs, 1, 6, 0, vCoins, setCoinsRet, nValueRet) ||
        SelectCoinsMinConf(nTargetValue - nValueFromPresetInputs, 1, 1, 0, vCoins, setCoinsRet, nValueRet) ||
        (bSpendZeroConfChange && SelectCoinsMinConf(nTargetValue - nValueFromPresetInputs, 0, 1, 2, vCoins, setCoinsRet, nValueRet)) ||
        (bSpendZeroConfChange && SelectCoinsMinConf(nTargetValue - nValueFromPresetInputs, 0, 1, std::min((size_t)4, nMaxChainLength/3), vCoins, setCoinsRet, nValueRet)) ||
        (bSpendZeroConfChange && SelectCoinsMinConf(nTargetValue - nValueFromPresetInputs, 0, 1, nMaxChainLength/2, vCoins, setCoinsRet, nValueRet)) ||
        (bSpendZeroConfChange && SelectCoinsMinConf(nTargetValue - nValueFromPresetInputs, 0, 1, nMaxChainLength, vCoins, setCoinsRet, nValueRet)) ||
        (bSpendZeroConfChange && !fRejectLongChains && SelectCoinsMinConf(nTargetValue - nValueFromPresetInputs, 0, 1, std::numeric_limits<uint64_t>::max(), vCoins, setCoinsRet, nValueRet));

    // because SelectCoinsMinConf clears the setCoinsRet, we now add the possible inputs to the coinset
    setCoinsRet.insert(setPresetCoins.begin(), setPresetCoins.end());

    // add preset inputs to the total value selected
    nValueRet += nValueFromPresetInputs;

    return res;
}

bool CWallet::FundTransaction(CMutableTransaction& tx, CAmount& nFeeRet, bool overrideEstimatedFeeRate, const CFeeRate& specificFeeRate, int& nChangePosInOut, std::string& strFailReason, bool includeWatching, bool lockUnspents, const std::set<int>& setSubtractFeeFromOutputs, bool keepReserveKey, const CTxDestination& destChange)
{
    vector<CRecipient> vecSend;

    // Turn the txout set into a CRecipient vector
    for (size_t idx = 0; idx < tx.vout.size(); idx++)
    {
        const CTxOut& txOut = tx.vout[idx];
        CRecipient recipient = {txOut.scriptPubKey, txOut.nValue, setSubtractFeeFromOutputs.count(idx) == 1};
        vecSend.push_back(recipient);
    }

    CCoinControl coinControl;
    coinControl.destChange = destChange;
    coinControl.fAllowOtherInputs = true;
    coinControl.fAllowWatchOnly = includeWatching;
    coinControl.fOverrideFeeRate = overrideEstimatedFeeRate;
    coinControl.nFeeRate = specificFeeRate;

    BOOST_FOREACH(const CTxIn& txin, tx.vin)
        coinControl.Select(txin.prevout);

    CReserveKey reservekey(this);
    CWalletTx wtx;
    if (!CreateTransaction(vecSend, wtx, reservekey, nFeeRet, nChangePosInOut, strFailReason, &coinControl, false))
        return false;

    if (nChangePosInOut != -1)
        tx.vout.insert(tx.vout.begin() + nChangePosInOut, wtx.tx->vout[nChangePosInOut]);

    // Copy output sizes from new transaction; they may have had the fee subtracted from them
    for (unsigned int idx = 0; idx < tx.vout.size(); idx++)
        tx.vout[idx].nValue = wtx.tx->vout[idx].nValue;

    // Add new txins (keeping original txin scriptSig/order)
    BOOST_FOREACH(const CTxIn& txin, wtx.tx->vin)
    {
        if (!coinControl.IsSelected(txin.prevout))
        {
            tx.vin.push_back(txin);

            if (lockUnspents)
            {
              LOCK2(cs_main, cs_wallet);
              LockCoin(txin.prevout);
            }
        }
    }

    // optionally keep the change output key
    if (keepReserveKey)
        reservekey.KeepKey();

    return true;
}

bool CWallet::CreateTransaction(const vector<CRecipient>& vecSend, CWalletTx& wtxNew, CReserveKey& reservekey, CAmount& nFeeRet,
                                int& nChangePosInOut, std::string& strFailReason, const CCoinControl* coinControl, bool sign)
{
    CAmount nValue = 0;
    int nChangePosRequest = nChangePosInOut;
    unsigned int nSubtractFeeFromAmount = 0;
    for (const auto& recipient : vecSend)
    {
        if (nValue < 0 || recipient.nAmount < 0)
        {
            strFailReason = _("Transaction amounts must not be negative");
            return false;
        }
        nValue += recipient.nAmount;

        if (recipient.fSubtractFeeFromAmount)
            nSubtractFeeFromAmount++;
    }
    if (vecSend.empty())
    {
        strFailReason = _("Transaction must have at least one recipient");
        return false;
    }

    wtxNew.fTimeReceivedIsTxTime = true;
    wtxNew.BindWallet(this);
    CMutableTransaction txNew;

    // Discourage fee sniping.
    //
    // For a large miner the value of the transactions in the best block and
    // the mempool can exceed the cost of deliberately attempting to mine two
    // blocks to orphan the current best block. By setting nLockTime such that
    // only the next block can include the transaction, we discourage this
    // practice as the height restricted and limited blocksize gives miners
    // considering fee sniping fewer options for pulling off this attack.
    //
    // A simple way to think about this is from the wallet's point of view we
    // always want the blockchain to move forward. By setting nLockTime this
    // way we're basically making the statement that we only want this
    // transaction to appear in the next block; we don't want to potentially
    // encourage reorgs by allowing transactions to appear at lower heights
    // than the next block in forks of the best chain.
    //
    // Of course, the subsidy is high enough, and transaction volume low
    // enough, that fee sniping isn't a problem yet, but by implementing a fix
    // now we ensure code won't be written that makes assumptions about
    // nLockTime that preclude a fix later.
    txNew.nLockTime = chainActive.Height();

    // Secondly occasionally randomly pick a nLockTime even further back, so
    // that transactions that are delayed after signing for whatever reason,
    // e.g. high-latency mix networks and some CoinJoin implementations, have
    // better privacy.
    if (GetRandInt(10) == 0)
        txNew.nLockTime = std::max(0, (int)txNew.nLockTime - GetRandInt(100));

    assert(txNew.nLockTime <= (unsigned int)chainActive.Height());
    assert(txNew.nLockTime < LOCKTIME_THRESHOLD);

    {
        set<pair<const CWalletTx*,unsigned int> > setCoins;
        LOCK2(cs_main, cs_wallet);
        {
            std::vector<COutput> vAvailableCoins;
            AvailableCoins(vAvailableCoins, true, coinControl);

            nFeeRet = 0;
            // Start with no fee and loop until there is enough fee
            while (true)
            {
                nChangePosInOut = nChangePosRequest;
                txNew.vin.clear();
                txNew.vout.clear();
                wtxNew.fFromMe = true;
                bool fFirst = true;

                CAmount nValueToSelect = nValue;
                if (nSubtractFeeFromAmount == 0)
                    nValueToSelect += nFeeRet;
                double dPriority = 0;
                // vouts to the payees
                for (const auto& recipient : vecSend)
                {
                    CTxOut txout(recipient.nAmount, recipient.scriptPubKey);

                    if (recipient.fSubtractFeeFromAmount)
                    {
                        txout.nValue -= nFeeRet / nSubtractFeeFromAmount; // Subtract fee equally from each selected recipient

                        if (fFirst) // first receiver pays the remainder not divisible by output count
                        {
                            fFirst = false;
                            txout.nValue -= nFeeRet % nSubtractFeeFromAmount;
                        }
                    }

                    if (txout.IsDust(dustRelayFee))
                    {
                        if (recipient.fSubtractFeeFromAmount && nFeeRet > 0)
                        {
                            if (txout.nValue < 0)
                                strFailReason = _("The transaction amount is too small to pay the fee");
                            else
                                strFailReason = _("The transaction amount is too small to send after the fee has been deducted");
                        }
                        else
                            strFailReason = _("Transaction amount too small");
                        return false;
                    }
                    txNew.vout.push_back(txout);
                }

                // Choose coins to use
                CAmount nValueIn = 0;
                setCoins.clear();
                if (!SelectCoins(vAvailableCoins, nValueToSelect, setCoins, nValueIn, coinControl))
                {
                    strFailReason = _("Insufficient funds");
                    return false;
                }
                for (const auto& pcoin : setCoins)
                {
                    CAmount nCredit = pcoin.first->tx->vout[pcoin.second].nValue;
                    //The coin age after the next block (depth+1) is used instead of the current,
                    //reflecting an assumption the user would accept a bit more delay for
                    //a chance at a free transaction.
                    //But mempool inputs might still be in the mempool, so their age stays 0
                    int age = pcoin.first->GetDepthInMainChain();
                    assert(age >= 0);
                    if (age != 0)
                        age += 1;
                    dPriority += (double)nCredit * age;
                }

                const CAmount nChange = nValueIn - nValueToSelect;
                if (nChange > 0)
                {
                    // Fill a vout to ourself
                    // TODO: pass in scriptChange instead of reservekey so
                    // change transaction isn't always pay-to-bitcoin-address
                    CScript scriptChange;

                    // coin control: send change to custom address
                    if (coinControl && !boost::get<CNoDestination>(&coinControl->destChange))
                        scriptChange = GetScriptForDestination(coinControl->destChange);

                    // no coin control: send change to newly generated address
                    else
                    {
                        // Note: We use a new key here to keep it from being obvious which side is the change.
                        //  The drawback is that by not reusing a previous key, the change may be lost if a
                        //  backup is restored, if the backup doesn't have the new private key for the change.
                        //  If we reused the old key, it would be possible to add code to look for and
                        //  rediscover unknown transactions that were written with keys of ours to recover
                        //  post-backup change.

                        // Reserve a new key pair from key pool
                        CPubKey vchPubKey;
                        bool ret;
                        ret = reservekey.GetReservedKey(vchPubKey);
                        if (!ret)
                        {
                            strFailReason = _("Keypool ran out, please call keypoolrefill first");
                            return false;
                        }

                        scriptChange = GetScriptForDestination(vchPubKey.GetID());
                    }

                    CTxOut newTxOut(nChange, scriptChange);

                    // We do not move dust-change to fees, because the sender would end up paying more than requested.
                    // This would be against the purpose of the all-inclusive feature.
                    // So instead we raise the change and deduct from the recipient.
                    if (nSubtractFeeFromAmount > 0 && newTxOut.IsDust(dustRelayFee))
                    {
                        CAmount nDust = newTxOut.GetDustThreshold(dustRelayFee) - newTxOut.nValue;
                        newTxOut.nValue += nDust; // raise change until no more dust
                        for (unsigned int i = 0; i < vecSend.size(); i++) // subtract from first recipient
                        {
                            if (vecSend[i].fSubtractFeeFromAmount)
                            {
                                txNew.vout[i].nValue -= nDust;
                                if (txNew.vout[i].IsDust(dustRelayFee))
                                {
                                    strFailReason = _("The transaction amount is too small to send after the fee has been deducted");
                                    return false;
                                }
                                break;
                            }
                        }
                    }

                    // Never create dust outputs; if we would, just
                    // add the dust to the fee.
                    if (newTxOut.IsDust(dustRelayFee))
                    {
                        nChangePosInOut = -1;
                        nFeeRet += nChange;
                        reservekey.ReturnKey();
                    }
                    else
                    {
                        if (nChangePosInOut == -1)
                        {
                            // Insert change txn at random position:
                            nChangePosInOut = GetRandInt(txNew.vout.size()+1);
                        }
                        else if ((unsigned int)nChangePosInOut > txNew.vout.size())
                        {
                            strFailReason = _("Change index out of range");
                            return false;
                        }

                        vector<CTxOut>::iterator position = txNew.vout.begin()+nChangePosInOut;
                        txNew.vout.insert(position, newTxOut);
                    }
<<<<<<< HEAD
                }
                else {
=======
                } else {
>>>>>>> 91be5e3c
                    reservekey.ReturnKey();
                    nChangePosInOut = -1;
                }

                // Fill vin
                //
                // Note how the sequence number is set to non-maxint so that
                // the nLockTime set above actually works.
                //
                // BIP125 defines opt-in RBF as any nSequence < maxint-1, so
                // we use the highest possible value in that range (maxint-2)
                // to avoid conflicting with other possible uses of nSequence,
                // and in the spirit of "smallest possible change from prior
                // behavior."
                for (const auto& coin : setCoins)
                    txNew.vin.push_back(CTxIn(coin.first->GetHash(),coin.second,CScript(),
                                              std::numeric_limits<unsigned int>::max() - (fWalletRbf ? 2 : 1)));

                // Fill in dummy signatures for fee calculation.
                if (!DummySignTx(txNew, setCoins)) {
                    strFailReason = _("Signing transaction failed");
                    return false;
                }

                unsigned int nBytes = GetVirtualTransactionSize(txNew);

                CTransaction txNewConst(txNew);
                dPriority = txNewConst.ComputePriority(dPriority, nBytes);

                // Remove scriptSigs to eliminate the fee calculation dummy signatures
                for (auto& vin : txNew.vin) {
                    vin.scriptSig = CScript();
                    vin.scriptWitness.SetNull();
                }

                // Allow to override the default confirmation target over the CoinControl instance
                int currentConfirmationTarget = nTxConfirmTarget;
                if (coinControl && coinControl->nConfirmTarget > 0)
                    currentConfirmationTarget = coinControl->nConfirmTarget;

                // Can we complete this as a free transaction?
                if (fSendFreeTransactions && nBytes <= MAX_FREE_TRANSACTION_CREATE_SIZE)
                {
                    // Not enough fee: enough priority?
                    double dPriorityNeeded = mempool.estimateSmartPriority(currentConfirmationTarget);
                    // Require at least hard-coded AllowFree.
                    if (dPriority >= dPriorityNeeded && AllowFree(dPriority))
                        break;
                }

                CAmount nFeeNeeded = GetMinimumFee(nBytes, currentConfirmationTarget, mempool);
                if (coinControl && nFeeNeeded > 0 && coinControl->nMinimumTotalFee > nFeeNeeded) {
                    nFeeNeeded = coinControl->nMinimumTotalFee;
                }
                if (coinControl && coinControl->fOverrideFeeRate)
                    nFeeNeeded = coinControl->nFeeRate.GetFee(nBytes);

                // If we made it here and we aren't even able to meet the relay fee on the next pass, give up
                // because we must be at the maximum allowed fee.
                if (nFeeNeeded < ::minRelayTxFee.GetFee(nBytes))
                {
                    strFailReason = _("Transaction too large for fee policy");
                    return false;
                }

                if (nFeeRet >= nFeeNeeded) {
                    // Reduce fee to only the needed amount if we have change
                    // output to increase.  This prevents potential overpayment
                    // in fees if the coins selected to meet nFeeNeeded result
                    // in a transaction that requires less fee than the prior
                    // iteration.
                    // TODO: The case where nSubtractFeeFromAmount > 0 remains
                    // to be addressed because it requires returning the fee to
                    // the payees and not the change output.
                    // TODO: The case where there is no change output remains
                    // to be addressed so we avoid creating too small an output.
                    if (nFeeRet > nFeeNeeded && nChangePosInOut != -1 && nSubtractFeeFromAmount == 0) {
                        CAmount extraFeePaid = nFeeRet - nFeeNeeded;
                        vector<CTxOut>::iterator change_position = txNew.vout.begin()+nChangePosInOut;
                        change_position->nValue += extraFeePaid;
                        nFeeRet -= extraFeePaid;
                    }
                    break; // Done, enough fee included.
                }

                // Try to reduce change to include necessary fee
                if (nChangePosInOut != -1 && nSubtractFeeFromAmount == 0) {
                    CAmount additionalFeeNeeded = nFeeNeeded - nFeeRet;
                    vector<CTxOut>::iterator change_position = txNew.vout.begin()+nChangePosInOut;
                    // Only reduce change if remaining amount is still a large enough output.
                    if (change_position->nValue >= MIN_FINAL_CHANGE + additionalFeeNeeded) {
                        change_position->nValue -= additionalFeeNeeded;
                        nFeeRet += additionalFeeNeeded;
                        break; // Done, able to increase fee from change
                    }
                }

                // Include more fee and try again.
                nFeeRet = nFeeNeeded;
                continue;
            }
        }

        if (sign)
        {
            CTransaction txNewConst(txNew);
            int nIn = 0;
            for (const auto& coin : setCoins)
            {
                const CScript& scriptPubKey = coin.first->tx->vout[coin.second].scriptPubKey;
                SignatureData sigdata;

                if (!ProduceSignature(TransactionSignatureCreator(this, &txNewConst, nIn, coin.first->tx->vout[coin.second].nValue, SIGHASH_ALL), scriptPubKey, sigdata))
                {
                    strFailReason = _("Signing transaction failed");
                    return false;
                } else {
                    UpdateTransaction(txNew, nIn, sigdata);
                }

                nIn++;
            }
        }

        // Embed the constructed transaction data in wtxNew.
        wtxNew.SetTx(MakeTransactionRef(std::move(txNew)));

        // Limit size
        if (GetTransactionWeight(wtxNew) >= MAX_STANDARD_TX_WEIGHT)
        {
            strFailReason = _("Transaction too large");
            return false;
        }
    }

    if (GetBoolArg("-walletrejectlongchains", DEFAULT_WALLET_REJECT_LONG_CHAINS)) {
        // Lastly, ensure this tx will pass the mempool's chain limits
        LockPoints lp;
        CTxMemPoolEntry entry(wtxNew.tx, 0, 0, 0, 0, 0, false, 0, lp);
        CTxMemPool::setEntries setAncestors;
        size_t nLimitAncestors = GetArg("-limitancestorcount", DEFAULT_ANCESTOR_LIMIT);
        size_t nLimitAncestorSize = GetArg("-limitancestorsize", DEFAULT_ANCESTOR_SIZE_LIMIT)*1000;
        size_t nLimitDescendants = GetArg("-limitdescendantcount", DEFAULT_DESCENDANT_LIMIT);
        size_t nLimitDescendantSize = GetArg("-limitdescendantsize", DEFAULT_DESCENDANT_SIZE_LIMIT)*1000;
        std::string errString;
        if (!mempool.CalculateMemPoolAncestors(entry, setAncestors, nLimitAncestors, nLimitAncestorSize, nLimitDescendants, nLimitDescendantSize, errString)) {
            strFailReason = _("Transaction has too long of a mempool chain");
            return false;
        }
    }
    return true;
}

/**
 * Call after CreateTransaction unless you want to abort
 */
bool CWallet::CommitTransaction(CWalletTx& wtxNew, CReserveKey& reservekey, CConnman* connman, CValidationState& state)
{
    {
        LOCK2(cs_main, cs_wallet);
        LogPrintf("CommitTransaction:\n%s", wtxNew.tx->ToString());
        {
            // Take key pair from key pool so it won't be used again
            reservekey.KeepKey();

            // Add tx to wallet, because if it has change it's also ours,
            // otherwise just for transaction history.
            AddToWallet(wtxNew);

            // Notify that old coins are spent
            BOOST_FOREACH(const CTxIn& txin, wtxNew.tx->vin)
            {
                CWalletTx &coin = mapWallet[txin.prevout.hash];
                coin.BindWallet(this);
                NotifyTransactionChanged(this, coin.GetHash(), CT_UPDATED);
            }
        }

        // Track how many getdata requests our transaction gets
        mapRequestCount[wtxNew.GetHash()] = 0;

        if (fBroadcastTransactions)
        {
            // Broadcast
            if (!wtxNew.AcceptToMemoryPool(maxTxFee, state)) {
                LogPrintf("CommitTransaction(): Transaction cannot be broadcast immediately, %s\n", state.GetRejectReason());
                // TODO: if we expect the failure to be long term or permanent, instead delete wtx from the wallet and return failure.
            } else {
                wtxNew.RelayWalletTransaction(connman);
            }
        }
    }
    return true;
}

void CWallet::ListAccountCreditDebit(const std::string& strAccount, std::list<CAccountingEntry>& entries) {
    CWalletDB walletdb(strWalletFile);
    return walletdb.ListAccountCreditDebit(strAccount, entries);
}

bool CWallet::AddAccountingEntry(const CAccountingEntry& acentry)
{
    CWalletDB walletdb(strWalletFile);

    return AddAccountingEntry(acentry, &walletdb);
}

bool CWallet::AddAccountingEntry(const CAccountingEntry& acentry, CWalletDB *pwalletdb)
{
    if (!pwalletdb->WriteAccountingEntry_Backend(acentry))
        return false;

    laccentries.push_back(acentry);
    CAccountingEntry & entry = laccentries.back();
    wtxOrdered.insert(make_pair(entry.nOrderPos, TxPair((CWalletTx*)0, &entry)));

    return true;
}

CAmount CWallet::GetRequiredFee(unsigned int nTxBytes)
{
    return std::max(minTxFee.GetFee(nTxBytes), ::minRelayTxFee.GetFee(nTxBytes));
}

CAmount CWallet::GetMinimumFee(unsigned int nTxBytes, unsigned int nConfirmTarget, const CTxMemPool& pool)
{
    // payTxFee is the user-set global for desired feerate
    return GetMinimumFee(nTxBytes, nConfirmTarget, pool, payTxFee.GetFee(nTxBytes));
}

CAmount CWallet::GetMinimumFee(unsigned int nTxBytes, unsigned int nConfirmTarget, const CTxMemPool& pool, CAmount targetFee)
{
    CAmount nFeeNeeded = targetFee;
    // User didn't set: use -txconfirmtarget to estimate...
    if (nFeeNeeded == 0) {
        int estimateFoundTarget = nConfirmTarget;
        nFeeNeeded = pool.estimateSmartFee(nConfirmTarget, &estimateFoundTarget).GetFee(nTxBytes);
        // ... unless we don't have enough mempool data for estimatefee, then use fallbackFee
        if (nFeeNeeded == 0)
            nFeeNeeded = fallbackFee.GetFee(nTxBytes);
    }
    // prevent user from paying a fee below minRelayTxFee or minTxFee
    nFeeNeeded = std::max(nFeeNeeded, GetRequiredFee(nTxBytes));
    // But always obey the maximum
    if (nFeeNeeded > maxTxFee)
        nFeeNeeded = maxTxFee;
    return nFeeNeeded;
}




DBErrors CWallet::LoadWallet(bool& fFirstRunRet)
{
    if (!fFileBacked)
        return DB_LOAD_OK;
    fFirstRunRet = false;
    DBErrors nLoadWalletRet = CWalletDB(strWalletFile,"cr+").LoadWallet(this);
    if (nLoadWalletRet == DB_NEED_REWRITE)
    {
        if (CDB::Rewrite(strWalletFile, "\x04pool"))
        {
            LOCK(cs_wallet);
            setKeyPool.clear();
            // Note: can't top-up keypool here, because wallet is locked.
            // User will be prompted to unlock wallet the next operation
            // that requires a new key.
        }
    }

    if (nLoadWalletRet != DB_LOAD_OK)
        return nLoadWalletRet;
    fFirstRunRet = !vchDefaultKey.IsValid();

    uiInterface.LoadWallet(this);

    return DB_LOAD_OK;
}

DBErrors CWallet::ZapSelectTx(vector<uint256>& vHashIn, vector<uint256>& vHashOut)
{
    if (!fFileBacked)
        return DB_LOAD_OK;
    DBErrors nZapSelectTxRet = CWalletDB(strWalletFile,"cr+").ZapSelectTx(this, vHashIn, vHashOut);
    if (nZapSelectTxRet == DB_NEED_REWRITE)
    {
        if (CDB::Rewrite(strWalletFile, "\x04pool"))
        {
            LOCK(cs_wallet);
            setKeyPool.clear();
            // Note: can't top-up keypool here, because wallet is locked.
            // User will be prompted to unlock wallet the next operation
            // that requires a new key.
        }
    }

    if (nZapSelectTxRet != DB_LOAD_OK)
        return nZapSelectTxRet;

    MarkDirty();

    return DB_LOAD_OK;

}

DBErrors CWallet::ZapWalletTx(std::vector<CWalletTx>& vWtx)
{
    if (!fFileBacked)
        return DB_LOAD_OK;
    DBErrors nZapWalletTxRet = CWalletDB(strWalletFile,"cr+").ZapWalletTx(this, vWtx);
    if (nZapWalletTxRet == DB_NEED_REWRITE)
    {
        if (CDB::Rewrite(strWalletFile, "\x04pool"))
        {
            LOCK(cs_wallet);
            setKeyPool.clear();
            // Note: can't top-up keypool here, because wallet is locked.
            // User will be prompted to unlock wallet the next operation
            // that requires a new key.
        }
    }

    if (nZapWalletTxRet != DB_LOAD_OK)
        return nZapWalletTxRet;

    return DB_LOAD_OK;
}


bool CWallet::SetAddressBook(const CTxDestination& address, const string& strName, const string& strPurpose)
{
    bool fUpdated = false;
    {
        LOCK(cs_wallet); // mapAddressBook
        std::map<CTxDestination, CAddressBookData>::iterator mi = mapAddressBook.find(address);
        fUpdated = mi != mapAddressBook.end();
        mapAddressBook[address].name = strName;
        if (!strPurpose.empty()) /* update purpose only if requested */
            mapAddressBook[address].purpose = strPurpose;
    }
    NotifyAddressBookChanged(this, address, strName, ::IsMine(*this, address) != ISMINE_NO,
                             strPurpose, (fUpdated ? CT_UPDATED : CT_NEW) );
    if (!fFileBacked)
        return false;
    if (!strPurpose.empty() && !CWalletDB(strWalletFile).WritePurpose(CBitcoinAddress(address).ToString(), strPurpose))
        return false;
    return CWalletDB(strWalletFile).WriteName(CBitcoinAddress(address).ToString(), strName);
}

bool CWallet::DelAddressBook(const CTxDestination& address)
{
    {
        LOCK(cs_wallet); // mapAddressBook

        if(fFileBacked)
        {
            // Delete destdata tuples associated with address
            std::string strAddress = CBitcoinAddress(address).ToString();
            BOOST_FOREACH(const PAIRTYPE(string, string) &item, mapAddressBook[address].destdata)
            {
                CWalletDB(strWalletFile).EraseDestData(strAddress, item.first);
            }
        }
        mapAddressBook.erase(address);
    }

    NotifyAddressBookChanged(this, address, "", ::IsMine(*this, address) != ISMINE_NO, "", CT_DELETED);

    if (!fFileBacked)
        return false;
    CWalletDB(strWalletFile).ErasePurpose(CBitcoinAddress(address).ToString());
    return CWalletDB(strWalletFile).EraseName(CBitcoinAddress(address).ToString());
}

bool CWallet::SetDefaultKey(const CPubKey &vchPubKey)
{
    if (fFileBacked)
    {
        if (!CWalletDB(strWalletFile).WriteDefaultKey(vchPubKey))
            return false;
    }
    vchDefaultKey = vchPubKey;
    return true;
}

/**
 * Mark old keypool keys as used,
 * and generate all new keys 
 */
bool CWallet::NewKeyPool()
{
    {
        LOCK(cs_wallet);
        CWalletDB walletdb(strWalletFile);
        BOOST_FOREACH(int64_t nIndex, setKeyPool)
            walletdb.ErasePool(nIndex);
        setKeyPool.clear();

        if (IsLocked())
            return false;

        int64_t nKeys = max(GetArg("-keypool", DEFAULT_KEYPOOL_SIZE), (int64_t)0);
        for (int i = 0; i < nKeys; i++)
        {
            int64_t nIndex = i+1;
            walletdb.WritePool(nIndex, CKeyPool(GenerateNewKey()));
            setKeyPool.insert(nIndex);
        }
        LogPrintf("CWallet::NewKeyPool wrote %d new keys\n", nKeys);
    }
    return true;
}

bool CWallet::TopUpKeyPool(unsigned int kpSize)
{
    {
        LOCK(cs_wallet);

        if (IsLocked())
            return false;

        CWalletDB walletdb(strWalletFile);

        // Top up key pool
        unsigned int nTargetSize;
        if (kpSize > 0)
            nTargetSize = kpSize;
        else
            nTargetSize = max(GetArg("-keypool", DEFAULT_KEYPOOL_SIZE), (int64_t) 0);

        while (setKeyPool.size() < (nTargetSize + 1))
        {
            int64_t nEnd = 1;
            if (!setKeyPool.empty())
                nEnd = *(--setKeyPool.end()) + 1;
            if (!walletdb.WritePool(nEnd, CKeyPool(GenerateNewKey())))
                throw runtime_error(std::string(__func__) + ": writing generated key failed");
            setKeyPool.insert(nEnd);
            LogPrintf("keypool added key %d, size=%u\n", nEnd, setKeyPool.size());
        }
    }
    return true;
}

void CWallet::ReserveKeyFromKeyPool(int64_t& nIndex, CKeyPool& keypool)
{
    nIndex = -1;
    keypool.vchPubKey = CPubKey();
    {
        LOCK(cs_wallet);

        if (!IsLocked())
            TopUpKeyPool();

        // Get the oldest key
        if(setKeyPool.empty())
            return;

        CWalletDB walletdb(strWalletFile);

        nIndex = *(setKeyPool.begin());
        setKeyPool.erase(setKeyPool.begin());
        if (!walletdb.ReadPool(nIndex, keypool))
            throw runtime_error(std::string(__func__) + ": read failed");
        if (!HaveKey(keypool.vchPubKey.GetID()))
            throw runtime_error(std::string(__func__) + ": unknown key in key pool");
        assert(keypool.vchPubKey.IsValid());
        LogPrintf("keypool reserve %d\n", nIndex);
    }
}

void CWallet::KeepKey(int64_t nIndex)
{
    // Remove from key pool
    if (fFileBacked)
    {
        CWalletDB walletdb(strWalletFile);
        walletdb.ErasePool(nIndex);
    }
    LogPrintf("keypool keep %d\n", nIndex);
}

void CWallet::ReturnKey(int64_t nIndex)
{
    // Return to key pool
    {
        LOCK(cs_wallet);
        setKeyPool.insert(nIndex);
    }
    LogPrintf("keypool return %d\n", nIndex);
}

bool CWallet::GetKeyFromPool(CPubKey& result)
{
    int64_t nIndex = 0;
    CKeyPool keypool;
    {
        LOCK(cs_wallet);
        ReserveKeyFromKeyPool(nIndex, keypool);
        if (nIndex == -1)
        {
            if (IsLocked()) return false;
            result = GenerateNewKey();
            return true;
        }
        KeepKey(nIndex);
        result = keypool.vchPubKey;
    }
    return true;
}

int64_t CWallet::GetOldestKeyPoolTime()
{
    LOCK(cs_wallet);

    // if the keypool is empty, return <NOW>
    if (setKeyPool.empty())
        return GetTime();

    // load oldest key from keypool, get time and return
    CKeyPool keypool;
    CWalletDB walletdb(strWalletFile);
    int64_t nIndex = *(setKeyPool.begin());
    if (!walletdb.ReadPool(nIndex, keypool))
        throw runtime_error(std::string(__func__) + ": read oldest key in keypool failed");
    assert(keypool.vchPubKey.IsValid());
    return keypool.nTime;
}

std::map<CTxDestination, CAmount> CWallet::GetAddressBalances()
{
    map<CTxDestination, CAmount> balances;

    {
        LOCK(cs_wallet);
        BOOST_FOREACH(PAIRTYPE(uint256, CWalletTx) walletEntry, mapWallet)
        {
            CWalletTx *pcoin = &walletEntry.second;

            if (!pcoin->IsTrusted())
                continue;

            if (pcoin->IsCoinBase() && pcoin->GetBlocksToMaturity() > 0)
                continue;

            int nDepth = pcoin->GetDepthInMainChain();
            if (nDepth < (pcoin->IsFromMe(ISMINE_ALL) ? 0 : 1))
                continue;

            for (unsigned int i = 0; i < pcoin->tx->vout.size(); i++)
            {
                CTxDestination addr;
                if (!IsMine(pcoin->tx->vout[i]))
                    continue;
                if(!ExtractDestination(pcoin->tx->vout[i].scriptPubKey, addr))
                    continue;

                CAmount n = IsSpent(walletEntry.first, i) ? 0 : pcoin->tx->vout[i].nValue;

                if (!balances.count(addr))
                    balances[addr] = 0;
                balances[addr] += n;
            }
        }
    }

    return balances;
}

set< set<CTxDestination> > CWallet::GetAddressGroupings()
{
    AssertLockHeld(cs_wallet); // mapWallet
    set< set<CTxDestination> > groupings;
    set<CTxDestination> grouping;

    BOOST_FOREACH(PAIRTYPE(uint256, CWalletTx) walletEntry, mapWallet)
    {
        CWalletTx *pcoin = &walletEntry.second;

        if (pcoin->tx->vin.size() > 0)
        {
            bool any_mine = false;
            // group all input addresses with each other
            BOOST_FOREACH(CTxIn txin, pcoin->tx->vin)
            {
                CTxDestination address;
                if(!IsMine(txin)) /* If this input isn't mine, ignore it */
                    continue;
                if(!ExtractDestination(mapWallet[txin.prevout.hash].tx->vout[txin.prevout.n].scriptPubKey, address))
                    continue;
                grouping.insert(address);
                any_mine = true;
            }

            // group change with input addresses
            if (any_mine)
            {
               BOOST_FOREACH(CTxOut txout, pcoin->tx->vout)
                   if (IsChange(txout))
                   {
                       CTxDestination txoutAddr;
                       if(!ExtractDestination(txout.scriptPubKey, txoutAddr))
                           continue;
                       grouping.insert(txoutAddr);
                   }
            }
            if (grouping.size() > 0)
            {
                groupings.insert(grouping);
                grouping.clear();
            }
        }

        // group lone addrs by themselves
        for (unsigned int i = 0; i < pcoin->tx->vout.size(); i++)
            if (IsMine(pcoin->tx->vout[i]))
            {
                CTxDestination address;
                if(!ExtractDestination(pcoin->tx->vout[i].scriptPubKey, address))
                    continue;
                grouping.insert(address);
                groupings.insert(grouping);
                grouping.clear();
            }
    }

    set< set<CTxDestination>* > uniqueGroupings; // a set of pointers to groups of addresses
    map< CTxDestination, set<CTxDestination>* > setmap;  // map addresses to the unique group containing it
    BOOST_FOREACH(set<CTxDestination> _grouping, groupings)
    {
        // make a set of all the groups hit by this new group
        set< set<CTxDestination>* > hits;
        map< CTxDestination, set<CTxDestination>* >::iterator it;
        BOOST_FOREACH(CTxDestination address, _grouping)
            if ((it = setmap.find(address)) != setmap.end())
                hits.insert((*it).second);

        // merge all hit groups into a new single group and delete old groups
        set<CTxDestination>* merged = new set<CTxDestination>(_grouping);
        BOOST_FOREACH(set<CTxDestination>* hit, hits)
        {
            merged->insert(hit->begin(), hit->end());
            uniqueGroupings.erase(hit);
            delete hit;
        }
        uniqueGroupings.insert(merged);

        // update setmap
        BOOST_FOREACH(CTxDestination element, *merged)
            setmap[element] = merged;
    }

    set< set<CTxDestination> > ret;
    BOOST_FOREACH(set<CTxDestination>* uniqueGrouping, uniqueGroupings)
    {
        ret.insert(*uniqueGrouping);
        delete uniqueGrouping;
    }

    return ret;
}

CAmount CWallet::GetAccountBalance(const std::string& strAccount, int nMinDepth, const isminefilter& filter)
{
    CWalletDB walletdb(strWalletFile);
    return GetAccountBalance(walletdb, strAccount, nMinDepth, filter);
}

CAmount CWallet::GetAccountBalance(CWalletDB& walletdb, const std::string& strAccount, int nMinDepth, const isminefilter& filter)
{
    CAmount nBalance = 0;

    // Tally wallet transactions
    for (map<uint256, CWalletTx>::iterator it = mapWallet.begin(); it != mapWallet.end(); ++it)
    {
        const CWalletTx& wtx = (*it).second;
        if (!CheckFinalTx(wtx) || wtx.GetBlocksToMaturity() > 0 || wtx.GetDepthInMainChain() < 0)
            continue;

        CAmount nReceived, nSent, nFee;
        wtx.GetAccountAmounts(strAccount, nReceived, nSent, nFee, filter);

        if (nReceived != 0 && wtx.GetDepthInMainChain() >= nMinDepth)
            nBalance += nReceived;
        nBalance -= nSent + nFee;
    }

    // Tally internal accounting entries
    nBalance += walletdb.GetAccountCreditDebit(strAccount);

    return nBalance;
}

std::set<CTxDestination> CWallet::GetAccountAddresses(const std::string& strAccount) const
{
    LOCK(cs_wallet);
    set<CTxDestination> result;
    BOOST_FOREACH(const PAIRTYPE(CTxDestination, CAddressBookData)& item, mapAddressBook)
    {
        const CTxDestination& address = item.first;
        const string& strName = item.second.name;
        if (strName == strAccount)
            result.insert(address);
    }
    return result;
}

bool CReserveKey::GetReservedKey(CPubKey& pubkey)
{
    if (nIndex == -1)
    {
        CKeyPool keypool;
        pwallet->ReserveKeyFromKeyPool(nIndex, keypool);
        if (nIndex != -1)
            vchPubKey = keypool.vchPubKey;
        else {
            return false;
        }
    }
    assert(vchPubKey.IsValid());
    pubkey = vchPubKey;
    return true;
}

void CReserveKey::KeepKey()
{
    if (nIndex != -1)
        pwallet->KeepKey(nIndex);
    nIndex = -1;
    vchPubKey = CPubKey();
}

void CReserveKey::ReturnKey()
{
    if (nIndex != -1)
        pwallet->ReturnKey(nIndex);
    nIndex = -1;
    vchPubKey = CPubKey();
}

void CWallet::GetAllReserveKeys(set<CKeyID>& setAddress) const
{
    setAddress.clear();

    CWalletDB walletdb(strWalletFile);

    LOCK2(cs_main, cs_wallet);
    BOOST_FOREACH(const int64_t& id, setKeyPool)
    {
        CKeyPool keypool;
        if (!walletdb.ReadPool(id, keypool))
            throw runtime_error(std::string(__func__) + ": read failed");
        assert(keypool.vchPubKey.IsValid());
        CKeyID keyID = keypool.vchPubKey.GetID();
        if (!HaveKey(keyID))
            throw runtime_error(std::string(__func__) + ": unknown key in key pool");
        setAddress.insert(keyID);
    }
}

void CWallet::UpdatedTransaction(const uint256 &hashTx)
{
    {
        LOCK(cs_wallet);
        // Only notify UI if this transaction is in this wallet
        map<uint256, CWalletTx>::const_iterator mi = mapWallet.find(hashTx);
        if (mi != mapWallet.end())
            NotifyTransactionChanged(this, hashTx, CT_UPDATED);
    }
}

void CWallet::GetScriptForMining(boost::shared_ptr<CReserveScript> &script)
{
    boost::shared_ptr<CReserveKey> rKey(new CReserveKey(this));
    CPubKey pubkey;
    if (!rKey->GetReservedKey(pubkey))
        return;

    script = rKey;
    script->reserveScript = CScript() << ToByteVector(pubkey) << OP_CHECKSIG;
}

void CWallet::LockCoin(const COutPoint& output)
{
    AssertLockHeld(cs_wallet); // setLockedCoins
    setLockedCoins.insert(output);
}

void CWallet::UnlockCoin(const COutPoint& output)
{
    AssertLockHeld(cs_wallet); // setLockedCoins
    setLockedCoins.erase(output);
}

void CWallet::UnlockAllCoins()
{
    AssertLockHeld(cs_wallet); // setLockedCoins
    setLockedCoins.clear();
}

bool CWallet::IsLockedCoin(uint256 hash, unsigned int n) const
{
    AssertLockHeld(cs_wallet); // setLockedCoins
    COutPoint outpt(hash, n);

    return (setLockedCoins.count(outpt) > 0);
}

void CWallet::ListLockedCoins(std::vector<COutPoint>& vOutpts)
{
    AssertLockHeld(cs_wallet); // setLockedCoins
    for (std::set<COutPoint>::iterator it = setLockedCoins.begin();
         it != setLockedCoins.end(); it++) {
        COutPoint outpt = (*it);
        vOutpts.push_back(outpt);
    }
}

/** @} */ // end of Actions

class CAffectedKeysVisitor : public boost::static_visitor<void> {
private:
    const CKeyStore &keystore;
    std::vector<CKeyID> &vKeys;

public:
    CAffectedKeysVisitor(const CKeyStore &keystoreIn, std::vector<CKeyID> &vKeysIn) : keystore(keystoreIn), vKeys(vKeysIn) {}

    void Process(const CScript &script) {
        txnouttype type;
        std::vector<CTxDestination> vDest;
        int nRequired;
        if (ExtractDestinations(script, type, vDest, nRequired)) {
            BOOST_FOREACH(const CTxDestination &dest, vDest)
                boost::apply_visitor(*this, dest);
        }
    }

    void operator()(const CKeyID &keyId) {
        if (keystore.HaveKey(keyId))
            vKeys.push_back(keyId);
    }

    void operator()(const CScriptID &scriptId) {
        CScript script;
        if (keystore.GetCScript(scriptId, script))
            Process(script);
    }

    void operator()(const CNoDestination &none) {}
};

void CWallet::GetKeyBirthTimes(std::map<CTxDestination, int64_t> &mapKeyBirth) const {
    AssertLockHeld(cs_wallet); // mapKeyMetadata
    mapKeyBirth.clear();

    // get birth times for keys with metadata
    for (const auto& entry : mapKeyMetadata) {
        if (entry.second.nCreateTime) {
            mapKeyBirth[entry.first] = entry.second.nCreateTime;
        }
    }

    // map in which we'll infer heights of other keys
    CBlockIndex *pindexMax = chainActive[std::max(0, chainActive.Height() - 144)]; // the tip can be reorganized; use a 144-block safety margin
    std::map<CKeyID, CBlockIndex*> mapKeyFirstBlock;
    std::set<CKeyID> setKeys;
    GetKeys(setKeys);
    BOOST_FOREACH(const CKeyID &keyid, setKeys) {
        if (mapKeyBirth.count(keyid) == 0)
            mapKeyFirstBlock[keyid] = pindexMax;
    }
    setKeys.clear();

    // if there are no such keys, we're done
    if (mapKeyFirstBlock.empty())
        return;

    // find first block that affects those keys, if there are any left
    std::vector<CKeyID> vAffected;
    for (std::map<uint256, CWalletTx>::const_iterator it = mapWallet.begin(); it != mapWallet.end(); it++) {
        // iterate over all wallet transactions...
        const CWalletTx &wtx = (*it).second;
        BlockMap::const_iterator blit = mapBlockIndex.find(wtx.hashBlock);
        if (blit != mapBlockIndex.end() && chainActive.Contains(blit->second)) {
            // ... which are already in a block
            int nHeight = blit->second->nHeight;
            BOOST_FOREACH(const CTxOut &txout, wtx.tx->vout) {
                // iterate over all their outputs
                CAffectedKeysVisitor(*this, vAffected).Process(txout.scriptPubKey);
                BOOST_FOREACH(const CKeyID &keyid, vAffected) {
                    // ... and all their affected keys
                    std::map<CKeyID, CBlockIndex*>::iterator rit = mapKeyFirstBlock.find(keyid);
                    if (rit != mapKeyFirstBlock.end() && nHeight < rit->second->nHeight)
                        rit->second = blit->second;
                }
                vAffected.clear();
            }
        }
    }

    // Extract block timestamps for those keys
    for (std::map<CKeyID, CBlockIndex*>::const_iterator it = mapKeyFirstBlock.begin(); it != mapKeyFirstBlock.end(); it++)
        mapKeyBirth[it->first] = it->second->GetBlockTime() - 7200; // block times can be 2h off
}

bool CWallet::AddDestData(const CTxDestination &dest, const std::string &key, const std::string &value)
{
    if (boost::get<CNoDestination>(&dest))
        return false;

    mapAddressBook[dest].destdata.insert(std::make_pair(key, value));
    if (!fFileBacked)
        return true;
    return CWalletDB(strWalletFile).WriteDestData(CBitcoinAddress(dest).ToString(), key, value);
}

bool CWallet::EraseDestData(const CTxDestination &dest, const std::string &key)
{
    if (!mapAddressBook[dest].destdata.erase(key))
        return false;
    if (!fFileBacked)
        return true;
    return CWalletDB(strWalletFile).EraseDestData(CBitcoinAddress(dest).ToString(), key);
}

bool CWallet::LoadDestData(const CTxDestination &dest, const std::string &key, const std::string &value)
{
    mapAddressBook[dest].destdata.insert(std::make_pair(key, value));
    return true;
}

bool CWallet::GetDestData(const CTxDestination &dest, const std::string &key, std::string *value) const
{
    std::map<CTxDestination, CAddressBookData>::const_iterator i = mapAddressBook.find(dest);
    if(i != mapAddressBook.end())
    {
        CAddressBookData::StringMap::const_iterator j = i->second.destdata.find(key);
        if(j != i->second.destdata.end())
        {
            if(value)
                *value = j->second;
            return true;
        }
    }
    return false;
}

std::string CWallet::GetWalletHelpString(bool showDebug)
{
    std::string strUsage = HelpMessageGroup(_("Wallet options:"));
    strUsage += HelpMessageOpt("-disablewallet", _("Do not load the wallet and disable wallet RPC calls"));
    strUsage += HelpMessageOpt("-keypool=<n>", strprintf(_("Set key pool size to <n> (default: %u)"), DEFAULT_KEYPOOL_SIZE));
    strUsage += HelpMessageOpt("-fallbackfee=<amt>", strprintf(_("A fee rate (in %s/kB) that will be used when fee estimation has insufficient data (default: %s)"),
                                                               CURRENCY_UNIT, FormatMoney(DEFAULT_FALLBACK_FEE)));
    strUsage += HelpMessageOpt("-mintxfee=<amt>", strprintf(_("Fees (in %s/kB) smaller than this are considered zero fee for transaction creation (default: %s)"),
                                                            CURRENCY_UNIT, FormatMoney(DEFAULT_TRANSACTION_MINFEE)));
    strUsage += HelpMessageOpt("-paytxfee=<amt>", strprintf(_("Fee (in %s/kB) to add to transactions you send (default: %s)"),
                                                            CURRENCY_UNIT, FormatMoney(payTxFee.GetFeePerK())));
    strUsage += HelpMessageOpt("-rescan", _("Rescan the block chain for missing wallet transactions on startup"));
    strUsage += HelpMessageOpt("-salvagewallet", _("Attempt to recover private keys from a corrupt wallet on startup"));
    if (showDebug)
        strUsage += HelpMessageOpt("-sendfreetransactions", strprintf(_("Send transactions as zero-fee transactions if possible (default: %u)"), DEFAULT_SEND_FREE_TRANSACTIONS));
    strUsage += HelpMessageOpt("-spendzeroconfchange", strprintf(_("Spend unconfirmed change when sending transactions (default: %u)"), DEFAULT_SPEND_ZEROCONF_CHANGE));
    strUsage += HelpMessageOpt("-txconfirmtarget=<n>", strprintf(_("If paytxfee is not set, include enough fee so transactions begin confirmation on average within n blocks (default: %u)"), DEFAULT_TX_CONFIRM_TARGET));
    strUsage += HelpMessageOpt("-usehd", _("Use hierarchical deterministic key generation (HD) after BIP32. Only has effect during wallet creation/first start") + " " + strprintf(_("(default: %u)"), DEFAULT_USE_HD_WALLET));
    strUsage += HelpMessageOpt("-walletrbf", strprintf(_("Send transactions with full-RBF opt-in enabled (default: %u)"), DEFAULT_WALLET_RBF));
    strUsage += HelpMessageOpt("-upgradewallet", _("Upgrade wallet to latest format on startup"));
    strUsage += HelpMessageOpt("-wallet=<file>", _("Specify wallet file (within data directory)") + " " + strprintf(_("(default: %s)"), DEFAULT_WALLET_DAT));
    strUsage += HelpMessageOpt("-walletbroadcast", _("Make the wallet broadcast transactions") + " " + strprintf(_("(default: %u)"), DEFAULT_WALLETBROADCAST));
    strUsage += HelpMessageOpt("-walletnotify=<cmd>", _("Execute command when a wallet transaction changes (%s in cmd is replaced by TxID)"));
    strUsage += HelpMessageOpt("-zapwallettxes=<mode>", _("Delete all wallet transactions and only recover those parts of the blockchain through -rescan on startup") +
                               " " + _("(1 = keep tx meta data e.g. account owner and payment request information, 2 = drop tx meta data)"));

    if (showDebug)
    {
        strUsage += HelpMessageGroup(_("Wallet debugging/testing options:"));

        strUsage += HelpMessageOpt("-dblogsize=<n>", strprintf("Flush wallet database activity from memory to disk log every <n> megabytes (default: %u)", DEFAULT_WALLET_DBLOGSIZE));
        strUsage += HelpMessageOpt("-flushwallet", strprintf("Run a thread to flush wallet periodically (default: %u)", DEFAULT_FLUSHWALLET));
        strUsage += HelpMessageOpt("-privdb", strprintf("Sets the DB_PRIVATE flag in the wallet db environment (default: %u)", DEFAULT_WALLET_PRIVDB));
        strUsage += HelpMessageOpt("-walletrejectlongchains", strprintf(_("Wallet will not create transactions that violate mempool chain limits (default: %u)"), DEFAULT_WALLET_REJECT_LONG_CHAINS));
    }

    return strUsage;
}

CWallet* CWallet::CreateWalletFromFile(const std::string walletFile)
{
    // needed to restore wallet transaction meta data after -zapwallettxes
    std::vector<CWalletTx> vWtx;

    if (GetBoolArg("-zapwallettxes", false)) {
        uiInterface.InitMessage(_("Zapping all transactions from wallet..."));

        CWallet *tempWallet = new CWallet(walletFile);
        DBErrors nZapWalletRet = tempWallet->ZapWalletTx(vWtx);
        if (nZapWalletRet != DB_LOAD_OK) {
            InitError(strprintf(_("Error loading %s: Wallet corrupted"), walletFile));
            return NULL;
        }

        delete tempWallet;
        tempWallet = NULL;
    }

    uiInterface.InitMessage(_("Loading wallet..."));

    int64_t nStart = GetTimeMillis();
    bool fFirstRun = true;
    CWallet *walletInstance = new CWallet(walletFile);
    DBErrors nLoadWalletRet = walletInstance->LoadWallet(fFirstRun);
    if (nLoadWalletRet != DB_LOAD_OK)
    {
        if (nLoadWalletRet == DB_CORRUPT) {
            InitError(strprintf(_("Error loading %s: Wallet corrupted"), walletFile));
            return NULL;
        }
        else if (nLoadWalletRet == DB_NONCRITICAL_ERROR)
        {
            InitWarning(strprintf(_("Error reading %s! All keys read correctly, but transaction data"
                                         " or address book entries might be missing or incorrect."),
                walletFile));
        }
        else if (nLoadWalletRet == DB_TOO_NEW) {
            InitError(strprintf(_("Error loading %s: Wallet requires newer version of %s"), walletFile, _(PACKAGE_NAME)));
            return NULL;
        }
        else if (nLoadWalletRet == DB_NEED_REWRITE)
        {
            InitError(strprintf(_("Wallet needed to be rewritten: restart %s to complete"), _(PACKAGE_NAME)));
            return NULL;
        }
        else {
            InitError(strprintf(_("Error loading %s"), walletFile));
            return NULL;
        }
    }

    if (GetBoolArg("-upgradewallet", fFirstRun))
    {
        int nMaxVersion = GetArg("-upgradewallet", 0);
        if (nMaxVersion == 0) // the -upgradewallet without argument case
        {
            LogPrintf("Performing wallet upgrade to %i\n", FEATURE_LATEST);
            nMaxVersion = CLIENT_VERSION;
            walletInstance->SetMinVersion(FEATURE_LATEST); // permanently upgrade the wallet immediately
        }
        else
            LogPrintf("Allowing wallet upgrade up to %i\n", nMaxVersion);
        if (nMaxVersion < walletInstance->GetVersion())
        {
            InitError(_("Cannot downgrade wallet"));
            return NULL;
        }
        walletInstance->SetMaxVersion(nMaxVersion);
    }

    if (fFirstRun)
    {
        // Create new keyUser and set as default key
        if (GetBoolArg("-usehd", DEFAULT_USE_HD_WALLET) && !walletInstance->IsHDEnabled()) {
            // generate a new master key
            CPubKey masterPubKey = walletInstance->GenerateNewHDMasterKey();
            if (!walletInstance->SetHDMasterKey(masterPubKey))
                throw std::runtime_error(std::string(__func__) + ": Storing master key failed");
        }
        CPubKey newDefaultKey;
        if (walletInstance->GetKeyFromPool(newDefaultKey)) {
            walletInstance->SetDefaultKey(newDefaultKey);
            if (!walletInstance->SetAddressBook(walletInstance->vchDefaultKey.GetID(), "", "receive")) {
                InitError(_("Cannot write default address") += "\n");
                return NULL;
            }
        }

        walletInstance->SetBestChain(chainActive.GetLocator());
    }
    else if (IsArgSet("-usehd")) {
        bool useHD = GetBoolArg("-usehd", DEFAULT_USE_HD_WALLET);
        if (walletInstance->IsHDEnabled() && !useHD) {
            InitError(strprintf(_("Error loading %s: You can't disable HD on a already existing HD wallet"), walletFile));
            return NULL;
        }
        if (!walletInstance->IsHDEnabled() && useHD) {
            InitError(strprintf(_("Error loading %s: You can't enable HD on a already existing non-HD wallet"), walletFile));
            return NULL;
        }
    }

    LogPrintf(" wallet      %15dms\n", GetTimeMillis() - nStart);

    RegisterValidationInterface(walletInstance);

    CBlockIndex *pindexRescan = chainActive.Tip();
    if (GetBoolArg("-rescan", false))
        pindexRescan = chainActive.Genesis();
    else
    {
        CWalletDB walletdb(walletFile);
        CBlockLocator locator;
        if (walletdb.ReadBestBlock(locator))
            pindexRescan = FindForkInGlobalIndex(chainActive, locator);
        else
            pindexRescan = chainActive.Genesis();
    }
    if (chainActive.Tip() && chainActive.Tip() != pindexRescan)
    {
        //We can't rescan beyond non-pruned blocks, stop and throw an error
        //this might happen if a user uses a old wallet within a pruned node
        // or if he ran -disablewallet for a longer time, then decided to re-enable
        if (fPruneMode)
        {
            CBlockIndex *block = chainActive.Tip();
            while (block && block->pprev && (block->pprev->nStatus & BLOCK_HAVE_DATA) && block->pprev->nTx > 0 && pindexRescan != block)
                block = block->pprev;

            if (pindexRescan != block) {
                InitError(_("Prune: last wallet synchronisation goes beyond pruned data. You need to -reindex (download the whole blockchain again in case of pruned node)"));
                return NULL;
            }
        }

        uiInterface.InitMessage(_("Rescanning..."));
        LogPrintf("Rescanning last %i blocks (from block %i)...\n", chainActive.Height() - pindexRescan->nHeight, pindexRescan->nHeight);
        nStart = GetTimeMillis();
        walletInstance->ScanForWalletTransactions(pindexRescan, true);
        LogPrintf(" rescan      %15dms\n", GetTimeMillis() - nStart);
        walletInstance->SetBestChain(chainActive.GetLocator());
        CWalletDB::IncrementUpdateCounter();

        // Restore wallet transaction metadata after -zapwallettxes=1
        if (GetBoolArg("-zapwallettxes", false) && GetArg("-zapwallettxes", "1") != "2")
        {
            CWalletDB walletdb(walletFile);

            BOOST_FOREACH(const CWalletTx& wtxOld, vWtx)
            {
                uint256 hash = wtxOld.GetHash();
                std::map<uint256, CWalletTx>::iterator mi = walletInstance->mapWallet.find(hash);
                if (mi != walletInstance->mapWallet.end())
                {
                    const CWalletTx* copyFrom = &wtxOld;
                    CWalletTx* copyTo = &mi->second;
                    copyTo->mapValue = copyFrom->mapValue;
                    copyTo->vOrderForm = copyFrom->vOrderForm;
                    copyTo->nTimeReceived = copyFrom->nTimeReceived;
                    copyTo->nTimeSmart = copyFrom->nTimeSmart;
                    copyTo->fFromMe = copyFrom->fFromMe;
                    copyTo->strFromAccount = copyFrom->strFromAccount;
                    copyTo->nOrderPos = copyFrom->nOrderPos;
                    walletdb.WriteTx(*copyTo);
                }
            }
        }
    }
    walletInstance->SetBroadcastTransactions(GetBoolArg("-walletbroadcast", DEFAULT_WALLETBROADCAST));

    {
        LOCK(walletInstance->cs_wallet);
        LogPrintf("setKeyPool.size() = %u\n",      walletInstance->GetKeyPoolSize());
        LogPrintf("mapWallet.size() = %u\n",       walletInstance->mapWallet.size());
        LogPrintf("mapAddressBook.size() = %u\n",  walletInstance->mapAddressBook.size());
    }

    return walletInstance;
}

bool CWallet::InitLoadWallet()
{
    if (GetBoolArg("-disablewallet", DEFAULT_DISABLE_WALLET)) {
        pwalletMain = NULL;
        LogPrintf("Wallet disabled!\n");
        return true;
    }

    std::string walletFile = GetArg("-wallet", DEFAULT_WALLET_DAT);

    CWallet * const pwallet = CreateWalletFromFile(walletFile);
    if (!pwallet) {
        return false;
    }
    pwalletMain = pwallet;

    return true;
}

std::atomic<bool> CWallet::fFlushThreadRunning(false);

void CWallet::postInitProcess(boost::thread_group& threadGroup)
{
    // Add wallet transactions that aren't already in a block to mempool
    // Do this here as mempool requires genesis block to be loaded
    ReacceptWalletTransactions();

    // Run a thread to flush wallet periodically
    if (!CWallet::fFlushThreadRunning.exchange(true)) {
        threadGroup.create_thread(ThreadFlushWalletDB);
    }
}

bool CWallet::ParameterInteraction()
{
    if (GetBoolArg("-disablewallet", DEFAULT_DISABLE_WALLET))
        return true;

    if (GetBoolArg("-blocksonly", DEFAULT_BLOCKSONLY) && SoftSetBoolArg("-walletbroadcast", false)) {
        LogPrintf("%s: parameter interaction: -blocksonly=1 -> setting -walletbroadcast=0\n", __func__);
    }

    if (GetBoolArg("-salvagewallet", false) && SoftSetBoolArg("-rescan", true)) {
        // Rewrite just private keys: rescan to find transactions
        LogPrintf("%s: parameter interaction: -salvagewallet=1 -> setting -rescan=1\n", __func__);
    }

    // -zapwallettx implies a rescan
    if (GetBoolArg("-zapwallettxes", false) && SoftSetBoolArg("-rescan", true)) {
        LogPrintf("%s: parameter interaction: -zapwallettxes=<mode> -> setting -rescan=1\n", __func__);
    }

    if (GetBoolArg("-sysperms", false))
        return InitError("-sysperms is not allowed in combination with enabled wallet functionality");
    if (GetArg("-prune", 0) && GetBoolArg("-rescan", false))
        return InitError(_("Rescans are not possible in pruned mode. You will need to use -reindex which will download the whole blockchain again."));

    if (::minRelayTxFee.GetFeePerK() > HIGH_TX_FEE_PER_KB)
        InitWarning(AmountHighWarn("-minrelaytxfee") + " " +
                    _("The wallet will avoid paying less than the minimum relay fee."));

    if (IsArgSet("-mintxfee"))
    {
        CAmount n = 0;
        if (!ParseMoney(GetArg("-mintxfee", ""), n) || 0 == n)
            return InitError(AmountErrMsg("mintxfee", GetArg("-mintxfee", "")));
        if (n > HIGH_TX_FEE_PER_KB)
            InitWarning(AmountHighWarn("-mintxfee") + " " +
                        _("This is the minimum transaction fee you pay on every transaction."));
        CWallet::minTxFee = CFeeRate(n);
    }
    if (IsArgSet("-fallbackfee"))
    {
        CAmount nFeePerK = 0;
        if (!ParseMoney(GetArg("-fallbackfee", ""), nFeePerK))
            return InitError(strprintf(_("Invalid amount for -fallbackfee=<amount>: '%s'"), GetArg("-fallbackfee", "")));
        if (nFeePerK > HIGH_TX_FEE_PER_KB)
            InitWarning(AmountHighWarn("-fallbackfee") + " " +
                        _("This is the transaction fee you may pay when fee estimates are not available."));
        CWallet::fallbackFee = CFeeRate(nFeePerK);
    }
    if (IsArgSet("-paytxfee"))
    {
        CAmount nFeePerK = 0;
        if (!ParseMoney(GetArg("-paytxfee", ""), nFeePerK))
            return InitError(AmountErrMsg("paytxfee", GetArg("-paytxfee", "")));
        if (nFeePerK > HIGH_TX_FEE_PER_KB)
            InitWarning(AmountHighWarn("-paytxfee") + " " +
                        _("This is the transaction fee you will pay if you send a transaction."));

        payTxFee = CFeeRate(nFeePerK, 1000);
        if (payTxFee < ::minRelayTxFee)
        {
            return InitError(strprintf(_("Invalid amount for -paytxfee=<amount>: '%s' (must be at least %s)"),
                                       GetArg("-paytxfee", ""), ::minRelayTxFee.ToString()));
        }
    }
    if (IsArgSet("-maxtxfee"))
    {
        CAmount nMaxFee = 0;
        if (!ParseMoney(GetArg("-maxtxfee", ""), nMaxFee))
            return InitError(AmountErrMsg("maxtxfee", GetArg("-maxtxfee", "")));
        if (nMaxFee > HIGH_MAX_TX_FEE)
            InitWarning(_("-maxtxfee is set very high! Fees this large could be paid on a single transaction."));
        maxTxFee = nMaxFee;
        if (CFeeRate(maxTxFee, 1000) < ::minRelayTxFee)
        {
            return InitError(strprintf(_("Invalid amount for -maxtxfee=<amount>: '%s' (must be at least the minrelay fee of %s to prevent stuck transactions)"),
                                       GetArg("-maxtxfee", ""), ::minRelayTxFee.ToString()));
        }
    }
    nTxConfirmTarget = GetArg("-txconfirmtarget", DEFAULT_TX_CONFIRM_TARGET);
    bSpendZeroConfChange = GetBoolArg("-spendzeroconfchange", DEFAULT_SPEND_ZEROCONF_CHANGE);
    fSendFreeTransactions = GetBoolArg("-sendfreetransactions", DEFAULT_SEND_FREE_TRANSACTIONS);
    fWalletRbf = GetBoolArg("-walletrbf", DEFAULT_WALLET_RBF);

    if (fSendFreeTransactions && GetArg("-limitfreerelay", DEFAULT_LIMITFREERELAY) <= 0)
        return InitError("Creation of free transactions with their relay disabled is not supported.");

    return true;
}

bool CWallet::BackupWallet(const std::string& strDest)
{
    if (!fFileBacked)
        return false;
    while (true)
    {
        {
            LOCK(bitdb.cs_db);
            if (!bitdb.mapFileUseCount.count(strWalletFile) || bitdb.mapFileUseCount[strWalletFile] == 0)
            {
                // Flush log data to the dat file
                bitdb.CloseDb(strWalletFile);
                bitdb.CheckpointLSN(strWalletFile);
                bitdb.mapFileUseCount.erase(strWalletFile);

                // Copy wallet file
                boost::filesystem::path pathSrc = GetDataDir() / strWalletFile;
                boost::filesystem::path pathDest(strDest);
                if (boost::filesystem::is_directory(pathDest))
                    pathDest /= strWalletFile;

                try {
#if BOOST_VERSION >= 104000
                    boost::filesystem::copy_file(pathSrc, pathDest, boost::filesystem::copy_option::overwrite_if_exists);
#else
                    boost::filesystem::copy_file(pathSrc, pathDest);
#endif
                    LogPrintf("copied %s to %s\n", strWalletFile, pathDest.string());
                    return true;
                } catch (const boost::filesystem::filesystem_error& e) {
                    LogPrintf("error copying %s to %s - %s\n", strWalletFile, pathDest.string(), e.what());
                    return false;
                }
            }
        }
        MilliSleep(100);
    }
    return false;
}

CKeyPool::CKeyPool()
{
    nTime = GetTime();
}

CKeyPool::CKeyPool(const CPubKey& vchPubKeyIn)
{
    nTime = GetTime();
    vchPubKey = vchPubKeyIn;
}

CWalletKey::CWalletKey(int64_t nExpires)
{
    nTimeCreated = (nExpires ? GetTime() : 0);
    nTimeExpires = nExpires;
}

/*
void CMerkleTx::SetMerkleBranch(const CBlockIndex* pindex, int posInBlock)
{
    // Update the tx's hashBlock
    hashBlock = pindex->GetBlockHash();

    // set the position of the transaction in the block
    nIndex = posInBlock;
}

int CMerkleTx::GetDepthInMainChain(const CBlockIndex* &pindexRet) const
{
    if (hashUnset())
        return 0;

    AssertLockHeld(cs_main);

    // Find the block it claims to be in
    BlockMap::iterator mi = mapBlockIndex.find(hashBlock);
    if (mi == mapBlockIndex.end())
        return 0;
    CBlockIndex* pindex = (*mi).second;
    if (!pindex || !chainActive.Contains(pindex))
        return 0;

    pindexRet = pindex;
    return ((nIndex == -1) ? (-1) : 1) * (chainActive.Height() - pindex->nHeight + 1);
}

int CMerkleTx::GetBlocksToMaturity() const
{
    if (!IsCoinBase())
        return 0;
    return max(0, (COINBASE_MATURITY+1) - GetDepthInMainChain());
}


bool CMerkleTx::AcceptToMemoryPool(const CAmount& nAbsurdFee, CValidationState& state)
{
    return ::AcceptToMemoryPool(mempool, state, tx, true, NULL, NULL, false, nAbsurdFee);
}
*/<|MERGE_RESOLUTION|>--- conflicted
+++ resolved
@@ -2585,12 +2585,7 @@
                         vector<CTxOut>::iterator position = txNew.vout.begin()+nChangePosInOut;
                         txNew.vout.insert(position, newTxOut);
                     }
-<<<<<<< HEAD
-                }
-                else {
-=======
                 } else {
->>>>>>> 91be5e3c
                     reservekey.ReturnKey();
                     nChangePosInOut = -1;
                 }
