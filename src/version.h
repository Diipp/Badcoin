// Copyright (c) 2012-2017 The Bitcoin Core developers
// Distributed under the MIT software license, see the accompanying
// file COPYING or http://www.opensource.org/licenses/mit-license.php.

#ifndef BITCOIN_VERSION_H
#define BITCOIN_VERSION_H

/**
 * network protocol versioning
 */

static const int PROTOCOL_VERSION = 70015;

//! initial proto version, to be increased after version/verack negotiation
static const int INIT_PROTO_VERSION = 209;

//! In this version, 'getheaders' was introduced.
static const int GETHEADERS_VERSION = 31800;

//! Switch algo Qubit to Yescrypt starts with this version
static const int QUBIT_TO_YESCRYPT_VERSION = 70004;

//! disconnect from peers older than this proto version
static const int MIN_PEER_PROTO_VERSION = QUBIT_TO_YESCRYPT_VERSION;

//! nTime field added to CAddress, starting with this version;
//! if possible, avoid requesting addresses nodes older than this
static const int CADDR_TIME_VERSION = 31402;

//! BIP 0031, pong message, is enabled for all versions AFTER this one
static const int BIP0031_VERSION = 60000;

<<<<<<< HEAD
//! "mempool" command, enhanced "getdata" behavior starts with this version
static const int MEMPOOL_GD_VERSION = 60002;

//! AUX-POW on SHA256D and Scrypt algorithim starts with this version
static const int AUX_POW_SHA_SCRYPT_VERSION = 70003;

=======
>>>>>>> 9e116a6f
//! "filter*" commands are disabled without NODE_BLOOM after and including this version
static const int NO_BLOOM_VERSION = 70011;

//! "sendheaders" command and announcing blocks with headers starts with this version
static const int SENDHEADERS_VERSION = 70012;

//! "feefilter" tells peers to filter invs to you by fee starts with this version
static const int FEEFILTER_VERSION = 70013;

//! short-id-based block download starts with this version
static const int SHORT_IDS_BLOCKS_VERSION = 70014;

//! not banning for invalid compact blocks starts with this version
static const int INVALID_CB_NO_BAN_VERSION = 70015;

#endif // BITCOIN_VERSION_H<|MERGE_RESOLUTION|>--- conflicted
+++ resolved
@@ -30,15 +30,9 @@
 //! BIP 0031, pong message, is enabled for all versions AFTER this one
 static const int BIP0031_VERSION = 60000;
 
-<<<<<<< HEAD
-//! "mempool" command, enhanced "getdata" behavior starts with this version
-static const int MEMPOOL_GD_VERSION = 60002;
-
 //! AUX-POW on SHA256D and Scrypt algorithim starts with this version
 static const int AUX_POW_SHA_SCRYPT_VERSION = 70003;
 
-=======
->>>>>>> 9e116a6f
 //! "filter*" commands are disabled without NODE_BLOOM after and including this version
 static const int NO_BLOOM_VERSION = 70011;
 
