--- conflicted
+++ resolved
@@ -9,11 +9,7 @@
  * network protocol versioning
  */
 
-<<<<<<< HEAD
-static const int PROTOCOL_VERSION = 70004;
-=======
 static const int PROTOCOL_VERSION = 70012;
->>>>>>> c1b74217
 
 //! initial proto version, to be increased after version/verack negotiation
 static const int INIT_PROTO_VERSION = 209;
