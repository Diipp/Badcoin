--- conflicted
+++ resolved
@@ -239,14 +239,6 @@
 
 UniValue disconnectnode(const JSONRPCRequest& request)
 {
-<<<<<<< HEAD
-    if (request.fHelp || request.params.size() != 1)
-        throw std::runtime_error(
-            "disconnectnode \"address\" \n"
-            "\nImmediately disconnects from the specified node.\n"
-            "\nArguments:\n"
-            "1. \"address\"     (string, required) The IP address/port of the node\n"
-=======
     if (request.fHelp || request.params.size() == 0 || request.params.size() >= 3)
         throw std::runtime_error(
             "disconnectnode \"[address]\" [nodeid]\n"
@@ -256,7 +248,6 @@
             "\nArguments:\n"
             "1. \"address\"     (string, optional) The IP address/port of the node\n"
             "2. \"nodeid\"      (number, optional) The node ID (see getpeerinfo for node IDs)\n"
->>>>>>> 9e116a6f
             "\nExamples:\n"
             + HelpExampleCli("disconnectnode", "\"192.168.0.6:8333\"")
             + HelpExampleCli("disconnectnode", "\"\" 1")
@@ -636,20 +627,6 @@
 static const CRPCCommand commands[] =
 { //  category              name                      actor (function)         argNames
   //  --------------------- ------------------------  -----------------------  ----------
-<<<<<<< HEAD
-    { "network",            "getconnectioncount",     &getconnectioncount,     true,  {} },
-    { "network",            "ping",                   &ping,                   true,  {} },
-    { "network",            "getpeerinfo",            &getpeerinfo,            true,  {} },
-    { "network",            "addnode",                &addnode,                true,  {"node","command"} },
-    { "network",            "disconnectnode",         &disconnectnode,         true,  {"address"} },
-    { "network",            "getaddednodeinfo",       &getaddednodeinfo,       true,  {"node"} },
-    { "network",            "getnettotals",           &getnettotals,           true,  {} },
-    { "network",            "getnetworkinfo",         &getnetworkinfo,         true,  {} },
-    { "network",            "setban",                 &setban,                 true,  {"subnet", "command", "bantime", "absolute"} },
-    { "network",            "listbanned",             &listbanned,             true,  {} },
-    { "network",            "clearbanned",            &clearbanned,            true,  {} },
-    { "network",            "setnetworkactive",       &setnetworkactive,       true,  {"state"} },
-=======
     { "network",            "getconnectioncount",     &getconnectioncount,     {} },
     { "network",            "ping",                   &ping,                   {} },
     { "network",            "getpeerinfo",            &getpeerinfo,            {} },
@@ -662,7 +639,6 @@
     { "network",            "listbanned",             &listbanned,             {} },
     { "network",            "clearbanned",            &clearbanned,            {} },
     { "network",            "setnetworkactive",       &setnetworkactive,       {"state"} },
->>>>>>> 9e116a6f
 };
 
 void RegisterNetRPCCommands(CRPCTable &t)
