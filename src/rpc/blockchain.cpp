--- conflicted
+++ resolved
@@ -3,25 +3,6 @@
 // Distributed under the MIT software license, see the accompanying
 // file COPYING or http://www.opensource.org/licenses/mit-license.php.
 
-<<<<<<< HEAD
-#include "amount.h"
-#include "chain.h"
-#include "chainparams.h"
-#include "checkpoints.h"
-#include "coins.h"
-#include "consensus/validation.h"
-#include "core_io.h"
-#include "validation.h"
-#include "policy/policy.h"
-#include "primitives/transaction.h"
-#include "rpc/server.h"
-#include "streams.h"
-#include "sync.h"
-#include "txmempool.h"
-#include "util.h"
-#include "utilstrencodings.h"
-#include "hash.h"
-=======
 #include <rpc/blockchain.h>
 
 #include <amount.h>
@@ -45,7 +26,6 @@
 #include <hash.h>
 #include <validationinterface.h>
 #include <warnings.h>
->>>>>>> 9e116a6f
 
 #include <stdint.h>
 
@@ -69,30 +49,10 @@
 
 extern void TxToJSON(const CTransaction& tx, const uint256 hashBlock, UniValue& entry);
 
-<<<<<<< HEAD
-double GetDifficulty(const CBlockIndex* blockindex, int algo)
-{
-    unsigned int nBits;
-    unsigned int powLimit = UintToArith256(Params().GetConsensus().powLimit).GetCompact();
-    // Floating point number that is a multiple of the minimum difficulty,
-    // minimum difficulty = 1.0.
-    if (blockindex == NULL)
-    {
-        if (chainActive.Tip() == NULL)
-            nBits = powLimit;
-        else
-        {
-            blockindex = GetLastBlockIndexForAlgo(chainActive.Tip(), algo);
-            if (blockindex == NULL)
-                nBits = powLimit;
-            else
-                nBits = blockindex->nBits;
-        }
-=======
 /* Calculate the difficulty for a given block index,
  * or the block index of the given chain.
  */
-double GetDifficulty(const CChain& chain, const CBlockIndex* blockindex)
+double GetDifficulty(const CChain& chain, const CBlockIndex* blockindex, int algo)
 {
     if (blockindex == nullptr)
     {
@@ -100,17 +60,11 @@
             return 1.0;
         else
             blockindex = chain.Tip();
->>>>>>> 9e116a6f
     }
     else
         nBits = blockindex->nBits;
 
-<<<<<<< HEAD
-    int nShift = (nBits >> 24) & 0xff;
-
-=======
     int nShift = (blockindex->nBits >> 24) & 0xff;
->>>>>>> 9e116a6f
     double dDiff =
         (double)0x0000ffff / (double)(nBits & 0x00ffffff);
 
@@ -128,7 +82,6 @@
     return dDiff;
 }
 
-<<<<<<< HEAD
 static UniValue AuxpowToJSON(const CAuxPow& auxpow)
 {
     UniValue tx(UniValue::VOBJ);
@@ -167,11 +120,11 @@
     result.push_back(Pair("parentblock", strHex));
 
     return result;
-=======
+}
+
 double GetDifficulty(const CBlockIndex* blockindex)
 {
     return GetDifficulty(chainActive, blockindex);
->>>>>>> 9e116a6f
 }
 
 UniValue blockheaderToJSON(const CBlockIndex* blockindex)
@@ -1271,27 +1224,18 @@
             "Returns an object containing various state info regarding blockchain processing.\n"
             "\nResult:\n"
             "{\n"
-<<<<<<< HEAD
-            "  \"chain\": \"xxxx\",        (string) current network name as defined in BIP70 (main, test, regtest)\n"
-            "  \"blocks\": xxxxxx,         (numeric) the current number of blocks processed in the server\n"
-            "  \"headers\": xxxxxx,        (numeric) the current number of headers we have validated\n"
-            "  \"bestblockhash\": \"...\", (string) the hash of the currently best block\n"
-            "  \"difficulty\": xxxxxx,     (numeric) the current difficulty\n"
+            "  \"chain\": \"xxxx\",              (string) current network name as defined in BIP70 (main, test, regtest)\n"
+            "  \"blocks\": xxxxxx,             (numeric) the current number of blocks processed in the server\n"
+            "  \"headers\": xxxxxx,            (numeric) the current number of headers we have validated\n"
+            "  \"bestblockhash\": \"...\",       (string) the hash of the currently best block\n"
+            "  \"difficulty\": xxxxxx,         (numeric) the current difficulty\n"
             "  \"difficulty_sha256d\": xxxxxx,     (numeric) the current sha256d difficulty\n"
             "  \"difficulty_scrypt\": xxxxxx,        (numeric) the current scrypt difficulty\n"
             "  \"difficulty_groestl\": xxxxxx,      (numeric) the current groestl difficulty\n"
             "  \"difficulty_skein\": xxxxxx,     (numeric) the current skein difficulty\n"
             "  \"difficulty_qubit\": xxxxxx,          (numeric) the current qubit difficulty\n"
             "  \"difficulty_yescrypt\": xxxxxx,          (numeric) the current yescrypt difficulty\n"
-            "  \"mediantime\": xxxxxx,     (numeric) median time for the current best block\n"
-=======
-            "  \"chain\": \"xxxx\",              (string) current network name as defined in BIP70 (main, test, regtest)\n"
-            "  \"blocks\": xxxxxx,             (numeric) the current number of blocks processed in the server\n"
-            "  \"headers\": xxxxxx,            (numeric) the current number of headers we have validated\n"
-            "  \"bestblockhash\": \"...\",       (string) the hash of the currently best block\n"
-            "  \"difficulty\": xxxxxx,         (numeric) the current difficulty\n"
             "  \"mediantime\": xxxxxx,         (numeric) median time for the current best block\n"
->>>>>>> 9e116a6f
             "  \"verificationprogress\": xxxx, (numeric) estimate of verification progress [0..1]\n"
             "  \"initialblockdownload\": xxxx, (bool) (debug information) estimate of whether this node is in Initial Block Download mode.\n"
             "  \"chainwork\": \"xxxx\"           (string) total amount of work in active chain, in hexadecimal\n"
@@ -1375,18 +1319,10 @@
     UniValue bip9_softforks(UniValue::VOBJ);
     softforks.push_back(SoftForkDesc("bip34", 2, tip, consensusParams));
     softforks.push_back(SoftForkDesc("bip66", 3, tip, consensusParams));
-<<<<<<< HEAD
-    softforks.push_back(SoftForkDesc("bip34, bip65, bip66", 4, tip, consensusParams));
-    BIP9SoftForkDescPushBack(bip9_softforks, "csv", consensusParams, Consensus::DEPLOYMENT_CSV);
-    BIP9SoftForkDescPushBack(bip9_softforks, "segwit", consensusParams, Consensus::DEPLOYMENT_SEGWIT);
-    BIP9SoftForkDescPushBack(bip9_softforks, "legbit", consensusParams, Consensus::DEPLOYMENT_LEGBIT);
-    BIP9SoftForkDescPushBack(bip9_softforks, "reservealgo", consensusParams, Consensus::DEPLOYMENT_RESERVEALGO);
-=======
     softforks.push_back(SoftForkDesc("bip65", 4, tip, consensusParams));
     for (int pos = Consensus::DEPLOYMENT_CSV; pos != Consensus::MAX_VERSION_BITS_DEPLOYMENTS; ++pos) {
         BIP9SoftForkDescPushBack(bip9_softforks, consensusParams, static_cast<Consensus::DeploymentPos>(pos));
     }
->>>>>>> 9e116a6f
     obj.push_back(Pair("softforks",             softforks));
     obj.push_back(Pair("bip9_softforks", bip9_softforks));
 
