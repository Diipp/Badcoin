// Copyright (c) 2010 Satoshi Nakamoto
// Copyright (c) 2009-2017 The Bitcoin Core developers
// Distributed under the MIT software license, see the accompanying
// file COPYING or http://www.opensource.org/licenses/mit-license.php.

#include <base58.h>
#include <amount.h>
#include <chain.h>
#include <chainparams.h>
#include <consensus/consensus.h>
#include <consensus/params.h>
#include <consensus/validation.h>
#include <core_io.h>
#include <init.h>
#include <validation.h>
#include <miner.h>
#include <net.h>
#include <policy/fees.h>
#include <pow.h>
#include <rpc/blockchain.h>
#include <rpc/mining.h>
#include <rpc/server.h>
#include <txmempool.h>
#include <util.h>
#include <utilstrencodings.h>
#include <validationinterface.h>
#include <warnings.h>

#include <memory>
#include <stdint.h>

unsigned int ParseConfirmTarget(const UniValue& value)
{
    int target = value.get_int();
    unsigned int max_target = ::feeEstimator.HighestTargetTracked(FeeEstimateHorizon::LONG_HALFLIFE);
    if (target < 1 || (unsigned int)target > max_target) {
        throw JSONRPCError(RPC_INVALID_PARAMETER, strprintf("Invalid conf_target, must be between %u - %u", 1, max_target));
    }
    return (unsigned int)target;
}

/**
 * Return average network hashes per second based on the last 'lookup' blocks,
 * or from the last difficulty change if 'lookup' is nonpositive.
 * If 'height' is nonnegative, compute the estimate at the time when a given block was found.
 */
UniValue GetNetworkHashPS(int lookup, int height) {
    CBlockIndex *pb = chainActive.Tip();

    if (height >= 0 && height < chainActive.Height())
        pb = chainActive[height];

    if (pb == nullptr || !pb->nHeight)
        return 0;

    // If lookup is -1, then use blocks since last difficulty change.
    if (lookup <= 0)
        lookup = pb->nHeight % Params().GetConsensus().DifficultyAdjustmentInterval() + 1;

    // If lookup is larger than chain, then set it to chain length.
    if (lookup > pb->nHeight)
        lookup = pb->nHeight;

    CBlockIndex *pb0 = pb;
    int64_t minTime = pb0->GetBlockTime();
    int64_t maxTime = minTime;
    for (int i = 0; i < lookup; i++) {
        pb0 = pb0->pprev;
        int64_t time = pb0->GetBlockTime();
        minTime = std::min(time, minTime);
        maxTime = std::max(time, maxTime);
    }

    // In case there's a situation where minTime == maxTime, we don't want a divide by zero exception.
    if (minTime == maxTime)
        return 0;

    arith_uint256 workDiff = pb->nChainWork - pb0->nChainWork;
    int64_t timeDiff = maxTime - minTime;

    return workDiff.getdouble() / timeDiff;
}

UniValue getnetworkhashps(const JSONRPCRequest& request)
{
    if (request.fHelp || request.params.size() > 2)
        throw std::runtime_error(
            "getnetworkhashps ( nblocks height )\n"
            "\nReturns the estimated network hashes per second based on the last n blocks.\n"
            "Pass in [blocks] to override # of blocks, -1 specifies since last difficulty change.\n"
            "Pass in [height] to estimate the network speed at the time when a certain block was found.\n"
            "\nArguments:\n"
            "1. nblocks     (numeric, optional, default=120) The number of blocks, or -1 for blocks since last difficulty change.\n"
            "2. height      (numeric, optional, default=-1) To estimate at the time of the given height.\n"
            "\nResult:\n"
            "x             (numeric) Hashes per second estimated\n"
            "\nExamples:\n"
            + HelpExampleCli("getnetworkhashps", "")
            + HelpExampleRpc("getnetworkhashps", "")
       );

    LOCK(cs_main);
    return GetNetworkHashPS(!request.params[0].isNull() ? request.params[0].get_int() : 120, !request.params[1].isNull() ? request.params[1].get_int() : -1);
}

UniValue generateBlocks(std::shared_ptr<CReserveScript> coinbaseScript, int nGenerate, uint64_t nMaxTries, bool keepScript)
{
    static const int nInnerLoopCount = 0x10000;
    int nHeightEnd = 0;
    int nHeight = 0;

    {   // Don't keep cs_main locked
        LOCK(cs_main);
        nHeight = chainActive.Height();
        nHeightEnd = nHeight+nGenerate;
    }
    unsigned int nExtraNonce = 0;
    UniValue blockHashes(UniValue::VARR);
    while (nHeight < nHeightEnd)
    {
        std::unique_ptr<CBlockTemplate> pblocktemplate(BlockAssembler(Params()).CreateNewBlock(coinbaseScript->reserveScript, miningAlgo));
        if (!pblocktemplate.get())
            throw JSONRPCError(RPC_INTERNAL_ERROR, "Couldn't create new block");
        CBlock *pblock = &pblocktemplate->block;
        {
            LOCK(cs_main);
            IncrementExtraNonce(pblock, chainActive.Tip(), nExtraNonce);
        }
        int algo = pblock->GetAlgo();
        while (nMaxTries > 0 && pblock->nNonce < nInnerLoopCount && !CheckProofOfWork(pblock->GetPoWHash(algo, Params().GetConsensus()), miningAlgo, pblock->nBits, Params().GetConsensus())) {
            ++pblock->nNonce;
            --nMaxTries;
        }
        if (nMaxTries == 0) {
            break;
        }
        if (pblock->nNonce == nInnerLoopCount) {
            continue;
        }

        /* Myriadcoin: this version below might be useful for AUX-POW tests:
        CAuxPow::initAuxPow(*pblock);
        CPureBlockHeader& miningHeader = pblock->auxpow->parentBlock;
        while (nMaxTries > 0 && miningHeader.nNonce < nInnerLoopCount && !CheckProofOfWork(miningHeader.GetHash(), miningAlgo, pblock->nBits, Params().GetConsensus())) {
            ++miningHeader.nNonce;
            --nMaxTries;
        }
        if (nMaxTries == 0) {
            break;
        }
        if (miningHeader.nNonce == nInnerLoopCount) {
            continue;
        }
        */

        std::shared_ptr<const CBlock> shared_pblock = std::make_shared<const CBlock>(*pblock);
        if (!ProcessNewBlock(Params(), shared_pblock, true, nullptr))
            throw JSONRPCError(RPC_INTERNAL_ERROR, "ProcessNewBlock, block not accepted");
        ++nHeight;
        blockHashes.push_back(pblock->GetHash().GetHex());

        //mark script as important because it was used at least for one coinbase output if the script came from the wallet
        if (keepScript)
        {
            coinbaseScript->KeepScript();
        }
    }
    return blockHashes;
}

UniValue generatetoaddress(const JSONRPCRequest& request)
{
    if (request.fHelp || request.params.size() < 2 || request.params.size() > 3)
        throw std::runtime_error(
            "generatetoaddress nblocks address (maxtries)\n"
            "\nMine blocks immediately to a specified address (before the RPC call returns)\n"
            "\nArguments:\n"
            "1. nblocks      (numeric, required) How many blocks are generated immediately.\n"
            "2. address      (string, required) The address to send the newly generated myriadcoin to.\n"
            "3. maxtries     (numeric, optional) How many iterations to try (default = 1000000).\n"
            "\nResult:\n"
            "[ blockhashes ]     (array) hashes of blocks generated\n"
            "\nExamples:\n"
            "\nGenerate 11 blocks to myaddress\n"
            + HelpExampleCli("generatetoaddress", "11 \"myaddress\"")
        );

    int nGenerate = request.params[0].get_int();
    uint64_t nMaxTries = 1000000;
    if (!request.params[2].isNull()) {
        nMaxTries = request.params[2].get_int();
    }

    CTxDestination destination = DecodeDestination(request.params[1].get_str());
    if (!IsValidDestination(destination)) {
        throw JSONRPCError(RPC_INVALID_ADDRESS_OR_KEY, "Error: Invalid address");
    }

    std::shared_ptr<CReserveScript> coinbaseScript = std::make_shared<CReserveScript>();
    coinbaseScript->reserveScript = GetScriptForDestination(destination);

    return generateBlocks(coinbaseScript, nGenerate, nMaxTries, false);
}

UniValue getmininginfo(const JSONRPCRequest& request)
{
    if (request.fHelp || request.params.size() != 0)
        throw std::runtime_error(
            "getmininginfo\n"
            "\nReturns a json object containing mining-related information."
            "\nResult:\n"
            "{\n"
            "  \"blocks\": nnn,             (numeric) The current block\n"
            "  \"currentblockweight\": nnn, (numeric) The last block weight\n"
            "  \"currentblocktx\": nnn,     (numeric) The last block transaction\n"
            "  \"pow_algo_id\": n           (numeric) The active mining algorithm id\n"
            "  \"pow_algo\": \"name\"       (string) The active mining algorithm name\n"
            "  \"difficulty\": xxx.xxxxx    (numeric) The current difficulty\n"
<<<<<<< HEAD
            "  \"difficulty_sha256d\": xxxxxx,  (numeric) the current sha256d difficulty\n"
            "  \"difficulty_scrypt\": xxxxxx,   (numeric) the current scrypt difficulty\n"
            "  \"difficulty_groestl\": xxxxxx,  (numeric) the current groestl difficulty\n"
            "  \"difficulty_skein\": xxxxxx,    (numeric) the current skein difficulty\n"
            "  \"difficulty_qubit\": xxxxxx,    (numeric) the current qubit difficulty\n"
            "  \"difficulty_yescrypt\": xxxxxx, (numeric) the current yescrypt difficulty\n"
            "  \"errors\": \"...\"            (string) Current errors\n"
            "  \"networkhashps\": nnn,        (numeric) The network hashes per second\n"
            "  \"pooledtx\": n                (numeric) The size of the mempool\n"
=======
            "  \"networkhashps\": nnn,      (numeric) The network hashes per second\n"
            "  \"pooledtx\": n              (numeric) The size of the mempool\n"
>>>>>>> 9e116a6f
            "  \"chain\": \"xxxx\",           (string) current network name as defined in BIP70 (main, test, regtest)\n"
            "  \"warnings\": \"...\"          (string) any network and blockchain warnings\n"
            "  \"errors\": \"...\"            (string) DEPRECATED. Same as warnings. Only shown when bitcoind is started with -deprecatedrpc=getmininginfo\n"
            "}\n"
            "\nExamples:\n"
            + HelpExampleCli("getmininginfo", "")
            + HelpExampleRpc("getmininginfo", "")
        );


    LOCK(cs_main);

    UniValue obj(UniValue::VOBJ);
    obj.push_back(Pair("blocks",           (int)chainActive.Height()));
    obj.push_back(Pair("currentblockweight", (uint64_t)nLastBlockWeight));
    obj.push_back(Pair("currentblocktx",   (uint64_t)nLastBlockTx));
<<<<<<< HEAD
    obj.push_back(Pair("pow_algo_id", miningAlgo));
    obj.push_back(Pair("pow_algo", GetAlgoName(miningAlgo, GetTime(), Params().GetConsensus())));
    obj.push_back(Pair("difficulty",       (double)GetDifficulty(NULL, miningAlgo)));
    obj.push_back(Pair("difficulty_sha256d",     (double)GetDifficulty(NULL, ALGO_SHA256D)));
    obj.push_back(Pair("difficulty_scrypt",      (double)GetDifficulty(NULL, ALGO_SCRYPT)));
    obj.push_back(Pair("difficulty_groestl",     (double)GetDifficulty(NULL, ALGO_GROESTL)));
    obj.push_back(Pair("difficulty_skein",       (double)GetDifficulty(NULL, ALGO_SKEIN)));
    obj.push_back(Pair("difficulty_qubit",       (double)GetDifficulty(NULL, ALGO_QUBIT)));
    obj.push_back(Pair("difficulty_yescrypt",    (double)GetDifficulty(NULL, ALGO_YESCRYPT)));
    obj.push_back(Pair("errors",           GetWarnings("statusbar")));
=======
    obj.push_back(Pair("difficulty",       (double)GetDifficulty()));
>>>>>>> 9e116a6f
    obj.push_back(Pair("networkhashps",    getnetworkhashps(request)));
    obj.push_back(Pair("pooledtx",         (uint64_t)mempool.size()));
    obj.push_back(Pair("chain",            Params().NetworkIDString()));
    if (IsDeprecatedRPCEnabled("getmininginfo")) {
        obj.push_back(Pair("errors",       GetWarnings("statusbar")));
    } else {
        obj.push_back(Pair("warnings",     GetWarnings("statusbar")));
    }
    return obj;
}


// NOTE: Unlike wallet RPC (which use BTC values), mining RPCs follow GBT (BIP 22) in using satoshi amounts
UniValue prioritisetransaction(const JSONRPCRequest& request)
{
    if (request.fHelp || request.params.size() != 3)
        throw std::runtime_error(
            "prioritisetransaction <txid> <dummy value> <fee delta>\n"
            "Accepts the transaction into mined blocks at a higher (or lower) priority\n"
            "\nArguments:\n"
            "1. \"txid\"       (string, required) The transaction id.\n"
            "2. dummy          (numeric, optional) API-Compatibility for previous API. Must be zero or null.\n"
            "                  DEPRECATED. For forward compatibility use named arguments and omit this parameter.\n"
            "3. fee_delta      (numeric, required) The fee value (in satoshis) to add (or subtract, if negative).\n"
            "                  The fee is not actually paid, only the algorithm for selecting transactions into a block\n"
            "                  considers the transaction as it would have paid a higher (or lower) fee.\n"
            "\nResult:\n"
            "true              (boolean) Returns true\n"
            "\nExamples:\n"
            + HelpExampleCli("prioritisetransaction", "\"txid\" 0.0 10000")
            + HelpExampleRpc("prioritisetransaction", "\"txid\", 0.0, 10000")
        );

    LOCK(cs_main);

    uint256 hash = ParseHashStr(request.params[0].get_str(), "txid");
    CAmount nAmount = request.params[2].get_int64();

    if (!(request.params[1].isNull() || request.params[1].get_real() == 0)) {
        throw JSONRPCError(RPC_INVALID_PARAMETER, "Priority is no longer supported, dummy argument to prioritisetransaction must be 0.");
    }

    mempool.PrioritiseTransaction(hash, nAmount);
    return true;
}


// NOTE: Assumes a conclusive result; if result is inconclusive, it must be handled by caller
static UniValue BIP22ValidationResult(const CValidationState& state)
{
    if (state.IsValid())
        return NullUniValue;

    std::string strRejectReason = state.GetRejectReason();
    if (state.IsError())
        throw JSONRPCError(RPC_VERIFY_ERROR, strRejectReason);
    if (state.IsInvalid())
    {
        if (strRejectReason.empty())
            return "rejected";
        return strRejectReason;
    }
    // Should be impossible
    return "valid?";
}

std::string gbt_vb_name(const Consensus::DeploymentPos pos) {
    const struct VBDeploymentInfo& vbinfo = VersionBitsDeploymentInfo[pos];
    std::string s = vbinfo.name;
    if (!vbinfo.gbt_force) {
        s.insert(s.begin(), '!');
    }
    return s;
}

UniValue getblocktemplate(const JSONRPCRequest& request)
{
    if (request.fHelp || request.params.size() > 1)
        throw std::runtime_error(
            "getblocktemplate ( TemplateRequest )\n"
            "\nIf the request parameters include a 'mode' key, that is used to explicitly select between the default 'template' request or a 'proposal'.\n"
            "It returns data needed to construct a block to work on.\n"
            "For full specification, see BIPs 22, 23, 9, and 145:\n"
            "    https://github.com/bitcoin/bips/blob/master/bip-0022.mediawiki\n"
            "    https://github.com/bitcoin/bips/blob/master/bip-0023.mediawiki\n"
            "    https://github.com/bitcoin/bips/blob/master/bip-0009.mediawiki#getblocktemplate_changes\n"
            "    https://github.com/bitcoin/bips/blob/master/bip-0145.mediawiki\n"

            "\nArguments:\n"
            "1. template_request         (json object, optional) A json object in the following spec\n"
            "     {\n"
            "       \"mode\":\"template\"    (string, optional) This must be set to \"template\", \"proposal\" (see BIP 23), or omitted\n"
            "       \"capabilities\":[     (array, optional) A list of strings\n"
            "           \"support\"          (string) client side supported feature, 'longpoll', 'coinbasetxn', 'coinbasevalue', 'proposal', 'serverlist', 'workid'\n"
            "           ,...\n"
            "       ],\n"
            "       \"rules\":[            (array, optional) A list of strings\n"
            "           \"support\"          (string) client side supported softfork deployment\n"
            "           ,...\n"
            "       ]\n"
            "     }\n"
            "\n"

            "\nResult:\n"
            "{\n"
            "  \"version\" : n,                    (numeric) The preferred block version\n"
            "  \"rules\" : [ \"rulename\", ... ],    (array of strings) specific block rules that are to be enforced\n"
            "  \"vbavailable\" : {                 (json object) set of pending, supported versionbit (BIP 9) softfork deployments\n"
            "      \"rulename\" : bitnumber          (numeric) identifies the bit number as indicating acceptance and readiness for the named softfork rule\n"
            "      ,...\n"
            "  },\n"
            "  \"vbrequired\" : n,                 (numeric) bit mask of versionbits the server requires set in submissions\n"
            "  \"previousblockhash\" : \"xxxx\",     (string) The hash of current highest block\n"
            "  \"transactions\" : [                (array) contents of non-coinbase transactions that should be included in the next block\n"
            "      {\n"
            "         \"data\" : \"xxxx\",             (string) transaction data encoded in hexadecimal (byte-for-byte)\n"
            "         \"txid\" : \"xxxx\",             (string) transaction id encoded in little-endian hexadecimal\n"
            "         \"hash\" : \"xxxx\",             (string) hash encoded in little-endian hexadecimal (including witness data)\n"
            "         \"depends\" : [                (array) array of numbers \n"
            "             n                          (numeric) transactions before this one (by 1-based index in 'transactions' list) that must be present in the final block if this one is\n"
            "             ,...\n"
            "         ],\n"
            "         \"fee\": n,                    (numeric) difference in value between transaction inputs and outputs (in satoshis); for coinbase transactions, this is a negative Number of the total collected block fees (ie, not including the block subsidy); if key is not present, fee is unknown and clients MUST NOT assume there isn't one\n"
            "         \"sigops\" : n,                (numeric) total SigOps cost, as counted for purposes of block limits; if key is not present, sigop cost is unknown and clients MUST NOT assume it is zero\n"
            "         \"weight\" : n,                (numeric) total transaction weight, as counted for purposes of block limits\n"
            "         \"required\" : true|false      (boolean) if provided and true, this transaction must be in the final block\n"
            "      }\n"
            "      ,...\n"
            "  ],\n"
            "  \"coinbaseaux\" : {                 (json object) data that should be included in the coinbase's scriptSig content\n"
            "      \"flags\" : \"xx\"                  (string) key name is to be ignored, and value included in scriptSig\n"
            "  },\n"
            "  \"coinbasevalue\" : n,              (numeric) maximum allowable input to coinbase transaction, including the generation award and transaction fees (in satoshis)\n"
            "  \"coinbasetxn\" : { ... },          (json object) information for coinbase transaction\n"
            "  \"target\" : \"xxxx\",                (string) The hash target\n"
            "  \"mintime\" : xxx,                  (numeric) The minimum timestamp appropriate for next block time in seconds since epoch (Jan 1 1970 GMT)\n"
            "  \"mutable\" : [                     (array of string) list of ways the block template may be changed \n"
            "     \"value\"                          (string) A way the block template may be changed, e.g. 'time', 'transactions', 'prevblock'\n"
            "     ,...\n"
            "  ],\n"
            "  \"noncerange\" : \"00000000ffffffff\",(string) A range of valid nonces\n"
            "  \"sigoplimit\" : n,                 (numeric) limit of sigops in blocks\n"
            "  \"sizelimit\" : n,                  (numeric) limit of block size\n"
            "  \"weightlimit\" : n,                (numeric) limit of block weight\n"
            "  \"curtime\" : ttt,                  (numeric) current timestamp in seconds since epoch (Jan 1 1970 GMT)\n"
            "  \"bits\" : \"xxxxxxxx\",              (string) compressed target of next block\n"
            "  \"height\" : n                      (numeric) The height of the next block\n"
            "}\n"

            "\nExamples:\n"
            + HelpExampleCli("getblocktemplate", "")
            + HelpExampleRpc("getblocktemplate", "")
         );

    LOCK(cs_main);

    std::string strMode = "template";
    UniValue lpval = NullUniValue;
    std::set<std::string> setClientRules;
    int64_t nMaxVersionPreVB = -1;
    if (!request.params[0].isNull())
    {
        const UniValue& oparam = request.params[0].get_obj();
        const UniValue& modeval = find_value(oparam, "mode");
        if (modeval.isStr())
            strMode = modeval.get_str();
        else if (modeval.isNull())
        {
            /* Do nothing */
        }
        else
            throw JSONRPCError(RPC_INVALID_PARAMETER, "Invalid mode");
        lpval = find_value(oparam, "longpollid");

        if (strMode == "proposal")
        {
            const UniValue& dataval = find_value(oparam, "data");
            if (!dataval.isStr())
                throw JSONRPCError(RPC_TYPE_ERROR, "Missing data String key for proposal");

            CBlock block;
            if (!DecodeHexBlk(block, dataval.get_str()))
                throw JSONRPCError(RPC_DESERIALIZATION_ERROR, "Block decode failed");

            uint256 hash = block.GetHash();
            BlockMap::iterator mi = mapBlockIndex.find(hash);
            if (mi != mapBlockIndex.end()) {
                CBlockIndex *pindex = mi->second;
                if (pindex->IsValid(BLOCK_VALID_SCRIPTS))
                    return "duplicate";
                if (pindex->nStatus & BLOCK_FAILED_MASK)
                    return "duplicate-invalid";
                return "duplicate-inconclusive";
            }

            CBlockIndex* const pindexPrev = chainActive.Tip();
            // TestBlockValidity only supports blocks built on the current Tip
            if (block.hashPrevBlock != pindexPrev->GetBlockHash())
                return "inconclusive-not-best-prevblk";
            CValidationState state;
            TestBlockValidity(state, Params(), block, pindexPrev, false, true);
            return BIP22ValidationResult(state);
        }

        const UniValue& aClientRules = find_value(oparam, "rules");
        if (aClientRules.isArray()) {
            for (unsigned int i = 0; i < aClientRules.size(); ++i) {
                const UniValue& v = aClientRules[i];
                setClientRules.insert(v.get_str());
            }
        } else {
            // NOTE: It is important that this NOT be read if versionbits is supported
            const UniValue& uvMaxVersion = find_value(oparam, "maxversion");
            if (uvMaxVersion.isNum()) {
                nMaxVersionPreVB = uvMaxVersion.get_int64();
            }
        }
    }

    if (strMode != "template")
        throw JSONRPCError(RPC_INVALID_PARAMETER, "Invalid mode");

    if(!g_connman)
        throw JSONRPCError(RPC_CLIENT_P2P_DISABLED, "Error: Peer-to-peer functionality missing or disabled");

    if (g_connman->GetNodeCount(CConnman::CONNECTIONS_ALL) == 0)
        throw JSONRPCError(RPC_CLIENT_NOT_CONNECTED, "Myriadcoin is not connected!");

    if (IsInitialBlockDownload())
        throw JSONRPCError(RPC_CLIENT_IN_INITIAL_DOWNLOAD, "Myriadcoin is downloading blocks...");

    static unsigned int nTransactionsUpdatedLast;

    if (!lpval.isNull())
    {
        // Wait to respond until either the best block changes, OR a minute has passed and there are more transactions
        uint256 hashWatchedChain;
        std::chrono::steady_clock::time_point checktxtime;
        unsigned int nTransactionsUpdatedLastLP;

        if (lpval.isStr())
        {
            // Format: <hashBestChain><nTransactionsUpdatedLast>
            std::string lpstr = lpval.get_str();

            hashWatchedChain.SetHex(lpstr.substr(0, 64));
            nTransactionsUpdatedLastLP = atoi64(lpstr.substr(64));
        }
        else
        {
            // NOTE: Spec does not specify behaviour for non-string longpollid, but this makes testing easier
            hashWatchedChain = chainActive.Tip()->GetBlockHash();
            nTransactionsUpdatedLastLP = nTransactionsUpdatedLast;
        }

        // Release the wallet and main lock while waiting
        LEAVE_CRITICAL_SECTION(cs_main);
        {
            checktxtime = std::chrono::steady_clock::now() + std::chrono::minutes(1);

            WaitableLock lock(csBestBlock);
            while (hashBestBlock == hashWatchedChain && IsRPCRunning())
            {
                if (cvBlockChange.wait_until(lock, checktxtime) == std::cv_status::timeout)
                {
                    // Timeout: Check transactions for update
                    if (mempool.GetTransactionsUpdated() != nTransactionsUpdatedLastLP)
                        break;
                    checktxtime += std::chrono::seconds(10);
                }
            }
        }
        ENTER_CRITICAL_SECTION(cs_main);

        if (!IsRPCRunning())
            throw JSONRPCError(RPC_CLIENT_NOT_CONNECTED, "Shutting down");
        // TODO: Maybe recheck connections/IBD and (if something wrong) send an expires-immediately template to stop miners?
    }

<<<<<<< HEAD
    const struct BIP9DeploymentInfo& segwit_info = VersionBitsDeploymentInfo[Consensus::DEPLOYMENT_SEGWIT];
=======
    const struct VBDeploymentInfo& segwit_info = VersionBitsDeploymentInfo[Consensus::DEPLOYMENT_SEGWIT];
>>>>>>> 9e116a6f
    // If the caller is indicating segwit support, then allow CreateNewBlock()
    // to select witness transactions, after segwit activates (otherwise
    // don't).
    bool fSupportsSegwit = setClientRules.find(segwit_info.name) != setClientRules.end();

    // Update block
    static CBlockIndex* pindexPrev;
    static int64_t nStart;
    static std::unique_ptr<CBlockTemplate> pblocktemplate;
    // Cache whether the last invocation was with segwit support, to avoid returning
    // a segwit-block to a non-segwit caller.
    static bool fLastTemplateSupportsSegwit = true;
    if (pindexPrev != chainActive.Tip() ||
        (mempool.GetTransactionsUpdated() != nTransactionsUpdatedLast && GetTime() - nStart > 5) ||
        fLastTemplateSupportsSegwit != fSupportsSegwit)
    {
        // Clear pindexPrev so future calls make a new block, despite any failures from here on
        pindexPrev = nullptr;

        // Store the pindexBest used before CreateNewBlock, to avoid races
        nTransactionsUpdatedLast = mempool.GetTransactionsUpdated();
        CBlockIndex* pindexPrevNew = chainActive.Tip();
        nStart = GetTime();
        fLastTemplateSupportsSegwit = fSupportsSegwit;

        // Create new block
        CScript scriptDummy = CScript() << OP_TRUE;
<<<<<<< HEAD
        pblocktemplate = BlockAssembler(Params()).CreateNewBlock(scriptDummy, miningAlgo, fSupportsSegwit);
=======
        pblocktemplate = BlockAssembler(Params()).CreateNewBlock(scriptDummy, fSupportsSegwit);
>>>>>>> 9e116a6f
        if (!pblocktemplate)
            throw JSONRPCError(RPC_OUT_OF_MEMORY, "Out of memory");

        // Need to update only after we know CreateNewBlock succeeded
        pindexPrev = pindexPrevNew;
    }
    CBlock* pblock = &pblocktemplate->block; // pointer for convenience
    const Consensus::Params& consensusParams = Params().GetConsensus();

    // Update nTime
    UpdateTime(pblock, consensusParams, pindexPrev);
    pblock->nNonce = 0;

    // NOTE: If at some point we support pre-segwit miners post-segwit-activation, this needs to take segwit support into consideration
    const bool fPreSegWit = (THRESHOLD_ACTIVE != VersionBitsState(pindexPrev, consensusParams, Consensus::DEPLOYMENT_SEGWIT, versionbitscache));

    UniValue aCaps(UniValue::VARR); aCaps.push_back("proposal");

    UniValue transactions(UniValue::VARR);
    std::map<uint256, int64_t> setTxIndex;
    int i = 0;
    for (const auto& it : pblock->vtx) {
        const CTransaction& tx = *it;
        uint256 txHash = tx.GetHash();
        setTxIndex[txHash] = i++;

        if (tx.IsCoinBase())
            continue;

        UniValue entry(UniValue::VOBJ);

        entry.push_back(Pair("data", EncodeHexTx(tx)));
        entry.push_back(Pair("txid", txHash.GetHex()));
        entry.push_back(Pair("hash", tx.GetWitnessHash().GetHex()));

        UniValue deps(UniValue::VARR);
        for (const CTxIn &in : tx.vin)
        {
            if (setTxIndex.count(in.prevout.hash))
                deps.push_back(setTxIndex[in.prevout.hash]);
        }
        entry.push_back(Pair("depends", deps));

        int index_in_template = i - 1;
        entry.push_back(Pair("fee", pblocktemplate->vTxFees[index_in_template]));
        int64_t nTxSigOps = pblocktemplate->vTxSigOpsCost[index_in_template];
        if (fPreSegWit) {
            assert(nTxSigOps % WITNESS_SCALE_FACTOR == 0);
            nTxSigOps /= WITNESS_SCALE_FACTOR;
        }
        entry.push_back(Pair("sigops", nTxSigOps));
        entry.push_back(Pair("weight", GetTransactionWeight(tx)));

        transactions.push_back(entry);
    }

    UniValue aux(UniValue::VOBJ);
    aux.push_back(Pair("flags", HexStr(COINBASE_FLAGS.begin(), COINBASE_FLAGS.end())));

    arith_uint256 hashTarget = arith_uint256().SetCompact(pblock->nBits);

    UniValue aMutable(UniValue::VARR);
    aMutable.push_back("time");
    aMutable.push_back("transactions");
    aMutable.push_back("prevblock");

    UniValue result(UniValue::VOBJ);
    result.push_back(Pair("capabilities", aCaps));

    UniValue aRules(UniValue::VARR);
    UniValue vbavailable(UniValue::VOBJ);
    for (int j = 0; j < (int)Consensus::MAX_VERSION_BITS_DEPLOYMENTS; ++j) {
        Consensus::DeploymentPos pos = Consensus::DeploymentPos(j);
        ThresholdState state = VersionBitsState(pindexPrev, consensusParams, pos, versionbitscache);
        switch (state) {
            case THRESHOLD_DEFINED:
            case THRESHOLD_FAILED:
                // Not exposed to GBT at all
                break;
            case THRESHOLD_LOCKED_IN:
                // Ensure bit is set in block version
                pblock->nVersion |= VersionBitsMask(consensusParams, pos);
                // FALL THROUGH to get vbavailable set...
            case THRESHOLD_STARTED:
            {
                const struct VBDeploymentInfo& vbinfo = VersionBitsDeploymentInfo[pos];
                vbavailable.push_back(Pair(gbt_vb_name(pos), consensusParams.vDeployments[pos].bit));
                if (setClientRules.find(vbinfo.name) == setClientRules.end()) {
                    if (!vbinfo.gbt_force) {
                        // If the client doesn't support this, don't indicate it in the [default] version
                        pblock->nVersion &= ~VersionBitsMask(consensusParams, pos);
                    }
                }
                break;
            }
            case THRESHOLD_ACTIVE:
            {
                // Add to rules only
                const struct VBDeploymentInfo& vbinfo = VersionBitsDeploymentInfo[pos];
                aRules.push_back(gbt_vb_name(pos));
                if (setClientRules.find(vbinfo.name) == setClientRules.end()) {
                    // Not supported by the client; make sure it's safe to proceed
                    if (!vbinfo.gbt_force) {
                        // If we do anything other than throw an exception here, be sure version/force isn't sent to old clients
                        throw JSONRPCError(RPC_INVALID_PARAMETER, strprintf("Support for '%s' rule requires explicit client support", vbinfo.name));
                    }
                }
                break;
            }
        }
    }
    result.push_back(Pair("version", pblock->nVersion));
    result.push_back(Pair("rules", aRules));
    result.push_back(Pair("vbavailable", vbavailable));
    result.push_back(Pair("vbrequired", int(0)));

    if (nMaxVersionPreVB >= 2) {
        // If VB is supported by the client, nMaxVersionPreVB is -1, so we won't get here
        // Because BIP 34 changed how the generation transaction is serialized, we can only use version/force back to v2 blocks
        // This is safe to do [otherwise-]unconditionally only because we are throwing an exception above if a non-force deployment gets activated
        // Note that this can probably also be removed entirely after the first BIP9 non-force deployment (ie, probably segwit) gets activated
        aMutable.push_back("version/force");
    }

    result.push_back(Pair("previousblockhash", pblock->hashPrevBlock.GetHex()));
    result.push_back(Pair("transactions", transactions));
    result.push_back(Pair("coinbaseaux", aux));
    result.push_back(Pair("coinbasevalue", (int64_t)pblock->vtx[0]->vout[0].nValue));
    result.push_back(Pair("longpollid", chainActive.Tip()->GetBlockHash().GetHex() + i64tostr(nTransactionsUpdatedLast)));
    result.push_back(Pair("target", hashTarget.GetHex()));
    result.push_back(Pair("mintime", (int64_t)pindexPrev->GetMedianTimePast()+1));
    result.push_back(Pair("mutable", aMutable));
    result.push_back(Pair("noncerange", "00000000ffffffff"));
    int64_t nSigOpLimit = MAX_BLOCK_SIGOPS_COST;
    int64_t nSizeLimit = MAX_BLOCK_SERIALIZED_SIZE;
    if (fPreSegWit) {
        assert(nSigOpLimit % WITNESS_SCALE_FACTOR == 0);
        nSigOpLimit /= WITNESS_SCALE_FACTOR;
        assert(nSizeLimit % WITNESS_SCALE_FACTOR == 0);
        nSizeLimit /= WITNESS_SCALE_FACTOR;
    }
    result.push_back(Pair("sigoplimit", nSigOpLimit));
<<<<<<< HEAD
    if (fPreSegWit) {
        result.push_back(Pair("sizelimit", (int64_t)MAX_BLOCK_BASE_SIZE));
    } else {
        result.push_back(Pair("sizelimit", (int64_t)MAX_BLOCK_SERIALIZED_SIZE));
=======
    result.push_back(Pair("sizelimit", nSizeLimit));
    if (!fPreSegWit) {
>>>>>>> 9e116a6f
        result.push_back(Pair("weightlimit", (int64_t)MAX_BLOCK_WEIGHT));
    }
    result.push_back(Pair("curtime", pblock->GetBlockTime()));
    result.push_back(Pair("bits", strprintf("%08x", pblock->nBits)));
    result.push_back(Pair("height", (int64_t)(pindexPrev->nHeight+1)));

    if (!pblocktemplate->vchCoinbaseCommitment.empty() && fSupportsSegwit) {
        result.push_back(Pair("default_witness_commitment", HexStr(pblocktemplate->vchCoinbaseCommitment.begin(), pblocktemplate->vchCoinbaseCommitment.end())));
    }

    return result;
}

class submitblock_StateCatcher : public CValidationInterface
{
public:
    uint256 hash;
    bool found;
    CValidationState state;

    explicit submitblock_StateCatcher(const uint256 &hashIn) : hash(hashIn), found(false), state() {}

protected:
    void BlockChecked(const CBlock& block, const CValidationState& stateIn) override {
        if (block.GetHash() != hash)
            return;
        found = true;
        state = stateIn;
    }
};

UniValue submitblock(const JSONRPCRequest& request)
{
    // We allow 2 arguments for compliance with BIP22. Argument 2 is ignored.
    if (request.fHelp || request.params.size() < 1 || request.params.size() > 2) {
        throw std::runtime_error(
            "submitblock \"hexdata\"  ( \"dummy\" )\n"
            "\nAttempts to submit new block to network.\n"
            "See https://en.bitcoin.it/wiki/BIP_0022 for full specification.\n"

            "\nArguments\n"
            "1. \"hexdata\"        (string, required) the hex-encoded block data to submit\n"
            "2. \"dummy\"          (optional) dummy value, for compatibility with BIP22. This value is ignored.\n"
            "\nResult:\n"
            "\nExamples:\n"
            + HelpExampleCli("submitblock", "\"mydata\"")
            + HelpExampleRpc("submitblock", "\"mydata\"")
        );
    }

    std::shared_ptr<CBlock> blockptr = std::make_shared<CBlock>();
    CBlock& block = *blockptr;
    if (!DecodeHexBlk(block, request.params[0].get_str())) {
        throw JSONRPCError(RPC_DESERIALIZATION_ERROR, "Block decode failed");
    }

    if (block.vtx.empty() || !block.vtx[0]->IsCoinBase()) {
        throw JSONRPCError(RPC_DESERIALIZATION_ERROR, "Block does not start with a coinbase");
    }

    if (block.vtx.empty() || !block.vtx[0]->IsCoinBase()) {
        throw JSONRPCError(RPC_DESERIALIZATION_ERROR, "Block does not start with a coinbase");
    }

    uint256 hash = block.GetHash();
    bool fBlockPresent = false;
    {
        LOCK(cs_main);
        BlockMap::iterator mi = mapBlockIndex.find(hash);
        if (mi != mapBlockIndex.end()) {
            CBlockIndex *pindex = mi->second;
            if (pindex->IsValid(BLOCK_VALID_SCRIPTS)) {
                return "duplicate";
            }
            if (pindex->nStatus & BLOCK_FAILED_MASK) {
                return "duplicate-invalid";
            }
            // Otherwise, we might only have the header - process the block before returning
            fBlockPresent = true;
        }
    }

    {
        LOCK(cs_main);
        BlockMap::iterator mi = mapBlockIndex.find(block.hashPrevBlock);
        if (mi != mapBlockIndex.end()) {
            UpdateUncommittedBlockStructures(block, mi->second, Params().GetConsensus());
        }
    }

    submitblock_StateCatcher sc(block.GetHash());
    RegisterValidationInterface(&sc);
    bool fAccepted = ProcessNewBlock(Params(), blockptr, true, nullptr);
    UnregisterValidationInterface(&sc);
    if (fBlockPresent) {
        if (fAccepted && !sc.found) {
            return "duplicate-inconclusive";
        }
        return "duplicate";
    }
    if (!sc.found) {
        return "inconclusive";
    }
    return BIP22ValidationResult(sc.state);
}

UniValue estimatefee(const JSONRPCRequest& request)
{
    if (request.fHelp || request.params.size() != 1)
        throw std::runtime_error(
            "estimatefee nblocks\n"
            "\nDEPRECATED. Please use estimatesmartfee for more intelligent estimates."
            "\nEstimates the approximate fee per kilobyte needed for a transaction to begin\n"
            "confirmation within nblocks blocks. Uses virtual transaction size of transaction\n"
            "as defined in BIP 141 (witness data is discounted).\n"
            "\nArguments:\n"
            "1. nblocks     (numeric, required)\n"
            "\nResult:\n"
            "n              (numeric) estimated fee-per-kilobyte\n"
            "\n"
            "A negative value is returned if not enough transactions and blocks\n"
            "have been observed to make an estimate.\n"
            "-1 is always returned for nblocks == 1 as it is impossible to calculate\n"
            "a fee that is high enough to get reliably included in the next block.\n"
            "\nExample:\n"
            + HelpExampleCli("estimatefee", "6")
            );

    if (!IsDeprecatedRPCEnabled("estimatefee")) {
        throw JSONRPCError(RPC_METHOD_DEPRECATED, "estimatefee is deprecated and will be fully removed in v0.17. "
            "To use estimatefee in v0.16, restart bitcoind with -deprecatedrpc=estimatefee.\n"
            "Projects should transition to using estimatesmartfee before upgrading to v0.17");
    }

    RPCTypeCheck(request.params, {UniValue::VNUM});

    int nBlocks = request.params[0].get_int();
    if (nBlocks < 1)
        nBlocks = 1;

    CFeeRate feeRate = ::feeEstimator.estimateFee(nBlocks);
    if (feeRate == CFeeRate(0))
        return -1.0;

    return ValueFromAmount(feeRate.GetFeePerK());
}

UniValue estimatesmartfee(const JSONRPCRequest& request)
{
    if (request.fHelp || request.params.size() < 1 || request.params.size() > 2)
        throw std::runtime_error(
            "estimatesmartfee conf_target (\"estimate_mode\")\n"
            "\nEstimates the approximate fee per kilobyte needed for a transaction to begin\n"
            "confirmation within conf_target blocks if possible and return the number of blocks\n"
            "for which the estimate is valid. Uses virtual transaction size as defined\n"
            "in BIP 141 (witness data is discounted).\n"
            "\nArguments:\n"
            "1. conf_target     (numeric) Confirmation target in blocks (1 - 1008)\n"
            "2. \"estimate_mode\" (string, optional, default=CONSERVATIVE) The fee estimate mode.\n"
            "                   Whether to return a more conservative estimate which also satisfies\n"
            "                   a longer history. A conservative estimate potentially returns a\n"
            "                   higher feerate and is more likely to be sufficient for the desired\n"
            "                   target, but is not as responsive to short term drops in the\n"
            "                   prevailing fee market.  Must be one of:\n"
            "       \"UNSET\" (defaults to CONSERVATIVE)\n"
            "       \"ECONOMICAL\"\n"
            "       \"CONSERVATIVE\"\n"
            "\nResult:\n"
            "{\n"
            "  \"feerate\" : x.x,     (numeric, optional) estimate fee rate in " + CURRENCY_UNIT + "/kB\n"
            "  \"errors\": [ str... ] (json array of strings, optional) Errors encountered during processing\n"
            "  \"blocks\" : n         (numeric) block number where estimate was found\n"
            "}\n"
            "\n"
            "The request target will be clamped between 2 and the highest target\n"
            "fee estimation is able to return based on how long it has been running.\n"
            "An error is returned if not enough transactions and blocks\n"
            "have been observed to make an estimate for any number of blocks.\n"
            "\nExample:\n"
            + HelpExampleCli("estimatesmartfee", "6")
            );

    RPCTypeCheck(request.params, {UniValue::VNUM, UniValue::VSTR});
    RPCTypeCheckArgument(request.params[0], UniValue::VNUM);
    unsigned int conf_target = ParseConfirmTarget(request.params[0]);
    bool conservative = true;
    if (!request.params[1].isNull()) {
        FeeEstimateMode fee_mode;
        if (!FeeModeFromString(request.params[1].get_str(), fee_mode)) {
            throw JSONRPCError(RPC_INVALID_PARAMETER, "Invalid estimate_mode parameter");
        }
        if (fee_mode == FeeEstimateMode::ECONOMICAL) conservative = false;
    }

    UniValue result(UniValue::VOBJ);
    UniValue errors(UniValue::VARR);
    FeeCalculation feeCalc;
    CFeeRate feeRate = ::feeEstimator.estimateSmartFee(conf_target, &feeCalc, conservative);
    if (feeRate != CFeeRate(0)) {
        result.push_back(Pair("feerate", ValueFromAmount(feeRate.GetFeePerK())));
    } else {
        errors.push_back("Insufficient data or no feerate found");
        result.push_back(Pair("errors", errors));
    }
    result.push_back(Pair("blocks", feeCalc.returnedTarget));
    return result;
}

UniValue estimaterawfee(const JSONRPCRequest& request)
{
    if (request.fHelp || request.params.size() < 1 || request.params.size() > 2)
        throw std::runtime_error(
            "estimaterawfee conf_target (threshold)\n"
            "\nWARNING: This interface is unstable and may disappear or change!\n"
            "\nWARNING: This is an advanced API call that is tightly coupled to the specific\n"
            "         implementation of fee estimation. The parameters it can be called with\n"
            "         and the results it returns will change if the internal implementation changes.\n"
            "\nEstimates the approximate fee per kilobyte needed for a transaction to begin\n"
            "confirmation within conf_target blocks if possible. Uses virtual transaction size as\n"
            "defined in BIP 141 (witness data is discounted).\n"
            "\nArguments:\n"
            "1. conf_target (numeric) Confirmation target in blocks (1 - 1008)\n"
            "2. threshold   (numeric, optional) The proportion of transactions in a given feerate range that must have been\n"
            "               confirmed within conf_target in order to consider those feerates as high enough and proceed to check\n"
            "               lower buckets.  Default: 0.95\n"
            "\nResult:\n"
            "{\n"
            "  \"short\" : {            (json object, optional) estimate for short time horizon\n"
            "      \"feerate\" : x.x,        (numeric, optional) estimate fee rate in " + CURRENCY_UNIT + "/kB\n"
            "      \"decay\" : x.x,          (numeric) exponential decay (per block) for historical moving average of confirmation data\n"
            "      \"scale\" : x,            (numeric) The resolution of confirmation targets at this time horizon\n"
            "      \"pass\" : {              (json object, optional) information about the lowest range of feerates to succeed in meeting the threshold\n"
            "          \"startrange\" : x.x,     (numeric) start of feerate range\n"
            "          \"endrange\" : x.x,       (numeric) end of feerate range\n"
            "          \"withintarget\" : x.x,   (numeric) number of txs over history horizon in the feerate range that were confirmed within target\n"
            "          \"totalconfirmed\" : x.x, (numeric) number of txs over history horizon in the feerate range that were confirmed at any point\n"
            "          \"inmempool\" : x.x,      (numeric) current number of txs in mempool in the feerate range unconfirmed for at least target blocks\n"
            "          \"leftmempool\" : x.x,    (numeric) number of txs over history horizon in the feerate range that left mempool unconfirmed after target\n"
            "      },\n"
            "      \"fail\" : { ... },       (json object, optional) information about the highest range of feerates to fail to meet the threshold\n"
            "      \"errors\":  [ str... ]   (json array of strings, optional) Errors encountered during processing\n"
            "  },\n"
            "  \"medium\" : { ... },    (json object, optional) estimate for medium time horizon\n"
            "  \"long\" : { ... }       (json object) estimate for long time horizon\n"
            "}\n"
            "\n"
            "Results are returned for any horizon which tracks blocks up to the confirmation target.\n"
            "\nExample:\n"
            + HelpExampleCli("estimaterawfee", "6 0.9")
            );

    RPCTypeCheck(request.params, {UniValue::VNUM, UniValue::VNUM}, true);
    RPCTypeCheckArgument(request.params[0], UniValue::VNUM);
    unsigned int conf_target = ParseConfirmTarget(request.params[0]);
    double threshold = 0.95;
    if (!request.params[1].isNull()) {
        threshold = request.params[1].get_real();
    }
    if (threshold < 0 || threshold > 1) {
        throw JSONRPCError(RPC_INVALID_PARAMETER, "Invalid threshold");
    }

    UniValue result(UniValue::VOBJ);

    for (FeeEstimateHorizon horizon : {FeeEstimateHorizon::SHORT_HALFLIFE, FeeEstimateHorizon::MED_HALFLIFE, FeeEstimateHorizon::LONG_HALFLIFE}) {
        CFeeRate feeRate;
        EstimationResult buckets;

        // Only output results for horizons which track the target
        if (conf_target > ::feeEstimator.HighestTargetTracked(horizon)) continue;

        feeRate = ::feeEstimator.estimateRawFee(conf_target, threshold, horizon, &buckets);
        UniValue horizon_result(UniValue::VOBJ);
        UniValue errors(UniValue::VARR);
        UniValue passbucket(UniValue::VOBJ);
        passbucket.push_back(Pair("startrange", round(buckets.pass.start)));
        passbucket.push_back(Pair("endrange", round(buckets.pass.end)));
        passbucket.push_back(Pair("withintarget", round(buckets.pass.withinTarget * 100.0) / 100.0));
        passbucket.push_back(Pair("totalconfirmed", round(buckets.pass.totalConfirmed * 100.0) / 100.0));
        passbucket.push_back(Pair("inmempool", round(buckets.pass.inMempool * 100.0) / 100.0));
        passbucket.push_back(Pair("leftmempool", round(buckets.pass.leftMempool * 100.0) / 100.0));
        UniValue failbucket(UniValue::VOBJ);
        failbucket.push_back(Pair("startrange", round(buckets.fail.start)));
        failbucket.push_back(Pair("endrange", round(buckets.fail.end)));
        failbucket.push_back(Pair("withintarget", round(buckets.fail.withinTarget * 100.0) / 100.0));
        failbucket.push_back(Pair("totalconfirmed", round(buckets.fail.totalConfirmed * 100.0) / 100.0));
        failbucket.push_back(Pair("inmempool", round(buckets.fail.inMempool * 100.0) / 100.0));
        failbucket.push_back(Pair("leftmempool", round(buckets.fail.leftMempool * 100.0) / 100.0));

        // CFeeRate(0) is used to indicate error as a return value from estimateRawFee
        if (feeRate != CFeeRate(0)) {
            horizon_result.push_back(Pair("feerate", ValueFromAmount(feeRate.GetFeePerK())));
            horizon_result.push_back(Pair("decay", buckets.decay));
            horizon_result.push_back(Pair("scale", (int)buckets.scale));
            horizon_result.push_back(Pair("pass", passbucket));
            // buckets.fail.start == -1 indicates that all buckets passed, there is no fail bucket to output
            if (buckets.fail.start != -1) horizon_result.push_back(Pair("fail", failbucket));
        } else {
            // Output only information that is still meaningful in the event of error
            horizon_result.push_back(Pair("decay", buckets.decay));
            horizon_result.push_back(Pair("scale", (int)buckets.scale));
            horizon_result.push_back(Pair("fail", failbucket));
            errors.push_back("Insufficient data or no feerate found which meets threshold");
            horizon_result.push_back(Pair("errors",errors));
        }
        result.push_back(Pair(StringForFeeEstimateHorizon(horizon), horizon_result));
    }
    return result;
}

/* ************************************************************************** */
/* Merge mining.  */

UniValue getauxblock(const JSONRPCRequest& request)
{
    if (request.fHelp
          || (request.params.size() != 0 && request.params.size() != 2))
        throw std::runtime_error(
            "getauxblock (hash auxpow)\n"
            "\nCreate or submit a merge-mined block.\n"
            "\nWithout arguments, create a new block and return information\n"
            "required to merge-mine it.  With arguments, submit a solved\n"
            "auxpow for a previously returned block.\n"
            "\nArguments:\n"
            "1. hash      (string, optional) hash of the block to submit\n"
            "2. auxpow    (string, optional) serialised auxpow found\n"
            "\nResult (without arguments):\n"
            "{\n"
            "  \"hash\"               (string) hash of the created block\n"
            "  \"chainid\"            (numeric) chain ID for this block\n"
            "  \"previousblockhash\"  (string) hash of the previous block\n"
            "  \"coinbasevalue\"      (numeric) value of the block's coinbase\n"
            "  \"bits\"               (string) compressed target of the block\n"
            "  \"height\"             (numeric) height of the block\n"
            "  \"target\"             (string) target in reversed byte order\n"
            "}\n"
            "\nResult (with arguments):\n"
            "xxxxx        (boolean) whether the submitted block was correct\n"
            "\nExamples:\n"
            + HelpExampleCli("getauxblock", "")
            + HelpExampleCli("getauxblock", "\"hash\" \"serialised auxpow\"")
            + HelpExampleRpc("getauxblock", "")
            );

    boost::shared_ptr<CReserveScript> coinbaseScript;
    GetMainSignals().ScriptForMining(coinbaseScript);

    // If the keypool is exhausted, no script is returned at all.  Catch this.
    if (!coinbaseScript)
        throw JSONRPCError(RPC_WALLET_KEYPOOL_RAN_OUT, "Error: Keypool ran out, please call keypoolrefill first");

    //throw an error if no script was provided
    if (!coinbaseScript->reserveScript.size())
        throw JSONRPCError(RPC_INTERNAL_ERROR, "No coinbase script available (mining requires a wallet)");

    if(!g_connman)
        throw JSONRPCError(RPC_CLIENT_P2P_DISABLED, "Error: Peer-to-peer functionality missing or disabled");

    if (g_connman->GetNodeCount(CConnman::CONNECTIONS_ALL) == 0 && !Params().MineBlocksOnDemand())
        throw JSONRPCError(RPC_CLIENT_NOT_CONNECTED, "Myriadcoin is not connected!");

    if (IsInitialBlockDownload() && !Params().MineBlocksOnDemand())
        throw JSONRPCError(RPC_CLIENT_IN_INITIAL_DOWNLOAD,
                           "Myriadcoin is downloading blocks...");
    
    /* This should never fail, since the chain is already
       past the point of merge-mining start.  Check nevertheless.  */
    {
        LOCK(cs_main);
        if (chainActive.Height() + 1 < Params().GetConsensus().nStartAuxPow)
            throw std::runtime_error("getauxblock method is not yet available");
    }

    /* The variables below are used to keep track of created and not yet
       submitted auxpow blocks.  Lock them to be sure even for multiple
       RPC threads running in parallel.  */
    static CCriticalSection cs_auxblockCache;
    LOCK(cs_auxblockCache);
    static std::map<uint256, CBlock*> mapNewBlock;
    static std::vector<std::unique_ptr<CBlockTemplate>> vNewBlockTemplate;

    /* Create a new block?  */
    if (request.params.size() == 0)
    {
        static unsigned nTransactionsUpdatedLast;
        static const CBlockIndex* pindexPrev = nullptr;
        static uint64_t nStart;
        static CBlock* pblock = nullptr;
        static unsigned nExtraNonce = 0;

        // Update block
        {
        LOCK(cs_main);
        if (pindexPrev != chainActive.Tip()
            || (mempool.GetTransactionsUpdated() != nTransactionsUpdatedLast
                && GetTime() - nStart > 60))
        {
            if (pindexPrev != chainActive.Tip())
            {
                // Clear old blocks since they're obsolete now.
                mapNewBlock.clear();
                vNewBlockTemplate.clear();
                pblock = nullptr;
            }

            // Create new block with nonce = 0 and extraNonce = 1
            std::unique_ptr<CBlockTemplate> newBlock(BlockAssembler(Params()).CreateNewBlock(coinbaseScript->reserveScript, miningAlgo));
            if (!newBlock)
                throw JSONRPCError(RPC_OUT_OF_MEMORY, "out of memory");

            // Update state only when CreateNewBlock succeeded
            nTransactionsUpdatedLast = mempool.GetTransactionsUpdated();
            pindexPrev = chainActive.Tip();
            nStart = GetTime();

            // Finalise it by setting the version and building the merkle root
            IncrementExtraNonce(&newBlock->block, pindexPrev, nExtraNonce);
            newBlock->block.SetAuxpowVersion(true);

            // Save
            pblock = &newBlock->block;
            mapNewBlock[pblock->GetHash()] = pblock;
            vNewBlockTemplate.push_back(std::move(newBlock));
        }
        }

        arith_uint256 target;
        bool fNegative, fOverflow;
        target.SetCompact(pblock->nBits, &fNegative, &fOverflow);
        if (fNegative || fOverflow || target == 0)
            throw std::runtime_error("invalid difficulty bits in block");

        UniValue result(UniValue::VOBJ);
        result.push_back(Pair("hash", pblock->GetHash().GetHex()));
        result.push_back(Pair("chainid", pblock->GetChainId()));
        result.push_back(Pair("previousblockhash", pblock->hashPrevBlock.GetHex()));
        result.push_back(Pair("coinbasevalue", (int64_t)pblock->vtx[0]->vout[0].nValue));
        result.push_back(Pair("bits", strprintf("%08x", pblock->nBits)));
        result.push_back(Pair("height", static_cast<int64_t> (pindexPrev->nHeight + 1)));
        result.push_back(Pair("target", HexStr(BEGIN(target), END(target))));

        return result;
    }

    /* Submit a block instead.  Note that this need not lock cs_main,
       since ProcessNewBlock below locks it instead.  */

    assert(request.params.size() == 2);
    uint256 hash;
    hash.SetHex(request.params[0].get_str());

    const std::map<uint256, CBlock*>::iterator mit = mapNewBlock.find(hash);
    if (mit == mapNewBlock.end())
        throw JSONRPCError(RPC_INVALID_PARAMETER, "block hash unknown");
    CBlock& block = *mit->second;

    const std::vector<unsigned char> vchAuxPow
      = ParseHex(request.params[1].get_str());
    CDataStream ss(vchAuxPow, SER_GETHASH, PROTOCOL_VERSION);
    CAuxPow pow;
    ss >> pow;
    block.SetAuxpow(new CAuxPow(pow));
    assert(block.GetHash() == hash);

    submitblock_StateCatcher sc(block.GetHash());
    RegisterValidationInterface(&sc);
    std::shared_ptr<const CBlock> shared_block
      = std::make_shared<const CBlock>(block);
    bool fAccepted = ProcessNewBlock(Params(), shared_block, true, nullptr);
    UnregisterValidationInterface(&sc);

    if (fAccepted)
        coinbaseScript->KeepScript();

    return fAccepted;
}

/* ************************************************************************** */

static const CRPCCommand commands[] =
{ //  category              name                      actor (function)         argNames
  //  --------------------- ------------------------  -----------------------  ----------
<<<<<<< HEAD
    { "mining",             "getnetworkhashps",       &getnetworkhashps,       true,  {"nblocks","height"} },
    { "mining",             "getmininginfo",          &getmininginfo,          true,  {} },
    { "mining",             "prioritisetransaction",  &prioritisetransaction,  true,  {"txid","priority_delta","fee_delta"} },
    { "mining",             "getblocktemplate",       &getblocktemplate,       true,  {"template_request"} },
    { "mining",             "submitblock",            &submitblock,            true,  {"hexdata","parameters"} },
    { "mining",             "getauxblock",            &getauxblock,            true,  {"hash", "auxpow"} },
    
    { "generating",         "generate",               &generate,               true,  {"nblocks","maxtries"} },
    { "generating",         "generatetoaddress",      &generatetoaddress,      true,  {"nblocks","address","maxtries"} },

    { "util",               "estimatefee",            &estimatefee,            true,  {"nblocks"} },
    { "util",               "estimatepriority",       &estimatepriority,       true,  {"nblocks"} },
    { "util",               "estimatesmartfee",       &estimatesmartfee,       true,  {"nblocks"} },
    { "util",               "estimatesmartpriority",  &estimatesmartpriority,  true,  {"nblocks"} },
=======
    { "mining",             "getnetworkhashps",       &getnetworkhashps,       {"nblocks","height"} },
    { "mining",             "getmininginfo",          &getmininginfo,          {} },
    { "mining",             "prioritisetransaction",  &prioritisetransaction,  {"txid","dummy","fee_delta"} },
    { "mining",             "getblocktemplate",       &getblocktemplate,       {"template_request"} },
    { "mining",             "submitblock",            &submitblock,            {"hexdata","dummy"} },


    { "generating",         "generatetoaddress",      &generatetoaddress,      {"nblocks","address","maxtries"} },

    { "util",               "estimatefee",            &estimatefee,            {"nblocks"} },
    { "util",               "estimatesmartfee",       &estimatesmartfee,       {"conf_target", "estimate_mode"} },

    { "hidden",             "estimaterawfee",         &estimaterawfee,         {"conf_target", "threshold"} },
>>>>>>> 9e116a6f
};

void RegisterMiningRPCCommands(CRPCTable &t)
{
    for (unsigned int vcidx = 0; vcidx < ARRAYLEN(commands); vcidx++)
        t.appendCommand(commands[vcidx].name, &commands[vcidx]);
}<|MERGE_RESOLUTION|>--- conflicted
+++ resolved
@@ -216,20 +216,14 @@
             "  \"pow_algo_id\": n           (numeric) The active mining algorithm id\n"
             "  \"pow_algo\": \"name\"       (string) The active mining algorithm name\n"
             "  \"difficulty\": xxx.xxxxx    (numeric) The current difficulty\n"
-<<<<<<< HEAD
             "  \"difficulty_sha256d\": xxxxxx,  (numeric) the current sha256d difficulty\n"
             "  \"difficulty_scrypt\": xxxxxx,   (numeric) the current scrypt difficulty\n"
             "  \"difficulty_groestl\": xxxxxx,  (numeric) the current groestl difficulty\n"
             "  \"difficulty_skein\": xxxxxx,    (numeric) the current skein difficulty\n"
             "  \"difficulty_qubit\": xxxxxx,    (numeric) the current qubit difficulty\n"
             "  \"difficulty_yescrypt\": xxxxxx, (numeric) the current yescrypt difficulty\n"
-            "  \"errors\": \"...\"            (string) Current errors\n"
-            "  \"networkhashps\": nnn,        (numeric) The network hashes per second\n"
-            "  \"pooledtx\": n                (numeric) The size of the mempool\n"
-=======
             "  \"networkhashps\": nnn,      (numeric) The network hashes per second\n"
             "  \"pooledtx\": n              (numeric) The size of the mempool\n"
->>>>>>> 9e116a6f
             "  \"chain\": \"xxxx\",           (string) current network name as defined in BIP70 (main, test, regtest)\n"
             "  \"warnings\": \"...\"          (string) any network and blockchain warnings\n"
             "  \"errors\": \"...\"            (string) DEPRECATED. Same as warnings. Only shown when bitcoind is started with -deprecatedrpc=getmininginfo\n"
@@ -246,7 +240,6 @@
     obj.push_back(Pair("blocks",           (int)chainActive.Height()));
     obj.push_back(Pair("currentblockweight", (uint64_t)nLastBlockWeight));
     obj.push_back(Pair("currentblocktx",   (uint64_t)nLastBlockTx));
-<<<<<<< HEAD
     obj.push_back(Pair("pow_algo_id", miningAlgo));
     obj.push_back(Pair("pow_algo", GetAlgoName(miningAlgo, GetTime(), Params().GetConsensus())));
     obj.push_back(Pair("difficulty",       (double)GetDifficulty(NULL, miningAlgo)));
@@ -256,10 +249,6 @@
     obj.push_back(Pair("difficulty_skein",       (double)GetDifficulty(NULL, ALGO_SKEIN)));
     obj.push_back(Pair("difficulty_qubit",       (double)GetDifficulty(NULL, ALGO_QUBIT)));
     obj.push_back(Pair("difficulty_yescrypt",    (double)GetDifficulty(NULL, ALGO_YESCRYPT)));
-    obj.push_back(Pair("errors",           GetWarnings("statusbar")));
-=======
-    obj.push_back(Pair("difficulty",       (double)GetDifficulty()));
->>>>>>> 9e116a6f
     obj.push_back(Pair("networkhashps",    getnetworkhashps(request)));
     obj.push_back(Pair("pooledtx",         (uint64_t)mempool.size()));
     obj.push_back(Pair("chain",            Params().NetworkIDString()));
@@ -539,11 +528,7 @@
         // TODO: Maybe recheck connections/IBD and (if something wrong) send an expires-immediately template to stop miners?
     }
 
-<<<<<<< HEAD
-    const struct BIP9DeploymentInfo& segwit_info = VersionBitsDeploymentInfo[Consensus::DEPLOYMENT_SEGWIT];
-=======
     const struct VBDeploymentInfo& segwit_info = VersionBitsDeploymentInfo[Consensus::DEPLOYMENT_SEGWIT];
->>>>>>> 9e116a6f
     // If the caller is indicating segwit support, then allow CreateNewBlock()
     // to select witness transactions, after segwit activates (otherwise
     // don't).
@@ -571,11 +556,7 @@
 
         // Create new block
         CScript scriptDummy = CScript() << OP_TRUE;
-<<<<<<< HEAD
         pblocktemplate = BlockAssembler(Params()).CreateNewBlock(scriptDummy, miningAlgo, fSupportsSegwit);
-=======
-        pblocktemplate = BlockAssembler(Params()).CreateNewBlock(scriptDummy, fSupportsSegwit);
->>>>>>> 9e116a6f
         if (!pblocktemplate)
             throw JSONRPCError(RPC_OUT_OF_MEMORY, "Out of memory");
 
@@ -718,15 +699,8 @@
         nSizeLimit /= WITNESS_SCALE_FACTOR;
     }
     result.push_back(Pair("sigoplimit", nSigOpLimit));
-<<<<<<< HEAD
-    if (fPreSegWit) {
-        result.push_back(Pair("sizelimit", (int64_t)MAX_BLOCK_BASE_SIZE));
-    } else {
-        result.push_back(Pair("sizelimit", (int64_t)MAX_BLOCK_SERIALIZED_SIZE));
-=======
     result.push_back(Pair("sizelimit", nSizeLimit));
     if (!fPreSegWit) {
->>>>>>> 9e116a6f
         result.push_back(Pair("weightlimit", (int64_t)MAX_BLOCK_WEIGHT));
     }
     result.push_back(Pair("curtime", pblock->GetBlockTime()));
@@ -1209,27 +1183,12 @@
 static const CRPCCommand commands[] =
 { //  category              name                      actor (function)         argNames
   //  --------------------- ------------------------  -----------------------  ----------
-<<<<<<< HEAD
-    { "mining",             "getnetworkhashps",       &getnetworkhashps,       true,  {"nblocks","height"} },
-    { "mining",             "getmininginfo",          &getmininginfo,          true,  {} },
-    { "mining",             "prioritisetransaction",  &prioritisetransaction,  true,  {"txid","priority_delta","fee_delta"} },
-    { "mining",             "getblocktemplate",       &getblocktemplate,       true,  {"template_request"} },
-    { "mining",             "submitblock",            &submitblock,            true,  {"hexdata","parameters"} },
-    { "mining",             "getauxblock",            &getauxblock,            true,  {"hash", "auxpow"} },
-    
-    { "generating",         "generate",               &generate,               true,  {"nblocks","maxtries"} },
-    { "generating",         "generatetoaddress",      &generatetoaddress,      true,  {"nblocks","address","maxtries"} },
-
-    { "util",               "estimatefee",            &estimatefee,            true,  {"nblocks"} },
-    { "util",               "estimatepriority",       &estimatepriority,       true,  {"nblocks"} },
-    { "util",               "estimatesmartfee",       &estimatesmartfee,       true,  {"nblocks"} },
-    { "util",               "estimatesmartpriority",  &estimatesmartpriority,  true,  {"nblocks"} },
-=======
     { "mining",             "getnetworkhashps",       &getnetworkhashps,       {"nblocks","height"} },
     { "mining",             "getmininginfo",          &getmininginfo,          {} },
     { "mining",             "prioritisetransaction",  &prioritisetransaction,  {"txid","dummy","fee_delta"} },
     { "mining",             "getblocktemplate",       &getblocktemplate,       {"template_request"} },
     { "mining",             "submitblock",            &submitblock,            {"hexdata","dummy"} },
+    { "mining",             "getauxblock",            &getauxblock,            true,  {"hash", "auxpow"} },
 
 
     { "generating",         "generatetoaddress",      &generatetoaddress,      {"nblocks","address","maxtries"} },
@@ -1238,7 +1197,6 @@
     { "util",               "estimatesmartfee",       &estimatesmartfee,       {"conf_target", "estimate_mode"} },
 
     { "hidden",             "estimaterawfee",         &estimaterawfee,         {"conf_target", "threshold"} },
->>>>>>> 9e116a6f
 };
 
 void RegisterMiningRPCCommands(CRPCTable &t)
