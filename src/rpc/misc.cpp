// Copyright (c) 2010 Satoshi Nakamoto
// Copyright (c) 2009-2017 The Bitcoin Core developers
// Distributed under the MIT software license, see the accompanying
// file COPYING or http://www.opensource.org/licenses/mit-license.php.

#include <base58.h>
#include <chain.h>
#include <clientversion.h>
#include <core_io.h>
#include <crypto/ripemd160.h>
#include <init.h>
#include <validation.h>
#include <httpserver.h>
#include <net.h>
#include <netbase.h>
#include <rpc/blockchain.h>
#include <rpc/server.h>
#include <rpc/util.h>
#include <timedata.h>
#include <util.h>
#include <utilstrencodings.h>
#ifdef ENABLE_WALLET
#include <wallet/rpcwallet.h>
#include <wallet/wallet.h>
#include <wallet/walletdb.h>
#endif
#include <warnings.h>

#include <stdint.h>
#ifdef HAVE_MALLOC_INFO
#include <malloc.h>
#endif

#include <univalue.h>

#ifdef ENABLE_WALLET
class DescribeAddressVisitor : public boost::static_visitor<UniValue>
{
<<<<<<< HEAD
    if (request.fHelp || request.params.size() != 0)
        throw runtime_error(
            "getinfo\n"
            "\nDEPRECATED. Returns an object containing various state info.\n"
            "\nResult:\n"
            "{\n"
            "  \"version\": xxxxx,           (numeric) the server version\n"
            "  \"protocolversion\": xxxxx,   (numeric) the protocol version\n"
            "  \"walletversion\": xxxxx,     (numeric) the wallet version\n"
            "  \"balance\": xxxxxxx,         (numeric) the total myriadcoin balance of the wallet\n"
            "  \"blocks\": xxxxxx,           (numeric) the current number of blocks processed in the server\n"
            "  \"timeoffset\": xxxxx,        (numeric) the time offset\n"
            "  \"connections\": xxxxx,       (numeric) the number of connections\n"
            "  \"proxy\": \"host:port\",     (string, optional) the proxy used by the server\n"
            "  \"pow_algo_id\": xxxxxx,      (numeric) the configured algorithm id\n"
            "  \"pow_algo\": xxxxxx,         (string) the configured algorithm\n"
            "  \"difficulty\": xxxxxx,       (numeric) the current difficulty for configured algorithm\n"
            "  \"difficulty_sha256d\": xxxxxx,   (numeric) the current difficulty for sha256d\n"
            "  \"difficulty_scrypt\": xxxxxx,    (numeric) the current difficulty for scrypt\n"
            "  \"difficulty_groestl\": xxxxxx,   (numeric) the current difficulty for myr-groestl\n"
            "  \"difficulty_skein\": xxxxxx,     (numeric) the current difficulty for skein\n"
            "  \"difficulty_qubit\": xxxxxx,     (numeric) the current difficulty for qubit\n"
            "  \"difficulty_yescrypt\": xxxxxx,  (numeric) the current difficulty for yescrypt\n"
            "  \"testnet\": true|false,      (boolean) if the server is using testnet or not\n"
            "  \"keypoololdest\": xxxxxx,    (numeric) the timestamp (seconds since Unix epoch) of the oldest pre-generated key in the key pool\n"
            "  \"keypoolsize\": xxxx,        (numeric) how many new keys are pre-generated\n"
            "  \"unlocked_until\": ttt,      (numeric) the timestamp in seconds since epoch (midnight Jan 1 1970 GMT) that the wallet is unlocked for transfers, or 0 if the wallet is locked\n"
            "  \"paytxfee\": x.xxxx,         (numeric) the transaction fee set in " + CURRENCY_UNIT + "/kB\n"
            "  \"relayfee\": x.xxxx,         (numeric) minimum relay fee for non-free transactions in " + CURRENCY_UNIT + "/kB\n"
            "  \"errors\": \"...\"           (string) any error messages\n"
            "}\n"
            "\nExamples:\n"
            + HelpExampleCli("getinfo", "")
            + HelpExampleRpc("getinfo", "")
        );
=======
public:
    CWallet * const pwallet;
>>>>>>> 9e116a6f

    explicit DescribeAddressVisitor(CWallet *_pwallet) : pwallet(_pwallet) {}

    void ProcessSubScript(const CScript& subscript, UniValue& obj, bool include_addresses = false) const
    {
        // Always present: script type and redeemscript
        txnouttype which_type;
        std::vector<std::vector<unsigned char>> solutions_data;
        Solver(subscript, which_type, solutions_data);
        obj.pushKV("script", GetTxnOutputType(which_type));
        obj.pushKV("hex", HexStr(subscript.begin(), subscript.end()));

        CTxDestination embedded;
        UniValue a(UniValue::VARR);
        if (ExtractDestination(subscript, embedded)) {
            // Only when the script corresponds to an address.
            UniValue subobj = boost::apply_visitor(*this, embedded);
            subobj.pushKV("address", EncodeDestination(embedded));
            subobj.pushKV("scriptPubKey", HexStr(subscript.begin(), subscript.end()));
            // Always report the pubkey at the top level, so that `getnewaddress()['pubkey']` always works.
            if (subobj.exists("pubkey")) obj.pushKV("pubkey", subobj["pubkey"]);
            obj.pushKV("embedded", std::move(subobj));
            if (include_addresses) a.push_back(EncodeDestination(embedded));
        } else if (which_type == TX_MULTISIG) {
            // Also report some information on multisig scripts (which do not have a corresponding address).
            // TODO: abstract out the common functionality between this logic and ExtractDestinations.
            obj.pushKV("sigsrequired", solutions_data[0][0]);
            UniValue pubkeys(UniValue::VARR);
            for (size_t i = 1; i < solutions_data.size() - 1; ++i) {
                CPubKey key(solutions_data[i].begin(), solutions_data[i].end());
                if (include_addresses) a.push_back(EncodeDestination(key.GetID()));
                pubkeys.push_back(HexStr(key.begin(), key.end()));
            }
            obj.pushKV("pubkeys", std::move(pubkeys));
        }

<<<<<<< HEAD
    UniValue obj(UniValue::VOBJ);
    obj.push_back(Pair("version", CLIENT_VERSION));
    obj.push_back(Pair("protocolversion", PROTOCOL_VERSION));
#ifdef ENABLE_WALLET
    if (pwalletMain) {
        obj.push_back(Pair("walletversion", pwalletMain->GetVersion()));
        obj.push_back(Pair("balance",       ValueFromAmount(pwalletMain->GetBalance())));
    }
#endif
    obj.push_back(Pair("blocks",        (int)chainActive.Height()));
    obj.push_back(Pair("timeoffset",    GetTimeOffset()));
    if(g_connman)
        obj.push_back(Pair("connections",   (int)g_connman->GetNodeCount(CConnman::CONNECTIONS_ALL)));
    obj.push_back(Pair("proxy",         (proxy.IsValid() ? proxy.proxy.ToStringIPPort() : string())));
    obj.push_back(Pair("pow_algo_id",        miningAlgo));
    obj.push_back(Pair("pow_algo",           GetAlgoName(miningAlgo, GetTime(), Params().GetConsensus())));
    obj.push_back(Pair("difficulty",         (double)GetDifficulty(NULL, miningAlgo)));
    obj.push_back(Pair("difficulty_sha256d", (double)GetDifficulty(NULL, ALGO_SHA256D)));
    obj.push_back(Pair("difficulty_scrypt",  (double)GetDifficulty(NULL, ALGO_SCRYPT)));
    obj.push_back(Pair("difficulty_groestl", (double)GetDifficulty(NULL, ALGO_GROESTL)));
    obj.push_back(Pair("difficulty_skein",   (double)GetDifficulty(NULL, ALGO_SKEIN)));
    obj.push_back(Pair("difficulty_qubit",   (double)GetDifficulty(NULL, ALGO_QUBIT)));
    obj.push_back(Pair("difficulty_yescrypt",(double)GetDifficulty(NULL, ALGO_YESCRYPT)));
    obj.push_back(Pair("testnet",       Params().NetworkIDString() == CBaseChainParams::TESTNET));
#ifdef ENABLE_WALLET
    if (pwalletMain) {
        obj.push_back(Pair("keypoololdest", pwalletMain->GetOldestKeyPoolTime()));
        obj.push_back(Pair("keypoolsize",   (int)pwalletMain->GetKeyPoolSize()));
=======
        // The "addresses" field is confusing because it refers to public keys using their P2PKH address.
        // For that reason, only add the 'addresses' field when needed for backward compatibility. New applications
        // can use the 'embedded'->'address' field for P2SH or P2WSH wrapped addresses, and 'pubkeys' for
        // inspecting multisig participants.
        if (include_addresses) obj.pushKV("addresses", std::move(a));
>>>>>>> 9e116a6f
    }

    UniValue operator()(const CNoDestination &dest) const { return UniValue(UniValue::VOBJ); }

    UniValue operator()(const CKeyID &keyID) const {
        UniValue obj(UniValue::VOBJ);
        CPubKey vchPubKey;
        obj.push_back(Pair("isscript", false));
        obj.push_back(Pair("iswitness", false));
        if (pwallet && pwallet->GetPubKey(keyID, vchPubKey)) {
            obj.push_back(Pair("pubkey", HexStr(vchPubKey)));
            obj.push_back(Pair("iscompressed", vchPubKey.IsCompressed()));
        }
        return obj;
    }

    UniValue operator()(const CScriptID &scriptID) const {
        UniValue obj(UniValue::VOBJ);
        CScript subscript;
        obj.push_back(Pair("isscript", true));
        obj.push_back(Pair("iswitness", false));
        if (pwallet && pwallet->GetCScript(scriptID, subscript)) {
            ProcessSubScript(subscript, obj, true);
        }
        return obj;
    }

    UniValue operator()(const WitnessV0KeyHash& id) const
    {
        UniValue obj(UniValue::VOBJ);
        CPubKey pubkey;
        obj.push_back(Pair("isscript", false));
        obj.push_back(Pair("iswitness", true));
        obj.push_back(Pair("witness_version", 0));
        obj.push_back(Pair("witness_program", HexStr(id.begin(), id.end())));
        if (pwallet && pwallet->GetPubKey(CKeyID(id), pubkey)) {
            obj.push_back(Pair("pubkey", HexStr(pubkey)));
        }
        return obj;
    }

    UniValue operator()(const WitnessV0ScriptHash& id) const
    {
        UniValue obj(UniValue::VOBJ);
        CScript subscript;
        obj.push_back(Pair("isscript", true));
        obj.push_back(Pair("iswitness", true));
        obj.push_back(Pair("witness_version", 0));
        obj.push_back(Pair("witness_program", HexStr(id.begin(), id.end())));
        CRIPEMD160 hasher;
        uint160 hash;
        hasher.Write(id.begin(), 32).Finalize(hash.begin());
        if (pwallet && pwallet->GetCScript(CScriptID(hash), subscript)) {
            ProcessSubScript(subscript, obj);
        }
        return obj;
    }

    UniValue operator()(const WitnessUnknown& id) const
    {
        UniValue obj(UniValue::VOBJ);
        CScript subscript;
        obj.push_back(Pair("iswitness", true));
        obj.push_back(Pair("witness_version", (int)id.version));
        obj.push_back(Pair("witness_program", HexStr(id.program, id.program + id.length)));
        return obj;
    }
};
#endif

UniValue validateaddress(const JSONRPCRequest& request)
{
    if (request.fHelp || request.params.size() != 1)
        throw std::runtime_error(
            "validateaddress \"address\"\n"
            "\nReturn information about the given myriadcoin address.\n"
            "\nArguments:\n"
            "1. \"address\"     (string, required) The myriadcoin address to validate\n"
            "\nResult:\n"
            "{\n"
            "  \"isvalid\" : true|false,       (boolean) If the address is valid or not. If not, this is the only property returned.\n"
            "  \"address\" : \"address\",        (string) The bitcoin address validated\n"
            "  \"scriptPubKey\" : \"hex\",       (string) The hex encoded scriptPubKey generated by the address\n"
            "  \"ismine\" : true|false,        (boolean) If the address is yours or not\n"
            "  \"iswatchonly\" : true|false,   (boolean) If the address is watchonly\n"
            "  \"isscript\" : true|false,      (boolean, optional) If the address is P2SH or P2WSH. Not included for unknown witness types.\n"
            "  \"iswitness\" : true|false,     (boolean) If the address is P2WPKH, P2WSH, or an unknown witness version\n"
            "  \"witness_version\" : version   (number, optional) For all witness output types, gives the version number.\n"
            "  \"witness_program\" : \"hex\"     (string, optional) For all witness output types, gives the script or key hash present in the address.\n"
            "  \"script\" : \"type\"             (string, optional) The output script type. Only if \"isscript\" is true and the redeemscript is known. Possible types: nonstandard, pubkey, pubkeyhash, scripthash, multisig, nulldata, witness_v0_keyhash, witness_v0_scripthash, witness_unknown\n"
            "  \"hex\" : \"hex\",                (string, optional) The redeemscript for the P2SH or P2WSH address\n"
            "  \"addresses\"                   (string, optional) Array of addresses associated with the known redeemscript (only if \"iswitness\" is false). This field is superseded by the \"pubkeys\" field and the address inside \"embedded\".\n"
            "    [\n"
            "      \"address\"\n"
            "      ,...\n"
            "    ]\n"
            "  \"pubkeys\"                     (string, optional) Array of pubkeys associated with the known redeemscript (only if \"script\" is \"multisig\")\n"
            "    [\n"
            "      \"pubkey\"\n"
            "      ,...\n"
            "    ]\n"
            "  \"sigsrequired\" : xxxxx        (numeric, optional) Number of signatures required to spend multisig output (only if \"script\" is \"multisig\")\n"
            "  \"pubkey\" : \"publickeyhex\",    (string, optional) The hex value of the raw public key, for single-key addresses (possibly embedded in P2SH or P2WSH)\n"
            "  \"embedded\" : {...},           (object, optional) information about the address embedded in P2SH or P2WSH, if relevant and known. It includes all validateaddress output fields for the embedded address, excluding \"isvalid\", metadata (\"timestamp\", \"hdkeypath\", \"hdmasterkeyid\") and relation to the wallet (\"ismine\", \"iswatchonly\", \"account\").\n"
            "  \"iscompressed\" : true|false,  (boolean) If the address is compressed\n"
            "  \"account\" : \"account\"         (string) DEPRECATED. The account associated with the address, \"\" is the default account\n"
            "  \"timestamp\" : timestamp,      (number, optional) The creation time of the key if available in seconds since epoch (Jan 1 1970 GMT)\n"
            "  \"hdkeypath\" : \"keypath\"       (string, optional) The HD keypath if the key is HD and available\n"
            "  \"hdmasterkeyid\" : \"<hash160>\" (string, optional) The Hash160 of the HD master pubkey\n"
            "}\n"
            "\nExamples:\n"
            + HelpExampleCli("validateaddress", "\"MJPyMHUJiQpwM5ZkzKXDo5UPYTNh5yJ9Vf\"")
            + HelpExampleRpc("validateaddress", "\"MJPyMHUJiQpwM5ZkzKXDo5UPYTNh5yJ9Vf\"")
        );

#ifdef ENABLE_WALLET
    CWallet * const pwallet = GetWalletForJSONRPCRequest(request);

    LOCK2(cs_main, pwallet ? &pwallet->cs_wallet : nullptr);
#else
    LOCK(cs_main);
#endif

    CTxDestination dest = DecodeDestination(request.params[0].get_str());
    bool isValid = IsValidDestination(dest);

    UniValue ret(UniValue::VOBJ);
    ret.push_back(Pair("isvalid", isValid));
    if (isValid)
    {
        std::string currentAddress = EncodeDestination(dest);
        ret.push_back(Pair("address", currentAddress));

        CScript scriptPubKey = GetScriptForDestination(dest);
        ret.push_back(Pair("scriptPubKey", HexStr(scriptPubKey.begin(), scriptPubKey.end())));

#ifdef ENABLE_WALLET
        isminetype mine = pwallet ? IsMine(*pwallet, dest) : ISMINE_NO;
        ret.push_back(Pair("ismine", bool(mine & ISMINE_SPENDABLE)));
        ret.push_back(Pair("iswatchonly", bool(mine & ISMINE_WATCH_ONLY)));
        UniValue detail = boost::apply_visitor(DescribeAddressVisitor(pwallet), dest);
        ret.pushKVs(detail);
        if (pwallet && pwallet->mapAddressBook.count(dest)) {
            ret.push_back(Pair("account", pwallet->mapAddressBook[dest].name));
        }
        if (pwallet) {
            const CKeyMetadata* meta = nullptr;
            CKeyID key_id = GetKeyForDestination(*pwallet, dest);
            if (!key_id.IsNull()) {
                auto it = pwallet->mapKeyMetadata.find(key_id);
                if (it != pwallet->mapKeyMetadata.end()) {
                    meta = &it->second;
                }
            }
            if (!meta) {
                auto it = pwallet->m_script_metadata.find(CScriptID(scriptPubKey));
                if (it != pwallet->m_script_metadata.end()) {
                    meta = &it->second;
                }
            }
            if (meta) {
                ret.push_back(Pair("timestamp", meta->nCreateTime));
                if (!meta->hdKeypath.empty()) {
                    ret.push_back(Pair("hdkeypath", meta->hdKeypath));
                    ret.push_back(Pair("hdmasterkeyid", meta->hdMasterKeyID.GetHex()));
                }
            }
        }
#endif
    }
    return ret;
}

// Needed even with !ENABLE_WALLET, to pass (ignored) pointers around
class CWallet;

UniValue createmultisig(const JSONRPCRequest& request)
{
    if (request.fHelp || request.params.size() < 2 || request.params.size() > 2)
    {
        std::string msg = "createmultisig nrequired [\"key\",...]\n"
            "\nCreates a multi-signature address with n signature of m keys required.\n"
            "It returns a json object with the address and redeemScript.\n"
            "DEPRECATION WARNING: Using addresses with createmultisig is deprecated. Clients must\n"
            "transition to using addmultisigaddress to create multisig addresses with addresses known\n"
            "to the wallet before upgrading to v0.17. To use the deprecated functionality, start bitcoind with -deprecatedrpc=createmultisig\n"
            "\nArguments:\n"
<<<<<<< HEAD
            "1. nrequired      (numeric, required) The number of required signatures out of the n keys or addresses.\n"
            "2. \"keys\"       (string, required) A json array of keys which are myriad addresses or hex-encoded public keys\n"
            "     [\n"
            "       \"key\"    (string) myriad address or hex-encoded public key\n"
=======
            "1. nrequired                    (numeric, required) The number of required signatures out of the n keys or addresses.\n"
            "2. \"keys\"                       (string, required) A json array of hex-encoded public keys\n"
            "     [\n"
            "       \"key\"                    (string) The hex-encoded public key\n"
>>>>>>> 9e116a6f
            "       ,...\n"
            "     ]\n"

            "\nResult:\n"
            "{\n"
            "  \"address\":\"multisigaddress\",  (string) The value of the new multisig address.\n"
            "  \"redeemScript\":\"script\"       (string) The string value of the hex-encoded redemption script.\n"
            "}\n"

            "\nExamples:\n"
<<<<<<< HEAD
            "\nCreate a multisig address from 2 addresses\n"
            + HelpExampleCli("createmultisig", "2 \"[\\\"MJPyMHUJiQpwM5ZkzKXDo5UPYTNh5yJ9Vf\\\",\\\"MFGBGKCBXvTsnEk4Bf8buY3AvF8qMDGZuR\\\"]\"") +
            "\nAs a json rpc call\n"
            + HelpExampleRpc("createmultisig", "2, \"[\\\"MJPyMHUJiQpwM5ZkzKXDo5UPYTNh5yJ9Vf\\\",\\\"MFGBGKCBXvTsnEk4Bf8buY3AvF8qMDGZuR\\\"]\"")
=======
            "\nCreate a multisig address from 2 public keys\n"
            + HelpExampleCli("createmultisig", "2 \"[\\\"03789ed0bb717d88f7d321a368d905e7430207ebbd82bd342cf11ae157a7ace5fd\\\",\\\"03dbc6764b8884a92e871274b87583e6d5c2a58819473e17e107ef3f6aa5a61626\\\"]\"") +
            "\nAs a json rpc call\n"
            + HelpExampleRpc("createmultisig", "2, \"[\\\"03789ed0bb717d88f7d321a368d905e7430207ebbd82bd342cf11ae157a7ace5fd\\\",\\\"03dbc6764b8884a92e871274b87583e6d5c2a58819473e17e107ef3f6aa5a61626\\\"]\"")
>>>>>>> 9e116a6f
        ;
        throw std::runtime_error(msg);
    }

    int required = request.params[0].get_int();

    // Get the public keys
    const UniValue& keys = request.params[1].get_array();
    std::vector<CPubKey> pubkeys;
    for (unsigned int i = 0; i < keys.size(); ++i) {
        if (IsHex(keys[i].get_str()) && (keys[i].get_str().length() == 66 || keys[i].get_str().length() == 130)) {
            pubkeys.push_back(HexToPubKey(keys[i].get_str()));
        } else {
#ifdef ENABLE_WALLET
            CWallet* const pwallet = GetWalletForJSONRPCRequest(request);
            if (IsDeprecatedRPCEnabled("createmultisig") && EnsureWalletIsAvailable(pwallet, false)) {
                pubkeys.push_back(AddrToPubKey(pwallet, keys[i].get_str()));
            } else
#endif
            throw JSONRPCError(RPC_INVALID_ADDRESS_OR_KEY, strprintf("Invalid public key: %s\nNote that from v0.16, createmultisig no longer accepts addresses."
            " Clients must transition to using addmultisigaddress to create multisig addresses with addresses known to the wallet before upgrading to v0.17."
            " To use the deprecated functionality, start bitcoind with -deprecatedrpc=createmultisig", keys[i].get_str()));
        }
    }

    // Construct using pay-to-script-hash:
    CScript inner = CreateMultisigRedeemscript(required, pubkeys);
    CScriptID innerID(inner);

    UniValue result(UniValue::VOBJ);
    result.push_back(Pair("address", EncodeDestination(innerID)));
    result.push_back(Pair("redeemScript", HexStr(inner.begin(), inner.end())));

    return result;
}

UniValue verifymessage(const JSONRPCRequest& request)
{
    if (request.fHelp || request.params.size() != 3)
        throw std::runtime_error(
            "verifymessage \"address\" \"signature\" \"message\"\n"
            "\nVerify a signed message\n"
            "\nArguments:\n"
            "1. \"address\"         (string, required) The myriadcoin address to use for the signature.\n"
            "2. \"signature\"       (string, required) The signature provided by the signer in base 64 encoding (see signmessage).\n"
            "3. \"message\"         (string, required) The message that was signed.\n"
            "\nResult:\n"
            "true|false   (boolean) If the signature is verified or not.\n"
            "\nExamples:\n"
            "\nUnlock the wallet for 30 seconds\n"
            + HelpExampleCli("walletpassphrase", "\"mypassphrase\" 30") +
            "\nCreate the signature\n"
<<<<<<< HEAD
            + HelpExampleCli("signmessage", "\"MJPyMHUJiQpwM5ZkzKXDo5UPYTNh5yJ9Vf\" \"my message\"") +
            "\nVerify the signature\n"
            + HelpExampleCli("verifymessage", "\"MJPyMHUJiQpwM5ZkzKXDo5UPYTNh5yJ9Vf\" \"signature\" \"my message\"") +
            "\nAs json rpc\n"
            + HelpExampleRpc("verifymessage", "\"MJPyMHUJiQpwM5ZkzKXDo5UPYTNh5yJ9Vf\", \"signature\", \"my message\"")
=======
            + HelpExampleCli("signmessage", "\"1D1ZrZNe3JUo7ZycKEYQQiQAWd9y54F4XX\" \"my message\"") +
            "\nVerify the signature\n"
            + HelpExampleCli("verifymessage", "\"1D1ZrZNe3JUo7ZycKEYQQiQAWd9y54F4XX\" \"signature\" \"my message\"") +
            "\nAs json rpc\n"
            + HelpExampleRpc("verifymessage", "\"1D1ZrZNe3JUo7ZycKEYQQiQAWd9y54F4XX\", \"signature\", \"my message\"")
>>>>>>> 9e116a6f
        );

    LOCK(cs_main);

    std::string strAddress  = request.params[0].get_str();
    std::string strSign     = request.params[1].get_str();
    std::string strMessage  = request.params[2].get_str();

    CTxDestination destination = DecodeDestination(strAddress);
    if (!IsValidDestination(destination)) {
        throw JSONRPCError(RPC_TYPE_ERROR, "Invalid address");
    }

    const CKeyID *keyID = boost::get<CKeyID>(&destination);
    if (!keyID) {
        throw JSONRPCError(RPC_TYPE_ERROR, "Address does not refer to key");
    }

    bool fInvalid = false;
    std::vector<unsigned char> vchSig = DecodeBase64(strSign.c_str(), &fInvalid);

    if (fInvalid)
        throw JSONRPCError(RPC_INVALID_ADDRESS_OR_KEY, "Malformed base64 encoding");

    CHashWriter ss(SER_GETHASH, 0);
    ss << strMessageMagic;
    ss << strMessage;

    CPubKey pubkey;
    if (!pubkey.RecoverCompact(ss.GetHash(), vchSig))
        return false;

    return (pubkey.GetID() == *keyID);
}

UniValue signmessagewithprivkey(const JSONRPCRequest& request)
{
    if (request.fHelp || request.params.size() != 2)
        throw std::runtime_error(
            "signmessagewithprivkey \"privkey\" \"message\"\n"
            "\nSign a message with the private key of an address\n"
            "\nArguments:\n"
            "1. \"privkey\"         (string, required) The private key to sign the message with.\n"
            "2. \"message\"         (string, required) The message to create a signature of.\n"
            "\nResult:\n"
            "\"signature\"          (string) The signature of the message encoded in base 64\n"
            "\nExamples:\n"
            "\nCreate the signature\n"
            + HelpExampleCli("signmessagewithprivkey", "\"privkey\" \"my message\"") +
            "\nVerify the signature\n"
            + HelpExampleCli("verifymessage", "\"1D1ZrZNe3JUo7ZycKEYQQiQAWd9y54F4XX\" \"signature\" \"my message\"") +
            "\nAs json rpc\n"
            + HelpExampleRpc("signmessagewithprivkey", "\"privkey\", \"my message\"")
        );

    std::string strPrivkey = request.params[0].get_str();
    std::string strMessage = request.params[1].get_str();

    CBitcoinSecret vchSecret;
    bool fGood = vchSecret.SetString(strPrivkey);
    if (!fGood)
        throw JSONRPCError(RPC_INVALID_ADDRESS_OR_KEY, "Invalid private key");
    CKey key = vchSecret.GetKey();
    if (!key.IsValid())
        throw JSONRPCError(RPC_INVALID_ADDRESS_OR_KEY, "Private key outside allowed range");

    CHashWriter ss(SER_GETHASH, 0);
    ss << strMessageMagic;
    ss << strMessage;

    std::vector<unsigned char> vchSig;
    if (!key.SignCompact(ss.GetHash(), vchSig))
        throw JSONRPCError(RPC_INVALID_ADDRESS_OR_KEY, "Sign failed");

    return EncodeBase64(vchSig.data(), vchSig.size());
}

UniValue setmocktime(const JSONRPCRequest& request)
{
    if (request.fHelp || request.params.size() != 1)
        throw std::runtime_error(
            "setmocktime timestamp\n"
            "\nSet the local time to given timestamp (-regtest only)\n"
            "\nArguments:\n"
            "1. timestamp  (integer, required) Unix seconds-since-epoch timestamp\n"
            "   Pass 0 to go back to using the system time."
        );

    if (!Params().MineBlocksOnDemand())
        throw std::runtime_error("setmocktime for regression testing (-regtest mode) only");

    // For now, don't change mocktime if we're in the middle of validation, as
    // this could have an effect on mempool time-based eviction, as well as
    // IsCurrentForFeeEstimation() and IsInitialBlockDownload().
    // TODO: figure out the right way to synchronize around mocktime, and
    // ensure all call sites of GetTime() are accessing this safely.
    LOCK(cs_main);

    RPCTypeCheck(request.params, {UniValue::VNUM});
    SetMockTime(request.params[0].get_int64());

    return NullUniValue;
}

static UniValue RPCLockedMemoryInfo()
{
    LockedPool::Stats stats = LockedPoolManager::Instance().stats();
    UniValue obj(UniValue::VOBJ);
    obj.push_back(Pair("used", uint64_t(stats.used)));
    obj.push_back(Pair("free", uint64_t(stats.free)));
    obj.push_back(Pair("total", uint64_t(stats.total)));
    obj.push_back(Pair("locked", uint64_t(stats.locked)));
    obj.push_back(Pair("chunks_used", uint64_t(stats.chunks_used)));
    obj.push_back(Pair("chunks_free", uint64_t(stats.chunks_free)));
    return obj;
}

#ifdef HAVE_MALLOC_INFO
static std::string RPCMallocInfo()
{
    char *ptr = nullptr;
    size_t size = 0;
    FILE *f = open_memstream(&ptr, &size);
    if (f) {
        malloc_info(0, f);
        fclose(f);
        if (ptr) {
            std::string rv(ptr, size);
            free(ptr);
            return rv;
        }
    }
    return "";
}
#endif

UniValue getmemoryinfo(const JSONRPCRequest& request)
{
    /* Please, avoid using the word "pool" here in the RPC interface or help,
     * as users will undoubtedly confuse it with the other "memory pool"
     */
    if (request.fHelp || request.params.size() > 1)
        throw std::runtime_error(
            "getmemoryinfo (\"mode\")\n"
            "Returns an object containing information about memory usage.\n"
            "Arguments:\n"
            "1. \"mode\" determines what kind of information is returned. This argument is optional, the default mode is \"stats\".\n"
            "  - \"stats\" returns general statistics about memory usage in the daemon.\n"
            "  - \"mallocinfo\" returns an XML string describing low-level heap state (only available if compiled with glibc 2.10+).\n"
            "\nResult (mode \"stats\"):\n"
            "{\n"
            "  \"locked\": {               (json object) Information about locked memory manager\n"
            "    \"used\": xxxxx,          (numeric) Number of bytes used\n"
            "    \"free\": xxxxx,          (numeric) Number of bytes available in current arenas\n"
            "    \"total\": xxxxxxx,       (numeric) Total number of bytes managed\n"
            "    \"locked\": xxxxxx,       (numeric) Amount of bytes that succeeded locking. If this number is smaller than total, locking pages failed at some point and key data could be swapped to disk.\n"
            "    \"chunks_used\": xxxxx,   (numeric) Number allocated chunks\n"
            "    \"chunks_free\": xxxxx,   (numeric) Number unused chunks\n"
            "  }\n"
            "}\n"
            "\nResult (mode \"mallocinfo\"):\n"
            "\"<malloc version=\"1\">...\"\n"
            "\nExamples:\n"
            + HelpExampleCli("getmemoryinfo", "")
            + HelpExampleRpc("getmemoryinfo", "")
        );

    std::string mode = request.params[0].isNull() ? "stats" : request.params[0].get_str();
    if (mode == "stats") {
        UniValue obj(UniValue::VOBJ);
        obj.push_back(Pair("locked", RPCLockedMemoryInfo()));
        return obj;
    } else if (mode == "mallocinfo") {
#ifdef HAVE_MALLOC_INFO
        return RPCMallocInfo();
#else
        throw JSONRPCError(RPC_INVALID_PARAMETER, "mallocinfo is only available when compiled with glibc 2.10+");
#endif
    } else {
        throw JSONRPCError(RPC_INVALID_PARAMETER, "unknown mode " + mode);
    }
}

uint32_t getCategoryMask(UniValue cats) {
    cats = cats.get_array();
    uint32_t mask = 0;
    for (unsigned int i = 0; i < cats.size(); ++i) {
        uint32_t flag = 0;
        std::string cat = cats[i].get_str();
        if (!GetLogCategory(&flag, &cat)) {
            throw JSONRPCError(RPC_INVALID_PARAMETER, "unknown logging category " + cat);
        }
        if (flag == BCLog::NONE) {
            return 0;
        }
        mask |= flag;
    }
    return mask;
}

UniValue logging(const JSONRPCRequest& request)
{
    if (request.fHelp || request.params.size() > 2) {
        throw std::runtime_error(
            "logging ( <include> <exclude> )\n"
            "Gets and sets the logging configuration.\n"
            "When called without an argument, returns the list of categories with status that are currently being debug logged or not.\n"
            "When called with arguments, adds or removes categories from debug logging and return the lists above.\n"
            "The arguments are evaluated in order \"include\", \"exclude\".\n"
            "If an item is both included and excluded, it will thus end up being excluded.\n"
            "The valid logging categories are: " + ListLogCategories() + "\n"
            "In addition, the following are available as category names with special meanings:\n"
            "  - \"all\",  \"1\" : represent all logging categories.\n"
            "  - \"none\", \"0\" : even if other logging categories are specified, ignore all of them.\n"
            "\nArguments:\n"
            "1. \"include\"        (array of strings, optional) A json array of categories to add debug logging\n"
            "     [\n"
            "       \"category\"   (string) the valid logging category\n"
            "       ,...\n"
            "     ]\n"
            "2. \"exclude\"        (array of strings, optional) A json array of categories to remove debug logging\n"
            "     [\n"
            "       \"category\"   (string) the valid logging category\n"
            "       ,...\n"
            "     ]\n"
            "\nResult:\n"
            "{                   (json object where keys are the logging categories, and values indicates its status\n"
            "  \"category\": 0|1,  (numeric) if being debug logged or not. 0:inactive, 1:active\n"
            "  ...\n"
            "}\n"
            "\nExamples:\n"
            + HelpExampleCli("logging", "\"[\\\"all\\\"]\" \"[\\\"http\\\"]\"")
            + HelpExampleRpc("logging", "[\"all\"], \"[libevent]\"")
        );
    }

    uint32_t originalLogCategories = logCategories;
    if (request.params[0].isArray()) {
        logCategories |= getCategoryMask(request.params[0]);
    }

    if (request.params[1].isArray()) {
        logCategories &= ~getCategoryMask(request.params[1]);
    }

    // Update libevent logging if BCLog::LIBEVENT has changed.
    // If the library version doesn't allow it, UpdateHTTPServerLogging() returns false,
    // in which case we should clear the BCLog::LIBEVENT flag.
    // Throw an error if the user has explicitly asked to change only the libevent
    // flag and it failed.
    uint32_t changedLogCategories = originalLogCategories ^ logCategories;
    if (changedLogCategories & BCLog::LIBEVENT) {
        if (!UpdateHTTPServerLogging(logCategories & BCLog::LIBEVENT)) {
            logCategories &= ~BCLog::LIBEVENT;
            if (changedLogCategories == BCLog::LIBEVENT) {
            throw JSONRPCError(RPC_INVALID_PARAMETER, "libevent logging cannot be updated when using libevent before v2.1.1.");
            }
        }
    }

    UniValue result(UniValue::VOBJ);
    std::vector<CLogCategoryActive> vLogCatActive = ListActiveLogCategories();
    for (const auto& logCatActive : vLogCatActive) {
        result.pushKV(logCatActive.category, logCatActive.active);
    }

    return result;
}

UniValue echo(const JSONRPCRequest& request)
{
    if (request.fHelp)
        throw std::runtime_error(
            "echo|echojson \"message\" ...\n"
            "\nSimply echo back the input arguments. This command is for testing.\n"
            "\nThe difference between echo and echojson is that echojson has argument conversion enabled in the client-side table in"
            "bitcoin-cli and the GUI. There is no server-side difference."
        );

    return request.params;
}

static UniValue getinfo_deprecated(const JSONRPCRequest& request)
{
    throw JSONRPCError(RPC_METHOD_NOT_FOUND,
        "getinfo\n"
        "\nThis call was removed in version 0.16.0. Use the appropriate fields from:\n"
        "- getblockchaininfo: blocks, difficulty, chain\n"
        "- getnetworkinfo: version, protocolversion, timeoffset, connections, proxy, relayfee, warnings\n"
        "- getwalletinfo: balance, keypoololdest, keypoolsize, paytxfee, unlocked_until, walletversion\n"
        "\nbitcoin-cli has the option -getinfo to collect and format these in the old format."
    );
}

static const CRPCCommand commands[] =
{ //  category              name                      actor (function)         argNames
  //  --------------------- ------------------------  -----------------------  ----------
    { "control",            "getmemoryinfo",          &getmemoryinfo,          {"mode"} },
    { "control",            "logging",                &logging,                {"include", "exclude"}},
    { "util",               "validateaddress",        &validateaddress,        {"address"} }, /* uses wallet if enabled */
    { "util",               "createmultisig",         &createmultisig,         {"nrequired","keys"} },
    { "util",               "verifymessage",          &verifymessage,          {"address","signature","message"} },
    { "util",               "signmessagewithprivkey", &signmessagewithprivkey, {"privkey","message"} },

    /* Not shown in help */
    { "hidden",             "setmocktime",            &setmocktime,            {"timestamp"}},
    { "hidden",             "echo",                   &echo,                   {"arg0","arg1","arg2","arg3","arg4","arg5","arg6","arg7","arg8","arg9"}},
    { "hidden",             "echojson",               &echo,                   {"arg0","arg1","arg2","arg3","arg4","arg5","arg6","arg7","arg8","arg9"}},
    { "hidden",             "getinfo",                &getinfo_deprecated,     {}},
};

void RegisterMiscRPCCommands(CRPCTable &t)
{
    for (unsigned int vcidx = 0; vcidx < ARRAYLEN(commands); vcidx++)
        t.appendCommand(commands[vcidx].name, &commands[vcidx]);
}<|MERGE_RESOLUTION|>--- conflicted
+++ resolved
@@ -36,46 +36,8 @@
 #ifdef ENABLE_WALLET
 class DescribeAddressVisitor : public boost::static_visitor<UniValue>
 {
-<<<<<<< HEAD
-    if (request.fHelp || request.params.size() != 0)
-        throw runtime_error(
-            "getinfo\n"
-            "\nDEPRECATED. Returns an object containing various state info.\n"
-            "\nResult:\n"
-            "{\n"
-            "  \"version\": xxxxx,           (numeric) the server version\n"
-            "  \"protocolversion\": xxxxx,   (numeric) the protocol version\n"
-            "  \"walletversion\": xxxxx,     (numeric) the wallet version\n"
-            "  \"balance\": xxxxxxx,         (numeric) the total myriadcoin balance of the wallet\n"
-            "  \"blocks\": xxxxxx,           (numeric) the current number of blocks processed in the server\n"
-            "  \"timeoffset\": xxxxx,        (numeric) the time offset\n"
-            "  \"connections\": xxxxx,       (numeric) the number of connections\n"
-            "  \"proxy\": \"host:port\",     (string, optional) the proxy used by the server\n"
-            "  \"pow_algo_id\": xxxxxx,      (numeric) the configured algorithm id\n"
-            "  \"pow_algo\": xxxxxx,         (string) the configured algorithm\n"
-            "  \"difficulty\": xxxxxx,       (numeric) the current difficulty for configured algorithm\n"
-            "  \"difficulty_sha256d\": xxxxxx,   (numeric) the current difficulty for sha256d\n"
-            "  \"difficulty_scrypt\": xxxxxx,    (numeric) the current difficulty for scrypt\n"
-            "  \"difficulty_groestl\": xxxxxx,   (numeric) the current difficulty for myr-groestl\n"
-            "  \"difficulty_skein\": xxxxxx,     (numeric) the current difficulty for skein\n"
-            "  \"difficulty_qubit\": xxxxxx,     (numeric) the current difficulty for qubit\n"
-            "  \"difficulty_yescrypt\": xxxxxx,  (numeric) the current difficulty for yescrypt\n"
-            "  \"testnet\": true|false,      (boolean) if the server is using testnet or not\n"
-            "  \"keypoololdest\": xxxxxx,    (numeric) the timestamp (seconds since Unix epoch) of the oldest pre-generated key in the key pool\n"
-            "  \"keypoolsize\": xxxx,        (numeric) how many new keys are pre-generated\n"
-            "  \"unlocked_until\": ttt,      (numeric) the timestamp in seconds since epoch (midnight Jan 1 1970 GMT) that the wallet is unlocked for transfers, or 0 if the wallet is locked\n"
-            "  \"paytxfee\": x.xxxx,         (numeric) the transaction fee set in " + CURRENCY_UNIT + "/kB\n"
-            "  \"relayfee\": x.xxxx,         (numeric) minimum relay fee for non-free transactions in " + CURRENCY_UNIT + "/kB\n"
-            "  \"errors\": \"...\"           (string) any error messages\n"
-            "}\n"
-            "\nExamples:\n"
-            + HelpExampleCli("getinfo", "")
-            + HelpExampleRpc("getinfo", "")
-        );
-=======
 public:
     CWallet * const pwallet;
->>>>>>> 9e116a6f
 
     explicit DescribeAddressVisitor(CWallet *_pwallet) : pwallet(_pwallet) {}
 
@@ -112,42 +74,11 @@
             obj.pushKV("pubkeys", std::move(pubkeys));
         }
 
-<<<<<<< HEAD
-    UniValue obj(UniValue::VOBJ);
-    obj.push_back(Pair("version", CLIENT_VERSION));
-    obj.push_back(Pair("protocolversion", PROTOCOL_VERSION));
-#ifdef ENABLE_WALLET
-    if (pwalletMain) {
-        obj.push_back(Pair("walletversion", pwalletMain->GetVersion()));
-        obj.push_back(Pair("balance",       ValueFromAmount(pwalletMain->GetBalance())));
-    }
-#endif
-    obj.push_back(Pair("blocks",        (int)chainActive.Height()));
-    obj.push_back(Pair("timeoffset",    GetTimeOffset()));
-    if(g_connman)
-        obj.push_back(Pair("connections",   (int)g_connman->GetNodeCount(CConnman::CONNECTIONS_ALL)));
-    obj.push_back(Pair("proxy",         (proxy.IsValid() ? proxy.proxy.ToStringIPPort() : string())));
-    obj.push_back(Pair("pow_algo_id",        miningAlgo));
-    obj.push_back(Pair("pow_algo",           GetAlgoName(miningAlgo, GetTime(), Params().GetConsensus())));
-    obj.push_back(Pair("difficulty",         (double)GetDifficulty(NULL, miningAlgo)));
-    obj.push_back(Pair("difficulty_sha256d", (double)GetDifficulty(NULL, ALGO_SHA256D)));
-    obj.push_back(Pair("difficulty_scrypt",  (double)GetDifficulty(NULL, ALGO_SCRYPT)));
-    obj.push_back(Pair("difficulty_groestl", (double)GetDifficulty(NULL, ALGO_GROESTL)));
-    obj.push_back(Pair("difficulty_skein",   (double)GetDifficulty(NULL, ALGO_SKEIN)));
-    obj.push_back(Pair("difficulty_qubit",   (double)GetDifficulty(NULL, ALGO_QUBIT)));
-    obj.push_back(Pair("difficulty_yescrypt",(double)GetDifficulty(NULL, ALGO_YESCRYPT)));
-    obj.push_back(Pair("testnet",       Params().NetworkIDString() == CBaseChainParams::TESTNET));
-#ifdef ENABLE_WALLET
-    if (pwalletMain) {
-        obj.push_back(Pair("keypoololdest", pwalletMain->GetOldestKeyPoolTime()));
-        obj.push_back(Pair("keypoolsize",   (int)pwalletMain->GetKeyPoolSize()));
-=======
         // The "addresses" field is confusing because it refers to public keys using their P2PKH address.
         // For that reason, only add the 'addresses' field when needed for backward compatibility. New applications
         // can use the 'embedded'->'address' field for P2SH or P2WSH wrapped addresses, and 'pubkeys' for
         // inspecting multisig participants.
         if (include_addresses) obj.pushKV("addresses", std::move(a));
->>>>>>> 9e116a6f
     }
 
     UniValue operator()(const CNoDestination &dest) const { return UniValue(UniValue::VOBJ); }
@@ -335,17 +266,10 @@
             "transition to using addmultisigaddress to create multisig addresses with addresses known\n"
             "to the wallet before upgrading to v0.17. To use the deprecated functionality, start bitcoind with -deprecatedrpc=createmultisig\n"
             "\nArguments:\n"
-<<<<<<< HEAD
-            "1. nrequired      (numeric, required) The number of required signatures out of the n keys or addresses.\n"
-            "2. \"keys\"       (string, required) A json array of keys which are myriad addresses or hex-encoded public keys\n"
-            "     [\n"
-            "       \"key\"    (string) myriad address or hex-encoded public key\n"
-=======
             "1. nrequired                    (numeric, required) The number of required signatures out of the n keys or addresses.\n"
             "2. \"keys\"                       (string, required) A json array of hex-encoded public keys\n"
             "     [\n"
             "       \"key\"                    (string) The hex-encoded public key\n"
->>>>>>> 9e116a6f
             "       ,...\n"
             "     ]\n"
 
@@ -356,17 +280,10 @@
             "}\n"
 
             "\nExamples:\n"
-<<<<<<< HEAD
-            "\nCreate a multisig address from 2 addresses\n"
-            + HelpExampleCli("createmultisig", "2 \"[\\\"MJPyMHUJiQpwM5ZkzKXDo5UPYTNh5yJ9Vf\\\",\\\"MFGBGKCBXvTsnEk4Bf8buY3AvF8qMDGZuR\\\"]\"") +
-            "\nAs a json rpc call\n"
-            + HelpExampleRpc("createmultisig", "2, \"[\\\"MJPyMHUJiQpwM5ZkzKXDo5UPYTNh5yJ9Vf\\\",\\\"MFGBGKCBXvTsnEk4Bf8buY3AvF8qMDGZuR\\\"]\"")
-=======
             "\nCreate a multisig address from 2 public keys\n"
             + HelpExampleCli("createmultisig", "2 \"[\\\"03789ed0bb717d88f7d321a368d905e7430207ebbd82bd342cf11ae157a7ace5fd\\\",\\\"03dbc6764b8884a92e871274b87583e6d5c2a58819473e17e107ef3f6aa5a61626\\\"]\"") +
             "\nAs a json rpc call\n"
             + HelpExampleRpc("createmultisig", "2, \"[\\\"03789ed0bb717d88f7d321a368d905e7430207ebbd82bd342cf11ae157a7ace5fd\\\",\\\"03dbc6764b8884a92e871274b87583e6d5c2a58819473e17e107ef3f6aa5a61626\\\"]\"")
->>>>>>> 9e116a6f
         ;
         throw std::runtime_error(msg);
     }
@@ -419,19 +336,11 @@
             "\nUnlock the wallet for 30 seconds\n"
             + HelpExampleCli("walletpassphrase", "\"mypassphrase\" 30") +
             "\nCreate the signature\n"
-<<<<<<< HEAD
             + HelpExampleCli("signmessage", "\"MJPyMHUJiQpwM5ZkzKXDo5UPYTNh5yJ9Vf\" \"my message\"") +
             "\nVerify the signature\n"
             + HelpExampleCli("verifymessage", "\"MJPyMHUJiQpwM5ZkzKXDo5UPYTNh5yJ9Vf\" \"signature\" \"my message\"") +
             "\nAs json rpc\n"
             + HelpExampleRpc("verifymessage", "\"MJPyMHUJiQpwM5ZkzKXDo5UPYTNh5yJ9Vf\", \"signature\", \"my message\"")
-=======
-            + HelpExampleCli("signmessage", "\"1D1ZrZNe3JUo7ZycKEYQQiQAWd9y54F4XX\" \"my message\"") +
-            "\nVerify the signature\n"
-            + HelpExampleCli("verifymessage", "\"1D1ZrZNe3JUo7ZycKEYQQiQAWd9y54F4XX\" \"signature\" \"my message\"") +
-            "\nAs json rpc\n"
-            + HelpExampleRpc("verifymessage", "\"1D1ZrZNe3JUo7ZycKEYQQiQAWd9y54F4XX\", \"signature\", \"my message\"")
->>>>>>> 9e116a6f
         );
 
     LOCK(cs_main);
