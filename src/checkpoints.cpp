<<<<<<< HEAD
// Copyright (c) 2009-2014 The Bitcoin Core developers
=======
// Copyright (c) 2009-2016 The Bitcoin Core developers
>>>>>>> fc073561
// Distributed under the MIT software license, see the accompanying
// file COPYING or http://www.opensource.org/licenses/mit-license.php.

#include "checkpoints.h"

<<<<<<< HEAD
#include "chainparams.h"
#include "main.h"
#include "uint256.h"

#include <stdint.h>

#include <boost/foreach.hpp>

namespace Checkpoints {

    /**
     * How many times slower we expect checking transactions after the last
     * checkpoint to be (from checking signatures, which is skipped up to the
     * last checkpoint). This number is a compromise, as it can't be accurate
     * for every system. When reindexing from a fast disk with a slow CPU, it
     * can be up to 20, while when downloading from a slow network with a
     * fast multicore CPU, it won't be much higher than 1.
     */
    static const double SIGCHECK_VERIFICATION_FACTOR = 5.0;

    bool CheckBlock(const CCheckpointData& data, int nHeight, const uint256& hash)
    {
        const MapCheckpoints& checkpoints = data.mapCheckpoints;

        MapCheckpoints::const_iterator i = checkpoints.find(nHeight);
        if (i == checkpoints.end()) return true;
        return hash == i->second;
    }

    //! Guess how far we are in the verification process at the given block index
    double GuessVerificationProgress(const CCheckpointData& data, CBlockIndex *pindex, bool fSigchecks) {
        if (pindex==NULL)
            return 0.0;

        int64_t nNow = time(NULL);

        double fSigcheckVerificationFactor = fSigchecks ? SIGCHECK_VERIFICATION_FACTOR : 1.0;
        double fWorkBefore = 0.0; // Amount of work done before pindex
        double fWorkAfter = 0.0;  // Amount of work left after pindex (estimated)
        // Work is defined as: 1.0 per transaction before the last checkpoint, and
        // fSigcheckVerificationFactor per transaction after.

        if (pindex->nChainTx <= data.nTransactionsLastCheckpoint) {
            double nCheapBefore = pindex->nChainTx;
            double nCheapAfter = data.nTransactionsLastCheckpoint - pindex->nChainTx;
            double nExpensiveAfter = (nNow - data.nTimeLastCheckpoint)/86400.0*data.fTransactionsPerDay;
            fWorkBefore = nCheapBefore;
            fWorkAfter = nCheapAfter + nExpensiveAfter*fSigcheckVerificationFactor;
        } else {
            double nCheapBefore = data.nTransactionsLastCheckpoint;
            double nExpensiveBefore = pindex->nChainTx - data.nTransactionsLastCheckpoint;
            double nExpensiveAfter = (nNow - pindex->GetBlockTime())/86400.0*data.fTransactionsPerDay;
            fWorkBefore = nCheapBefore + nExpensiveBefore*fSigcheckVerificationFactor;
            fWorkAfter = nExpensiveAfter*fSigcheckVerificationFactor;
        }

        return fWorkBefore / (fWorkBefore + fWorkAfter);
    }

    int GetTotalBlocksEstimate(const CCheckpointData& data)
    {
        const MapCheckpoints& checkpoints = data.mapCheckpoints;

        if (checkpoints.empty())
            return 0;

        return checkpoints.rbegin()->first;
    }

=======
#include "chain.h"
#include "chainparams.h"
#include "validation.h"
#include "uint256.h"

#include <stdint.h>

#include <boost/foreach.hpp>

namespace Checkpoints {

>>>>>>> fc073561
    CBlockIndex* GetLastCheckpoint(const CCheckpointData& data)
    {
        const MapCheckpoints& checkpoints = data.mapCheckpoints;

        BOOST_REVERSE_FOREACH(const MapCheckpoints::value_type& i, checkpoints)
        {
            const uint256& hash = i.second;
            BlockMap::const_iterator t = mapBlockIndex.find(hash);
            if (t != mapBlockIndex.end())
                return t->second;
        }
        return NULL;
    }

} // namespace Checkpoints<|MERGE_RESOLUTION|>--- conflicted
+++ resolved
@@ -1,84 +1,9 @@
-<<<<<<< HEAD
-// Copyright (c) 2009-2014 The Bitcoin Core developers
-=======
 // Copyright (c) 2009-2016 The Bitcoin Core developers
->>>>>>> fc073561
 // Distributed under the MIT software license, see the accompanying
 // file COPYING or http://www.opensource.org/licenses/mit-license.php.
 
 #include "checkpoints.h"
 
-<<<<<<< HEAD
-#include "chainparams.h"
-#include "main.h"
-#include "uint256.h"
-
-#include <stdint.h>
-
-#include <boost/foreach.hpp>
-
-namespace Checkpoints {
-
-    /**
-     * How many times slower we expect checking transactions after the last
-     * checkpoint to be (from checking signatures, which is skipped up to the
-     * last checkpoint). This number is a compromise, as it can't be accurate
-     * for every system. When reindexing from a fast disk with a slow CPU, it
-     * can be up to 20, while when downloading from a slow network with a
-     * fast multicore CPU, it won't be much higher than 1.
-     */
-    static const double SIGCHECK_VERIFICATION_FACTOR = 5.0;
-
-    bool CheckBlock(const CCheckpointData& data, int nHeight, const uint256& hash)
-    {
-        const MapCheckpoints& checkpoints = data.mapCheckpoints;
-
-        MapCheckpoints::const_iterator i = checkpoints.find(nHeight);
-        if (i == checkpoints.end()) return true;
-        return hash == i->second;
-    }
-
-    //! Guess how far we are in the verification process at the given block index
-    double GuessVerificationProgress(const CCheckpointData& data, CBlockIndex *pindex, bool fSigchecks) {
-        if (pindex==NULL)
-            return 0.0;
-
-        int64_t nNow = time(NULL);
-
-        double fSigcheckVerificationFactor = fSigchecks ? SIGCHECK_VERIFICATION_FACTOR : 1.0;
-        double fWorkBefore = 0.0; // Amount of work done before pindex
-        double fWorkAfter = 0.0;  // Amount of work left after pindex (estimated)
-        // Work is defined as: 1.0 per transaction before the last checkpoint, and
-        // fSigcheckVerificationFactor per transaction after.
-
-        if (pindex->nChainTx <= data.nTransactionsLastCheckpoint) {
-            double nCheapBefore = pindex->nChainTx;
-            double nCheapAfter = data.nTransactionsLastCheckpoint - pindex->nChainTx;
-            double nExpensiveAfter = (nNow - data.nTimeLastCheckpoint)/86400.0*data.fTransactionsPerDay;
-            fWorkBefore = nCheapBefore;
-            fWorkAfter = nCheapAfter + nExpensiveAfter*fSigcheckVerificationFactor;
-        } else {
-            double nCheapBefore = data.nTransactionsLastCheckpoint;
-            double nExpensiveBefore = pindex->nChainTx - data.nTransactionsLastCheckpoint;
-            double nExpensiveAfter = (nNow - pindex->GetBlockTime())/86400.0*data.fTransactionsPerDay;
-            fWorkBefore = nCheapBefore + nExpensiveBefore*fSigcheckVerificationFactor;
-            fWorkAfter = nExpensiveAfter*fSigcheckVerificationFactor;
-        }
-
-        return fWorkBefore / (fWorkBefore + fWorkAfter);
-    }
-
-    int GetTotalBlocksEstimate(const CCheckpointData& data)
-    {
-        const MapCheckpoints& checkpoints = data.mapCheckpoints;
-
-        if (checkpoints.empty())
-            return 0;
-
-        return checkpoints.rbegin()->first;
-    }
-
-=======
 #include "chain.h"
 #include "chainparams.h"
 #include "validation.h"
@@ -90,7 +15,6 @@
 
 namespace Checkpoints {
 
->>>>>>> fc073561
     CBlockIndex* GetLastCheckpoint(const CCheckpointData& data)
     {
         const MapCheckpoints& checkpoints = data.mapCheckpoints;
