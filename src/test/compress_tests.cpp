--- conflicted
+++ resolved
@@ -1,8 +1,4 @@
-<<<<<<< HEAD
-// Copyright (c) 2012-2013 The Bitcoin Core developers
-=======
 // Copyright (c) 2012-2015 The Bitcoin Core developers
->>>>>>> fc073561
 // Distributed under the MIT software license, see the accompanying
 // file COPYING or http://www.opensource.org/licenses/mit-license.php.
 
