// Copyright (c) 2012-2017 The Bitcoin Core developers
// Distributed under the MIT software license, see the accompanying
// file COPYING or http://www.opensource.org/licenses/mit-license.php.

#include <key.h>

#include <base58.h>
#include <script/script.h>
#include <uint256.h>
#include <util.h>
#include <utilstrencodings.h>
#include <test/test_bitcoin.h>

#include <string>
#include <vector>

#include <boost/test/unit_test.hpp>

<<<<<<< HEAD
static const std::string strSecret1     ("6z8tDFZ9cJy8CWVAZiHawKM7DbhDdCpnQEyLDNUwMz4LBvqDSzb");
static const std::string strSecret2     ("6zLeARdm3LVHKX1QEx6B1Ks936mWrZNfRJydmpXwhYEqsgg3YGW");
static const std::string strSecret1C    ("TRBo35EtzrJimo9KDPECnjykSc8WioBuPafdobpJwcqhgpdQaQCf");
static const std::string strSecret2C    ("TS5h2bjFPK1q2jSmaa9qASGJUGTUmjtcaJLyJpoaRvt6iRvg2k73");
static const CBitcoinAddress addr1 ("MX7aKiuxRxQ4UnaseF41GzxBuWqHJ2GUwy");
static const CBitcoinAddress addr2 ("MEBPbnApwv5fetLH7eVvaxPNUY8WV9d8jD");
static const CBitcoinAddress addr1C("MBeR1CLYqGPoonVC18AAywEuho3MeGFSwP");
static const CBitcoinAddress addr2C("MTpDtfFCDBi9nJ3kmZJPavhw65j62D3p86");


static const std::string strAddressBad("MUj5mgJ89ceTYqYXt8LoSepZxnvw2CGQdD");


#ifdef KEY_TESTS_DUMPINFO
void dumpKeyInfo(uint256 privkey)
{
    CKey key;
    key.resize(32);
    memcpy(&secret[0], &privkey, 32);
    std::vector<unsigned char> sec;
    sec.resize(32);
    memcpy(&sec[0], &secret[0], 32);
    printf("  * secret (hex): %s\n", HexStr(sec).c_str());

    for (int nCompressed=0; nCompressed<2; nCompressed++)
    {
        bool fCompressed = nCompressed == 1;
        printf("  * %s:\n", fCompressed ? "compressed" : "uncompressed");
        CBitcoinSecret bsecret;
        bsecret.SetSecret(secret, fCompressed);
        printf("    * secret (base58): %s\n", bsecret.ToString().c_str());
        CKey key;
        key.SetSecret(secret, fCompressed);
        std::vector<unsigned char> vchPubKey = key.GetPubKey();
        printf("    * pubkey (hex): %s\n", HexStr(vchPubKey).c_str());
        printf("    * address (base58): %s\n", CBitcoinAddress(vchPubKey).ToString().c_str());
    }
}
#endif
=======
static const std::string strSecret1 = "5HxWvvfubhXpYYpS3tJkw6fq9jE9j18THftkZjHHfmFiWtmAbrj";
static const std::string strSecret2 = "5KC4ejrDjv152FGwP386VD1i2NYc5KkfSMyv1nGy1VGDxGHqVY3";
static const std::string strSecret1C = "Kwr371tjA9u2rFSMZjTNun2PXXP3WPZu2afRHTcta6KxEUdm1vEw";
static const std::string strSecret2C = "L3Hq7a8FEQwJkW1M2GNKDW28546Vp5miewcCzSqUD9kCAXrJdS3g";
static const std::string addr1 = "1QFqqMUD55ZV3PJEJZtaKCsQmjLT6JkjvJ";
static const std::string addr2 = "1F5y5E5FMc5YzdJtB9hLaUe43GDxEKXENJ";
static const std::string addr1C = "1NoJrossxPBKfCHuJXT4HadJrXRE9Fxiqs";
static const std::string addr2C = "1CRj2HyM1CXWzHAXLQtiGLyggNT9WQqsDs";

static const std::string strAddressBad = "1HV9Lc3sNHZxwj4Zk6fB38tEmBryq2cBiF";
>>>>>>> 9e116a6f


BOOST_FIXTURE_TEST_SUITE(key_tests, BasicTestingSetup)

BOOST_AUTO_TEST_CASE(key_test1)
{
    CBitcoinSecret bsecret1, bsecret2, bsecret1C, bsecret2C, baddress1;
    BOOST_CHECK( bsecret1.SetString (strSecret1));
    BOOST_CHECK( bsecret2.SetString (strSecret2));
    BOOST_CHECK( bsecret1C.SetString(strSecret1C));
    BOOST_CHECK( bsecret2C.SetString(strSecret2C));
    BOOST_CHECK(!baddress1.SetString(strAddressBad));

    CKey key1  = bsecret1.GetKey();
    BOOST_CHECK(key1.IsCompressed() == false);
    CKey key2  = bsecret2.GetKey();
    BOOST_CHECK(key2.IsCompressed() == false);
    CKey key1C = bsecret1C.GetKey();
    BOOST_CHECK(key1C.IsCompressed() == true);
    CKey key2C = bsecret2C.GetKey();
    BOOST_CHECK(key2C.IsCompressed() == true);

    CPubKey pubkey1  = key1. GetPubKey();
    CPubKey pubkey2  = key2. GetPubKey();
    CPubKey pubkey1C = key1C.GetPubKey();
    CPubKey pubkey2C = key2C.GetPubKey();

    BOOST_CHECK(key1.VerifyPubKey(pubkey1));
    BOOST_CHECK(!key1.VerifyPubKey(pubkey1C));
    BOOST_CHECK(!key1.VerifyPubKey(pubkey2));
    BOOST_CHECK(!key1.VerifyPubKey(pubkey2C));

    BOOST_CHECK(!key1C.VerifyPubKey(pubkey1));
    BOOST_CHECK(key1C.VerifyPubKey(pubkey1C));
    BOOST_CHECK(!key1C.VerifyPubKey(pubkey2));
    BOOST_CHECK(!key1C.VerifyPubKey(pubkey2C));

    BOOST_CHECK(!key2.VerifyPubKey(pubkey1));
    BOOST_CHECK(!key2.VerifyPubKey(pubkey1C));
    BOOST_CHECK(key2.VerifyPubKey(pubkey2));
    BOOST_CHECK(!key2.VerifyPubKey(pubkey2C));

    BOOST_CHECK(!key2C.VerifyPubKey(pubkey1));
    BOOST_CHECK(!key2C.VerifyPubKey(pubkey1C));
    BOOST_CHECK(!key2C.VerifyPubKey(pubkey2));
    BOOST_CHECK(key2C.VerifyPubKey(pubkey2C));

    BOOST_CHECK(DecodeDestination(addr1)  == CTxDestination(pubkey1.GetID()));
    BOOST_CHECK(DecodeDestination(addr2)  == CTxDestination(pubkey2.GetID()));
    BOOST_CHECK(DecodeDestination(addr1C) == CTxDestination(pubkey1C.GetID()));
    BOOST_CHECK(DecodeDestination(addr2C) == CTxDestination(pubkey2C.GetID()));

    for (int n=0; n<16; n++)
    {
        std::string strMsg = strprintf("Very secret message %i: 11", n);
        uint256 hashMsg = Hash(strMsg.begin(), strMsg.end());

        // normal signatures

        std::vector<unsigned char> sign1, sign2, sign1C, sign2C;

        BOOST_CHECK(key1.Sign (hashMsg, sign1));
        BOOST_CHECK(key2.Sign (hashMsg, sign2));
        BOOST_CHECK(key1C.Sign(hashMsg, sign1C));
        BOOST_CHECK(key2C.Sign(hashMsg, sign2C));

        BOOST_CHECK( pubkey1.Verify(hashMsg, sign1));
        BOOST_CHECK(!pubkey1.Verify(hashMsg, sign2));
        BOOST_CHECK( pubkey1.Verify(hashMsg, sign1C));
        BOOST_CHECK(!pubkey1.Verify(hashMsg, sign2C));

        BOOST_CHECK(!pubkey2.Verify(hashMsg, sign1));
        BOOST_CHECK( pubkey2.Verify(hashMsg, sign2));
        BOOST_CHECK(!pubkey2.Verify(hashMsg, sign1C));
        BOOST_CHECK( pubkey2.Verify(hashMsg, sign2C));

        BOOST_CHECK( pubkey1C.Verify(hashMsg, sign1));
        BOOST_CHECK(!pubkey1C.Verify(hashMsg, sign2));
        BOOST_CHECK( pubkey1C.Verify(hashMsg, sign1C));
        BOOST_CHECK(!pubkey1C.Verify(hashMsg, sign2C));

        BOOST_CHECK(!pubkey2C.Verify(hashMsg, sign1));
        BOOST_CHECK( pubkey2C.Verify(hashMsg, sign2));
        BOOST_CHECK(!pubkey2C.Verify(hashMsg, sign1C));
        BOOST_CHECK( pubkey2C.Verify(hashMsg, sign2C));

        // compact signatures (with key recovery)

        std::vector<unsigned char> csign1, csign2, csign1C, csign2C;

        BOOST_CHECK(key1.SignCompact (hashMsg, csign1));
        BOOST_CHECK(key2.SignCompact (hashMsg, csign2));
        BOOST_CHECK(key1C.SignCompact(hashMsg, csign1C));
        BOOST_CHECK(key2C.SignCompact(hashMsg, csign2C));

        CPubKey rkey1, rkey2, rkey1C, rkey2C;

        BOOST_CHECK(rkey1.RecoverCompact (hashMsg, csign1));
        BOOST_CHECK(rkey2.RecoverCompact (hashMsg, csign2));
        BOOST_CHECK(rkey1C.RecoverCompact(hashMsg, csign1C));
        BOOST_CHECK(rkey2C.RecoverCompact(hashMsg, csign2C));

        BOOST_CHECK(rkey1  == pubkey1);
        BOOST_CHECK(rkey2  == pubkey2);
        BOOST_CHECK(rkey1C == pubkey1C);
        BOOST_CHECK(rkey2C == pubkey2C);
    }

    // test deterministic signing

    std::vector<unsigned char> detsig, detsigc;
    std::string strMsg = "Very deterministic message";
    uint256 hashMsg = Hash(strMsg.begin(), strMsg.end());
    BOOST_CHECK(key1.Sign(hashMsg, detsig));
    BOOST_CHECK(key1C.Sign(hashMsg, detsigc));
    BOOST_CHECK(detsig == detsigc);
    BOOST_CHECK(detsig == ParseHex("3045022100bd4c7468cd9f2ad8169e283598d91f5984f6c0bdf7478e21d7d706f032b9299f022008c8ba5f1e080bf5f4a5843da547a952732b519a5cbe359c4eed9a2f7e921004"));
    BOOST_CHECK(key2.Sign(hashMsg, detsig));
    BOOST_CHECK(key2C.Sign(hashMsg, detsigc));
    BOOST_CHECK(detsig == detsigc);
    BOOST_CHECK(detsig == ParseHex("3045022100d23ddc1c161710fe2c00112bda306aebbff3a820361ecbfa2f2819de03978a8002205af44232b128915ec35720fc1708614cb1fda93cf6cb8d6b7cca67213b25af2c"));
    BOOST_CHECK(key1.SignCompact(hashMsg, detsig));
    BOOST_CHECK(key1C.SignCompact(hashMsg, detsigc));
    BOOST_CHECK(detsig == ParseHex("1bbd4c7468cd9f2ad8169e283598d91f5984f6c0bdf7478e21d7d706f032b9299f08c8ba5f1e080bf5f4a5843da547a952732b519a5cbe359c4eed9a2f7e921004"));
    BOOST_CHECK(detsigc == ParseHex("1fbd4c7468cd9f2ad8169e283598d91f5984f6c0bdf7478e21d7d706f032b9299f08c8ba5f1e080bf5f4a5843da547a952732b519a5cbe359c4eed9a2f7e921004"));
    BOOST_CHECK(key2.SignCompact(hashMsg, detsig));
    BOOST_CHECK(key2C.SignCompact(hashMsg, detsigc));
    BOOST_CHECK(detsig == ParseHex("1cd23ddc1c161710fe2c00112bda306aebbff3a820361ecbfa2f2819de03978a805af44232b128915ec35720fc1708614cb1fda93cf6cb8d6b7cca67213b25af2c"));
    BOOST_CHECK(detsigc == ParseHex("20d23ddc1c161710fe2c00112bda306aebbff3a820361ecbfa2f2819de03978a805af44232b128915ec35720fc1708614cb1fda93cf6cb8d6b7cca67213b25af2c"));
}

BOOST_AUTO_TEST_SUITE_END()<|MERGE_RESOLUTION|>--- conflicted
+++ resolved
@@ -16,58 +16,16 @@
 
 #include <boost/test/unit_test.hpp>
 
-<<<<<<< HEAD
-static const std::string strSecret1     ("6z8tDFZ9cJy8CWVAZiHawKM7DbhDdCpnQEyLDNUwMz4LBvqDSzb");
-static const std::string strSecret2     ("6zLeARdm3LVHKX1QEx6B1Ks936mWrZNfRJydmpXwhYEqsgg3YGW");
-static const std::string strSecret1C    ("TRBo35EtzrJimo9KDPECnjykSc8WioBuPafdobpJwcqhgpdQaQCf");
-static const std::string strSecret2C    ("TS5h2bjFPK1q2jSmaa9qASGJUGTUmjtcaJLyJpoaRvt6iRvg2k73");
-static const CBitcoinAddress addr1 ("MX7aKiuxRxQ4UnaseF41GzxBuWqHJ2GUwy");
-static const CBitcoinAddress addr2 ("MEBPbnApwv5fetLH7eVvaxPNUY8WV9d8jD");
-static const CBitcoinAddress addr1C("MBeR1CLYqGPoonVC18AAywEuho3MeGFSwP");
-static const CBitcoinAddress addr2C("MTpDtfFCDBi9nJ3kmZJPavhw65j62D3p86");
-
-
-static const std::string strAddressBad("MUj5mgJ89ceTYqYXt8LoSepZxnvw2CGQdD");
-
-
-#ifdef KEY_TESTS_DUMPINFO
-void dumpKeyInfo(uint256 privkey)
-{
-    CKey key;
-    key.resize(32);
-    memcpy(&secret[0], &privkey, 32);
-    std::vector<unsigned char> sec;
-    sec.resize(32);
-    memcpy(&sec[0], &secret[0], 32);
-    printf("  * secret (hex): %s\n", HexStr(sec).c_str());
-
-    for (int nCompressed=0; nCompressed<2; nCompressed++)
-    {
-        bool fCompressed = nCompressed == 1;
-        printf("  * %s:\n", fCompressed ? "compressed" : "uncompressed");
-        CBitcoinSecret bsecret;
-        bsecret.SetSecret(secret, fCompressed);
-        printf("    * secret (base58): %s\n", bsecret.ToString().c_str());
-        CKey key;
-        key.SetSecret(secret, fCompressed);
-        std::vector<unsigned char> vchPubKey = key.GetPubKey();
-        printf("    * pubkey (hex): %s\n", HexStr(vchPubKey).c_str());
-        printf("    * address (base58): %s\n", CBitcoinAddress(vchPubKey).ToString().c_str());
-    }
-}
-#endif
-=======
-static const std::string strSecret1 = "5HxWvvfubhXpYYpS3tJkw6fq9jE9j18THftkZjHHfmFiWtmAbrj";
-static const std::string strSecret2 = "5KC4ejrDjv152FGwP386VD1i2NYc5KkfSMyv1nGy1VGDxGHqVY3";
-static const std::string strSecret1C = "Kwr371tjA9u2rFSMZjTNun2PXXP3WPZu2afRHTcta6KxEUdm1vEw";
-static const std::string strSecret2C = "L3Hq7a8FEQwJkW1M2GNKDW28546Vp5miewcCzSqUD9kCAXrJdS3g";
-static const std::string addr1 = "1QFqqMUD55ZV3PJEJZtaKCsQmjLT6JkjvJ";
-static const std::string addr2 = "1F5y5E5FMc5YzdJtB9hLaUe43GDxEKXENJ";
-static const std::string addr1C = "1NoJrossxPBKfCHuJXT4HadJrXRE9Fxiqs";
-static const std::string addr2C = "1CRj2HyM1CXWzHAXLQtiGLyggNT9WQqsDs";
+static const std::string strSecret1 = "6z8tDFZ9cJy8CWVAZiHawKM7DbhDdCpnQEyLDNUwMz4LBvqDSzb";
+static const std::string strSecret2 = "6zLeARdm3LVHKX1QEx6B1Ks936mWrZNfRJydmpXwhYEqsgg3YGW";
+static const std::string strSecret1C = "TRBo35EtzrJimo9KDPECnjykSc8WioBuPafdobpJwcqhgpdQaQCf";
+static const std::string strSecret2C = "TS5h2bjFPK1q2jSmaa9qASGJUGTUmjtcaJLyJpoaRvt6iRvg2k73";
+static const std::string addr1 = "MX7aKiuxRxQ4UnaseF41GzxBuWqHJ2GUwy";
+static const std::string addr2 = "MEBPbnApwv5fetLH7eVvaxPNUY8WV9d8jD";
+static const std::string addr1C = "MBeR1CLYqGPoonVC18AAywEuho3MeGFSwP";
+static const std::string addr2C = "MTpDtfFCDBi9nJ3kmZJPavhw65j62D3p86";
 
 static const std::string strAddressBad = "1HV9Lc3sNHZxwj4Zk6fB38tEmBryq2cBiF";
->>>>>>> 9e116a6f
 
 
 BOOST_FIXTURE_TEST_SUITE(key_tests, BasicTestingSetup)
