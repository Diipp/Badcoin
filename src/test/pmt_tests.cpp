--- conflicted
+++ resolved
@@ -1,33 +1,16 @@
-<<<<<<< HEAD
-// Copyright (c) 2012-2013 The Bitcoin Core developers
-// Distributed under the MIT software license, see the accompanying
-// file COPYING or http://www.opensource.org/licenses/mit-license.php.
-
-=======
 // Copyright (c) 2012-2016 The Bitcoin Core developers
 // Distributed under the MIT software license, see the accompanying
 // file COPYING or http://www.opensource.org/licenses/mit-license.php.
 
 #include "consensus/merkle.h"
->>>>>>> fc073561
 #include "merkleblock.h"
 #include "serialize.h"
 #include "streams.h"
 #include "uint256.h"
 #include "arith_uint256.h"
 #include "version.h"
-<<<<<<< HEAD
-#include "random.h"
-#include "test/test_bitcoin.h"
-
-#include <vector>
-
-#include <boost/assign/list_of.hpp>
-#include <boost/test/unit_test.hpp>
-=======
 #include "test/test_bitcoin.h"
 #include "test/test_random.h"
->>>>>>> fc073561
 
 #include <vector>
 
@@ -60,19 +43,11 @@
         for (unsigned int j=0; j<nTx; j++) {
             CMutableTransaction tx;
             tx.nLockTime = j; // actual transaction data doesn't matter; just make the nLockTime's unique
-<<<<<<< HEAD
-            block.vtx.push_back(CTransaction(tx));
-        }
-
-        // calculate actual merkle root and height
-        uint256 merkleRoot1 = block.BuildMerkleTree();
-=======
             block.vtx.push_back(MakeTransactionRef(std::move(tx)));
         }
 
         // calculate actual merkle root and height
         uint256 merkleRoot1 = BlockMerkleRoot(block);
->>>>>>> fc073561
         std::vector<uint256> vTxid(nTx, uint256());
         for (unsigned int j=0; j<nTx; j++)
             vTxid[j] = block.vtx[j]->GetHash();
@@ -145,13 +120,8 @@
     std::vector<bool> vMatch = boost::assign::list_of(false)(false)(false)(false)(false)(false)(false)(false)(false)(true)(true)(false);
 
     CPartialMerkleTree tree(vTxid, vMatch);
-<<<<<<< HEAD
-    std::vector<uint256> vTxid2;
-    BOOST_CHECK(tree.ExtractMatches(vTxid).IsNull());
-=======
     std::vector<unsigned int> vIndex;
     BOOST_CHECK(tree.ExtractMatches(vTxid, vIndex).IsNull());
->>>>>>> fc073561
 }
 
 BOOST_AUTO_TEST_SUITE_END()