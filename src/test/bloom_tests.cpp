<<<<<<< HEAD
// Copyright (c) 2012-2013 The Bitcoin Core developers
=======
// Copyright (c) 2012-2016 The Bitcoin Core developers
>>>>>>> fc073561
// Distributed under the MIT software license, see the accompanying
// file COPYING or http://www.opensource.org/licenses/mit-license.php.

#include "bloom.h"

#include "base58.h"
#include "clientversion.h"
#include "key.h"
#include "merkleblock.h"
#include "random.h"
#include "serialize.h"
#include "streams.h"
#include "uint256.h"
#include "util.h"
#include "utilstrencodings.h"
#include "test/test_bitcoin.h"
<<<<<<< HEAD

#include <vector>

#include <boost/test/unit_test.hpp>
#include <boost/tuple/tuple.hpp>

using namespace std;
=======

#include <vector>

#include <boost/test/unit_test.hpp>
#include <boost/tuple/tuple.hpp>
>>>>>>> fc073561

BOOST_FIXTURE_TEST_SUITE(bloom_tests, BasicTestingSetup)

BOOST_AUTO_TEST_CASE(bloom_create_insert_serialize)
{
    CBloomFilter filter(3, 0.01, 0, BLOOM_UPDATE_ALL);

    filter.insert(ParseHex("99108ad8ed9bb6274d3980bab5a85c048f0950c8"));
    BOOST_CHECK_MESSAGE( filter.contains(ParseHex("99108ad8ed9bb6274d3980bab5a85c048f0950c8")), "Bloom filter doesn't contain just-inserted object!");
    // One bit different in first byte
    BOOST_CHECK_MESSAGE(!filter.contains(ParseHex("19108ad8ed9bb6274d3980bab5a85c048f0950c8")), "Bloom filter contains something it shouldn't!");

    filter.insert(ParseHex("b5a2c786d9ef4658287ced5914b37a1b4aa32eee"));
    BOOST_CHECK_MESSAGE(filter.contains(ParseHex("b5a2c786d9ef4658287ced5914b37a1b4aa32eee")), "Bloom filter doesn't contain just-inserted object (2)!");

    filter.insert(ParseHex("b9300670b4c5366e95b2699e8b18bc75e5f729c5"));
    BOOST_CHECK_MESSAGE(filter.contains(ParseHex("b9300670b4c5366e95b2699e8b18bc75e5f729c5")), "Bloom filter doesn't contain just-inserted object (3)!");

    CDataStream stream(SER_NETWORK, PROTOCOL_VERSION);
    stream << filter;

    std::vector<unsigned char> vch = ParseHex("03614e9b050000000000000001");
    std::vector<char> expected(vch.size());

    for (unsigned int i = 0; i < vch.size(); i++)
        expected[i] = (char)vch[i];

    BOOST_CHECK_EQUAL_COLLECTIONS(stream.begin(), stream.end(), expected.begin(), expected.end());

<<<<<<< HEAD
    BOOST_CHECK_MESSAGE( filter.contains(ParseHex("99108ad8ed9bb6274d3980bab5a85c048f0950c8")), "BloomFilter doesn't contain just-inserted object!");
    filter.clear();
    BOOST_CHECK_MESSAGE( !filter.contains(ParseHex("99108ad8ed9bb6274d3980bab5a85c048f0950c8")), "BloomFilter should be empty!");
=======
    BOOST_CHECK_MESSAGE( filter.contains(ParseHex("99108ad8ed9bb6274d3980bab5a85c048f0950c8")), "Bloom filter doesn't contain just-inserted object!");
    filter.clear();
    BOOST_CHECK_MESSAGE( !filter.contains(ParseHex("99108ad8ed9bb6274d3980bab5a85c048f0950c8")), "Bloom filter should be empty!");
>>>>>>> fc073561
}

BOOST_AUTO_TEST_CASE(bloom_create_insert_serialize_with_tweak)
{
    // Same test as bloom_create_insert_serialize, but we add a nTweak of 100
    CBloomFilter filter(3, 0.01, 2147483649UL, BLOOM_UPDATE_ALL);

    filter.insert(ParseHex("99108ad8ed9bb6274d3980bab5a85c048f0950c8"));
    BOOST_CHECK_MESSAGE( filter.contains(ParseHex("99108ad8ed9bb6274d3980bab5a85c048f0950c8")), "Bloom filter doesn't contain just-inserted object!");
    // One bit different in first byte
    BOOST_CHECK_MESSAGE(!filter.contains(ParseHex("19108ad8ed9bb6274d3980bab5a85c048f0950c8")), "Bloom filter contains something it shouldn't!");

    filter.insert(ParseHex("b5a2c786d9ef4658287ced5914b37a1b4aa32eee"));
    BOOST_CHECK_MESSAGE(filter.contains(ParseHex("b5a2c786d9ef4658287ced5914b37a1b4aa32eee")), "Bloom filter doesn't contain just-inserted object (2)!");

    filter.insert(ParseHex("b9300670b4c5366e95b2699e8b18bc75e5f729c5"));
    BOOST_CHECK_MESSAGE(filter.contains(ParseHex("b9300670b4c5366e95b2699e8b18bc75e5f729c5")), "Bloom filter doesn't contain just-inserted object (3)!");

    CDataStream stream(SER_NETWORK, PROTOCOL_VERSION);
    stream << filter;

    std::vector<unsigned char> vch = ParseHex("03ce4299050000000100008001");
    std::vector<char> expected(vch.size());

    for (unsigned int i = 0; i < vch.size(); i++)
        expected[i] = (char)vch[i];

    BOOST_CHECK_EQUAL_COLLECTIONS(stream.begin(), stream.end(), expected.begin(), expected.end());
}

BOOST_AUTO_TEST_CASE(bloom_create_insert_key)
{
<<<<<<< HEAD
    string strSecret = string("6zsEWNcLBcUeTxkxioJPjSe9TjZ169YhvggWVgx1GAQqaapN5BL");
=======
    std::string strSecret = std::string("6zsEWNcLBcUeTxkxioJPjSe9TjZ169YhvggWVgx1GAQqaapN5BL");
>>>>>>> fc073561
    CBitcoinSecret vchSecret;
    BOOST_CHECK(vchSecret.SetString(strSecret));

    CKey key = vchSecret.GetKey();
    CPubKey pubkey = key.GetPubKey();
    std::vector<unsigned char> vchPubKey(pubkey.begin(), pubkey.end());

    CBloomFilter filter(2, 0.001, 0, BLOOM_UPDATE_ALL);
    filter.insert(vchPubKey);
    uint160 hash = pubkey.GetID();
    filter.insert(std::vector<unsigned char>(hash.begin(), hash.end()));

    CDataStream stream(SER_NETWORK, PROTOCOL_VERSION);
    stream << filter;

    std::vector<unsigned char> vch = ParseHex("038fc16b080000000000000001");
    std::vector<char> expected(vch.size());

    for (unsigned int i = 0; i < vch.size(); i++)
        expected[i] = (char)vch[i];

    BOOST_CHECK_EQUAL_COLLECTIONS(stream.begin(), stream.end(), expected.begin(), expected.end());
}

BOOST_AUTO_TEST_CASE(bloom_match)
{
    // Random real transaction (b4749f017444b051c44dfd2720e88f314ff94f3dd6d56d40ef65854fcd7fff6b)
    CDataStream stream(ParseHex("01000000010b26e9b7735eb6aabdf358bab62f9816a21ba9ebdb719d5299e88607d722c190000000008b4830450220070aca44506c5cef3a16ed519d7c3c39f8aab192c4e1c90d065f37b8a4af6141022100a8e160b856c2d43d27d8fba71e5aef6405b8643ac4cb7cb3c462aced7f14711a0141046d11fee51b0e60666d5049a9101a72741df480b96ee26488a4d3466b95c9a40ac5eeef87e10a5cd336c19a84565f80fa6c547957b7700ff4dfbdefe76036c339ffffffff021bff3d11000000001976a91404943fdd508053c75000106d3bc6e2754dbcff1988ac2f15de00000000001976a914a266436d2965547608b9e15d9032a7b9d64fa43188ac00000000"), SER_DISK, CLIENT_VERSION);
    CTransaction tx(deserialize, stream);

    // and one which spends it (e2769b09e784f32f62ef849763d4f45b98e07ba658647343b915ff832b110436)
    unsigned char ch[] = {0x01, 0x00, 0x00, 0x00, 0x01, 0x6b, 0xff, 0x7f, 0xcd, 0x4f, 0x85, 0x65, 0xef, 0x40, 0x6d, 0xd5, 0xd6, 0x3d, 0x4f, 0xf9, 0x4f, 0x31, 0x8f, 0xe8, 0x20, 0x27, 0xfd, 0x4d, 0xc4, 0x51, 0xb0, 0x44, 0x74, 0x01, 0x9f, 0x74, 0xb4, 0x00, 0x00, 0x00, 0x00, 0x8c, 0x49, 0x30, 0x46, 0x02, 0x21, 0x00, 0xda, 0x0d, 0xc6, 0xae, 0xce, 0xfe, 0x1e, 0x06, 0xef, 0xdf, 0x05, 0x77, 0x37, 0x57, 0xde, 0xb1, 0x68, 0x82, 0x09, 0x30, 0xe3, 0xb0, 0xd0, 0x3f, 0x46, 0xf5, 0xfc, 0xf1, 0x50, 0xbf, 0x99, 0x0c, 0x02, 0x21, 0x00, 0xd2, 0x5b, 0x5c, 0x87, 0x04, 0x00, 0x76, 0xe4, 0xf2, 0x53, 0xf8, 0x26, 0x2e, 0x76, 0x3e, 0x2d, 0xd5, 0x1e, 0x7f, 0xf0, 0xbe, 0x15, 0x77, 0x27, 0xc4, 0xbc, 0x42, 0x80, 0x7f, 0x17, 0xbd, 0x39, 0x01, 0x41, 0x04, 0xe6, 0xc2, 0x6e, 0xf6, 0x7d, 0xc6, 0x10, 0xd2, 0xcd, 0x19, 0x24, 0x84, 0x78, 0x9a, 0x6c, 0xf9, 0xae, 0xa9, 0x93, 0x0b, 0x94, 0x4b, 0x7e, 0x2d, 0xb5, 0x34, 0x2b, 0x9d, 0x9e, 0x5b, 0x9f, 0xf7, 0x9a, 0xff, 0x9a, 0x2e, 0xe1, 0x97, 0x8d, 0xd7, 0xfd, 0x01, 0xdf, 0xc5, 0x22, 0xee, 0x02, 0x28, 0x3d, 0x3b, 0x06, 0xa9, 0xd0, 0x3a, 0xcf, 0x80, 0x96, 0x96, 0x8d, 0x7d, 0xbb, 0x0f, 0x91, 0x78, 0xff, 0xff, 0xff, 0xff, 0x02, 0x8b, 0xa7, 0x94, 0x0e, 0x00, 0x00, 0x00, 0x00, 0x19, 0x76, 0xa9, 0x14, 0xba, 0xde, 0xec, 0xfd, 0xef, 0x05, 0x07, 0x24, 0x7f, 0xc8, 0xf7, 0x42, 0x41, 0xd7, 0x3b, 0xc0, 0x39, 0x97, 0x2d, 0x7b, 0x88, 0xac, 0x40, 0x94, 0xa8, 0x02, 0x00, 0x00, 0x00, 0x00, 0x19, 0x76, 0xa9, 0x14, 0xc1, 0x09, 0x32, 0x48, 0x3f, 0xec, 0x93, 0xed, 0x51, 0xf5, 0xfe, 0x95, 0xe7, 0x25, 0x59, 0xf2, 0xcc, 0x70, 0x43, 0xf9, 0x88, 0xac, 0x00, 0x00, 0x00, 0x00, 0x00};
    std::vector<unsigned char> vch(ch, ch + sizeof(ch) -1);
    CDataStream spendStream(vch, SER_DISK, CLIENT_VERSION);
    CTransaction spendingTx(deserialize, spendStream);

    CBloomFilter filter(10, 0.000001, 0, BLOOM_UPDATE_ALL);
    filter.insert(uint256S("0xb4749f017444b051c44dfd2720e88f314ff94f3dd6d56d40ef65854fcd7fff6b"));
    BOOST_CHECK_MESSAGE(filter.IsRelevantAndUpdate(tx), "Simple Bloom filter didn't match tx hash");

    filter = CBloomFilter(10, 0.000001, 0, BLOOM_UPDATE_ALL);
    // byte-reversed tx hash
    filter.insert(ParseHex("6bff7fcd4f8565ef406dd5d63d4ff94f318fe82027fd4dc451b04474019f74b4"));
    BOOST_CHECK_MESSAGE(filter.IsRelevantAndUpdate(tx), "Simple Bloom filter didn't match manually serialized tx hash");

    filter = CBloomFilter(10, 0.000001, 0, BLOOM_UPDATE_ALL);
    filter.insert(ParseHex("30450220070aca44506c5cef3a16ed519d7c3c39f8aab192c4e1c90d065f37b8a4af6141022100a8e160b856c2d43d27d8fba71e5aef6405b8643ac4cb7cb3c462aced7f14711a01"));
    BOOST_CHECK_MESSAGE(filter.IsRelevantAndUpdate(tx), "Simple Bloom filter didn't match input signature");

    filter = CBloomFilter(10, 0.000001, 0, BLOOM_UPDATE_ALL);
    filter.insert(ParseHex("046d11fee51b0e60666d5049a9101a72741df480b96ee26488a4d3466b95c9a40ac5eeef87e10a5cd336c19a84565f80fa6c547957b7700ff4dfbdefe76036c339"));
    BOOST_CHECK_MESSAGE(filter.IsRelevantAndUpdate(tx), "Simple Bloom filter didn't match input pub key");

    filter = CBloomFilter(10, 0.000001, 0, BLOOM_UPDATE_ALL);
    filter.insert(ParseHex("04943fdd508053c75000106d3bc6e2754dbcff19"));
    BOOST_CHECK_MESSAGE(filter.IsRelevantAndUpdate(tx), "Simple Bloom filter didn't match output address");
    BOOST_CHECK_MESSAGE(filter.IsRelevantAndUpdate(spendingTx), "Simple Bloom filter didn't add output");

    filter = CBloomFilter(10, 0.000001, 0, BLOOM_UPDATE_ALL);
    filter.insert(ParseHex("a266436d2965547608b9e15d9032a7b9d64fa431"));
    BOOST_CHECK_MESSAGE(filter.IsRelevantAndUpdate(tx), "Simple Bloom filter didn't match output address");

    filter = CBloomFilter(10, 0.000001, 0, BLOOM_UPDATE_ALL);
    filter.insert(COutPoint(uint256S("0x90c122d70786e899529d71dbeba91ba216982fb6ba58f3bdaab65e73b7e9260b"), 0));
    BOOST_CHECK_MESSAGE(filter.IsRelevantAndUpdate(tx), "Simple Bloom filter didn't match COutPoint");

    filter = CBloomFilter(10, 0.000001, 0, BLOOM_UPDATE_ALL);
    COutPoint prevOutPoint(uint256S("0x90c122d70786e899529d71dbeba91ba216982fb6ba58f3bdaab65e73b7e9260b"), 0);
    {
        std::vector<unsigned char> data(32 + sizeof(unsigned int));
        memcpy(&data[0], prevOutPoint.hash.begin(), 32);
        memcpy(&data[32], &prevOutPoint.n, sizeof(unsigned int));
        filter.insert(data);
    }
    BOOST_CHECK_MESSAGE(filter.IsRelevantAndUpdate(tx), "Simple Bloom filter didn't match manually serialized COutPoint");

    filter = CBloomFilter(10, 0.000001, 0, BLOOM_UPDATE_ALL);
    filter.insert(uint256S("00000009e784f32f62ef849763d4f45b98e07ba658647343b915ff832b110436"));
    BOOST_CHECK_MESSAGE(!filter.IsRelevantAndUpdate(tx), "Simple Bloom filter matched random tx hash");

    filter = CBloomFilter(10, 0.000001, 0, BLOOM_UPDATE_ALL);
    filter.insert(ParseHex("0000006d2965547608b9e15d9032a7b9d64fa431"));
    BOOST_CHECK_MESSAGE(!filter.IsRelevantAndUpdate(tx), "Simple Bloom filter matched random address");

    filter = CBloomFilter(10, 0.000001, 0, BLOOM_UPDATE_ALL);
    filter.insert(COutPoint(uint256S("0x90c122d70786e899529d71dbeba91ba216982fb6ba58f3bdaab65e73b7e9260b"), 1));
    BOOST_CHECK_MESSAGE(!filter.IsRelevantAndUpdate(tx), "Simple Bloom filter matched COutPoint for an output we didn't care about");

    filter = CBloomFilter(10, 0.000001, 0, BLOOM_UPDATE_ALL);
    filter.insert(COutPoint(uint256S("0x000000d70786e899529d71dbeba91ba216982fb6ba58f3bdaab65e73b7e9260b"), 0));
    BOOST_CHECK_MESSAGE(!filter.IsRelevantAndUpdate(tx), "Simple Bloom filter matched COutPoint for an output we didn't care about");
}

BOOST_AUTO_TEST_CASE(merkle_block_1)
{
    // Random real block (0000000000013b8ab2cd513b0261a14096412195a72a0c4827d229dcc7e0f7af)
    // With 9 txes
    CBlock block;
    CDataStream stream(ParseHex("0100000090f0a9f110702f808219ebea1173056042a714bad51b916cb6800000000000005275289558f51c9966699404ae2294730c3c9f9bda53523ce50e9b95e558da2fdb261b4d4c86041b1ab1bf930901000000010000000000000000000000000000000000000000000000000000000000000000ffffffff07044c86041b0146ffffffff0100f2052a01000000434104e18f7afbe4721580e81e8414fc8c24d7cfacf254bb5c7b949450c3e997c2dc1242487a8169507b631eb3771f2b425483fb13102c4eb5d858eef260fe70fbfae0ac00000000010000000196608ccbafa16abada902780da4dc35dafd7af05fa0da08cf833575f8cf9e836000000004a493046022100dab24889213caf43ae6adc41cf1c9396c08240c199f5225acf45416330fd7dbd022100fe37900e0644bf574493a07fc5edba06dbc07c311b947520c2d514bc5725dcb401ffffffff0100f2052a010000001976a914f15d1921f52e4007b146dfa60f369ed2fc393ce288ac000000000100000001fb766c1288458c2bafcfec81e48b24d98ec706de6b8af7c4e3c29419bfacb56d000000008c493046022100f268ba165ce0ad2e6d93f089cfcd3785de5c963bb5ea6b8c1b23f1ce3e517b9f022100da7c0f21adc6c401887f2bfd1922f11d76159cbc597fbd756a23dcbb00f4d7290141042b4e8625a96127826915a5b109852636ad0da753c9e1d5606a50480cd0c40f1f8b8d898235e571fe9357d9ec842bc4bba1827daaf4de06d71844d0057707966affffffff0280969800000000001976a9146963907531db72d0ed1a0cfb471ccb63923446f388ac80d6e34c000000001976a914f0688ba1c0d1ce182c7af6741e02658c7d4dfcd388ac000000000100000002c40297f730dd7b5a99567eb8d27b78758f607507c52292d02d4031895b52f2ff010000008b483045022100f7edfd4b0aac404e5bab4fd3889e0c6c41aa8d0e6fa122316f68eddd0a65013902205b09cc8b2d56e1cd1f7f2fafd60a129ed94504c4ac7bdc67b56fe67512658b3e014104732012cb962afa90d31b25d8fb0e32c94e513ab7a17805c14ca4c3423e18b4fb5d0e676841733cb83abaf975845c9f6f2a8097b7d04f4908b18368d6fc2d68ecffffffffca5065ff9617cbcba45eb23726df6498a9b9cafed4f54cbab9d227b0035ddefb000000008a473044022068010362a13c7f9919fa832b2dee4e788f61f6f5d344a7c2a0da6ae740605658022006d1af525b9a14a35c003b78b72bd59738cd676f845d1ff3fc25049e01003614014104732012cb962afa90d31b25d8fb0e32c94e513ab7a17805c14ca4c3423e18b4fb5d0e676841733cb83abaf975845c9f6f2a8097b7d04f4908b18368d6fc2d68ecffffffff01001ec4110200000043410469ab4181eceb28985b9b4e895c13fa5e68d85761b7eee311db5addef76fa8621865134a221bd01f28ec9999ee3e021e60766e9d1f3458c115fb28650605f11c9ac000000000100000001cdaf2f758e91c514655e2dc50633d1e4c84989f8aa90a0dbc883f0d23ed5c2fa010000008b48304502207ab51be6f12a1962ba0aaaf24a20e0b69b27a94fac5adf45aa7d2d18ffd9236102210086ae728b370e5329eead9accd880d0cb070aea0c96255fae6c4f1ddcce1fd56e014104462e76fd4067b3a0aa42070082dcb0bf2f388b6495cf33d789904f07d0f55c40fbd4b82963c69b3dc31895d0c772c812b1d5fbcade15312ef1c0e8ebbb12dcd4ffffffff02404b4c00000000001976a9142b6ba7c9d796b75eef7942fc9288edd37c32f5c388ac002d3101000000001976a9141befba0cdc1ad56529371864d9f6cb042faa06b588ac000000000100000001b4a47603e71b61bc3326efd90111bf02d2f549b067f4c4a8fa183b57a0f800cb010000008a4730440220177c37f9a505c3f1a1f0ce2da777c339bd8339ffa02c7cb41f0a5804f473c9230220585b25a2ee80eb59292e52b987dad92acb0c64eced92ed9ee105ad153cdb12d001410443bd44f683467e549dae7d20d1d79cbdb6df985c6e9c029c8d0c6cb46cc1a4d3cf7923c5021b27f7a0b562ada113bc85d5fda5a1b41e87fe6e8802817cf69996ffffffff0280651406000000001976a9145505614859643ab7b547cd7f1f5e7e2a12322d3788ac00aa0271000000001976a914ea4720a7a52fc166c55ff2298e07baf70ae67e1b88ac00000000010000000586c62cd602d219bb60edb14a3e204de0705176f9022fe49a538054fb14abb49e010000008c493046022100f2bc2aba2534becbdf062eb993853a42bbbc282083d0daf9b4b585bd401aa8c9022100b1d7fd7ee0b95600db8535bbf331b19eed8d961f7a8e54159c53675d5f69df8c014104462e76fd4067b3a0aa42070082dcb0bf2f388b6495cf33d789904f07d0f55c40fbd4b82963c69b3dc31895d0c772c812b1d5fbcade15312ef1c0e8ebbb12dcd4ffffffff03ad0e58ccdac3df9dc28a218bcf6f1997b0a93306faaa4b3a28ae83447b2179010000008b483045022100be12b2937179da88599e27bb31c3525097a07cdb52422d165b3ca2f2020ffcf702200971b51f853a53d644ebae9ec8f3512e442b1bcb6c315a5b491d119d10624c83014104462e76fd4067b3a0aa42070082dcb0bf2f388b6495cf33d789904f07d0f55c40fbd4b82963c69b3dc31895d0c772c812b1d5fbcade15312ef1c0e8ebbb12dcd4ffffffff2acfcab629bbc8685792603762c921580030ba144af553d271716a95089e107b010000008b483045022100fa579a840ac258871365dd48cd7552f96c8eea69bd00d84f05b283a0dab311e102207e3c0ee9234814cfbb1b659b83671618f45abc1326b9edcc77d552a4f2a805c0014104462e76fd4067b3a0aa42070082dcb0bf2f388b6495cf33d789904f07d0f55c40fbd4b82963c69b3dc31895d0c772c812b1d5fbcade15312ef1c0e8ebbb12dcd4ffffffffdcdc6023bbc9944a658ddc588e61eacb737ddf0a3cd24f113b5a8634c517fcd2000000008b4830450221008d6df731df5d32267954bd7d2dda2302b74c6c2a6aa5c0ca64ecbabc1af03c75022010e55c571d65da7701ae2da1956c442df81bbf076cdbac25133f99d98a9ed34c014104462e76fd4067b3a0aa42070082dcb0bf2f388b6495cf33d789904f07d0f55c40fbd4b82963c69b3dc31895d0c772c812b1d5fbcade15312ef1c0e8ebbb12dcd4ffffffffe15557cd5ce258f479dfd6dc6514edf6d7ed5b21fcfa4a038fd69f06b83ac76e010000008b483045022023b3e0ab071eb11de2eb1cc3a67261b866f86bf6867d4558165f7c8c8aca2d86022100dc6e1f53a91de3efe8f63512850811f26284b62f850c70ca73ed5de8771fb451014104462e76fd4067b3a0aa42070082dcb0bf2f388b6495cf33d789904f07d0f55c40fbd4b82963c69b3dc31895d0c772c812b1d5fbcade15312ef1c0e8ebbb12dcd4ffffffff01404b4c00000000001976a9142b6ba7c9d796b75eef7942fc9288edd37c32f5c388ac00000000010000000166d7577163c932b4f9690ca6a80b6e4eb001f0a2fa9023df5595602aae96ed8d000000008a4730440220262b42546302dfb654a229cefc86432b89628ff259dc87edd1154535b16a67e102207b4634c020a97c3e7bbd0d4d19da6aa2269ad9dded4026e896b213d73ca4b63f014104979b82d02226b3a4597523845754d44f13639e3bf2df5e82c6aab2bdc79687368b01b1ab8b19875ae3c90d661a3d0a33161dab29934edeb36aa01976be3baf8affffffff02404b4c00000000001976a9144854e695a02af0aeacb823ccbc272134561e0a1688ac40420f00000000001976a914abee93376d6b37b5c2940655a6fcaf1c8e74237988ac0000000001000000014e3f8ef2e91349a9059cb4f01e54ab2597c1387161d3da89919f7ea6acdbb371010000008c49304602210081f3183471a5ca22307c0800226f3ef9c353069e0773ac76bb580654d56aa523022100d4c56465bdc069060846f4fbf2f6b20520b2a80b08b168b31e66ddb9c694e240014104976c79848e18251612f8940875b2b08d06e6dc73b9840e8860c066b7e87432c477e9a59a453e71e6d76d5fe34058b800a098fc1740ce3012e8fc8a00c96af966ffffffff02c0e1e400000000001976a9144134e75a6fcb6042034aab5e18570cf1f844f54788ac404b4c00000000001976a9142b6ba7c9d796b75eef7942fc9288edd37c32f5c388ac00000000"), SER_NETWORK, PROTOCOL_VERSION);
    stream >> block;

    CBloomFilter filter(10, 0.000001, 0, BLOOM_UPDATE_ALL);
    // Match the last transaction
    filter.insert(uint256S("0x74d681e0e03bafa802c8aa084379aa98d9fcd632ddc2ed9782b586ec87451f20"));

    CMerkleBlock merkleBlock(block, filter);
    BOOST_CHECK(merkleBlock.header.GetHash() == block.GetHash());

    BOOST_CHECK(merkleBlock.vMatchedTxn.size() == 1);
    std::pair<unsigned int, uint256> pair = merkleBlock.vMatchedTxn[0];

    BOOST_CHECK(merkleBlock.vMatchedTxn[0].second == uint256S("0x74d681e0e03bafa802c8aa084379aa98d9fcd632ddc2ed9782b586ec87451f20"));
    BOOST_CHECK(merkleBlock.vMatchedTxn[0].first == 8);

    std::vector<uint256> vMatched;
    std::vector<unsigned int> vIndex;
    BOOST_CHECK(merkleBlock.txn.ExtractMatches(vMatched, vIndex) == block.hashMerkleRoot);
    BOOST_CHECK(vMatched.size() == merkleBlock.vMatchedTxn.size());
    for (unsigned int i = 0; i < vMatched.size(); i++)
        BOOST_CHECK(vMatched[i] == merkleBlock.vMatchedTxn[i].second);

    // Also match the 8th transaction
    filter.insert(uint256S("0xdd1fd2a6fc16404faf339881a90adbde7f4f728691ac62e8f168809cdfae1053"));
    merkleBlock = CMerkleBlock(block, filter);
    BOOST_CHECK(merkleBlock.header.GetHash() == block.GetHash());

    BOOST_CHECK(merkleBlock.vMatchedTxn.size() == 2);

    BOOST_CHECK(merkleBlock.vMatchedTxn[1] == pair);

    BOOST_CHECK(merkleBlock.vMatchedTxn[0].second == uint256S("0xdd1fd2a6fc16404faf339881a90adbde7f4f728691ac62e8f168809cdfae1053"));
    BOOST_CHECK(merkleBlock.vMatchedTxn[0].first == 7);

    BOOST_CHECK(merkleBlock.txn.ExtractMatches(vMatched, vIndex) == block.hashMerkleRoot);
    BOOST_CHECK(vMatched.size() == merkleBlock.vMatchedTxn.size());
    for (unsigned int i = 0; i < vMatched.size(); i++)
        BOOST_CHECK(vMatched[i] == merkleBlock.vMatchedTxn[i].second);
}

BOOST_AUTO_TEST_CASE(merkle_block_2)
{
    // Random real block (000000005a4ded781e667e06ceefafb71410b511fe0d5adc3e5a27ecbec34ae6)
    // With 4 txes
    CBlock block;
    CDataStream stream(ParseHex("0100000075616236cc2126035fadb38deb65b9102cc2c41c09cdf29fc051906800000000fe7d5e12ef0ff901f6050211249919b1c0653771832b3a80c66cea42847f0ae1d4d26e49ffff001d00f0a4410401000000010000000000000000000000000000000000000000000000000000000000000000ffffffff0804ffff001d029105ffffffff0100f2052a010000004341046d8709a041d34357697dfcb30a9d05900a6294078012bf3bb09c6f9b525f1d16d5503d7905db1ada9501446ea00728668fc5719aa80be2fdfc8a858a4dbdd4fbac00000000010000000255605dc6f5c3dc148b6da58442b0b2cd422be385eab2ebea4119ee9c268d28350000000049483045022100aa46504baa86df8a33b1192b1b9367b4d729dc41e389f2c04f3e5c7f0559aae702205e82253a54bf5c4f65b7428551554b2045167d6d206dfe6a2e198127d3f7df1501ffffffff55605dc6f5c3dc148b6da58442b0b2cd422be385eab2ebea4119ee9c268d2835010000004847304402202329484c35fa9d6bb32a55a70c0982f606ce0e3634b69006138683bcd12cbb6602200c28feb1e2555c3210f1dddb299738b4ff8bbe9667b68cb8764b5ac17b7adf0001ffffffff0200e1f505000000004341046a0765b5865641ce08dd39690aade26dfbf5511430ca428a3089261361cef170e3929a68aee3d8d4848b0c5111b0a37b82b86ad559fd2a745b44d8e8d9dfdc0cac00180d8f000000004341044a656f065871a353f216ca26cef8dde2f03e8c16202d2e8ad769f02032cb86a5eb5e56842e92e19141d60a01928f8dd2c875a390f67c1f6c94cfc617c0ea45afac0000000001000000025f9a06d3acdceb56be1bfeaa3e8a25e62d182fa24fefe899d1c17f1dad4c2028000000004847304402205d6058484157235b06028c30736c15613a28bdb768ee628094ca8b0030d4d6eb0220328789c9a2ec27ddaec0ad5ef58efded42e6ea17c2e1ce838f3d6913f5e95db601ffffffff5f9a06d3acdceb56be1bfeaa3e8a25e62d182fa24fefe899d1c17f1dad4c2028010000004a493046022100c45af050d3cea806cedd0ab22520c53ebe63b987b8954146cdca42487b84bdd6022100b9b027716a6b59e640da50a864d6dd8a0ef24c76ce62391fa3eabaf4d2886d2d01ffffffff0200e1f505000000004341046a0765b5865641ce08dd39690aade26dfbf5511430ca428a3089261361cef170e3929a68aee3d8d4848b0c5111b0a37b82b86ad559fd2a745b44d8e8d9dfdc0cac00180d8f000000004341046a0765b5865641ce08dd39690aade26dfbf5511430ca428a3089261361cef170e3929a68aee3d8d4848b0c5111b0a37b82b86ad559fd2a745b44d8e8d9dfdc0cac000000000100000002e2274e5fea1bf29d963914bd301aa63b64daaf8a3e88f119b5046ca5738a0f6b0000000048473044022016e7a727a061ea2254a6c358376aaa617ac537eb836c77d646ebda4c748aac8b0220192ce28bf9f2c06a6467e6531e27648d2b3e2e2bae85159c9242939840295ba501ffffffffe2274e5fea1bf29d963914bd301aa63b64daaf8a3e88f119b5046ca5738a0f6b010000004a493046022100b7a1a755588d4190118936e15cd217d133b0e4a53c3c15924010d5648d8925c9022100aaef031874db2114f2d869ac2de4ae53908fbfea5b2b1862e181626bb9005c9f01ffffffff0200e1f505000000004341044a656f065871a353f216ca26cef8dde2f03e8c16202d2e8ad769f02032cb86a5eb5e56842e92e19141d60a01928f8dd2c875a390f67c1f6c94cfc617c0ea45afac00180d8f000000004341046a0765b5865641ce08dd39690aade26dfbf5511430ca428a3089261361cef170e3929a68aee3d8d4848b0c5111b0a37b82b86ad559fd2a745b44d8e8d9dfdc0cac00000000"), SER_NETWORK, PROTOCOL_VERSION);
    stream >> block;

    CBloomFilter filter(10, 0.000001, 0, BLOOM_UPDATE_ALL);
    // Match the first transaction
    filter.insert(uint256S("0xe980fe9f792d014e73b95203dc1335c5f9ce19ac537a419e6df5b47aecb93b70"));

    CMerkleBlock merkleBlock(block, filter);
    BOOST_CHECK(merkleBlock.header.GetHash() == block.GetHash());

    BOOST_CHECK(merkleBlock.vMatchedTxn.size() == 1);
    std::pair<unsigned int, uint256> pair = merkleBlock.vMatchedTxn[0];

    BOOST_CHECK(merkleBlock.vMatchedTxn[0].second == uint256S("0xe980fe9f792d014e73b95203dc1335c5f9ce19ac537a419e6df5b47aecb93b70"));
    BOOST_CHECK(merkleBlock.vMatchedTxn[0].first == 0);

    std::vector<uint256> vMatched;
    std::vector<unsigned int> vIndex;
    BOOST_CHECK(merkleBlock.txn.ExtractMatches(vMatched, vIndex) == block.hashMerkleRoot);
    BOOST_CHECK(vMatched.size() == merkleBlock.vMatchedTxn.size());
    for (unsigned int i = 0; i < vMatched.size(); i++)
        BOOST_CHECK(vMatched[i] == merkleBlock.vMatchedTxn[i].second);

    // Match an output from the second transaction (the pubkey for address 1DZTzaBHUDM7T3QvUKBz4qXMRpkg8jsfB5)
    // This should match the third transaction because it spends the output matched
    // It also matches the fourth transaction, which spends to the pubkey again
    filter.insert(ParseHex("044a656f065871a353f216ca26cef8dde2f03e8c16202d2e8ad769f02032cb86a5eb5e56842e92e19141d60a01928f8dd2c875a390f67c1f6c94cfc617c0ea45af"));

    merkleBlock = CMerkleBlock(block, filter);
    BOOST_CHECK(merkleBlock.header.GetHash() == block.GetHash());

    BOOST_CHECK(merkleBlock.vMatchedTxn.size() == 4);

    BOOST_CHECK(pair == merkleBlock.vMatchedTxn[0]);

    BOOST_CHECK(merkleBlock.vMatchedTxn[1].second == uint256S("0x28204cad1d7fc1d199e8ef4fa22f182de6258a3eaafe1bbe56ebdcacd3069a5f"));
    BOOST_CHECK(merkleBlock.vMatchedTxn[1].first == 1);

    BOOST_CHECK(merkleBlock.vMatchedTxn[2].second == uint256S("0x6b0f8a73a56c04b519f1883e8aafda643ba61a30bd1439969df21bea5f4e27e2"));
    BOOST_CHECK(merkleBlock.vMatchedTxn[2].first == 2);

    BOOST_CHECK(merkleBlock.vMatchedTxn[3].second == uint256S("0x3c1d7e82342158e4109df2e0b6348b6e84e403d8b4046d7007663ace63cddb23"));
    BOOST_CHECK(merkleBlock.vMatchedTxn[3].first == 3);

    BOOST_CHECK(merkleBlock.txn.ExtractMatches(vMatched, vIndex) == block.hashMerkleRoot);
    BOOST_CHECK(vMatched.size() == merkleBlock.vMatchedTxn.size());
    for (unsigned int i = 0; i < vMatched.size(); i++)
        BOOST_CHECK(vMatched[i] == merkleBlock.vMatchedTxn[i].second);
}

BOOST_AUTO_TEST_CASE(merkle_block_2_with_update_none)
{
    // Random real block (000000005a4ded781e667e06ceefafb71410b511fe0d5adc3e5a27ecbec34ae6)
    // With 4 txes
    CBlock block;
    CDataStream stream(ParseHex("0100000075616236cc2126035fadb38deb65b9102cc2c41c09cdf29fc051906800000000fe7d5e12ef0ff901f6050211249919b1c0653771832b3a80c66cea42847f0ae1d4d26e49ffff001d00f0a4410401000000010000000000000000000000000000000000000000000000000000000000000000ffffffff0804ffff001d029105ffffffff0100f2052a010000004341046d8709a041d34357697dfcb30a9d05900a6294078012bf3bb09c6f9b525f1d16d5503d7905db1ada9501446ea00728668fc5719aa80be2fdfc8a858a4dbdd4fbac00000000010000000255605dc6f5c3dc148b6da58442b0b2cd422be385eab2ebea4119ee9c268d28350000000049483045022100aa46504baa86df8a33b1192b1b9367b4d729dc41e389f2c04f3e5c7f0559aae702205e82253a54bf5c4f65b7428551554b2045167d6d206dfe6a2e198127d3f7df1501ffffffff55605dc6f5c3dc148b6da58442b0b2cd422be385eab2ebea4119ee9c268d2835010000004847304402202329484c35fa9d6bb32a55a70c0982f606ce0e3634b69006138683bcd12cbb6602200c28feb1e2555c3210f1dddb299738b4ff8bbe9667b68cb8764b5ac17b7adf0001ffffffff0200e1f505000000004341046a0765b5865641ce08dd39690aade26dfbf5511430ca428a3089261361cef170e3929a68aee3d8d4848b0c5111b0a37b82b86ad559fd2a745b44d8e8d9dfdc0cac00180d8f000000004341044a656f065871a353f216ca26cef8dde2f03e8c16202d2e8ad769f02032cb86a5eb5e56842e92e19141d60a01928f8dd2c875a390f67c1f6c94cfc617c0ea45afac0000000001000000025f9a06d3acdceb56be1bfeaa3e8a25e62d182fa24fefe899d1c17f1dad4c2028000000004847304402205d6058484157235b06028c30736c15613a28bdb768ee628094ca8b0030d4d6eb0220328789c9a2ec27ddaec0ad5ef58efded42e6ea17c2e1ce838f3d6913f5e95db601ffffffff5f9a06d3acdceb56be1bfeaa3e8a25e62d182fa24fefe899d1c17f1dad4c2028010000004a493046022100c45af050d3cea806cedd0ab22520c53ebe63b987b8954146cdca42487b84bdd6022100b9b027716a6b59e640da50a864d6dd8a0ef24c76ce62391fa3eabaf4d2886d2d01ffffffff0200e1f505000000004341046a0765b5865641ce08dd39690aade26dfbf5511430ca428a3089261361cef170e3929a68aee3d8d4848b0c5111b0a37b82b86ad559fd2a745b44d8e8d9dfdc0cac00180d8f000000004341046a0765b5865641ce08dd39690aade26dfbf5511430ca428a3089261361cef170e3929a68aee3d8d4848b0c5111b0a37b82b86ad559fd2a745b44d8e8d9dfdc0cac000000000100000002e2274e5fea1bf29d963914bd301aa63b64daaf8a3e88f119b5046ca5738a0f6b0000000048473044022016e7a727a061ea2254a6c358376aaa617ac537eb836c77d646ebda4c748aac8b0220192ce28bf9f2c06a6467e6531e27648d2b3e2e2bae85159c9242939840295ba501ffffffffe2274e5fea1bf29d963914bd301aa63b64daaf8a3e88f119b5046ca5738a0f6b010000004a493046022100b7a1a755588d4190118936e15cd217d133b0e4a53c3c15924010d5648d8925c9022100aaef031874db2114f2d869ac2de4ae53908fbfea5b2b1862e181626bb9005c9f01ffffffff0200e1f505000000004341044a656f065871a353f216ca26cef8dde2f03e8c16202d2e8ad769f02032cb86a5eb5e56842e92e19141d60a01928f8dd2c875a390f67c1f6c94cfc617c0ea45afac00180d8f000000004341046a0765b5865641ce08dd39690aade26dfbf5511430ca428a3089261361cef170e3929a68aee3d8d4848b0c5111b0a37b82b86ad559fd2a745b44d8e8d9dfdc0cac00000000"), SER_NETWORK, PROTOCOL_VERSION);
    stream >> block;

    CBloomFilter filter(10, 0.000001, 0, BLOOM_UPDATE_NONE);
    // Match the first transaction
    filter.insert(uint256S("0xe980fe9f792d014e73b95203dc1335c5f9ce19ac537a419e6df5b47aecb93b70"));

    CMerkleBlock merkleBlock(block, filter);
    BOOST_CHECK(merkleBlock.header.GetHash() == block.GetHash());

    BOOST_CHECK(merkleBlock.vMatchedTxn.size() == 1);
    std::pair<unsigned int, uint256> pair = merkleBlock.vMatchedTxn[0];

    BOOST_CHECK(merkleBlock.vMatchedTxn[0].second == uint256S("0xe980fe9f792d014e73b95203dc1335c5f9ce19ac537a419e6df5b47aecb93b70"));
    BOOST_CHECK(merkleBlock.vMatchedTxn[0].first == 0);

    std::vector<uint256> vMatched;
    std::vector<unsigned int> vIndex;
    BOOST_CHECK(merkleBlock.txn.ExtractMatches(vMatched, vIndex) == block.hashMerkleRoot);
    BOOST_CHECK(vMatched.size() == merkleBlock.vMatchedTxn.size());
    for (unsigned int i = 0; i < vMatched.size(); i++)
        BOOST_CHECK(vMatched[i] == merkleBlock.vMatchedTxn[i].second);

    // Match an output from the second transaction (the pubkey for address 1DZTzaBHUDM7T3QvUKBz4qXMRpkg8jsfB5)
    // This should not match the third transaction though it spends the output matched
    // It will match the fourth transaction, which has another pay-to-pubkey output to the same address
    filter.insert(ParseHex("044a656f065871a353f216ca26cef8dde2f03e8c16202d2e8ad769f02032cb86a5eb5e56842e92e19141d60a01928f8dd2c875a390f67c1f6c94cfc617c0ea45af"));

    merkleBlock = CMerkleBlock(block, filter);
    BOOST_CHECK(merkleBlock.header.GetHash() == block.GetHash());

    BOOST_CHECK(merkleBlock.vMatchedTxn.size() == 3);

    BOOST_CHECK(pair == merkleBlock.vMatchedTxn[0]);

    BOOST_CHECK(merkleBlock.vMatchedTxn[1].second == uint256S("0x28204cad1d7fc1d199e8ef4fa22f182de6258a3eaafe1bbe56ebdcacd3069a5f"));
    BOOST_CHECK(merkleBlock.vMatchedTxn[1].first == 1);

    BOOST_CHECK(merkleBlock.vMatchedTxn[2].second == uint256S("0x3c1d7e82342158e4109df2e0b6348b6e84e403d8b4046d7007663ace63cddb23"));
    BOOST_CHECK(merkleBlock.vMatchedTxn[2].first == 3);

    BOOST_CHECK(merkleBlock.txn.ExtractMatches(vMatched, vIndex) == block.hashMerkleRoot);
    BOOST_CHECK(vMatched.size() == merkleBlock.vMatchedTxn.size());
    for (unsigned int i = 0; i < vMatched.size(); i++)
        BOOST_CHECK(vMatched[i] == merkleBlock.vMatchedTxn[i].second);
}

BOOST_AUTO_TEST_CASE(merkle_block_3_and_serialize)
{
    // Random real block (000000000000dab0130bbcc991d3d7ae6b81aa6f50a798888dfe62337458dc45)
    // With one tx
    CBlock block;
    CDataStream stream(ParseHex("0100000079cda856b143d9db2c1caff01d1aecc8630d30625d10e8b4b8b0000000000000b50cc069d6a3e33e3ff84a5c41d9d3febe7c770fdcc96b2c3ff60abe184f196367291b4d4c86041b8fa45d630101000000010000000000000000000000000000000000000000000000000000000000000000ffffffff08044c86041b020a02ffffffff0100f2052a01000000434104ecd3229b0571c3be876feaac0442a9f13c5a572742927af1dc623353ecf8c202225f64868137a18cdd85cbbb4c74fbccfd4f49639cf1bdc94a5672bb15ad5d4cac00000000"), SER_NETWORK, PROTOCOL_VERSION);
    stream >> block;

    CBloomFilter filter(10, 0.000001, 0, BLOOM_UPDATE_ALL);
    // Match the only transaction
    filter.insert(uint256S("0x63194f18be0af63f2c6bc9dc0f777cbefed3d9415c4af83f3ee3a3d669c00cb5"));

    CMerkleBlock merkleBlock(block, filter);
    BOOST_CHECK(merkleBlock.header.GetHash() == block.GetHash());

    BOOST_CHECK(merkleBlock.vMatchedTxn.size() == 1);

    BOOST_CHECK(merkleBlock.vMatchedTxn[0].second == uint256S("0x63194f18be0af63f2c6bc9dc0f777cbefed3d9415c4af83f3ee3a3d669c00cb5"));
    BOOST_CHECK(merkleBlock.vMatchedTxn[0].first == 0);

    std::vector<uint256> vMatched;
    std::vector<unsigned int> vIndex;
    BOOST_CHECK(merkleBlock.txn.ExtractMatches(vMatched, vIndex) == block.hashMerkleRoot);
    BOOST_CHECK(vMatched.size() == merkleBlock.vMatchedTxn.size());
    for (unsigned int i = 0; i < vMatched.size(); i++)
        BOOST_CHECK(vMatched[i] == merkleBlock.vMatchedTxn[i].second);

    CDataStream merkleStream(SER_NETWORK, PROTOCOL_VERSION);
    merkleStream << merkleBlock;

    std::vector<unsigned char> vch = ParseHex("0100000079cda856b143d9db2c1caff01d1aecc8630d30625d10e8b4b8b0000000000000b50cc069d6a3e33e3ff84a5c41d9d3febe7c770fdcc96b2c3ff60abe184f196367291b4d4c86041b8fa45d630100000001b50cc069d6a3e33e3ff84a5c41d9d3febe7c770fdcc96b2c3ff60abe184f19630101");
    std::vector<char> expected(vch.size());

    for (unsigned int i = 0; i < vch.size(); i++)
        expected[i] = (char)vch[i];

    BOOST_CHECK_EQUAL_COLLECTIONS(expected.begin(), expected.end(), merkleStream.begin(), merkleStream.end());
}

BOOST_AUTO_TEST_CASE(merkle_block_4)
{
    // Random real block (000000000000b731f2eef9e8c63173adfb07e41bd53eb0ef0a6b720d6cb6dea4)
    // With 7 txes
    CBlock block;
    CDataStream stream(ParseHex("0100000082bb869cf3a793432a66e826e05a6fc37469f8efb7421dc880670100000000007f16c5962e8bd963659c793ce370d95f093bc7e367117b3c30c1f8fdd0d9728776381b4d4c86041b554b85290701000000010000000000000000000000000000000000000000000000000000000000000000ffffffff07044c86041b0136ffffffff0100f2052a01000000434104eaafc2314def4ca98ac970241bcab022b9c1e1f4ea423a20f134c876f2c01ec0f0dd5b2e86e7168cefe0d81113c3807420ce13ad1357231a2252247d97a46a91ac000000000100000001bcad20a6a29827d1424f08989255120bf7f3e9e3cdaaa6bb31b0737fe048724300000000494830450220356e834b046cadc0f8ebb5a8a017b02de59c86305403dad52cd77b55af062ea10221009253cd6c119d4729b77c978e1e2aa19f5ea6e0e52b3f16e32fa608cd5bab753901ffffffff02008d380c010000001976a9142b4b8072ecbba129b6453c63e129e643207249ca88ac0065cd1d000000001976a9141b8dd13b994bcfc787b32aeadf58ccb3615cbd5488ac000000000100000003fdacf9b3eb077412e7a968d2e4f11b9a9dee312d666187ed77ee7d26af16cb0b000000008c493046022100ea1608e70911ca0de5af51ba57ad23b9a51db8d28f82c53563c56a05c20f5a87022100a8bdc8b4a8acc8634c6b420410150775eb7f2474f5615f7fccd65af30f310fbf01410465fdf49e29b06b9a1582287b6279014f834edc317695d125ef623c1cc3aaece245bd69fcad7508666e9c74a49dc9056d5fc14338ef38118dc4afae5fe2c585caffffffff309e1913634ecb50f3c4f83e96e70b2df071b497b8973a3e75429df397b5af83000000004948304502202bdb79c596a9ffc24e96f4386199aba386e9bc7b6071516e2b51dda942b3a1ed022100c53a857e76b724fc14d45311eac5019650d415c3abb5428f3aae16d8e69bec2301ffffffff2089e33491695080c9edc18a428f7d834db5b6d372df13ce2b1b0e0cbcb1e6c10000000049483045022100d4ce67c5896ee251c810ac1ff9ceccd328b497c8f553ab6e08431e7d40bad6b5022033119c0c2b7d792d31f1187779c7bd95aefd93d90a715586d73801d9b47471c601ffffffff0100714460030000001976a914c7b55141d097ea5df7a0ed330cf794376e53ec8d88ac0000000001000000045bf0e214aa4069a3e792ecee1e1bf0c1d397cde8dd08138f4b72a00681743447000000008b48304502200c45de8c4f3e2c1821f2fc878cba97b1e6f8807d94930713aa1c86a67b9bf1e40221008581abfef2e30f957815fc89978423746b2086375ca8ecf359c85c2a5b7c88ad01410462bb73f76ca0994fcb8b4271e6fb7561f5c0f9ca0cf6485261c4a0dc894f4ab844c6cdfb97cd0b60ffb5018ffd6238f4d87270efb1d3ae37079b794a92d7ec95ffffffffd669f7d7958d40fc59d2253d88e0f248e29b599c80bbcec344a83dda5f9aa72c000000008a473044022078124c8beeaa825f9e0b30bff96e564dd859432f2d0cb3b72d3d5d93d38d7e930220691d233b6c0f995be5acb03d70a7f7a65b6bc9bdd426260f38a1346669507a3601410462bb73f76ca0994fcb8b4271e6fb7561f5c0f9ca0cf6485261c4a0dc894f4ab844c6cdfb97cd0b60ffb5018ffd6238f4d87270efb1d3ae37079b794a92d7ec95fffffffff878af0d93f5229a68166cf051fd372bb7a537232946e0a46f53636b4dafdaa4000000008c493046022100c717d1714551663f69c3c5759bdbb3a0fcd3fab023abc0e522fe6440de35d8290221008d9cbe25bffc44af2b18e81c58eb37293fd7fe1c2e7b46fc37ee8c96c50ab1e201410462bb73f76ca0994fcb8b4271e6fb7561f5c0f9ca0cf6485261c4a0dc894f4ab844c6cdfb97cd0b60ffb5018ffd6238f4d87270efb1d3ae37079b794a92d7ec95ffffffff27f2b668859cd7f2f894aa0fd2d9e60963bcd07c88973f425f999b8cbfd7a1e2000000008c493046022100e00847147cbf517bcc2f502f3ddc6d284358d102ed20d47a8aa788a62f0db780022100d17b2d6fa84dcaf1c95d88d7e7c30385aecf415588d749afd3ec81f6022cecd701410462bb73f76ca0994fcb8b4271e6fb7561f5c0f9ca0cf6485261c4a0dc894f4ab844c6cdfb97cd0b60ffb5018ffd6238f4d87270efb1d3ae37079b794a92d7ec95ffffffff0100c817a8040000001976a914b6efd80d99179f4f4ff6f4dd0a007d018c385d2188ac000000000100000001834537b2f1ce8ef9373a258e10545ce5a50b758df616cd4356e0032554ebd3c4000000008b483045022100e68f422dd7c34fdce11eeb4509ddae38201773dd62f284e8aa9d96f85099d0b002202243bd399ff96b649a0fad05fa759d6a882f0af8c90cf7632c2840c29070aec20141045e58067e815c2f464c6a2a15f987758374203895710c2d452442e28496ff38ba8f5fd901dc20e29e88477167fe4fc299bf818fd0d9e1632d467b2a3d9503b1aaffffffff0280d7e636030000001976a914f34c3e10eb387efe872acb614c89e78bfca7815d88ac404b4c00000000001976a914a84e272933aaf87e1715d7786c51dfaeb5b65a6f88ac00000000010000000143ac81c8e6f6ef307dfe17f3d906d999e23e0189fda838c5510d850927e03ae7000000008c4930460221009c87c344760a64cb8ae6685a3eec2c1ac1bed5b88c87de51acd0e124f266c16602210082d07c037359c3a257b5c63ebd90f5a5edf97b2ac1c434b08ca998839f346dd40141040ba7e521fa7946d12edbb1d1e95a15c34bd4398195e86433c92b431cd315f455fe30032ede69cad9d1e1ed6c3c4ec0dbfced53438c625462afb792dcb098544bffffffff0240420f00000000001976a9144676d1b820d63ec272f1900d59d43bc6463d96f888ac40420f00000000001976a914648d04341d00d7968b3405c034adc38d4d8fb9bd88ac00000000010000000248cc917501ea5c55f4a8d2009c0567c40cfe037c2e71af017d0a452ff705e3f1000000008b483045022100bf5fdc86dc5f08a5d5c8e43a8c9d5b1ed8c65562e280007b52b133021acd9acc02205e325d613e555f772802bf413d36ba807892ed1a690a77811d3033b3de226e0a01410429fa713b124484cb2bd7b5557b2c0b9df7b2b1fee61825eadc5ae6c37a9920d38bfccdc7dc3cb0c47d7b173dbc9db8d37db0a33ae487982c59c6f8606e9d1791ffffffff41ed70551dd7e841883ab8f0b16bf04176b7d1480e4f0af9f3d4c3595768d068000000008b4830450221008513ad65187b903aed1102d1d0c47688127658c51106753fed0151ce9c16b80902201432b9ebcb87bd04ceb2de66035fbbaf4bf8b00d1cfe41f1a1f7338f9ad79d210141049d4cf80125bf50be1709f718c07ad15d0fc612b7da1f5570dddc35f2a352f0f27c978b06820edca9ef982c35fda2d255afba340068c5035552368bc7200c1488ffffffff0100093d00000000001976a9148edb68822f1ad580b043c7b3df2e400f8699eb4888ac00000000"), SER_NETWORK, PROTOCOL_VERSION);
    stream >> block;

    CBloomFilter filter(10, 0.000001, 0, BLOOM_UPDATE_ALL);
    // Match the last transaction
    filter.insert(uint256S("0x0a2a92f0bda4727d0a13eaddf4dd9ac6b5c61a1429e6b2b818f19b15df0ac154"));

    CMerkleBlock merkleBlock(block, filter);
    BOOST_CHECK(merkleBlock.header.GetHash() == block.GetHash());

    BOOST_CHECK(merkleBlock.vMatchedTxn.size() == 1);
    std::pair<unsigned int, uint256> pair = merkleBlock.vMatchedTxn[0];

    BOOST_CHECK(merkleBlock.vMatchedTxn[0].second == uint256S("0x0a2a92f0bda4727d0a13eaddf4dd9ac6b5c61a1429e6b2b818f19b15df0ac154"));
    BOOST_CHECK(merkleBlock.vMatchedTxn[0].first == 6);

    std::vector<uint256> vMatched;
    std::vector<unsigned int> vIndex;
    BOOST_CHECK(merkleBlock.txn.ExtractMatches(vMatched, vIndex) == block.hashMerkleRoot);
    BOOST_CHECK(vMatched.size() == merkleBlock.vMatchedTxn.size());
    for (unsigned int i = 0; i < vMatched.size(); i++)
        BOOST_CHECK(vMatched[i] == merkleBlock.vMatchedTxn[i].second);

    // Also match the 4th transaction
    filter.insert(uint256S("0x02981fa052f0481dbc5868f4fc2166035a10f27a03cfd2de67326471df5bc041"));
    merkleBlock = CMerkleBlock(block, filter);
    BOOST_CHECK(merkleBlock.header.GetHash() == block.GetHash());

    BOOST_CHECK(merkleBlock.vMatchedTxn.size() == 2);

    BOOST_CHECK(merkleBlock.vMatchedTxn[0].second == uint256S("0x02981fa052f0481dbc5868f4fc2166035a10f27a03cfd2de67326471df5bc041"));
    BOOST_CHECK(merkleBlock.vMatchedTxn[0].first == 3);

    BOOST_CHECK(merkleBlock.vMatchedTxn[1] == pair);

    BOOST_CHECK(merkleBlock.txn.ExtractMatches(vMatched, vIndex) == block.hashMerkleRoot);
    BOOST_CHECK(vMatched.size() == merkleBlock.vMatchedTxn.size());
    for (unsigned int i = 0; i < vMatched.size(); i++)
        BOOST_CHECK(vMatched[i] == merkleBlock.vMatchedTxn[i].second);
}

BOOST_AUTO_TEST_CASE(merkle_block_4_test_p2pubkey_only)
{
    // Random real block (000000000000b731f2eef9e8c63173adfb07e41bd53eb0ef0a6b720d6cb6dea4)
    // With 7 txes
    CBlock block;
    CDataStream stream(ParseHex("0100000082bb869cf3a793432a66e826e05a6fc37469f8efb7421dc880670100000000007f16c5962e8bd963659c793ce370d95f093bc7e367117b3c30c1f8fdd0d9728776381b4d4c86041b554b85290701000000010000000000000000000000000000000000000000000000000000000000000000ffffffff07044c86041b0136ffffffff0100f2052a01000000434104eaafc2314def4ca98ac970241bcab022b9c1e1f4ea423a20f134c876f2c01ec0f0dd5b2e86e7168cefe0d81113c3807420ce13ad1357231a2252247d97a46a91ac000000000100000001bcad20a6a29827d1424f08989255120bf7f3e9e3cdaaa6bb31b0737fe048724300000000494830450220356e834b046cadc0f8ebb5a8a017b02de59c86305403dad52cd77b55af062ea10221009253cd6c119d4729b77c978e1e2aa19f5ea6e0e52b3f16e32fa608cd5bab753901ffffffff02008d380c010000001976a9142b4b8072ecbba129b6453c63e129e643207249ca88ac0065cd1d000000001976a9141b8dd13b994bcfc787b32aeadf58ccb3615cbd5488ac000000000100000003fdacf9b3eb077412e7a968d2e4f11b9a9dee312d666187ed77ee7d26af16cb0b000000008c493046022100ea1608e70911ca0de5af51ba57ad23b9a51db8d28f82c53563c56a05c20f5a87022100a8bdc8b4a8acc8634c6b420410150775eb7f2474f5615f7fccd65af30f310fbf01410465fdf49e29b06b9a1582287b6279014f834edc317695d125ef623c1cc3aaece245bd69fcad7508666e9c74a49dc9056d5fc14338ef38118dc4afae5fe2c585caffffffff309e1913634ecb50f3c4f83e96e70b2df071b497b8973a3e75429df397b5af83000000004948304502202bdb79c596a9ffc24e96f4386199aba386e9bc7b6071516e2b51dda942b3a1ed022100c53a857e76b724fc14d45311eac5019650d415c3abb5428f3aae16d8e69bec2301ffffffff2089e33491695080c9edc18a428f7d834db5b6d372df13ce2b1b0e0cbcb1e6c10000000049483045022100d4ce67c5896ee251c810ac1ff9ceccd328b497c8f553ab6e08431e7d40bad6b5022033119c0c2b7d792d31f1187779c7bd95aefd93d90a715586d73801d9b47471c601ffffffff0100714460030000001976a914c7b55141d097ea5df7a0ed330cf794376e53ec8d88ac0000000001000000045bf0e214aa4069a3e792ecee1e1bf0c1d397cde8dd08138f4b72a00681743447000000008b48304502200c45de8c4f3e2c1821f2fc878cba97b1e6f8807d94930713aa1c86a67b9bf1e40221008581abfef2e30f957815fc89978423746b2086375ca8ecf359c85c2a5b7c88ad01410462bb73f76ca0994fcb8b4271e6fb7561f5c0f9ca0cf6485261c4a0dc894f4ab844c6cdfb97cd0b60ffb5018ffd6238f4d87270efb1d3ae37079b794a92d7ec95ffffffffd669f7d7958d40fc59d2253d88e0f248e29b599c80bbcec344a83dda5f9aa72c000000008a473044022078124c8beeaa825f9e0b30bff96e564dd859432f2d0cb3b72d3d5d93d38d7e930220691d233b6c0f995be5acb03d70a7f7a65b6bc9bdd426260f38a1346669507a3601410462bb73f76ca0994fcb8b4271e6fb7561f5c0f9ca0cf6485261c4a0dc894f4ab844c6cdfb97cd0b60ffb5018ffd6238f4d87270efb1d3ae37079b794a92d7ec95fffffffff878af0d93f5229a68166cf051fd372bb7a537232946e0a46f53636b4dafdaa4000000008c493046022100c717d1714551663f69c3c5759bdbb3a0fcd3fab023abc0e522fe6440de35d8290221008d9cbe25bffc44af2b18e81c58eb37293fd7fe1c2e7b46fc37ee8c96c50ab1e201410462bb73f76ca0994fcb8b4271e6fb7561f5c0f9ca0cf6485261c4a0dc894f4ab844c6cdfb97cd0b60ffb5018ffd6238f4d87270efb1d3ae37079b794a92d7ec95ffffffff27f2b668859cd7f2f894aa0fd2d9e60963bcd07c88973f425f999b8cbfd7a1e2000000008c493046022100e00847147cbf517bcc2f502f3ddc6d284358d102ed20d47a8aa788a62f0db780022100d17b2d6fa84dcaf1c95d88d7e7c30385aecf415588d749afd3ec81f6022cecd701410462bb73f76ca0994fcb8b4271e6fb7561f5c0f9ca0cf6485261c4a0dc894f4ab844c6cdfb97cd0b60ffb5018ffd6238f4d87270efb1d3ae37079b794a92d7ec95ffffffff0100c817a8040000001976a914b6efd80d99179f4f4ff6f4dd0a007d018c385d2188ac000000000100000001834537b2f1ce8ef9373a258e10545ce5a50b758df616cd4356e0032554ebd3c4000000008b483045022100e68f422dd7c34fdce11eeb4509ddae38201773dd62f284e8aa9d96f85099d0b002202243bd399ff96b649a0fad05fa759d6a882f0af8c90cf7632c2840c29070aec20141045e58067e815c2f464c6a2a15f987758374203895710c2d452442e28496ff38ba8f5fd901dc20e29e88477167fe4fc299bf818fd0d9e1632d467b2a3d9503b1aaffffffff0280d7e636030000001976a914f34c3e10eb387efe872acb614c89e78bfca7815d88ac404b4c00000000001976a914a84e272933aaf87e1715d7786c51dfaeb5b65a6f88ac00000000010000000143ac81c8e6f6ef307dfe17f3d906d999e23e0189fda838c5510d850927e03ae7000000008c4930460221009c87c344760a64cb8ae6685a3eec2c1ac1bed5b88c87de51acd0e124f266c16602210082d07c037359c3a257b5c63ebd90f5a5edf97b2ac1c434b08ca998839f346dd40141040ba7e521fa7946d12edbb1d1e95a15c34bd4398195e86433c92b431cd315f455fe30032ede69cad9d1e1ed6c3c4ec0dbfced53438c625462afb792dcb098544bffffffff0240420f00000000001976a9144676d1b820d63ec272f1900d59d43bc6463d96f888ac40420f00000000001976a914648d04341d00d7968b3405c034adc38d4d8fb9bd88ac00000000010000000248cc917501ea5c55f4a8d2009c0567c40cfe037c2e71af017d0a452ff705e3f1000000008b483045022100bf5fdc86dc5f08a5d5c8e43a8c9d5b1ed8c65562e280007b52b133021acd9acc02205e325d613e555f772802bf413d36ba807892ed1a690a77811d3033b3de226e0a01410429fa713b124484cb2bd7b5557b2c0b9df7b2b1fee61825eadc5ae6c37a9920d38bfccdc7dc3cb0c47d7b173dbc9db8d37db0a33ae487982c59c6f8606e9d1791ffffffff41ed70551dd7e841883ab8f0b16bf04176b7d1480e4f0af9f3d4c3595768d068000000008b4830450221008513ad65187b903aed1102d1d0c47688127658c51106753fed0151ce9c16b80902201432b9ebcb87bd04ceb2de66035fbbaf4bf8b00d1cfe41f1a1f7338f9ad79d210141049d4cf80125bf50be1709f718c07ad15d0fc612b7da1f5570dddc35f2a352f0f27c978b06820edca9ef982c35fda2d255afba340068c5035552368bc7200c1488ffffffff0100093d00000000001976a9148edb68822f1ad580b043c7b3df2e400f8699eb4888ac00000000"), SER_NETWORK, PROTOCOL_VERSION);
    stream >> block;

    CBloomFilter filter(10, 0.000001, 0, BLOOM_UPDATE_P2PUBKEY_ONLY);
    // Match the generation pubkey
    filter.insert(ParseHex("04eaafc2314def4ca98ac970241bcab022b9c1e1f4ea423a20f134c876f2c01ec0f0dd5b2e86e7168cefe0d81113c3807420ce13ad1357231a2252247d97a46a91"));
    // ...and the output address of the 4th transaction
    filter.insert(ParseHex("b6efd80d99179f4f4ff6f4dd0a007d018c385d21"));

    CMerkleBlock merkleBlock(block, filter);
    BOOST_CHECK(merkleBlock.header.GetHash() == block.GetHash());

    // We should match the generation outpoint
    BOOST_CHECK(filter.contains(COutPoint(uint256S("0x147caa76786596590baa4e98f5d9f48b86c7765e489f7a6ff3360fe5c674360b"), 0)));
    // ... but not the 4th transaction's output (its not pay-2-pubkey)
    BOOST_CHECK(!filter.contains(COutPoint(uint256S("0x02981fa052f0481dbc5868f4fc2166035a10f27a03cfd2de67326471df5bc041"), 0)));
}

BOOST_AUTO_TEST_CASE(merkle_block_4_test_update_none)
{
    // Random real block (000000000000b731f2eef9e8c63173adfb07e41bd53eb0ef0a6b720d6cb6dea4)
    // With 7 txes
    CBlock block;
    CDataStream stream(ParseHex("0100000082bb869cf3a793432a66e826e05a6fc37469f8efb7421dc880670100000000007f16c5962e8bd963659c793ce370d95f093bc7e367117b3c30c1f8fdd0d9728776381b4d4c86041b554b85290701000000010000000000000000000000000000000000000000000000000000000000000000ffffffff07044c86041b0136ffffffff0100f2052a01000000434104eaafc2314def4ca98ac970241bcab022b9c1e1f4ea423a20f134c876f2c01ec0f0dd5b2e86e7168cefe0d81113c3807420ce13ad1357231a2252247d97a46a91ac000000000100000001bcad20a6a29827d1424f08989255120bf7f3e9e3cdaaa6bb31b0737fe048724300000000494830450220356e834b046cadc0f8ebb5a8a017b02de59c86305403dad52cd77b55af062ea10221009253cd6c119d4729b77c978e1e2aa19f5ea6e0e52b3f16e32fa608cd5bab753901ffffffff02008d380c010000001976a9142b4b8072ecbba129b6453c63e129e643207249ca88ac0065cd1d000000001976a9141b8dd13b994bcfc787b32aeadf58ccb3615cbd5488ac000000000100000003fdacf9b3eb077412e7a968d2e4f11b9a9dee312d666187ed77ee7d26af16cb0b000000008c493046022100ea1608e70911ca0de5af51ba57ad23b9a51db8d28f82c53563c56a05c20f5a87022100a8bdc8b4a8acc8634c6b420410150775eb7f2474f5615f7fccd65af30f310fbf01410465fdf49e29b06b9a1582287b6279014f834edc317695d125ef623c1cc3aaece245bd69fcad7508666e9c74a49dc9056d5fc14338ef38118dc4afae5fe2c585caffffffff309e1913634ecb50f3c4f83e96e70b2df071b497b8973a3e75429df397b5af83000000004948304502202bdb79c596a9ffc24e96f4386199aba386e9bc7b6071516e2b51dda942b3a1ed022100c53a857e76b724fc14d45311eac5019650d415c3abb5428f3aae16d8e69bec2301ffffffff2089e33491695080c9edc18a428f7d834db5b6d372df13ce2b1b0e0cbcb1e6c10000000049483045022100d4ce67c5896ee251c810ac1ff9ceccd328b497c8f553ab6e08431e7d40bad6b5022033119c0c2b7d792d31f1187779c7bd95aefd93d90a715586d73801d9b47471c601ffffffff0100714460030000001976a914c7b55141d097ea5df7a0ed330cf794376e53ec8d88ac0000000001000000045bf0e214aa4069a3e792ecee1e1bf0c1d397cde8dd08138f4b72a00681743447000000008b48304502200c45de8c4f3e2c1821f2fc878cba97b1e6f8807d94930713aa1c86a67b9bf1e40221008581abfef2e30f957815fc89978423746b2086375ca8ecf359c85c2a5b7c88ad01410462bb73f76ca0994fcb8b4271e6fb7561f5c0f9ca0cf6485261c4a0dc894f4ab844c6cdfb97cd0b60ffb5018ffd6238f4d87270efb1d3ae37079b794a92d7ec95ffffffffd669f7d7958d40fc59d2253d88e0f248e29b599c80bbcec344a83dda5f9aa72c000000008a473044022078124c8beeaa825f9e0b30bff96e564dd859432f2d0cb3b72d3d5d93d38d7e930220691d233b6c0f995be5acb03d70a7f7a65b6bc9bdd426260f38a1346669507a3601410462bb73f76ca0994fcb8b4271e6fb7561f5c0f9ca0cf6485261c4a0dc894f4ab844c6cdfb97cd0b60ffb5018ffd6238f4d87270efb1d3ae37079b794a92d7ec95fffffffff878af0d93f5229a68166cf051fd372bb7a537232946e0a46f53636b4dafdaa4000000008c493046022100c717d1714551663f69c3c5759bdbb3a0fcd3fab023abc0e522fe6440de35d8290221008d9cbe25bffc44af2b18e81c58eb37293fd7fe1c2e7b46fc37ee8c96c50ab1e201410462bb73f76ca0994fcb8b4271e6fb7561f5c0f9ca0cf6485261c4a0dc894f4ab844c6cdfb97cd0b60ffb5018ffd6238f4d87270efb1d3ae37079b794a92d7ec95ffffffff27f2b668859cd7f2f894aa0fd2d9e60963bcd07c88973f425f999b8cbfd7a1e2000000008c493046022100e00847147cbf517bcc2f502f3ddc6d284358d102ed20d47a8aa788a62f0db780022100d17b2d6fa84dcaf1c95d88d7e7c30385aecf415588d749afd3ec81f6022cecd701410462bb73f76ca0994fcb8b4271e6fb7561f5c0f9ca0cf6485261c4a0dc894f4ab844c6cdfb97cd0b60ffb5018ffd6238f4d87270efb1d3ae37079b794a92d7ec95ffffffff0100c817a8040000001976a914b6efd80d99179f4f4ff6f4dd0a007d018c385d2188ac000000000100000001834537b2f1ce8ef9373a258e10545ce5a50b758df616cd4356e0032554ebd3c4000000008b483045022100e68f422dd7c34fdce11eeb4509ddae38201773dd62f284e8aa9d96f85099d0b002202243bd399ff96b649a0fad05fa759d6a882f0af8c90cf7632c2840c29070aec20141045e58067e815c2f464c6a2a15f987758374203895710c2d452442e28496ff38ba8f5fd901dc20e29e88477167fe4fc299bf818fd0d9e1632d467b2a3d9503b1aaffffffff0280d7e636030000001976a914f34c3e10eb387efe872acb614c89e78bfca7815d88ac404b4c00000000001976a914a84e272933aaf87e1715d7786c51dfaeb5b65a6f88ac00000000010000000143ac81c8e6f6ef307dfe17f3d906d999e23e0189fda838c5510d850927e03ae7000000008c4930460221009c87c344760a64cb8ae6685a3eec2c1ac1bed5b88c87de51acd0e124f266c16602210082d07c037359c3a257b5c63ebd90f5a5edf97b2ac1c434b08ca998839f346dd40141040ba7e521fa7946d12edbb1d1e95a15c34bd4398195e86433c92b431cd315f455fe30032ede69cad9d1e1ed6c3c4ec0dbfced53438c625462afb792dcb098544bffffffff0240420f00000000001976a9144676d1b820d63ec272f1900d59d43bc6463d96f888ac40420f00000000001976a914648d04341d00d7968b3405c034adc38d4d8fb9bd88ac00000000010000000248cc917501ea5c55f4a8d2009c0567c40cfe037c2e71af017d0a452ff705e3f1000000008b483045022100bf5fdc86dc5f08a5d5c8e43a8c9d5b1ed8c65562e280007b52b133021acd9acc02205e325d613e555f772802bf413d36ba807892ed1a690a77811d3033b3de226e0a01410429fa713b124484cb2bd7b5557b2c0b9df7b2b1fee61825eadc5ae6c37a9920d38bfccdc7dc3cb0c47d7b173dbc9db8d37db0a33ae487982c59c6f8606e9d1791ffffffff41ed70551dd7e841883ab8f0b16bf04176b7d1480e4f0af9f3d4c3595768d068000000008b4830450221008513ad65187b903aed1102d1d0c47688127658c51106753fed0151ce9c16b80902201432b9ebcb87bd04ceb2de66035fbbaf4bf8b00d1cfe41f1a1f7338f9ad79d210141049d4cf80125bf50be1709f718c07ad15d0fc612b7da1f5570dddc35f2a352f0f27c978b06820edca9ef982c35fda2d255afba340068c5035552368bc7200c1488ffffffff0100093d00000000001976a9148edb68822f1ad580b043c7b3df2e400f8699eb4888ac00000000"), SER_NETWORK, PROTOCOL_VERSION);
    stream >> block;

    CBloomFilter filter(10, 0.000001, 0, BLOOM_UPDATE_NONE);
    // Match the generation pubkey
    filter.insert(ParseHex("04eaafc2314def4ca98ac970241bcab022b9c1e1f4ea423a20f134c876f2c01ec0f0dd5b2e86e7168cefe0d81113c3807420ce13ad1357231a2252247d97a46a91"));
    // ...and the output address of the 4th transaction
    filter.insert(ParseHex("b6efd80d99179f4f4ff6f4dd0a007d018c385d21"));

    CMerkleBlock merkleBlock(block, filter);
    BOOST_CHECK(merkleBlock.header.GetHash() == block.GetHash());

    // We shouldn't match any outpoints (UPDATE_NONE)
    BOOST_CHECK(!filter.contains(COutPoint(uint256S("0x147caa76786596590baa4e98f5d9f48b86c7765e489f7a6ff3360fe5c674360b"), 0)));
    BOOST_CHECK(!filter.contains(COutPoint(uint256S("0x02981fa052f0481dbc5868f4fc2166035a10f27a03cfd2de67326471df5bc041"), 0)));
}

static std::vector<unsigned char> RandomData()
{
    uint256 r = GetRandHash();
    return std::vector<unsigned char>(r.begin(), r.end());
}

BOOST_AUTO_TEST_CASE(rolling_bloom)
{
    // last-100-entry, 1% false positive:
    CRollingBloomFilter rb1(100, 0.01);

    // Overfill:
    static const int DATASIZE=399;
    std::vector<unsigned char> data[DATASIZE];
    for (int i = 0; i < DATASIZE; i++) {
        data[i] = RandomData();
        rb1.insert(data[i]);
    }
    // Last 100 guaranteed to be remembered:
    for (int i = 299; i < DATASIZE; i++) {
        BOOST_CHECK(rb1.contains(data[i]));
    }

    // false positive rate is 1%, so we should get about 100 hits if
    // testing 10,000 random keys. We get worst-case false positive
    // behavior when the filter is as full as possible, which is
    // when we've inserted one minus an integer multiple of nElement*2.
    unsigned int nHits = 0;
    for (int i = 0; i < 10000; i++) {
        if (rb1.contains(RandomData()))
            ++nHits;
    }
    // Run test_bitcoin with --log_level=message to see BOOST_TEST_MESSAGEs:
    BOOST_TEST_MESSAGE("RollingBloomFilter got " << nHits << " false positives (~100 expected)");

    // Insanely unlikely to get a fp count outside this range:
    BOOST_CHECK(nHits > 25);
    BOOST_CHECK(nHits < 175);

    BOOST_CHECK(rb1.contains(data[DATASIZE-1]));
    rb1.reset();
    BOOST_CHECK(!rb1.contains(data[DATASIZE-1]));

    // Now roll through data, make sure last 100 entries
    // are always remembered:
    for (int i = 0; i < DATASIZE; i++) {
        if (i >= 100)
            BOOST_CHECK(rb1.contains(data[i-100]));
        rb1.insert(data[i]);
<<<<<<< HEAD
=======
        BOOST_CHECK(rb1.contains(data[i]));
>>>>>>> fc073561
    }

    // Insert 999 more random entries:
    for (int i = 0; i < 999; i++) {
<<<<<<< HEAD
        rb1.insert(RandomData());
=======
        std::vector<unsigned char> d = RandomData();
        rb1.insert(d);
        BOOST_CHECK(rb1.contains(d));
>>>>>>> fc073561
    }
    // Sanity check to make sure the filter isn't just filling up:
    nHits = 0;
    for (int i = 0; i < DATASIZE; i++) {
        if (rb1.contains(data[i]))
            ++nHits;
    }
    // Expect about 5 false positives, more than 100 means
    // something is definitely broken.
    BOOST_TEST_MESSAGE("RollingBloomFilter got " << nHits << " false positives (~5 expected)");
    BOOST_CHECK(nHits < 100);

    // last-1000-entry, 0.01% false positive:
    CRollingBloomFilter rb2(1000, 0.001);
    for (int i = 0; i < DATASIZE; i++) {
        rb2.insert(data[i]);
    }
    // ... room for all of them:
    for (int i = 0; i < DATASIZE; i++) {
        BOOST_CHECK(rb2.contains(data[i]));
    }
}

BOOST_AUTO_TEST_SUITE_END()<|MERGE_RESOLUTION|>--- conflicted
+++ resolved
@@ -1,8 +1,4 @@
-<<<<<<< HEAD
-// Copyright (c) 2012-2013 The Bitcoin Core developers
-=======
 // Copyright (c) 2012-2016 The Bitcoin Core developers
->>>>>>> fc073561
 // Distributed under the MIT software license, see the accompanying
 // file COPYING or http://www.opensource.org/licenses/mit-license.php.
 
@@ -19,21 +15,11 @@
 #include "util.h"
 #include "utilstrencodings.h"
 #include "test/test_bitcoin.h"
-<<<<<<< HEAD
 
 #include <vector>
 
 #include <boost/test/unit_test.hpp>
 #include <boost/tuple/tuple.hpp>
-
-using namespace std;
-=======
-
-#include <vector>
-
-#include <boost/test/unit_test.hpp>
-#include <boost/tuple/tuple.hpp>
->>>>>>> fc073561
 
 BOOST_FIXTURE_TEST_SUITE(bloom_tests, BasicTestingSetup)
 
@@ -63,15 +49,9 @@
 
     BOOST_CHECK_EQUAL_COLLECTIONS(stream.begin(), stream.end(), expected.begin(), expected.end());
 
-<<<<<<< HEAD
-    BOOST_CHECK_MESSAGE( filter.contains(ParseHex("99108ad8ed9bb6274d3980bab5a85c048f0950c8")), "BloomFilter doesn't contain just-inserted object!");
-    filter.clear();
-    BOOST_CHECK_MESSAGE( !filter.contains(ParseHex("99108ad8ed9bb6274d3980bab5a85c048f0950c8")), "BloomFilter should be empty!");
-=======
     BOOST_CHECK_MESSAGE( filter.contains(ParseHex("99108ad8ed9bb6274d3980bab5a85c048f0950c8")), "Bloom filter doesn't contain just-inserted object!");
     filter.clear();
     BOOST_CHECK_MESSAGE( !filter.contains(ParseHex("99108ad8ed9bb6274d3980bab5a85c048f0950c8")), "Bloom filter should be empty!");
->>>>>>> fc073561
 }
 
 BOOST_AUTO_TEST_CASE(bloom_create_insert_serialize_with_tweak)
@@ -104,11 +84,7 @@
 
 BOOST_AUTO_TEST_CASE(bloom_create_insert_key)
 {
-<<<<<<< HEAD
-    string strSecret = string("6zsEWNcLBcUeTxkxioJPjSe9TjZ169YhvggWVgx1GAQqaapN5BL");
-=======
     std::string strSecret = std::string("6zsEWNcLBcUeTxkxioJPjSe9TjZ169YhvggWVgx1GAQqaapN5BL");
->>>>>>> fc073561
     CBitcoinSecret vchSecret;
     BOOST_CHECK(vchSecret.SetString(strSecret));
 
@@ -534,21 +510,14 @@
         if (i >= 100)
             BOOST_CHECK(rb1.contains(data[i-100]));
         rb1.insert(data[i]);
-<<<<<<< HEAD
-=======
         BOOST_CHECK(rb1.contains(data[i]));
->>>>>>> fc073561
     }
 
     // Insert 999 more random entries:
     for (int i = 0; i < 999; i++) {
-<<<<<<< HEAD
-        rb1.insert(RandomData());
-=======
         std::vector<unsigned char> d = RandomData();
         rb1.insert(d);
         BOOST_CHECK(rb1.contains(d));
->>>>>>> fc073561
     }
     // Sanity check to make sure the filter isn't just filling up:
     nHits = 0;
