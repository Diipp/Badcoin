// Copyright (c) 2011-2015 The Bitcoin Core developers
// Distributed under the MIT software license, see the accompanying
// file COPYING or http://www.opensource.org/licenses/mit-license.php.

<<<<<<< HEAD
=======
#include "chainparams.h"
#include "coins.h"
#include "consensus/consensus.h"
#include "consensus/merkle.h"
>>>>>>> c1b74217
#include "consensus/validation.h"
#include "main.h"
#include "miner.h"
#include "pubkey.h"
#include "script/standard.h"
#include "txmempool.h"
#include "uint256.h"
#include "util.h"
#include "utilstrencodings.h"

#include "test/test_bitcoin.h"

#include "test/test_bitcoin.h"

#include <boost/test/unit_test.hpp>

BOOST_FIXTURE_TEST_SUITE(miner_tests, TestingSetup)

static
struct {
    unsigned char extranonce;
    unsigned int nonce;
} blockinfo[] = {
    {4, 0xa4a3e223}, {2, 0x15c32f9e}, {1, 0x0375b547}, {1, 0x7004a8a5},
    {2, 0xce440296}, {2, 0x52cfe198}, {1, 0x77a72cd0}, {2, 0xbb5d6f84},
    {2, 0x83f30c2c}, {1, 0x48a73d5b}, {1, 0xef7dcd01}, {2, 0x6809c6c4},
    {2, 0x0883ab3c}, {1, 0x087bbbe2}, {2, 0x2104a814}, {2, 0xdffb6daa},
    {1, 0xee8a0a08}, {2, 0xba4237c1}, {1, 0xa70349dc}, {1, 0x344722bb},
    {3, 0xd6294733}, {2, 0xec9f5c94}, {2, 0xca2fbc28}, {1, 0x6ba4f406},
    {2, 0x015d4532}, {1, 0x6e119b7c}, {2, 0x43e8f314}, {2, 0x27962f38},
    {2, 0xb571b51b}, {2, 0xb36bee23}, {2, 0xd17924a8}, {2, 0x6bc212d9},
    {1, 0x630d4948}, {2, 0x9a4c4ebb}, {2, 0x554be537}, {1, 0xd63ddfc7},
    {2, 0xa10acc11}, {1, 0x759a8363}, {2, 0xfb73090d}, {1, 0xe82c6a34},
    {1, 0xe33e92d7}, {3, 0x658ef5cb}, {2, 0xba32ff22}, {5, 0x0227a10c},
    {1, 0xa9a70155}, {5, 0xd096d809}, {1, 0x37176174}, {1, 0x830b8d0f},
    {1, 0xc6e3910e}, {2, 0x823f3ca8}, {1, 0x99850849}, {1, 0x7521fb81},
    {1, 0xaacaabab}, {1, 0xd645a2eb}, {5, 0x7aea1781}, {5, 0x9d6e4b78},
    {1, 0x4ce90fd8}, {1, 0xabdc832d}, {6, 0x4a34f32a}, {2, 0xf2524c1c},
    {2, 0x1bbeb08a}, {1, 0xad47f480}, {1, 0x9f026aeb}, {1, 0x15a95049},
    {2, 0xd1cb95b2}, {2, 0xf84bbda5}, {1, 0x0fa62cd1}, {1, 0xe05f9169},
    {1, 0x78d194a9}, {5, 0x3e38147b}, {5, 0x737ba0d4}, {1, 0x63378e10},
    {1, 0x6d5f91cf}, {2, 0x88612eb8}, {2, 0xe9639484}, {1, 0xb7fabc9d},
    {2, 0x19b01592}, {1, 0x5a90dd31}, {2, 0x5bd7e028}, {2, 0x94d00323},
    {1, 0xa9b9c01a}, {1, 0x3a40de61}, {1, 0x56e7eec7}, {5, 0x859f7ef6},
    {1, 0xfd8e5630}, {1, 0x2b0c9f7f}, {1, 0xba700e26}, {1, 0x7170a408},
    {1, 0x70de86a8}, {1, 0x74d64cd5}, {1, 0x49e738a1}, {2, 0x6910b602},
    {0, 0x643c565f}, {1, 0x54264b3f}, {2, 0x97ea6396}, {2, 0x55174459},
    {2, 0x03e8779a}, {1, 0x98f34d8f}, {1, 0xc07b2b07}, {1, 0xdfe29668},
    {1, 0x3141c7c1}, {1, 0xb3b595f4}, {1, 0x735abf08}, {5, 0x623bfbce},
    {2, 0xd351e722}, {1, 0xf4ca48c9}, {1, 0x5b19c670}, {1, 0xa164bf0e},
    {2, 0xbbbeb305}, {2, 0xfe1c810a},
};

CBlockIndex CreateBlockIndex(int nHeight)
{
    CBlockIndex index;
    index.nHeight = nHeight;
    index.pprev = chainActive.Tip();
    return index;
}

bool TestSequenceLocks(const CTransaction &tx, int flags)
{
    LOCK(mempool.cs);
    return CheckSequenceLocks(tx, flags);
}

// NOTE: These tests rely on CreateNewBlock doing its own self-validation!
BOOST_AUTO_TEST_CASE(CreateNewBlock_validity)
{
<<<<<<< HEAD
    CScript scriptPubKey = CScript() << ParseHex("04e941763c7750969e751bee1ffbe96a651a0feb131db046546c219ea40bff40b95077dc9ba1c05af991588772d8daabbda57386c068fb9bc7477c5e28702d5eb9") << OP_CHECKSIG;
=======
    const CChainParams& chainparams = Params(CBaseChainParams::MAIN);
    CScript scriptPubKey = CScript() << ParseHex("04678afdb0fe5548271967f1a67130b7105cd6a828e03909a67962e0ea1f61deb649f6bc3f4cef38c4f35504e51ec112de5c384df7ba0b8d578a4c702b6bf11d5f") << OP_CHECKSIG;
>>>>>>> c1b74217
    CBlockTemplate *pblocktemplate;
    CMutableTransaction tx,tx2;
    CScript script;
    uint256 hash;
    TestMemPoolEntryHelper entry;
    entry.nFee = 11;
    entry.dPriority = 111.0;
    entry.nHeight = 11;

    LOCK(cs_main);
    fCheckpointsEnabled = false;

    // Simple block creation, nothing special yet:
<<<<<<< HEAD
    BOOST_CHECK(pblocktemplate = CreateNewBlock(scriptPubKey, ALGO_SHA256D));
=======
    BOOST_CHECK(pblocktemplate = CreateNewBlock(chainparams, scriptPubKey));
>>>>>>> c1b74217

    // We can't make transactions until we have inputs
    // Therefore, load 100 blocks :)
    int baseheight = 0;
    std::vector<CTransaction*>txFirst;
    for (unsigned int i = 0; i < sizeof(blockinfo)/sizeof(*blockinfo); ++i)
    {
        CBlock *pblock = &pblocktemplate->block; // pointer for convenience
        pblock->nVersion = 2;
        pblock->nTime = chainActive.Tip()->GetMedianTimePast()+1;
        CMutableTransaction txCoinbase(pblock->vtx[0]);
        txCoinbase.nVersion = 1;
        txCoinbase.vin[0].scriptSig = CScript();
        txCoinbase.vin[0].scriptSig.push_back(blockinfo[i].extranonce);
        txCoinbase.vin[0].scriptSig.push_back(chainActive.Height());
        txCoinbase.vout[0].scriptPubKey = CScript();
        pblock->vtx[0] = CTransaction(txCoinbase);
        if (txFirst.size() == 0)
            baseheight = chainActive.Height();
        if (txFirst.size() < 4)
            txFirst.push_back(new CTransaction(pblock->vtx[0]));
        pblock->hashMerkleRoot = BlockMerkleRoot(*pblock);
        pblock->nNonce = blockinfo[i].nonce;
        CValidationState state;
<<<<<<< HEAD
        /* MYRIAD: TEST REMOVED
        BOOST_CHECK(ProcessNewBlock(state, NULL, pblock, true, NULL));
=======
        BOOST_CHECK(ProcessNewBlock(state, chainparams, NULL, pblock, true, NULL));
>>>>>>> c1b74217
        BOOST_CHECK(state.IsValid());
        */
        pblock->hashPrevBlock = pblock->GetHash();
    }
    delete pblocktemplate;

    // Just to make sure we can still make simple blocks
<<<<<<< HEAD
    BOOST_CHECK(pblocktemplate = CreateNewBlock(scriptPubKey, ALGO_SHA256D));
=======
    BOOST_CHECK(pblocktemplate = CreateNewBlock(chainparams, scriptPubKey));
>>>>>>> c1b74217
    delete pblocktemplate;

    // block sigops > limit: 1000 CHECKMULTISIG + 1
    tx.vin.resize(1);
    // NOTE: OP_NOP is used to force 20 SigOps for the CHECKMULTISIG
    tx.vin[0].scriptSig = CScript() << OP_0 << OP_0 << OP_0 << OP_NOP << OP_CHECKMULTISIG << OP_1;
    tx.vin[0].prevout.hash = txFirst[0]->GetHash();
    tx.vin[0].prevout.n = 0;
    tx.vout.resize(1);
    tx.vout[0].nValue = 5000000000LL;
    for (unsigned int i = 0; i < 1001; ++i)
    {
        tx.vout[0].nValue -= 1000000;
        hash = tx.GetHash();
        bool spendsCoinbase = (i == 0) ? true : false; // only first tx spends coinbase
        // If we don't set the # of sig ops in the CTxMemPoolEntry, template creation fails
        mempool.addUnchecked(hash, entry.Fee(1000000).Time(GetTime()).SpendsCoinbase(spendsCoinbase).FromTx(tx));
        tx.vin[0].prevout.hash = hash;
    }
    BOOST_CHECK_THROW(CreateNewBlock(chainparams, scriptPubKey), std::runtime_error);
    mempool.clear();

    tx.vin[0].prevout.hash = txFirst[0]->GetHash();
    tx.vout[0].nValue = 5000000000LL;
    for (unsigned int i = 0; i < 1001; ++i)
    {
        tx.vout[0].nValue -= 1000000;
        hash = tx.GetHash();
        bool spendsCoinbase = (i == 0) ? true : false; // only first tx spends coinbase
        // If we do set the # of sig ops in the CTxMemPoolEntry, template creation passes
        mempool.addUnchecked(hash, entry.Fee(1000000).Time(GetTime()).SpendsCoinbase(spendsCoinbase).SigOps(20).FromTx(tx));
        tx.vin[0].prevout.hash = hash;
    }
<<<<<<< HEAD
    BOOST_CHECK(pblocktemplate = CreateNewBlock(scriptPubKey, ALGO_SHA256D));
=======
    BOOST_CHECK(pblocktemplate = CreateNewBlock(chainparams, scriptPubKey));
>>>>>>> c1b74217
    delete pblocktemplate;
    mempool.clear();

    // block size > limit
    tx.vin[0].scriptSig = CScript();
    // 18 * (520char + DROP) + OP_1 = 9433 bytes
    std::vector<unsigned char> vchData(520);
    for (unsigned int i = 0; i < 18; ++i)
        tx.vin[0].scriptSig << vchData << OP_DROP;
    tx.vin[0].scriptSig << OP_1;
    tx.vin[0].prevout.hash = txFirst[0]->GetHash();
    tx.vout[0].nValue = 5000000000LL;
    for (unsigned int i = 0; i < 128; ++i)
    {
        tx.vout[0].nValue -= 10000000;
        hash = tx.GetHash();
        bool spendsCoinbase = (i == 0) ? true : false; // only first tx spends coinbase
        mempool.addUnchecked(hash, entry.Fee(1000000).Time(GetTime()).SpendsCoinbase(spendsCoinbase).FromTx(tx));
        tx.vin[0].prevout.hash = hash;
    }
<<<<<<< HEAD
    BOOST_CHECK(pblocktemplate = CreateNewBlock(scriptPubKey, ALGO_SHA256D));
=======
    BOOST_CHECK(pblocktemplate = CreateNewBlock(chainparams, scriptPubKey));
>>>>>>> c1b74217
    delete pblocktemplate;
    mempool.clear();

    // orphan in mempool, template creation fails
    hash = tx.GetHash();
<<<<<<< HEAD
    mempool.addUnchecked(hash, CTxMemPoolEntry(tx, 11, GetTime(), 111.0, 11));
    BOOST_CHECK(pblocktemplate = CreateNewBlock(scriptPubKey, ALGO_SHA256D));
    delete pblocktemplate;
=======
    mempool.addUnchecked(hash, entry.Fee(1000000).Time(GetTime()).FromTx(tx));
    BOOST_CHECK_THROW(CreateNewBlock(chainparams, scriptPubKey), std::runtime_error);
>>>>>>> c1b74217
    mempool.clear();

    // child with higher priority than parent
    tx.vin[0].scriptSig = CScript() << OP_1;
    tx.vin[0].prevout.hash = txFirst[1]->GetHash();
    tx.vout[0].nValue = 4900000000LL;
    hash = tx.GetHash();
    mempool.addUnchecked(hash, entry.Fee(100000000LL).Time(GetTime()).SpendsCoinbase(true).FromTx(tx));
    tx.vin[0].prevout.hash = hash;
    tx.vin.resize(2);
    tx.vin[1].scriptSig = CScript() << OP_1;
    tx.vin[1].prevout.hash = txFirst[0]->GetHash();
    tx.vin[1].prevout.n = 0;
    tx.vout[0].nValue = 5900000000LL;
    hash = tx.GetHash();
<<<<<<< HEAD
    mempool.addUnchecked(hash, CTxMemPoolEntry(tx, 11, GetTime(), 111.0, 11));
    BOOST_CHECK(pblocktemplate = CreateNewBlock(scriptPubKey, ALGO_SHA256D));
=======
    mempool.addUnchecked(hash, entry.Fee(400000000LL).Time(GetTime()).SpendsCoinbase(true).FromTx(tx));
    BOOST_CHECK(pblocktemplate = CreateNewBlock(chainparams, scriptPubKey));
>>>>>>> c1b74217
    delete pblocktemplate;
    mempool.clear();

    // coinbase in mempool, template creation fails
    tx.vin.resize(1);
    tx.vin[0].prevout.SetNull();
    tx.vin[0].scriptSig = CScript() << OP_0 << OP_1;
    tx.vout[0].nValue = 0;
    hash = tx.GetHash();
<<<<<<< HEAD
    mempool.addUnchecked(hash, CTxMemPoolEntry(tx, 11, GetTime(), 111.0, 11));
    BOOST_CHECK(pblocktemplate = CreateNewBlock(scriptPubKey, ALGO_SHA256D));
    delete pblocktemplate;
=======
    // give it a fee so it'll get mined
    mempool.addUnchecked(hash, entry.Fee(100000).Time(GetTime()).SpendsCoinbase(false).FromTx(tx));
    BOOST_CHECK_THROW(CreateNewBlock(chainparams, scriptPubKey), std::runtime_error);
>>>>>>> c1b74217
    mempool.clear();

    // invalid (pre-p2sh) txn in mempool, template creation fails
    tx.vin[0].prevout.hash = txFirst[0]->GetHash();
    tx.vin[0].prevout.n = 0;
    tx.vin[0].scriptSig = CScript() << OP_1;
    tx.vout[0].nValue = 4900000000LL;
    script = CScript() << OP_0;
    tx.vout[0].scriptPubKey = GetScriptForDestination(CScriptID(script));
    hash = tx.GetHash();
    mempool.addUnchecked(hash, entry.Fee(10000000L).Time(GetTime()).SpendsCoinbase(true).FromTx(tx));
    tx.vin[0].prevout.hash = hash;
    tx.vin[0].scriptSig = CScript() << std::vector<unsigned char>(script.begin(), script.end());
    tx.vout[0].nValue -= 1000000;
    hash = tx.GetHash();
<<<<<<< HEAD
    mempool.addUnchecked(hash, CTxMemPoolEntry(tx, 11, GetTime(), 111.0, 11));
    BOOST_CHECK(pblocktemplate = CreateNewBlock(scriptPubKey, ALGO_SHA256D));
    delete pblocktemplate;
=======
    mempool.addUnchecked(hash, entry.Fee(1000000).Time(GetTime()).SpendsCoinbase(false).FromTx(tx));
    BOOST_CHECK_THROW(CreateNewBlock(chainparams, scriptPubKey), std::runtime_error);
>>>>>>> c1b74217
    mempool.clear();

    // double spend txn pair in mempool, template creation fails
    tx.vin[0].prevout.hash = txFirst[0]->GetHash();
    tx.vin[0].scriptSig = CScript() << OP_1;
    tx.vout[0].nValue = 4900000000LL;
    tx.vout[0].scriptPubKey = CScript() << OP_1;
    hash = tx.GetHash();
    mempool.addUnchecked(hash, entry.Fee(100000000L).Time(GetTime()).SpendsCoinbase(true).FromTx(tx));
    tx.vout[0].scriptPubKey = CScript() << OP_2;
    hash = tx.GetHash();
<<<<<<< HEAD
    mempool.addUnchecked(hash, CTxMemPoolEntry(tx, 11, GetTime(), 111.0, 11));
    BOOST_CHECK(pblocktemplate = CreateNewBlock(scriptPubKey, ALGO_SHA256D));
    delete pblocktemplate;
=======
    mempool.addUnchecked(hash, entry.Fee(100000000L).Time(GetTime()).SpendsCoinbase(true).FromTx(tx));
    BOOST_CHECK_THROW(CreateNewBlock(chainparams, scriptPubKey), std::runtime_error);
>>>>>>> c1b74217
    mempool.clear();

    // subsidy changing
    int nHeight = chainActive.Height();
<<<<<<< HEAD
    chainActive.Tip()->nHeight = 209999;
    BOOST_CHECK(pblocktemplate = CreateNewBlock(scriptPubKey, ALGO_SHA256D));
    delete pblocktemplate;
    chainActive.Tip()->nHeight = 210000;
    BOOST_CHECK(pblocktemplate = CreateNewBlock(scriptPubKey, ALGO_SHA256D));
=======
    // Create an actual 209999-long block chain (without valid blocks).
    while (chainActive.Tip()->nHeight < 209999) {
        CBlockIndex* prev = chainActive.Tip();
        CBlockIndex* next = new CBlockIndex();
        next->phashBlock = new uint256(GetRandHash());
        pcoinsTip->SetBestBlock(next->GetBlockHash());
        next->pprev = prev;
        next->nHeight = prev->nHeight + 1;
        next->BuildSkip();
        chainActive.SetTip(next);
    }
    BOOST_CHECK(pblocktemplate = CreateNewBlock(chainparams, scriptPubKey));
    delete pblocktemplate;
    // Extend to a 210000-long block chain.
    while (chainActive.Tip()->nHeight < 210000) {
        CBlockIndex* prev = chainActive.Tip();
        CBlockIndex* next = new CBlockIndex();
        next->phashBlock = new uint256(GetRandHash());
        pcoinsTip->SetBestBlock(next->GetBlockHash());
        next->pprev = prev;
        next->nHeight = prev->nHeight + 1;
        next->BuildSkip();
        chainActive.SetTip(next);
    }
    BOOST_CHECK(pblocktemplate = CreateNewBlock(chainparams, scriptPubKey));
>>>>>>> c1b74217
    delete pblocktemplate;
    // Delete the dummy blocks again.
    while (chainActive.Tip()->nHeight > nHeight) {
        CBlockIndex* del = chainActive.Tip();
        chainActive.SetTip(del->pprev);
        pcoinsTip->SetBestBlock(del->pprev->GetBlockHash());
        delete del->phashBlock;
        delete del;
    }

    // non-final txs in mempool
    SetMockTime(chainActive.Tip()->GetMedianTimePast()+1);
    int flags = LOCKTIME_VERIFY_SEQUENCE|LOCKTIME_MEDIAN_TIME_PAST;
    // height map
    std::vector<int> prevheights;

    // relative height locked
    tx.nVersion = 2;
    tx.vin.resize(1);
    prevheights.resize(1);
    tx.vin[0].prevout.hash = txFirst[0]->GetHash(); // only 1 transaction
    tx.vin[0].prevout.n = 0;
    tx.vin[0].scriptSig = CScript() << OP_1;
    tx.vin[0].nSequence = chainActive.Tip()->nHeight + 1; // txFirst[0] is the 2nd block
    prevheights[0] = baseheight + 1;
    tx.vout.resize(1);
    tx.vout[0].nValue = 4900000000LL;
    tx.vout[0].scriptPubKey = CScript() << OP_1;
    tx.nLockTime = 0;
    hash = tx.GetHash();
<<<<<<< HEAD
    mempool.addUnchecked(hash, CTxMemPoolEntry(tx, 11, GetTime(), 111.0, 11));
    BOOST_CHECK(!CheckFinalTx(tx, LOCKTIME_MEDIAN_TIME_PAST));

    // time locked
    tx2.vin.resize(1);
    tx2.vin[0].prevout.hash = txFirst[1]->GetHash();
    tx2.vin[0].prevout.n = 0;
    tx2.vin[0].scriptSig = CScript() << OP_1;
    tx2.vin[0].nSequence = 0;
    tx2.vout.resize(1);
    tx2.vout[0].nValue = 4900000000LL;
    tx2.vout[0].scriptPubKey = CScript() << OP_1;
    tx2.nLockTime = chainActive.Tip()->GetMedianTimePast()+1;
    hash = tx2.GetHash();
    mempool.addUnchecked(hash, CTxMemPoolEntry(tx2, 11, GetTime(), 111.0, 11));
    BOOST_CHECK(!CheckFinalTx(tx2, LOCKTIME_MEDIAN_TIME_PAST));

    BOOST_CHECK(pblocktemplate = CreateNewBlock(scriptPubKey, ALGO_SHA256D));

    // Neither tx should have make it into the template.
    BOOST_CHECK_EQUAL(pblocktemplate->block.vtx.size(), 1);
    delete pblocktemplate;
=======
    mempool.addUnchecked(hash, entry.Fee(100000000L).Time(GetTime()).SpendsCoinbase(true).FromTx(tx));
    BOOST_CHECK(CheckFinalTx(tx, flags)); // Locktime passes
    BOOST_CHECK(!TestSequenceLocks(tx, flags)); // Sequence locks fail
    BOOST_CHECK(SequenceLocks(tx, flags, &prevheights, CreateBlockIndex(chainActive.Tip()->nHeight + 2))); // Sequence locks pass on 2nd block
>>>>>>> c1b74217

    // relative time locked
    tx.vin[0].prevout.hash = txFirst[1]->GetHash();
    tx.vin[0].nSequence = CTxIn::SEQUENCE_LOCKTIME_TYPE_FLAG | (((chainActive.Tip()->GetMedianTimePast()+1-chainActive[1]->GetMedianTimePast()) >> CTxIn::SEQUENCE_LOCKTIME_GRANULARITY) + 1); // txFirst[1] is the 3rd block
    prevheights[0] = baseheight + 2;
    hash = tx.GetHash();
    mempool.addUnchecked(hash, entry.Time(GetTime()).FromTx(tx));
    BOOST_CHECK(CheckFinalTx(tx, flags)); // Locktime passes
    BOOST_CHECK(!TestSequenceLocks(tx, flags)); // Sequence locks fail

<<<<<<< HEAD
    // FIXME: we should *actually* create a new block so the following test
    //        works; CheckFinalTx() isn't fooled by monkey-patching nHeight.
    //BOOST_CHECK(CheckFinalTx(tx));
    //BOOST_CHECK(CheckFinalTx(tx2));

    BOOST_CHECK(pblocktemplate = CreateNewBlock(scriptPubKey, ALGO_SHA256D));
    /* MYRIAD: TEST REMOVED
    BOOST_CHECK_EQUAL(pblocktemplate->block.vtx.size(), 2);
    */
=======
    for (int i = 0; i < CBlockIndex::nMedianTimeSpan; i++)
        chainActive.Tip()->GetAncestor(chainActive.Tip()->nHeight - i)->nTime += 512; //Trick the MedianTimePast
    BOOST_CHECK(SequenceLocks(tx, flags, &prevheights, CreateBlockIndex(chainActive.Tip()->nHeight + 1))); // Sequence locks pass 512 seconds later
    for (int i = 0; i < CBlockIndex::nMedianTimeSpan; i++)
        chainActive.Tip()->GetAncestor(chainActive.Tip()->nHeight - i)->nTime -= 512; //undo tricked MTP

    // absolute height locked
    tx.vin[0].prevout.hash = txFirst[2]->GetHash();
    tx.vin[0].nSequence = CTxIn::SEQUENCE_FINAL - 1;
    prevheights[0] = baseheight + 3;
    tx.nLockTime = chainActive.Tip()->nHeight + 1;
    hash = tx.GetHash();
    mempool.addUnchecked(hash, entry.Time(GetTime()).FromTx(tx));
    BOOST_CHECK(!CheckFinalTx(tx, flags)); // Locktime fails
    BOOST_CHECK(TestSequenceLocks(tx, flags)); // Sequence locks pass
    BOOST_CHECK(IsFinalTx(tx, chainActive.Tip()->nHeight + 2, chainActive.Tip()->GetMedianTimePast())); // Locktime passes on 2nd block

    // absolute time locked
    tx.vin[0].prevout.hash = txFirst[3]->GetHash();
    tx.nLockTime = chainActive.Tip()->GetMedianTimePast();
    prevheights.resize(1);
    prevheights[0] = baseheight + 4;
    hash = tx.GetHash();
    mempool.addUnchecked(hash, entry.Time(GetTime()).FromTx(tx));
    BOOST_CHECK(!CheckFinalTx(tx, flags)); // Locktime fails
    BOOST_CHECK(TestSequenceLocks(tx, flags)); // Sequence locks pass
    BOOST_CHECK(IsFinalTx(tx, chainActive.Tip()->nHeight + 2, chainActive.Tip()->GetMedianTimePast() + 1)); // Locktime passes 1 second later

    // mempool-dependent transactions (not added)
    tx.vin[0].prevout.hash = hash;
    prevheights[0] = chainActive.Tip()->nHeight + 1;
    tx.nLockTime = 0;
    tx.vin[0].nSequence = 0;
    BOOST_CHECK(CheckFinalTx(tx, flags)); // Locktime passes
    BOOST_CHECK(TestSequenceLocks(tx, flags)); // Sequence locks pass
    tx.vin[0].nSequence = 1;
    BOOST_CHECK(!TestSequenceLocks(tx, flags)); // Sequence locks fail
    tx.vin[0].nSequence = CTxIn::SEQUENCE_LOCKTIME_TYPE_FLAG;
    BOOST_CHECK(TestSequenceLocks(tx, flags)); // Sequence locks pass
    tx.vin[0].nSequence = CTxIn::SEQUENCE_LOCKTIME_TYPE_FLAG | 1;
    BOOST_CHECK(!TestSequenceLocks(tx, flags)); // Sequence locks fail

    BOOST_CHECK(pblocktemplate = CreateNewBlock(chainparams, scriptPubKey));

    // None of the of the absolute height/time locked tx should have made
    // it into the template because we still check IsFinalTx in CreateNewBlock,
    // but relative locked txs will if inconsistently added to mempool.
    // For now these will still generate a valid template until BIP68 soft fork
    BOOST_CHECK_EQUAL(pblocktemplate->block.vtx.size(), 3);
>>>>>>> c1b74217
    delete pblocktemplate;
    // However if we advance height by 1 and time by 512, all of them should be mined
    for (int i = 0; i < CBlockIndex::nMedianTimeSpan; i++)
        chainActive.Tip()->GetAncestor(chainActive.Tip()->nHeight - i)->nTime += 512; //Trick the MedianTimePast
    chainActive.Tip()->nHeight++;
    SetMockTime(chainActive.Tip()->GetMedianTimePast() + 1);

    BOOST_CHECK(pblocktemplate = CreateNewBlock(chainparams, scriptPubKey));
    BOOST_CHECK_EQUAL(pblocktemplate->block.vtx.size(), 5);
    delete pblocktemplate;

    chainActive.Tip()->nHeight--;
    SetMockTime(0);
    mempool.clear();

    BOOST_FOREACH(CTransaction *tx, txFirst)
        delete tx;

    fCheckpointsEnabled = true;
}

BOOST_AUTO_TEST_SUITE_END()<|MERGE_RESOLUTION|>--- conflicted
+++ resolved
@@ -2,13 +2,10 @@
 // Distributed under the MIT software license, see the accompanying
 // file COPYING or http://www.opensource.org/licenses/mit-license.php.
 
-<<<<<<< HEAD
-=======
 #include "chainparams.h"
 #include "coins.h"
 #include "consensus/consensus.h"
 #include "consensus/merkle.h"
->>>>>>> c1b74217
 #include "consensus/validation.h"
 #include "main.h"
 #include "miner.h"
@@ -18,8 +15,6 @@
 #include "uint256.h"
 #include "util.h"
 #include "utilstrencodings.h"
-
-#include "test/test_bitcoin.h"
 
 #include "test/test_bitcoin.h"
 
@@ -79,12 +74,8 @@
 // NOTE: These tests rely on CreateNewBlock doing its own self-validation!
 BOOST_AUTO_TEST_CASE(CreateNewBlock_validity)
 {
-<<<<<<< HEAD
+    const CChainParams& chainparams = Params(CBaseChainParams::MAIN);
     CScript scriptPubKey = CScript() << ParseHex("04e941763c7750969e751bee1ffbe96a651a0feb131db046546c219ea40bff40b95077dc9ba1c05af991588772d8daabbda57386c068fb9bc7477c5e28702d5eb9") << OP_CHECKSIG;
-=======
-    const CChainParams& chainparams = Params(CBaseChainParams::MAIN);
-    CScript scriptPubKey = CScript() << ParseHex("04678afdb0fe5548271967f1a67130b7105cd6a828e03909a67962e0ea1f61deb649f6bc3f4cef38c4f35504e51ec112de5c384df7ba0b8d578a4c702b6bf11d5f") << OP_CHECKSIG;
->>>>>>> c1b74217
     CBlockTemplate *pblocktemplate;
     CMutableTransaction tx,tx2;
     CScript script;
@@ -98,11 +89,7 @@
     fCheckpointsEnabled = false;
 
     // Simple block creation, nothing special yet:
-<<<<<<< HEAD
-    BOOST_CHECK(pblocktemplate = CreateNewBlock(scriptPubKey, ALGO_SHA256D));
-=======
-    BOOST_CHECK(pblocktemplate = CreateNewBlock(chainparams, scriptPubKey));
->>>>>>> c1b74217
+    BOOST_CHECK(pblocktemplate = CreateNewBlock(chainparams, scriptPubKey, ALGO_SHA256D));
 
     // We can't make transactions until we have inputs
     // Therefore, load 100 blocks :)
@@ -127,12 +114,7 @@
         pblock->hashMerkleRoot = BlockMerkleRoot(*pblock);
         pblock->nNonce = blockinfo[i].nonce;
         CValidationState state;
-<<<<<<< HEAD
-        /* MYRIAD: TEST REMOVED
-        BOOST_CHECK(ProcessNewBlock(state, NULL, pblock, true, NULL));
-=======
         BOOST_CHECK(ProcessNewBlock(state, chainparams, NULL, pblock, true, NULL));
->>>>>>> c1b74217
         BOOST_CHECK(state.IsValid());
         */
         pblock->hashPrevBlock = pblock->GetHash();
@@ -140,11 +122,7 @@
     delete pblocktemplate;
 
     // Just to make sure we can still make simple blocks
-<<<<<<< HEAD
-    BOOST_CHECK(pblocktemplate = CreateNewBlock(scriptPubKey, ALGO_SHA256D));
-=======
-    BOOST_CHECK(pblocktemplate = CreateNewBlock(chainparams, scriptPubKey));
->>>>>>> c1b74217
+    BOOST_CHECK(pblocktemplate = CreateNewBlock(chainparams, scriptPubKey, ALGO_SHA256D));
     delete pblocktemplate;
 
     // block sigops > limit: 1000 CHECKMULTISIG + 1
@@ -178,11 +156,7 @@
         mempool.addUnchecked(hash, entry.Fee(1000000).Time(GetTime()).SpendsCoinbase(spendsCoinbase).SigOps(20).FromTx(tx));
         tx.vin[0].prevout.hash = hash;
     }
-<<<<<<< HEAD
-    BOOST_CHECK(pblocktemplate = CreateNewBlock(scriptPubKey, ALGO_SHA256D));
-=======
-    BOOST_CHECK(pblocktemplate = CreateNewBlock(chainparams, scriptPubKey));
->>>>>>> c1b74217
+    BOOST_CHECK(pblocktemplate = CreateNewBlock(chainparams, scriptPubKey, ALGO_SHA256D));
     delete pblocktemplate;
     mempool.clear();
 
@@ -203,24 +177,14 @@
         mempool.addUnchecked(hash, entry.Fee(1000000).Time(GetTime()).SpendsCoinbase(spendsCoinbase).FromTx(tx));
         tx.vin[0].prevout.hash = hash;
     }
-<<<<<<< HEAD
-    BOOST_CHECK(pblocktemplate = CreateNewBlock(scriptPubKey, ALGO_SHA256D));
-=======
-    BOOST_CHECK(pblocktemplate = CreateNewBlock(chainparams, scriptPubKey));
->>>>>>> c1b74217
+    BOOST_CHECK(pblocktemplate = CreateNewBlock(chainparams, scriptPubKey, ALGO_SHA256D));
     delete pblocktemplate;
     mempool.clear();
 
     // orphan in mempool, template creation fails
     hash = tx.GetHash();
-<<<<<<< HEAD
-    mempool.addUnchecked(hash, CTxMemPoolEntry(tx, 11, GetTime(), 111.0, 11));
-    BOOST_CHECK(pblocktemplate = CreateNewBlock(scriptPubKey, ALGO_SHA256D));
-    delete pblocktemplate;
-=======
     mempool.addUnchecked(hash, entry.Fee(1000000).Time(GetTime()).FromTx(tx));
-    BOOST_CHECK_THROW(CreateNewBlock(chainparams, scriptPubKey), std::runtime_error);
->>>>>>> c1b74217
+    BOOST_CHECK_THROW(CreateNewBlock(chainparams, scriptPubKey, ALGO_SHA256D), std::runtime_error);
     mempool.clear();
 
     // child with higher priority than parent
@@ -236,13 +200,8 @@
     tx.vin[1].prevout.n = 0;
     tx.vout[0].nValue = 5900000000LL;
     hash = tx.GetHash();
-<<<<<<< HEAD
-    mempool.addUnchecked(hash, CTxMemPoolEntry(tx, 11, GetTime(), 111.0, 11));
-    BOOST_CHECK(pblocktemplate = CreateNewBlock(scriptPubKey, ALGO_SHA256D));
-=======
     mempool.addUnchecked(hash, entry.Fee(400000000LL).Time(GetTime()).SpendsCoinbase(true).FromTx(tx));
-    BOOST_CHECK(pblocktemplate = CreateNewBlock(chainparams, scriptPubKey));
->>>>>>> c1b74217
+    BOOST_CHECK(pblocktemplate = CreateNewBlock(chainparams, scriptPubKey, ALGO_SHA256D));
     delete pblocktemplate;
     mempool.clear();
 
@@ -252,15 +211,9 @@
     tx.vin[0].scriptSig = CScript() << OP_0 << OP_1;
     tx.vout[0].nValue = 0;
     hash = tx.GetHash();
-<<<<<<< HEAD
-    mempool.addUnchecked(hash, CTxMemPoolEntry(tx, 11, GetTime(), 111.0, 11));
-    BOOST_CHECK(pblocktemplate = CreateNewBlock(scriptPubKey, ALGO_SHA256D));
-    delete pblocktemplate;
-=======
     // give it a fee so it'll get mined
     mempool.addUnchecked(hash, entry.Fee(100000).Time(GetTime()).SpendsCoinbase(false).FromTx(tx));
-    BOOST_CHECK_THROW(CreateNewBlock(chainparams, scriptPubKey), std::runtime_error);
->>>>>>> c1b74217
+    BOOST_CHECK_THROW(CreateNewBlock(chainparams, scriptPubKey, ALGO_SHA256D), std::runtime_error);
     mempool.clear();
 
     // invalid (pre-p2sh) txn in mempool, template creation fails
@@ -276,14 +229,8 @@
     tx.vin[0].scriptSig = CScript() << std::vector<unsigned char>(script.begin(), script.end());
     tx.vout[0].nValue -= 1000000;
     hash = tx.GetHash();
-<<<<<<< HEAD
-    mempool.addUnchecked(hash, CTxMemPoolEntry(tx, 11, GetTime(), 111.0, 11));
-    BOOST_CHECK(pblocktemplate = CreateNewBlock(scriptPubKey, ALGO_SHA256D));
-    delete pblocktemplate;
-=======
     mempool.addUnchecked(hash, entry.Fee(1000000).Time(GetTime()).SpendsCoinbase(false).FromTx(tx));
-    BOOST_CHECK_THROW(CreateNewBlock(chainparams, scriptPubKey), std::runtime_error);
->>>>>>> c1b74217
+    BOOST_CHECK_THROW(CreateNewBlock(chainparams, scriptPubKey, ALGO_SHA256D), std::runtime_error);
     mempool.clear();
 
     // double spend txn pair in mempool, template creation fails
@@ -295,25 +242,12 @@
     mempool.addUnchecked(hash, entry.Fee(100000000L).Time(GetTime()).SpendsCoinbase(true).FromTx(tx));
     tx.vout[0].scriptPubKey = CScript() << OP_2;
     hash = tx.GetHash();
-<<<<<<< HEAD
-    mempool.addUnchecked(hash, CTxMemPoolEntry(tx, 11, GetTime(), 111.0, 11));
-    BOOST_CHECK(pblocktemplate = CreateNewBlock(scriptPubKey, ALGO_SHA256D));
-    delete pblocktemplate;
-=======
     mempool.addUnchecked(hash, entry.Fee(100000000L).Time(GetTime()).SpendsCoinbase(true).FromTx(tx));
-    BOOST_CHECK_THROW(CreateNewBlock(chainparams, scriptPubKey), std::runtime_error);
->>>>>>> c1b74217
+    BOOST_CHECK_THROW(CreateNewBlock(chainparams, scriptPubKey, ALGO_SHA256D), std::runtime_error);
     mempool.clear();
 
     // subsidy changing
     int nHeight = chainActive.Height();
-<<<<<<< HEAD
-    chainActive.Tip()->nHeight = 209999;
-    BOOST_CHECK(pblocktemplate = CreateNewBlock(scriptPubKey, ALGO_SHA256D));
-    delete pblocktemplate;
-    chainActive.Tip()->nHeight = 210000;
-    BOOST_CHECK(pblocktemplate = CreateNewBlock(scriptPubKey, ALGO_SHA256D));
-=======
     // Create an actual 209999-long block chain (without valid blocks).
     while (chainActive.Tip()->nHeight < 209999) {
         CBlockIndex* prev = chainActive.Tip();
@@ -325,7 +259,7 @@
         next->BuildSkip();
         chainActive.SetTip(next);
     }
-    BOOST_CHECK(pblocktemplate = CreateNewBlock(chainparams, scriptPubKey));
+    BOOST_CHECK(pblocktemplate = CreateNewBlock(chainparams, scriptPubKey, ALGO_SHA256D));
     delete pblocktemplate;
     // Extend to a 210000-long block chain.
     while (chainActive.Tip()->nHeight < 210000) {
@@ -338,8 +272,7 @@
         next->BuildSkip();
         chainActive.SetTip(next);
     }
-    BOOST_CHECK(pblocktemplate = CreateNewBlock(chainparams, scriptPubKey));
->>>>>>> c1b74217
+    BOOST_CHECK(pblocktemplate = CreateNewBlock(chainparams, scriptPubKey, ALGO_SHA256D));
     delete pblocktemplate;
     // Delete the dummy blocks again.
     while (chainActive.Tip()->nHeight > nHeight) {
@@ -370,35 +303,10 @@
     tx.vout[0].scriptPubKey = CScript() << OP_1;
     tx.nLockTime = 0;
     hash = tx.GetHash();
-<<<<<<< HEAD
-    mempool.addUnchecked(hash, CTxMemPoolEntry(tx, 11, GetTime(), 111.0, 11));
-    BOOST_CHECK(!CheckFinalTx(tx, LOCKTIME_MEDIAN_TIME_PAST));
-
-    // time locked
-    tx2.vin.resize(1);
-    tx2.vin[0].prevout.hash = txFirst[1]->GetHash();
-    tx2.vin[0].prevout.n = 0;
-    tx2.vin[0].scriptSig = CScript() << OP_1;
-    tx2.vin[0].nSequence = 0;
-    tx2.vout.resize(1);
-    tx2.vout[0].nValue = 4900000000LL;
-    tx2.vout[0].scriptPubKey = CScript() << OP_1;
-    tx2.nLockTime = chainActive.Tip()->GetMedianTimePast()+1;
-    hash = tx2.GetHash();
-    mempool.addUnchecked(hash, CTxMemPoolEntry(tx2, 11, GetTime(), 111.0, 11));
-    BOOST_CHECK(!CheckFinalTx(tx2, LOCKTIME_MEDIAN_TIME_PAST));
-
-    BOOST_CHECK(pblocktemplate = CreateNewBlock(scriptPubKey, ALGO_SHA256D));
-
-    // Neither tx should have make it into the template.
-    BOOST_CHECK_EQUAL(pblocktemplate->block.vtx.size(), 1);
-    delete pblocktemplate;
-=======
     mempool.addUnchecked(hash, entry.Fee(100000000L).Time(GetTime()).SpendsCoinbase(true).FromTx(tx));
     BOOST_CHECK(CheckFinalTx(tx, flags)); // Locktime passes
     BOOST_CHECK(!TestSequenceLocks(tx, flags)); // Sequence locks fail
     BOOST_CHECK(SequenceLocks(tx, flags, &prevheights, CreateBlockIndex(chainActive.Tip()->nHeight + 2))); // Sequence locks pass on 2nd block
->>>>>>> c1b74217
 
     // relative time locked
     tx.vin[0].prevout.hash = txFirst[1]->GetHash();
@@ -409,17 +317,6 @@
     BOOST_CHECK(CheckFinalTx(tx, flags)); // Locktime passes
     BOOST_CHECK(!TestSequenceLocks(tx, flags)); // Sequence locks fail
 
-<<<<<<< HEAD
-    // FIXME: we should *actually* create a new block so the following test
-    //        works; CheckFinalTx() isn't fooled by monkey-patching nHeight.
-    //BOOST_CHECK(CheckFinalTx(tx));
-    //BOOST_CHECK(CheckFinalTx(tx2));
-
-    BOOST_CHECK(pblocktemplate = CreateNewBlock(scriptPubKey, ALGO_SHA256D));
-    /* MYRIAD: TEST REMOVED
-    BOOST_CHECK_EQUAL(pblocktemplate->block.vtx.size(), 2);
-    */
-=======
     for (int i = 0; i < CBlockIndex::nMedianTimeSpan; i++)
         chainActive.Tip()->GetAncestor(chainActive.Tip()->nHeight - i)->nTime += 512; //Trick the MedianTimePast
     BOOST_CHECK(SequenceLocks(tx, flags, &prevheights, CreateBlockIndex(chainActive.Tip()->nHeight + 1))); // Sequence locks pass 512 seconds later
@@ -469,7 +366,6 @@
     // but relative locked txs will if inconsistently added to mempool.
     // For now these will still generate a valid template until BIP68 soft fork
     BOOST_CHECK_EQUAL(pblocktemplate->block.vtx.size(), 3);
->>>>>>> c1b74217
     delete pblocktemplate;
     // However if we advance height by 1 and time by 512, all of them should be mined
     for (int i = 0; i < CBlockIndex::nMedianTimeSpan; i++)
