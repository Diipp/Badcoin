--- conflicted
+++ resolved
@@ -1,21 +1,3 @@
-<<<<<<< HEAD
-// Copyright (c) 2011-2014 The Bitcoin Core developers
-// Distributed under the MIT software license, see the accompanying
-// file COPYING or http://www.opensource.org/licenses/mit-license.php.
-
-#include "consensus/validation.h"
-#include "main.h"
-#include "miner.h"
-#include "pubkey.h"
-#include "uint256.h"
-#include "util.h"
-
-#include "test/test_bitcoin.h"
-
-#include <boost/test/unit_test.hpp>
-
-BOOST_FIXTURE_TEST_SUITE(miner_tests, TestingSetup)
-=======
 // Copyright (c) 2011-2016 The Bitcoin Core developers
 // Distributed under the MIT software license, see the accompanying
 // file COPYING or http://www.opensource.org/licenses/mit-license.php.
@@ -44,7 +26,6 @@
 BOOST_FIXTURE_TEST_SUITE(miner_tests, TestingSetup)
 
 static CFeeRate blockMinFeeRate = CFeeRate(DEFAULT_BLOCK_MIN_TX_FEE);
->>>>>>> fc073561
 
 static
 struct {
@@ -204,15 +185,10 @@
 // NOTE: These tests rely on CreateNewBlock doing its own self-validation!
 BOOST_AUTO_TEST_CASE(CreateNewBlock_validity)
 {
-<<<<<<< HEAD
-    CScript scriptPubKey = CScript() << ParseHex("04e941763c7750969e751bee1ffbe96a651a0feb131db046546c219ea40bff40b95077dc9ba1c05af991588772d8daabbda57386c068fb9bc7477c5e28702d5eb9") << OP_CHECKSIG;
-    CBlockTemplate *pblocktemplate;
-=======
     // Note that by default, these tests run with size accounting enabled.
     const CChainParams& chainparams = Params(CBaseChainParams::MAIN);
     CScript scriptPubKey = CScript() << ParseHex("04e941763c7750969e751bee1ffbe96a651a0feb131db046546c219ea40bff40b95077dc9ba1c05af991588772d8daabbda57386c068fb9bc7477c5e28702d5eb9") << OP_CHECKSIG;
     std::unique_ptr<CBlockTemplate> pblocktemplate;
->>>>>>> fc073561
     CMutableTransaction tx,tx2;
     CScript script;
     uint256 hash;
@@ -224,15 +200,8 @@
     LOCK(cs_main);
     fCheckpointsEnabled = false;
 
-    LOCK(cs_main);
-    fCheckpointsEnabled = false;
-
     // Simple block creation, nothing special yet:
-<<<<<<< HEAD
-    BOOST_CHECK(pblocktemplate = CreateNewBlock(scriptPubKey, ALGO_SHA256D));
-=======
-    BOOST_CHECK(pblocktemplate = BlockAssembler(chainparams).CreateNewBlock(scriptPubKey, ALGO_SHA256D));
->>>>>>> fc073561
+    BOOST_CHECK(pblocktemplate = BlockAssembler(chainparams).CreateNewBlock(scriptPubKey, ALGO_SHA256D));
 
     // We can't make transactions until we have inputs
     // Therefore, load 100 blocks :)
@@ -243,22 +212,6 @@
         CBlock *pblock = &pblocktemplate->block; // pointer for convenience
         pblock->nVersion = 2;
         pblock->nTime = chainActive.Tip()->GetMedianTimePast()+1;
-<<<<<<< HEAD
-        CMutableTransaction txCoinbase(pblock->vtx[0]);
-        txCoinbase.vin[0].scriptSig = CScript();
-        txCoinbase.vin[0].scriptSig.push_back(blockinfo[i].extranonce);
-        txCoinbase.vin[0].scriptSig.push_back(chainActive.Height());
-        txCoinbase.vout[0].scriptPubKey = CScript();
-        pblock->vtx[0] = CTransaction(txCoinbase);
-        if (txFirst.size() < 2)
-            txFirst.push_back(new CTransaction(pblock->vtx[0]));
-        pblock->hashMerkleRoot = pblock->BuildMerkleTree();
-        pblock->nNonce = blockinfo[i].nonce;
-        CValidationState state;
-        /* MYRIAD: TEST REMOVED
-        BOOST_CHECK(ProcessNewBlock(state, NULL, pblock, true, NULL));
-        BOOST_CHECK(state.IsValid());
-=======
         CMutableTransaction txCoinbase(*pblock->vtx[0]);
         txCoinbase.nVersion = 1;
         txCoinbase.vin[0].scriptSig = CScript();
@@ -276,23 +229,17 @@
         std::shared_ptr<const CBlock> shared_pblock = std::make_shared<const CBlock>(*pblock);
         /* TODO Myriadcoin: Test Removed
         BOOST_CHECK(ProcessNewBlock(chainparams, shared_pblock, true, NULL));
->>>>>>> fc073561
         */
         pblock->hashPrevBlock = pblock->GetHash();
     }
 
     // Just to make sure we can still make simple blocks
-<<<<<<< HEAD
-    BOOST_CHECK(pblocktemplate = CreateNewBlock(scriptPubKey, ALGO_SHA256D));
-    delete pblocktemplate;
-=======
     BOOST_CHECK(pblocktemplate = BlockAssembler(chainparams).CreateNewBlock(scriptPubKey, ALGO_SHA256D));
 
     const CAmount BLOCKSUBSIDY = 1000*COIN;
     const CAmount LOWFEE = CENT;
     const CAmount HIGHFEE = 0.01 * COIN;
     const CAmount HIGHERFEE = 0.1 * COIN;
->>>>>>> fc073561
 
     // block sigops > limit: 1000 CHECKMULTISIG + 1
     tx.vin.resize(1);
@@ -306,13 +253,6 @@
     {
         tx.vout[0].nValue -= LOWFEE;
         hash = tx.GetHash();
-<<<<<<< HEAD
-        mempool.addUnchecked(hash, CTxMemPoolEntry(tx, 11, GetTime(), 111.0, 11));
-        tx.vin[0].prevout.hash = hash;
-    }
-    BOOST_CHECK(pblocktemplate = CreateNewBlock(scriptPubKey, ALGO_SHA256D));
-    delete pblocktemplate;
-=======
         bool spendsCoinbase = (i == 0) ? true : false; // only first tx spends coinbase
         // If we don't set the # of sig ops in the CTxMemPoolEntry, template creation fails
         mempool.addUnchecked(hash, entry.Fee(LOWFEE).Time(GetTime()).SpendsCoinbase(spendsCoinbase).FromTx(tx));
@@ -333,7 +273,6 @@
         tx.vin[0].prevout.hash = hash;
     }
     BOOST_CHECK(pblocktemplate = BlockAssembler(chainparams).CreateNewBlock(scriptPubKey, ALGO_SHA256D));
->>>>>>> fc073561
     mempool.clear();
 
     // block size > limit
@@ -349,31 +288,17 @@
     {
         tx.vout[0].nValue -= LOWFEE;
         hash = tx.GetHash();
-<<<<<<< HEAD
-        mempool.addUnchecked(hash, CTxMemPoolEntry(tx, 11, GetTime(), 111.0, 11));
-        tx.vin[0].prevout.hash = hash;
-    }
-    BOOST_CHECK(pblocktemplate = CreateNewBlock(scriptPubKey, ALGO_SHA256D));
-    delete pblocktemplate;
-=======
         bool spendsCoinbase = (i == 0) ? true : false; // only first tx spends coinbase
         mempool.addUnchecked(hash, entry.Fee(LOWFEE).Time(GetTime()).SpendsCoinbase(spendsCoinbase).FromTx(tx));
         tx.vin[0].prevout.hash = hash;
     }
     BOOST_CHECK(pblocktemplate = BlockAssembler(chainparams).CreateNewBlock(scriptPubKey, ALGO_SHA256D));
->>>>>>> fc073561
     mempool.clear();
 
     // orphan in mempool, template creation fails
     hash = tx.GetHash();
-<<<<<<< HEAD
-    mempool.addUnchecked(hash, CTxMemPoolEntry(tx, 11, GetTime(), 111.0, 11));
-    BOOST_CHECK(pblocktemplate = CreateNewBlock(scriptPubKey, ALGO_SHA256D));
-    delete pblocktemplate;
-=======
     mempool.addUnchecked(hash, entry.Fee(LOWFEE).Time(GetTime()).FromTx(tx));
     BOOST_CHECK_THROW(BlockAssembler(chainparams).CreateNewBlock(scriptPubKey, ALGO_SHA256D), std::runtime_error);
->>>>>>> fc073561
     mempool.clear();
 
     // child with higher priority than parent
@@ -381,11 +306,7 @@
     tx.vin[0].prevout.hash = txFirst[1]->GetHash();
     tx.vout[0].nValue = BLOCKSUBSIDY-HIGHFEE;
     hash = tx.GetHash();
-<<<<<<< HEAD
-    mempool.addUnchecked(hash, CTxMemPoolEntry(tx, 11, GetTime(), 111.0, 11));
-=======
     mempool.addUnchecked(hash, entry.Fee(HIGHFEE).Time(GetTime()).SpendsCoinbase(true).FromTx(tx));
->>>>>>> fc073561
     tx.vin[0].prevout.hash = hash;
     tx.vin.resize(2);
     tx.vin[1].scriptSig = CScript() << OP_1;
@@ -393,14 +314,8 @@
     tx.vin[1].prevout.n = 0;
     tx.vout[0].nValue = tx.vout[0].nValue+BLOCKSUBSIDY-HIGHERFEE; //First txn output + fresh coinbase - new txn fee
     hash = tx.GetHash();
-<<<<<<< HEAD
-    mempool.addUnchecked(hash, CTxMemPoolEntry(tx, 11, GetTime(), 111.0, 11));
-    BOOST_CHECK(pblocktemplate = CreateNewBlock(scriptPubKey, ALGO_SHA256D));
-    delete pblocktemplate;
-=======
     mempool.addUnchecked(hash, entry.Fee(HIGHERFEE).Time(GetTime()).SpendsCoinbase(true).FromTx(tx));
     BOOST_CHECK(pblocktemplate = BlockAssembler(chainparams).CreateNewBlock(scriptPubKey, ALGO_SHA256D));
->>>>>>> fc073561
     mempool.clear();
 
     // coinbase in mempool, template creation fails
@@ -409,15 +324,9 @@
     tx.vin[0].scriptSig = CScript() << OP_0 << OP_1;
     tx.vout[0].nValue = 0;
     hash = tx.GetHash();
-<<<<<<< HEAD
-    mempool.addUnchecked(hash, CTxMemPoolEntry(tx, 11, GetTime(), 111.0, 11));
-    BOOST_CHECK(pblocktemplate = CreateNewBlock(scriptPubKey, ALGO_SHA256D));
-    delete pblocktemplate;
-=======
     // give it a fee so it'll get mined
     mempool.addUnchecked(hash, entry.Fee(LOWFEE).Time(GetTime()).SpendsCoinbase(false).FromTx(tx));
     BOOST_CHECK_THROW(BlockAssembler(chainparams).CreateNewBlock(scriptPubKey, ALGO_SHA256D), std::runtime_error);
->>>>>>> fc073561
     mempool.clear();
 
     // invalid (pre-p2sh) txn in mempool, template creation fails
@@ -428,23 +337,13 @@
     script = CScript() << OP_0;
     tx.vout[0].scriptPubKey = GetScriptForDestination(CScriptID(script));
     hash = tx.GetHash();
-<<<<<<< HEAD
-    mempool.addUnchecked(hash, CTxMemPoolEntry(tx, 11, GetTime(), 111.0, 11));
-=======
     mempool.addUnchecked(hash, entry.Fee(LOWFEE).Time(GetTime()).SpendsCoinbase(true).FromTx(tx));
->>>>>>> fc073561
     tx.vin[0].prevout.hash = hash;
     tx.vin[0].scriptSig = CScript() << std::vector<unsigned char>(script.begin(), script.end());
     tx.vout[0].nValue -= LOWFEE;
     hash = tx.GetHash();
-<<<<<<< HEAD
-    mempool.addUnchecked(hash, CTxMemPoolEntry(tx, 11, GetTime(), 111.0, 11));
-    BOOST_CHECK(pblocktemplate = CreateNewBlock(scriptPubKey, ALGO_SHA256D));
-    delete pblocktemplate;
-=======
     mempool.addUnchecked(hash, entry.Fee(LOWFEE).Time(GetTime()).SpendsCoinbase(false).FromTx(tx));
     BOOST_CHECK_THROW(BlockAssembler(chainparams).CreateNewBlock(scriptPubKey, ALGO_SHA256D), std::runtime_error);
->>>>>>> fc073561
     mempool.clear();
 
     // double spend txn pair in mempool, template creation fails
@@ -453,83 +352,15 @@
     tx.vout[0].nValue = BLOCKSUBSIDY-HIGHFEE;
     tx.vout[0].scriptPubKey = CScript() << OP_1;
     hash = tx.GetHash();
-<<<<<<< HEAD
-    mempool.addUnchecked(hash, CTxMemPoolEntry(tx, 11, GetTime(), 111.0, 11));
-    tx.vout[0].scriptPubKey = CScript() << OP_2;
-    hash = tx.GetHash();
-    mempool.addUnchecked(hash, CTxMemPoolEntry(tx, 11, GetTime(), 111.0, 11));
-    BOOST_CHECK(pblocktemplate = CreateNewBlock(scriptPubKey, ALGO_SHA256D));
-    delete pblocktemplate;
-=======
     mempool.addUnchecked(hash, entry.Fee(HIGHFEE).Time(GetTime()).SpendsCoinbase(true).FromTx(tx));
     tx.vout[0].scriptPubKey = CScript() << OP_2;
     hash = tx.GetHash();
     mempool.addUnchecked(hash, entry.Fee(HIGHFEE).Time(GetTime()).SpendsCoinbase(true).FromTx(tx));
     BOOST_CHECK_THROW(BlockAssembler(chainparams).CreateNewBlock(scriptPubKey, ALGO_SHA256D), std::runtime_error);
->>>>>>> fc073561
     mempool.clear();
 
     // subsidy changing
     int nHeight = chainActive.Height();
-<<<<<<< HEAD
-    chainActive.Tip()->nHeight = 209999;
-    BOOST_CHECK(pblocktemplate = CreateNewBlock(scriptPubKey, ALGO_SHA256D));
-    delete pblocktemplate;
-    chainActive.Tip()->nHeight = 210000;
-    BOOST_CHECK(pblocktemplate = CreateNewBlock(scriptPubKey, ALGO_SHA256D));
-    delete pblocktemplate;
-    chainActive.Tip()->nHeight = nHeight;
-
-    // non-final txs in mempool
-    SetMockTime(chainActive.Tip()->GetMedianTimePast()+1);
-
-    // height locked
-    tx.vin[0].prevout.hash = txFirst[0]->GetHash();
-    tx.vin[0].scriptSig = CScript() << OP_1;
-    tx.vin[0].nSequence = 0;
-    tx.vout[0].nValue = 4900000000LL;
-    tx.vout[0].scriptPubKey = CScript() << OP_1;
-    tx.nLockTime = chainActive.Tip()->nHeight+1;
-    hash = tx.GetHash();
-    mempool.addUnchecked(hash, CTxMemPoolEntry(tx, 11, GetTime(), 111.0, 11));
-    BOOST_CHECK(!CheckFinalTx(tx, LOCKTIME_MEDIAN_TIME_PAST));
-
-    // time locked
-    tx2.vin.resize(1);
-    tx2.vin[0].prevout.hash = txFirst[1]->GetHash();
-    tx2.vin[0].prevout.n = 0;
-    tx2.vin[0].scriptSig = CScript() << OP_1;
-    tx2.vin[0].nSequence = 0;
-    tx2.vout.resize(1);
-    tx2.vout[0].nValue = 4900000000LL;
-    tx2.vout[0].scriptPubKey = CScript() << OP_1;
-    tx2.nLockTime = chainActive.Tip()->GetMedianTimePast()+1;
-    hash = tx2.GetHash();
-    mempool.addUnchecked(hash, CTxMemPoolEntry(tx2, 11, GetTime(), 111.0, 11));
-    BOOST_CHECK(!CheckFinalTx(tx2, LOCKTIME_MEDIAN_TIME_PAST));
-
-    BOOST_CHECK(pblocktemplate = CreateNewBlock(scriptPubKey, ALGO_SHA256D));
-
-    // Neither tx should have make it into the template.
-    BOOST_CHECK_EQUAL(pblocktemplate->block.vtx.size(), 1);
-    delete pblocktemplate;
-
-    // However if we advance height and time by one, both will.
-    chainActive.Tip()->nHeight++;
-    SetMockTime(chainActive.Tip()->GetMedianTimePast()+2);
-
-    // FIXME: we should *actually* create a new block so the following test
-    //        works; CheckFinalTx() isn't fooled by monkey-patching nHeight.
-    //BOOST_CHECK(CheckFinalTx(tx));
-    //BOOST_CHECK(CheckFinalTx(tx2));
-
-    BOOST_CHECK(pblocktemplate = CreateNewBlock(scriptPubKey, ALGO_SHA256D));
-    /* MYRIAD: TEST REMOVED
-    BOOST_CHECK_EQUAL(pblocktemplate->block.vtx.size(), 2);
-    */
-    delete pblocktemplate;
-
-=======
     // Create an actual 209999-long block chain (without valid blocks).
     while (chainActive.Tip()->nHeight < 209999) {
         CBlockIndex* prev = chainActive.Tip();
@@ -655,17 +486,11 @@
     BOOST_CHECK(pblocktemplate = BlockAssembler(chainparams).CreateNewBlock(scriptPubKey, ALGO_SHA256D));
     BOOST_CHECK_EQUAL(pblocktemplate->block.vtx.size(), 5);
 
->>>>>>> fc073561
     chainActive.Tip()->nHeight--;
     SetMockTime(0);
     mempool.clear();
 
-<<<<<<< HEAD
-    BOOST_FOREACH(CTransaction *tx, txFirst)
-        delete tx;
-=======
     TestPackageSelection(chainparams, scriptPubKey, txFirst);
->>>>>>> fc073561
 
     fCheckpointsEnabled = true;
 }
