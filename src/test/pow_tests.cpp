// Copyright (c) 2015-2017 The Bitcoin Core developers
// Distributed under the MIT/X11 software license, see the accompanying
// file COPYING or http://www.opensource.org/licenses/mit-license.php.

#include <chain.h>
#include <chainparams.h>
#include <pow.h>
#include <random.h>
#include <util.h>
#include <test/test_bitcoin.h>

#include <boost/test/unit_test.hpp>

BOOST_FIXTURE_TEST_SUITE(pow_tests, BasicTestingSetup)

/* Test calculation of next difficulty target with no constraints applying */
BOOST_AUTO_TEST_CASE(get_next_work)
{
<<<<<<< HEAD
    SelectParams(CBaseChainParams::MAIN);
    const Consensus::Params& params = Params().GetConsensus();
    const int algo = ALGO_SHA256D;

    int nActualTimespan = 600;
    CBlockIndex pindexFirst;
    pindexFirst.nHeight = 2000000;
    pindexFirst.nTime = 1420070400;  // Block #(not real)
    pindexFirst.nBits = 0x1d00ffff;
=======
    const auto chainParams = CreateChainParams(CBaseChainParams::MAIN);
    int64_t nLastRetargetTime = 1261130161; // Block #30240
>>>>>>> 9e116a6f
    CBlockIndex pindexLast;
    pindexLast.nHeight = 2000010;
    pindexLast.nTime = 1420071000;  // Block #(not real)
    pindexLast.nBits = 0x1d00ffff;
<<<<<<< HEAD
    BOOST_CHECK_EQUAL(CalculateNextWorkRequiredV1(&pindexLast, &pindexFirst, params, algo, nActualTimespan, pindexLast.nHeight+1), 0x1d00f5c1);
    BOOST_CHECK_EQUAL(CalculateNextWorkRequiredV2(&pindexLast, &pindexFirst, params, algo, nActualTimespan), 0x1d00f5c1);
=======
    BOOST_CHECK_EQUAL(CalculateNextWorkRequired(&pindexLast, nLastRetargetTime, chainParams->GetConsensus()), 0x1d00d86a);
>>>>>>> 9e116a6f
}

/* Test the constraint on the upper bound for next work */
BOOST_AUTO_TEST_CASE(get_next_work_pow_limit)
{
<<<<<<< HEAD
    SelectParams(CBaseChainParams::MAIN);
    const Consensus::Params& params = Params().GetConsensus();
    const int algo = ALGO_SHA256D;

    int nActualTimespan = 6000;
    CBlockIndex pindexFirst;
    pindexFirst.nHeight = 2000000;
    pindexFirst.nTime = 1420070400;  // Block #(not real)
    pindexFirst.nBits = 0x1d00ffff;
=======
    const auto chainParams = CreateChainParams(CBaseChainParams::MAIN);
    int64_t nLastRetargetTime = 1231006505; // Block #0
>>>>>>> 9e116a6f
    CBlockIndex pindexLast;
    pindexLast.nHeight = 2000010;
    pindexLast.nTime = 1420076400;  // Block #(not real)
    pindexLast.nBits = 0x1d00ffff;
<<<<<<< HEAD
    BOOST_CHECK_EQUAL(CalculateNextWorkRequiredV1(&pindexLast, &pindexFirst, params, algo, nActualTimespan, pindexLast.nHeight+1), 0x1d010a3c);
    BOOST_CHECK_EQUAL(CalculateNextWorkRequiredV2(&pindexLast, &pindexFirst, params, algo, nActualTimespan), 0x1d010a3c);
=======
    BOOST_CHECK_EQUAL(CalculateNextWorkRequired(&pindexLast, nLastRetargetTime, chainParams->GetConsensus()), 0x1d00ffff);
>>>>>>> 9e116a6f
}

/* Test the constraint on the lower bound for actual time taken */
BOOST_AUTO_TEST_CASE(get_next_work_lower_limit_actual)
{
<<<<<<< HEAD
    SelectParams(CBaseChainParams::MAIN);
    const Consensus::Params& params = Params().GetConsensus();
    const int algo = ALGO_SHA256D;

    int nActualTimespan = 10;
    CBlockIndex pindexFirst;
    pindexFirst.nHeight = 2000000;
    pindexFirst.nTime = 1420070400;  // Block #(not real)
    pindexFirst.nBits = 0x1d00ffff;
    CBlockIndex pindexLast;
    pindexLast.nHeight = 2000010;
    pindexLast.nTime = 1420070410;  // Block #(not real)
    pindexLast.nBits = 0x1d00ffff;
    BOOST_CHECK_EQUAL(CalculateNextWorkRequiredV1(&pindexLast, &pindexFirst, params, algo, nActualTimespan, pindexLast.nHeight+1), 0x1d00f5c1);
    BOOST_CHECK_EQUAL(CalculateNextWorkRequiredV2(&pindexLast, &pindexFirst, params, algo, nActualTimespan), 0x1d00f5c1);
=======
    const auto chainParams = CreateChainParams(CBaseChainParams::MAIN);
    int64_t nLastRetargetTime = 1279008237; // Block #66528
    CBlockIndex pindexLast;
    pindexLast.nHeight = 68543;
    pindexLast.nTime = 1279297671;  // Block #68543
    pindexLast.nBits = 0x1c05a3f4;
    BOOST_CHECK_EQUAL(CalculateNextWorkRequired(&pindexLast, nLastRetargetTime, chainParams->GetConsensus()), 0x1c0168fd);
>>>>>>> 9e116a6f
}

/* Test the constraint on the upper bound for actual time taken */
BOOST_AUTO_TEST_CASE(get_next_work_upper_limit_actual)
{
<<<<<<< HEAD
    SelectParams(CBaseChainParams::MAIN);
    const Consensus::Params& params = Params().GetConsensus();
    const int algo = ALGO_SHA256D;

    int nActualTimespan = 1123200;
    CBlockIndex pindexFirst;
    pindexFirst.nHeight = 2000000;
    pindexFirst.nTime = 1420070400;  // Block #(not real)
    pindexFirst.nBits = 0x1d00ffff;
    CBlockIndex pindexLast;
    pindexLast.nHeight = 2000010;
    pindexLast.nTime = 1421193600;  // Block #(not real)
    pindexLast.nBits = 0x1d00ffff;
    BOOST_CHECK_EQUAL(CalculateNextWorkRequiredV1(&pindexLast, &pindexFirst, params, algo, nActualTimespan, pindexLast.nHeight+1), 0x1d010a3c);
    BOOST_CHECK_EQUAL(CalculateNextWorkRequiredV2(&pindexLast, &pindexFirst, params, algo, nActualTimespan), 0x1d010a3c);
=======
    const auto chainParams = CreateChainParams(CBaseChainParams::MAIN);
    int64_t nLastRetargetTime = 1263163443; // NOTE: Not an actual block time
    CBlockIndex pindexLast;
    pindexLast.nHeight = 46367;
    pindexLast.nTime = 1269211443;  // Block #46367
    pindexLast.nBits = 0x1c387f6f;
    BOOST_CHECK_EQUAL(CalculateNextWorkRequired(&pindexLast, nLastRetargetTime, chainParams->GetConsensus()), 0x1d00e1fd);
>>>>>>> 9e116a6f
}

BOOST_AUTO_TEST_CASE(GetBlockProofEquivalentTime_test)
{
    const auto chainParams = CreateChainParams(CBaseChainParams::MAIN);
    std::vector<CBlockIndex> blocks(10000);
    for (int i = 0; i < 10000; i++) {
        blocks[i].pprev = i ? &blocks[i - 1] : nullptr;
        blocks[i].nHeight = i;
        blocks[i].nTime = 1269211443 + i * chainParams->GetConsensus().nPowTargetSpacing;
        blocks[i].nBits = 0x207fffff; /* target 0x7fffff000... */
        blocks[i].nChainWork = i ? blocks[i - 1].nChainWork + GetBlockProof(blocks[i - 1]) : arith_uint256(0);
    }

    for (int j = 0; j < 1000; j++) {
        CBlockIndex *p1 = &blocks[InsecureRandRange(10000)];
        CBlockIndex *p2 = &blocks[InsecureRandRange(10000)];
        CBlockIndex *p3 = &blocks[InsecureRandRange(10000)];

        int64_t tdiff = GetBlockProofEquivalentTime(*p1, *p2, *p3, chainParams->GetConsensus());
        BOOST_CHECK_EQUAL(tdiff, p1->GetBlockTime() - p2->GetBlockTime());
    }
}

BOOST_AUTO_TEST_SUITE_END()<|MERGE_RESOLUTION|>--- conflicted
+++ resolved
@@ -16,9 +16,8 @@
 /* Test calculation of next difficulty target with no constraints applying */
 BOOST_AUTO_TEST_CASE(get_next_work)
 {
-<<<<<<< HEAD
     SelectParams(CBaseChainParams::MAIN);
-    const Consensus::Params& params = Params().GetConsensus();
+    const auto chainParams = CreateChainParams(CBaseChainParams::MAIN);
     const int algo = ALGO_SHA256D;
 
     int nActualTimespan = 600;
@@ -26,28 +25,18 @@
     pindexFirst.nHeight = 2000000;
     pindexFirst.nTime = 1420070400;  // Block #(not real)
     pindexFirst.nBits = 0x1d00ffff;
-=======
-    const auto chainParams = CreateChainParams(CBaseChainParams::MAIN);
-    int64_t nLastRetargetTime = 1261130161; // Block #30240
->>>>>>> 9e116a6f
     CBlockIndex pindexLast;
     pindexLast.nHeight = 2000010;
     pindexLast.nTime = 1420071000;  // Block #(not real)
     pindexLast.nBits = 0x1d00ffff;
-<<<<<<< HEAD
     BOOST_CHECK_EQUAL(CalculateNextWorkRequiredV1(&pindexLast, &pindexFirst, params, algo, nActualTimespan, pindexLast.nHeight+1), 0x1d00f5c1);
     BOOST_CHECK_EQUAL(CalculateNextWorkRequiredV2(&pindexLast, &pindexFirst, params, algo, nActualTimespan), 0x1d00f5c1);
-=======
-    BOOST_CHECK_EQUAL(CalculateNextWorkRequired(&pindexLast, nLastRetargetTime, chainParams->GetConsensus()), 0x1d00d86a);
->>>>>>> 9e116a6f
 }
 
 /* Test the constraint on the upper bound for next work */
 BOOST_AUTO_TEST_CASE(get_next_work_pow_limit)
 {
-<<<<<<< HEAD
-    SelectParams(CBaseChainParams::MAIN);
-    const Consensus::Params& params = Params().GetConsensus();
+    const auto chainParams = CreateChainParams(CBaseChainParams::MAIN);
     const int algo = ALGO_SHA256D;
 
     int nActualTimespan = 6000;
@@ -55,28 +44,18 @@
     pindexFirst.nHeight = 2000000;
     pindexFirst.nTime = 1420070400;  // Block #(not real)
     pindexFirst.nBits = 0x1d00ffff;
-=======
-    const auto chainParams = CreateChainParams(CBaseChainParams::MAIN);
-    int64_t nLastRetargetTime = 1231006505; // Block #0
->>>>>>> 9e116a6f
     CBlockIndex pindexLast;
     pindexLast.nHeight = 2000010;
     pindexLast.nTime = 1420076400;  // Block #(not real)
     pindexLast.nBits = 0x1d00ffff;
-<<<<<<< HEAD
     BOOST_CHECK_EQUAL(CalculateNextWorkRequiredV1(&pindexLast, &pindexFirst, params, algo, nActualTimespan, pindexLast.nHeight+1), 0x1d010a3c);
     BOOST_CHECK_EQUAL(CalculateNextWorkRequiredV2(&pindexLast, &pindexFirst, params, algo, nActualTimespan), 0x1d010a3c);
-=======
-    BOOST_CHECK_EQUAL(CalculateNextWorkRequired(&pindexLast, nLastRetargetTime, chainParams->GetConsensus()), 0x1d00ffff);
->>>>>>> 9e116a6f
 }
 
 /* Test the constraint on the lower bound for actual time taken */
 BOOST_AUTO_TEST_CASE(get_next_work_lower_limit_actual)
 {
-<<<<<<< HEAD
-    SelectParams(CBaseChainParams::MAIN);
-    const Consensus::Params& params = Params().GetConsensus();
+    const auto chainParams = CreateChainParams(CBaseChainParams::MAIN);
     const int algo = ALGO_SHA256D;
 
     int nActualTimespan = 10;
@@ -90,23 +69,12 @@
     pindexLast.nBits = 0x1d00ffff;
     BOOST_CHECK_EQUAL(CalculateNextWorkRequiredV1(&pindexLast, &pindexFirst, params, algo, nActualTimespan, pindexLast.nHeight+1), 0x1d00f5c1);
     BOOST_CHECK_EQUAL(CalculateNextWorkRequiredV2(&pindexLast, &pindexFirst, params, algo, nActualTimespan), 0x1d00f5c1);
-=======
-    const auto chainParams = CreateChainParams(CBaseChainParams::MAIN);
-    int64_t nLastRetargetTime = 1279008237; // Block #66528
-    CBlockIndex pindexLast;
-    pindexLast.nHeight = 68543;
-    pindexLast.nTime = 1279297671;  // Block #68543
-    pindexLast.nBits = 0x1c05a3f4;
-    BOOST_CHECK_EQUAL(CalculateNextWorkRequired(&pindexLast, nLastRetargetTime, chainParams->GetConsensus()), 0x1c0168fd);
->>>>>>> 9e116a6f
 }
 
 /* Test the constraint on the upper bound for actual time taken */
 BOOST_AUTO_TEST_CASE(get_next_work_upper_limit_actual)
 {
-<<<<<<< HEAD
-    SelectParams(CBaseChainParams::MAIN);
-    const Consensus::Params& params = Params().GetConsensus();
+    const auto chainParams = CreateChainParams(CBaseChainParams::MAIN);
     const int algo = ALGO_SHA256D;
 
     int nActualTimespan = 1123200;
@@ -120,15 +88,6 @@
     pindexLast.nBits = 0x1d00ffff;
     BOOST_CHECK_EQUAL(CalculateNextWorkRequiredV1(&pindexLast, &pindexFirst, params, algo, nActualTimespan, pindexLast.nHeight+1), 0x1d010a3c);
     BOOST_CHECK_EQUAL(CalculateNextWorkRequiredV2(&pindexLast, &pindexFirst, params, algo, nActualTimespan), 0x1d010a3c);
-=======
-    const auto chainParams = CreateChainParams(CBaseChainParams::MAIN);
-    int64_t nLastRetargetTime = 1263163443; // NOTE: Not an actual block time
-    CBlockIndex pindexLast;
-    pindexLast.nHeight = 46367;
-    pindexLast.nTime = 1269211443;  // Block #46367
-    pindexLast.nBits = 0x1c387f6f;
-    BOOST_CHECK_EQUAL(CalculateNextWorkRequired(&pindexLast, nLastRetargetTime, chainParams->GetConsensus()), 0x1d00e1fd);
->>>>>>> 9e116a6f
 }
 
 BOOST_AUTO_TEST_CASE(GetBlockProofEquivalentTime_test)
