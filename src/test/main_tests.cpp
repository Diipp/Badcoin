--- conflicted
+++ resolved
@@ -55,13 +55,8 @@
     const auto chainParams = CreateChainParams(CBaseChainParams::MAIN);
     CAmount nSum = 0;
     for (int nHeight = 0; nHeight < 14000000; nHeight += 1000) {
-<<<<<<< HEAD
-        CAmount nSubsidy = GetBlockSubsidy(nHeight, consensusParams);
+        CAmount nSubsidy = GetBlockSubsidy(nHeight, chainParams->GetConsensus());
         BOOST_CHECK(nSubsidy <= 1000 * COIN);
-=======
-        CAmount nSubsidy = GetBlockSubsidy(nHeight, chainParams->GetConsensus());
-        BOOST_CHECK(nSubsidy <= 50 * COIN);
->>>>>>> 9e116a6f
         nSum += nSubsidy * 1000;
         BOOST_CHECK(MoneyRange(nSum));
     }
