--- conflicted
+++ resolved
@@ -15,11 +15,7 @@
 static void TestBlockSubsidyHalvings(const Consensus::Params& consensusParams)
 {
     int maxHalvings = 64;
-<<<<<<< HEAD
     CAmount nInitialSubsidy = 1000 * COIN;
-=======
-    CAmount nInitialSubsidy = 50 * COIN;
->>>>>>> c1b74217
 
     CAmount nPreviousSubsidy = nInitialSubsidy * 2; // for height == 0
     BOOST_CHECK_EQUAL(nPreviousSubsidy, nInitialSubsidy * 2);
@@ -30,11 +26,7 @@
         BOOST_CHECK_EQUAL(nSubsidy, nPreviousSubsidy / 2);
         nPreviousSubsidy = nSubsidy;
     }
-<<<<<<< HEAD
     BOOST_CHECK_EQUAL(GetBlockSubsidy(maxHalvings * consensusParams.nSubsidyHalvingInterval, consensusParams), 1 * COIN);
-=======
-    BOOST_CHECK_EQUAL(GetBlockSubsidy(maxHalvings * consensusParams.nSubsidyHalvingInterval, consensusParams), 0);
->>>>>>> c1b74217
 }
 
 static void TestBlockSubsidyHalvings(int nSubsidyHalvingInterval)
@@ -57,35 +49,11 @@
     CAmount nSum = 0;
     for (int nHeight = 0; nHeight < 14000000; nHeight += 1000) {
         CAmount nSubsidy = GetBlockSubsidy(nHeight, consensusParams);
-<<<<<<< HEAD
         BOOST_CHECK(nSubsidy <= 1000 * COIN);
-=======
-        BOOST_CHECK(nSubsidy <= 50 * COIN);
->>>>>>> c1b74217
         nSum += nSubsidy * 1000;
         BOOST_CHECK(MoneyRange(nSum));
     }
     BOOST_CHECK_EQUAL(nSum, 2099999997690000ULL);
-<<<<<<< HEAD
-}
-
-bool ReturnFalse() { return false; }
-bool ReturnTrue() { return true; }
-
-BOOST_AUTO_TEST_CASE(test_combiner_all)
-{
-    boost::signals2::signal<bool (), CombinerAll> Test;
-    BOOST_CHECK(Test());
-    Test.connect(&ReturnFalse);
-    BOOST_CHECK(!Test());
-    Test.connect(&ReturnTrue);
-    BOOST_CHECK(!Test());
-    Test.disconnect(&ReturnFalse);
-    BOOST_CHECK(Test());
-    Test.disconnect(&ReturnTrue);
-    BOOST_CHECK(Test());
-=======
->>>>>>> c1b74217
 }
 
 bool ReturnFalse() { return false; }
