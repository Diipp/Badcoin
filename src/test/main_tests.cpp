// Copyright (c) 2014-2017 The Bitcoin Core developers
// Distributed under the MIT software license, see the accompanying
// file COPYING or http://www.opensource.org/licenses/mit-license.php.

#include <chainparams.h>
#include <validation.h>
#include <net.h>

#include <test/test_bitcoin.h>

#include <boost/signals2/signal.hpp>
#include <boost/test/unit_test.hpp>

BOOST_FIXTURE_TEST_SUITE(main_tests, TestingSetup)

static void TestBlockSubsidyHalvings(const Consensus::Params& consensusParams)
{
    int maxHalvings = 64;
    CAmount nInitialSubsidy = 1000 * COIN;
    CAmount nFinalSubsidy = 1 * COIN;

    CAmount nPreviousSubsidy = nInitialSubsidy * 2; // for height == 0
    BOOST_CHECK_EQUAL(nPreviousSubsidy, nInitialSubsidy * 2);
    for (int nHalvings = 0; nHalvings < maxHalvings; nHalvings++) {
        // Myriadcoin: nSubsidyHalvingInterval has been altered in 3 stages for MIP3-longblocks
        //int nHeight = nHalvings * consensusParams.nSubsidyHalvingInterval;
        int nHeight = 0;
        if (nHalvings<=3) {
            nHeight = nHalvings * consensusParams.nSubsidyHalvingInterval;
        } else if (nHalvings==4) {
            nHeight = 3 * consensusParams.nSubsidyHalvingInterval;
            nHeight += consensusParams.nSubsidyHalvingIntervalV2a;
        } else if (nHalvings==5) {
            nHeight = 3 * consensusParams.nSubsidyHalvingInterval;
            nHeight += consensusParams.nSubsidyHalvingIntervalV2a;
            nHeight += consensusParams.nSubsidyHalvingIntervalV2b;
        } else if (nHalvings>=6) {
            nHeight = 3 * consensusParams.nSubsidyHalvingInterval;
            nHeight += consensusParams.nSubsidyHalvingIntervalV2a;
            nHeight += consensusParams.nSubsidyHalvingIntervalV2b;
            nHeight += (nHalvings - 5) * consensusParams.nSubsidyHalvingIntervalV2c;
        }
        CAmount nSubsidy = GetBlockSubsidy(nHeight, consensusParams);
        BOOST_CHECK(nSubsidy <= nInitialSubsidy);
        if (nHalvings < 13) {
            // Myriadcoin: nSubidy is held for block halvings 3-5 and block time increased for MIP3-longblocks
            //BOOST_CHECK_EQUAL(nSubsidy, nPreviousSubsidy / 2);
            if (nHalvings==3 || nHalvings==4 || nHalvings==5)
                BOOST_CHECK_EQUAL(nSubsidy, nPreviousSubsidy);
            else
                BOOST_CHECK_EQUAL(nSubsidy, nPreviousSubsidy / 2);
        } else {
            BOOST_CHECK_EQUAL(nSubsidy, nFinalSubsidy);
        }
        nPreviousSubsidy = nSubsidy;
    }
    BOOST_CHECK_EQUAL(GetBlockSubsidy(maxHalvings * consensusParams.nSubsidyHalvingInterval, consensusParams), nFinalSubsidy);
}

/* Myriadcoin: we don't test other intervals due to MIP3-longblocks
static void TestBlockSubsidyHalvings(int nSubsidyHalvingInterval)
{
    Consensus::Params consensusParams;
    consensusParams.nSubsidyHalvingInterval = nSubsidyHalvingInterval;
    TestBlockSubsidyHalvings(consensusParams);
}
*/

BOOST_AUTO_TEST_CASE(block_subsidy_test)
{
<<<<<<< HEAD
    const auto chainParams = CreateChainParams(CBaseChainParams::MAIN);
    TestBlockSubsidyHalvings(chainParams->GetConsensus()); // As in main
    TestBlockSubsidyHalvings(150); // As in regtest
    TestBlockSubsidyHalvings(1000); // Just another interval
=======
    TestBlockSubsidyHalvings(Params(CBaseChainParams::MAIN).GetConsensus()); // As in main
    TestBlockSubsidyHalvings(Params(CBaseChainParams::TESTNET).GetConsensus()); // As in testnet
    TestBlockSubsidyHalvings(Params(CBaseChainParams::REGTEST).GetConsensus()); // As in regtest
    // Myriadcoin: we don't test other intervals due to MIP3-longblocks
    //TestBlockSubsidyHalvings(150); // As in regtest
    //TestBlockSubsidyHalvings(1000); // Just another interval
>>>>>>> 7dfac651
}

BOOST_AUTO_TEST_CASE(subsidy_limit_test)
{
    const auto chainParams = CreateChainParams(CBaseChainParams::MAIN);
    CAmount nSum = 0;
<<<<<<< HEAD
    for (int nHeight = 0; nHeight < 14000000; nHeight += 1000) {
        CAmount nSubsidy = GetBlockSubsidy(nHeight, chainParams->GetConsensus());
=======
    // Myriadcoin: step must be integer factor of our MIP3 120960 halving intervals, all interval steps are divisible by 945
    for (int nHeight = 0; nHeight < 14000000; nHeight += 945) {
        CAmount nSubsidy = GetBlockSubsidy(nHeight, consensusParams);
>>>>>>> 7dfac651
        BOOST_CHECK(nSubsidy <= 1000 * COIN);
        nSum += nSubsidy * 945;
        BOOST_CHECK(MoneyRange(nSum));
    }
    BOOST_CHECK_EQUAL(nSum, 194452744500000000ULL);
}

bool ReturnFalse() { return false; }
bool ReturnTrue() { return true; }

BOOST_AUTO_TEST_CASE(test_combiner_all)
{
    boost::signals2::signal<bool (), CombinerAll> Test;
    BOOST_CHECK(Test());
    Test.connect(&ReturnFalse);
    BOOST_CHECK(!Test());
    Test.connect(&ReturnTrue);
    BOOST_CHECK(!Test());
    Test.disconnect(&ReturnFalse);
    BOOST_CHECK(Test());
    Test.disconnect(&ReturnTrue);
    BOOST_CHECK(Test());
}
BOOST_AUTO_TEST_SUITE_END()<|MERGE_RESOLUTION|>--- conflicted
+++ resolved
@@ -68,33 +68,26 @@
 
 BOOST_AUTO_TEST_CASE(block_subsidy_test)
 {
-<<<<<<< HEAD
-    const auto chainParams = CreateChainParams(CBaseChainParams::MAIN);
-    TestBlockSubsidyHalvings(chainParams->GetConsensus()); // As in main
-    TestBlockSubsidyHalvings(150); // As in regtest
-    TestBlockSubsidyHalvings(1000); // Just another interval
-=======
-    TestBlockSubsidyHalvings(Params(CBaseChainParams::MAIN).GetConsensus()); // As in main
-    TestBlockSubsidyHalvings(Params(CBaseChainParams::TESTNET).GetConsensus()); // As in testnet
-    TestBlockSubsidyHalvings(Params(CBaseChainParams::REGTEST).GetConsensus()); // As in regtest
     // Myriadcoin: we don't test other intervals due to MIP3-longblocks
+    //const auto chainParams = CreateChainParams(CBaseChainParams::MAIN);
+    const auto chainParamsMain = CreateChainParams(CBaseChainParams::MAIN);
+    const auto chainParamsTestnet = CreateChainParams(CBaseChainParams::TESTNET);
+    const auto chainParamsRegtest = CreateChainParams(CBaseChainParams::REGTEST);
+    //TestBlockSubsidyHalvings(chainParams->GetConsensus()); // As in main
+    TestBlockSubsidyHalvings(chainParamsMain->GetConsensus()); // As in main
+    TestBlockSubsidyHalvings(chainParamsTestnet->GetConsensus()); // As in testnet
+    TestBlockSubsidyHalvings(chainParamsRegtest->GetConsensus()); // As in regtest
     //TestBlockSubsidyHalvings(150); // As in regtest
     //TestBlockSubsidyHalvings(1000); // Just another interval
->>>>>>> 7dfac651
 }
 
 BOOST_AUTO_TEST_CASE(subsidy_limit_test)
 {
     const auto chainParams = CreateChainParams(CBaseChainParams::MAIN);
     CAmount nSum = 0;
-<<<<<<< HEAD
-    for (int nHeight = 0; nHeight < 14000000; nHeight += 1000) {
-        CAmount nSubsidy = GetBlockSubsidy(nHeight, chainParams->GetConsensus());
-=======
     // Myriadcoin: step must be integer factor of our MIP3 120960 halving intervals, all interval steps are divisible by 945
     for (int nHeight = 0; nHeight < 14000000; nHeight += 945) {
-        CAmount nSubsidy = GetBlockSubsidy(nHeight, consensusParams);
->>>>>>> 7dfac651
+        CAmount nSubsidy = GetBlockSubsidy(nHeight, chainParams->GetConsensus());
         BOOST_CHECK(nSubsidy <= 1000 * COIN);
         nSum += nSubsidy * 945;
         BOOST_CHECK(MoneyRange(nSum));
