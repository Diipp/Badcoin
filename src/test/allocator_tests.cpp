--- conflicted
+++ resolved
@@ -1,8 +1,4 @@
-<<<<<<< HEAD
-// Copyright (c) 2012-2013 The Bitcoin Core developers
-=======
 // Copyright (c) 2012-2016 The Bitcoin Core developers
->>>>>>> fc073561
 // Distributed under the MIT software license, see the accompanying
 // file COPYING or http://www.opensource.org/licenses/mit-license.php.
 
@@ -12,11 +8,6 @@
 #include "test/test_bitcoin.h"
 
 #include <boost/test/unit_test.hpp>
-<<<<<<< HEAD
-
-BOOST_FIXTURE_TEST_SUITE(allocator_tests, BasicTestingSetup)
-=======
->>>>>>> fc073561
 
 BOOST_FIXTURE_TEST_SUITE(allocator_tests, BasicTestingSetup)
 
