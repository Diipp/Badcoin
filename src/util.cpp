--- conflicted
+++ resolved
@@ -82,14 +82,9 @@
 // Application startup time (used for uptime calculation)
 const int64_t nStartupTime = GetTime();
 
-<<<<<<< HEAD
 const char * const BITCOIN_CONF_FILENAME = "myriadcoin.conf";
 const char * const BITCOIN_PID_FILENAME = "myriadcoind.pid";
-=======
-const char * const BITCOIN_CONF_FILENAME = "bitcoin.conf";
-const char * const BITCOIN_PID_FILENAME = "bitcoind.pid";
 const char * const DEFAULT_DEBUGLOGFILE = "debug.log";
->>>>>>> 9e116a6f
 
 ArgsManager gArgs;
 bool fPrintToConsole = false;
@@ -208,17 +203,6 @@
 
     assert(fileout == nullptr);
     assert(vMsgsBeforeOpenLog);
-<<<<<<< HEAD
-    boost::filesystem::path pathDebug = GetDataDir() / "debug.log";
-    fileout = fopen(pathDebug.string().c_str(), "a");
-    if (fileout) {
-        setbuf(fileout, NULL); // unbuffered
-        // dump buffered messages from before we opened the log
-        while (!vMsgsBeforeOpenLog->empty()) {
-            FileWriteStr(vMsgsBeforeOpenLog->front(), fileout);
-            vMsgsBeforeOpenLog->pop_front();
-        }
-=======
     fs::path pathDebug = GetDebugLogPath();
 
     fileout = fsbridge::fopen(pathDebug, "a");
@@ -231,7 +215,6 @@
     while (!vMsgsBeforeOpenLog->empty()) {
         FileWriteStr(vMsgsBeforeOpenLog->front(), fileout);
         vMsgsBeforeOpenLog->pop_front();
->>>>>>> 9e116a6f
     }
 
     delete vMsgsBeforeOpenLog;
@@ -595,18 +578,10 @@
 
 fs::path GetDefaultDataDir()
 {
-<<<<<<< HEAD
-    namespace fs = boost::filesystem;
     // Windows < Vista: C:\Documents and Settings\Username\Application Data\Myriadcoin
     // Windows >= Vista: C:\Users\Username\AppData\Roaming\Myriadcoin
     // Mac: ~/Library/Application Support/Myriadcoin
     // Unix: ~/.myriadcoin
-=======
-    // Windows < Vista: C:\Documents and Settings\Username\Application Data\Bitcoin
-    // Windows >= Vista: C:\Users\Username\AppData\Roaming\Bitcoin
-    // Mac: ~/Library/Application Support/Bitcoin
-    // Unix: ~/.bitcoin
->>>>>>> 9e116a6f
 #ifdef WIN32
     // Windows
     return GetSpecialFolderPath(CSIDL_APPDATA) / "Myriadcoin";
