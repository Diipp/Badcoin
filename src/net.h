--- conflicted
+++ resolved
@@ -1,42 +1,24 @@
 // Copyright (c) 2009-2010 Satoshi Nakamoto
-<<<<<<< HEAD
-// Copyright (c) 2009-2014 The Bitcoin Core developers
-=======
 // Copyright (c) 2009-2016 The Bitcoin Core developers
->>>>>>> fc073561
 // Distributed under the MIT software license, see the accompanying
 // file COPYING or http://www.opensource.org/licenses/mit-license.php.
 
 #ifndef BITCOIN_NET_H
 #define BITCOIN_NET_H
 
-<<<<<<< HEAD
-=======
 #include "addrdb.h"
 #include "addrman.h"
 #include "amount.h"
->>>>>>> fc073561
 #include "bloom.h"
 #include "compat.h"
 #include "hash.h"
 #include "limitedmap.h"
-<<<<<<< HEAD
-#include "mruset.h"
-#include "netbase.h"
-=======
 #include "netaddress.h"
->>>>>>> fc073561
 #include "protocol.h"
 #include "random.h"
 #include "streams.h"
 #include "sync.h"
 #include "uint256.h"
-<<<<<<< HEAD
-#include "utilstrencodings.h"
-
-#include <deque>
-#include <stdint.h>
-=======
 #include "threadinterrupt.h"
 
 #include <atomic>
@@ -45,7 +27,6 @@
 #include <thread>
 #include <memory>
 #include <condition_variable>
->>>>>>> fc073561
 
 #ifndef WIN32
 #include <arpa/inet.h>
@@ -54,55 +35,6 @@
 #include <boost/filesystem/path.hpp>
 #include <boost/foreach.hpp>
 #include <boost/signals2/signal.hpp>
-<<<<<<< HEAD
-
-class CAddrMan;
-class CBlockIndex;
-class CScheduler;
-class CNode;
-
-namespace boost {
-    class thread_group;
-} // namespace boost
-
-/** Time between pings automatically sent out for latency probing and keepalive (in seconds). */
-static const int PING_INTERVAL = 2 * 60;
-/** Time after which to disconnect, after waiting for a ping response (or inactivity). */
-static const int TIMEOUT_INTERVAL = 20 * 60;
-/** The maximum number of entries in an 'inv' protocol message */
-static const unsigned int MAX_INV_SZ = 50000;
-/** The maximum number of new addresses to accumulate before announcing. */
-static const unsigned int MAX_ADDR_TO_SEND = 1000;
-/** Maximum length of incoming protocol messages (no message over 2 MiB is currently acceptable). */
-static const unsigned int MAX_PROTOCOL_MESSAGE_LENGTH = 2 * 1024 * 1024;
-/** -listen default */
-static const bool DEFAULT_LISTEN = true;
-/** -upnp default */
-#ifdef USE_UPNP
-static const bool DEFAULT_UPNP = USE_UPNP;
-#else
-static const bool DEFAULT_UPNP = false;
-#endif
-/** The maximum number of entries in mapAskFor */
-static const size_t MAPASKFOR_MAX_SZ = MAX_INV_SZ;
-
-unsigned int ReceiveFloodSize();
-unsigned int SendBufferSize();
-
-void AddOneShot(std::string strDest);
-void AddressCurrentlyConnected(const CService& addr);
-CNode* FindNode(const CNetAddr& ip);
-CNode* FindNode(const std::string& addrName);
-CNode* FindNode(const CService& ip);
-CNode* ConnectNode(CAddress addrConnect, const char *pszDest = NULL);
-bool OpenNetworkConnection(const CAddress& addrConnect, CSemaphoreGrant *grantOutbound = NULL, const char *strDest = NULL, bool fOneShot = false);
-void MapPort(bool fUseUPnP);
-unsigned short GetListenPort();
-bool BindListenPort(const CService &bindAddr, std::string& strError, bool fWhitelisted = false);
-void StartNode(boost::thread_group& threadGroup, CScheduler& scheduler);
-bool StopNode();
-void SocketSendData(CNode *pnode);
-=======
 
 class CAddrMan;
 class CScheduler;
@@ -500,40 +432,14 @@
         return true;
     }
 };
->>>>>>> fc073561
-
-typedef int NodeId;
-
-struct CombinerAll
-{
-    typedef bool result_type;
-
-    template<typename I>
-    bool operator()(I first, I last) const
-    {
-        while (first != last) {
-            if (!(*first)) return false;
-            ++first;
-        }
-        return true;
-    }
-};
 
 // Signals for message handling
 struct CNodeSignals
 {
-<<<<<<< HEAD
-    boost::signals2::signal<int ()> GetHeight;
-    boost::signals2::signal<bool (CNode*), CombinerAll> ProcessMessages;
-    boost::signals2::signal<bool (CNode*, bool), CombinerAll> SendMessages;
-    boost::signals2::signal<void (NodeId, const CNode*)> InitializeNode;
-    boost::signals2::signal<void (NodeId)> FinalizeNode;
-=======
     boost::signals2::signal<bool (CNode*, CConnman&, std::atomic<bool>&), CombinerAll> ProcessMessages;
     boost::signals2::signal<bool (CNode*, CConnman&, std::atomic<bool>&), CombinerAll> SendMessages;
     boost::signals2::signal<void (CNode*, CConnman&)> InitializeNode;
     boost::signals2::signal<void (NodeId, bool&)> FinalizeNode;
->>>>>>> fc073561
 };
 
 
@@ -552,11 +458,7 @@
 };
 
 bool IsPeerAddrLocalGood(CNode *pnode);
-<<<<<<< HEAD
-void AdvertizeLocal(CNode *pnode);
-=======
 void AdvertiseLocal(CNode *pnode);
->>>>>>> fc073561
 void SetLimited(enum Network net, bool fLimited = true);
 bool IsLimited(enum Network net);
 bool IsLimited(const CNetAddr& addr);
@@ -573,31 +475,12 @@
 
 extern bool fDiscover;
 extern bool fListen;
-<<<<<<< HEAD
-extern uint64_t nLocalServices;
-extern uint64_t nLocalHostNonce;
-extern CAddrMan addrman;
-extern int nMaxConnections;
-
-extern std::vector<CNode*> vNodes;
-extern CCriticalSection cs_vNodes;
-extern std::map<CInv, CDataStream> mapRelay;
-extern std::deque<std::pair<int64_t, CInv> > vRelayExpiration;
-extern CCriticalSection cs_mapRelay;
-extern limitedmap<CInv, int64_t> mapAlreadyAskedFor;
-=======
 extern bool fRelayTxes;
->>>>>>> fc073561
 
 extern limitedmap<uint256, int64_t> mapAlreadyAskedFor;
 
-<<<<<<< HEAD
-extern NodeId nLastNodeId;
-extern CCriticalSection cs_nLastNodeId;
-=======
 /** Subversion as sent to the P2P network in `version` messages */
 extern std::string strSubVersion;
->>>>>>> fc073561
 
 struct LocalServiceInfo {
     int nScore;
@@ -606,21 +489,14 @@
 
 extern CCriticalSection cs_mapLocalHost;
 extern std::map<CNetAddr, LocalServiceInfo> mapLocalHost;
-<<<<<<< HEAD
-=======
 typedef std::map<std::string, uint64_t> mapMsgCmdSize; //command, total bytes
->>>>>>> fc073561
 
 class CNodeStats
 {
 public:
     NodeId nodeid;
-<<<<<<< HEAD
-    uint64_t nServices;
-=======
     ServiceFlags nServices;
     bool fRelayTxes;
->>>>>>> fc073561
     int64_t nLastSend;
     int64_t nLastRecv;
     int64_t nTimeConnected;
@@ -632,13 +508,6 @@
     bool fAddnode;
     int nStartingHeight;
     uint64_t nSendBytes;
-<<<<<<< HEAD
-    uint64_t nRecvBytes;
-    bool fWhitelisted;
-    double dPingTime;
-    double dPingWait;
-    std::string addrLocal;
-=======
     mapMsgCmdSize mapSendBytesPerMsgCmd;
     uint64_t nRecvBytes;
     mapMsgCmdSize mapRecvBytesPerMsgCmd;
@@ -648,7 +517,6 @@
     double dMinPing;
     std::string addrLocal;
     CAddress addr;
->>>>>>> fc073561
 };
 
 
@@ -704,21 +572,13 @@
     friend class CConnman;
 public:
     // socket
-<<<<<<< HEAD
-    uint64_t nServices;
-=======
     std::atomic<ServiceFlags> nServices;
     ServiceFlags nServicesExpected;
->>>>>>> fc073561
     SOCKET hSocket;
     size_t nSendSize; // total size of all vSendMsg entries
     size_t nSendOffset; // offset inside the first vSendMsg already sent
     uint64_t nSendBytes;
-<<<<<<< HEAD
-    std::deque<CSerializeData> vSendMsg;
-=======
     std::deque<std::vector<unsigned char>> vSendMsg;
->>>>>>> fc073561
     CCriticalSection cs_vSend;
     CCriticalSection cs_hSocket;
     CCriticalSection cs_vRecv;
@@ -730,21 +590,6 @@
     CCriticalSection cs_sendProcessing;
 
     std::deque<CInv> vRecvGetData;
-<<<<<<< HEAD
-    std::deque<CNetMessage> vRecvMsg;
-    CCriticalSection cs_vRecvMsg;
-    uint64_t nRecvBytes;
-    int nRecvVersion;
-
-    int64_t nLastSend;
-    int64_t nLastRecv;
-    int64_t nTimeConnected;
-    int64_t nTimeOffset;
-    CAddress addr;
-    std::string addrName;
-    CService addrLocal;
-    int nVersion;
-=======
     uint64_t nRecvBytes;
     std::atomic<int> nRecvVersion;
 
@@ -754,19 +599,14 @@
     std::atomic<int64_t> nTimeOffset;
     const CAddress addr;
     std::atomic<int> nVersion;
->>>>>>> fc073561
     // strSubVer is whatever byte array we read from the wire. However, this field is intended
     // to be printed out, displayed to humans in various forms and so on. So we sanitize it and
     // store the sanitized version in cleanSubVer. The original should be used when dealing with
     // the network or wire types and the cleaned string used when displayed or logged.
     std::string strSubVer, cleanSubVer;
-<<<<<<< HEAD
-    bool fWhitelisted; // This peer can bypass DoS banning.
-=======
     CCriticalSection cs_SubVer; // used for both cleanSubVer and strSubVer
     bool fWhitelisted; // This peer can bypass DoS banning.
     bool fFeeler; // If true this node is being used as a short lived feeler.
->>>>>>> fc073561
     bool fOneShot;
     bool fAddnode;
     bool fClient;
@@ -776,33 +616,6 @@
     // We use fRelayTxes for two purposes -
     // a) it allows us to not relay tx invs before receiving the peer's version message
     // b) the peer may tell us in its version message that we should not relay tx invs
-<<<<<<< HEAD
-    //    until it has initialized its bloom filter.
-    bool fRelayTxes;
-    CSemaphoreGrant grantOutbound;
-    CCriticalSection cs_filter;
-    CBloomFilter* pfilter;
-    int nRefCount;
-    NodeId id;
-protected:
-
-    // Denial-of-service detection/prevention
-    // Key is IP address, value is banned-until-time
-    static std::map<CNetAddr, int64_t> setBanned;
-    static CCriticalSection cs_setBanned;
-
-    // Whitelisted ranges. Any node connecting from these is automatically
-    // whitelisted (as well as those connecting to whitelisted binds).
-    static std::vector<CSubNet> vWhitelistedRange;
-    static CCriticalSection cs_vWhitelistedRange;
-
-    // Basic fuzz-testing
-    void Fuzz(int nChance); // modifies ssSend
-
-public:
-    uint256 hashContinue;
-    int nStartingHeight;
-=======
     //    unless it loads a bloom filter.
     bool fRelayTxes; //protected by cs_filter
     bool fSentAddr;
@@ -823,7 +636,6 @@
 public:
     uint256 hashContinue;
     std::atomic<int> nStartingHeight;
->>>>>>> fc073561
 
     // flood relay
     std::vector<CAddress> vAddrToSend;
@@ -843,21 +655,6 @@
     // and in the order requested.
     std::vector<uint256> vInventoryBlockToSend;
     CCriticalSection cs_inventory;
-<<<<<<< HEAD
-    std::multimap<int64_t, CInv> mapAskFor;
-
-    // Ping time measurement:
-    // The pong reply we're expecting, or 0 if no pong expected.
-    uint64_t nPingNonceSent;
-    // Time (in usec) the last ping was sent, or 0 if no ping was ever sent.
-    int64_t nPingUsecStart;
-    // Last measured round-trip time.
-    int64_t nPingUsecTime;
-    // Whether a ping is requested.
-    bool fPingQueued;
-
-    CNode(SOCKET hSocketIn, CAddress addrIn, std::string addrNameIn = "", bool fInboundIn=false);
-=======
     std::set<uint256> setAskFor;
     std::multimap<int64_t, CInv> mapAskFor;
     int64_t nNextInvSend;
@@ -892,21 +689,12 @@
     int64_t nextSendTimeFeeFilter;
 
     CNode(NodeId id, ServiceFlags nLocalServicesIn, int nMyStartingHeightIn, SOCKET hSocketIn, const CAddress &addrIn, uint64_t nKeyedNetGroupIn, uint64_t nLocalHostNonceIn, const std::string &addrNameIn = "", bool fInboundIn = false);
->>>>>>> fc073561
     ~CNode();
 
 private:
-    // Network usage totals
-    static CCriticalSection cs_totalBytesRecv;
-    static CCriticalSection cs_totalBytesSent;
-    static uint64_t nTotalBytesRecv;
-    static uint64_t nTotalBytesSent;
-
     CNode(const CNode&);
     void operator=(const CNode&);
 
-<<<<<<< HEAD
-=======
 
     const uint64_t nLocalHostNonce;
     // Services offered to this peer
@@ -920,14 +708,11 @@
 
     CService addrLocal;
     mutable CCriticalSection cs_addrLocal;
->>>>>>> fc073561
 public:
 
     NodeId GetId() const {
       return id;
     }
-<<<<<<< HEAD
-=======
 
     uint64_t GetLocalNonce() const {
       return nLocalHostNonce;
@@ -936,7 +721,6 @@
     int GetMyStartingHeight() const {
       return nMyStartingHeight;
     }
->>>>>>> fc073561
 
     int GetRefCount()
     {
@@ -944,21 +728,7 @@
         return nRefCount;
     }
 
-<<<<<<< HEAD
-    // requires LOCK(cs_vRecvMsg)
-    unsigned int GetTotalRecvSize()
-    {
-        unsigned int total = 0;
-        BOOST_FOREACH(const CNetMessage &msg, vRecvMsg)
-            total += msg.vRecv.size() + 24;
-        return total;
-    }
-
-    // requires LOCK(cs_vRecvMsg)
-    bool ReceiveMsgBytes(const char *pch, unsigned int nBytes);
-=======
     bool ReceiveMsgBytes(const char *pch, unsigned int nBytes, bool& complete);
->>>>>>> fc073561
 
     void SetRecvVersion(int nVersionIn)
     {
@@ -990,11 +760,7 @@
 
     void AddAddressKnown(const CAddress& _addr)
     {
-<<<<<<< HEAD
-        addrKnown.insert(addr.GetKey());
-=======
         addrKnown.insert(_addr.GetKey());
->>>>>>> fc073561
     }
 
     void PushAddress(const CAddress& _addr, FastRandomContext &insecure_rand)
@@ -1002,19 +768,11 @@
         // Known checking here is only to save space from duplicates.
         // SendMessages will filter it again for knowns that were added
         // after addresses were pushed.
-<<<<<<< HEAD
-        if (addr.IsValid() && !addrKnown.contains(addr.GetKey())) {
-            if (vAddrToSend.size() >= MAX_ADDR_TO_SEND) {
-                vAddrToSend[insecure_rand() % vAddrToSend.size()] = addr;
-            } else {
-                vAddrToSend.push_back(addr);
-=======
         if (_addr.IsValid() && !addrKnown.contains(_addr.GetKey())) {
             if (vAddrToSend.size() >= MAX_ADDR_TO_SEND) {
                 vAddrToSend[insecure_rand.rand32() % vAddrToSend.size()] = _addr;
             } else {
                 vAddrToSend.push_back(_addr);
->>>>>>> fc073561
             }
         }
     }
@@ -1040,147 +798,6 @@
         }
     }
 
-<<<<<<< HEAD
-    void AskFor(const CInv& inv);
-
-    // TODO: Document the postcondition of this function.  Is cs_vSend locked?
-    void BeginMessage(const char* pszCommand) EXCLUSIVE_LOCK_FUNCTION(cs_vSend);
-
-    // TODO: Document the precondition of this function.  Is cs_vSend locked?
-    void AbortMessage() UNLOCK_FUNCTION(cs_vSend);
-
-    // TODO: Document the precondition of this function.  Is cs_vSend locked?
-    void EndMessage() UNLOCK_FUNCTION(cs_vSend);
-
-    void PushVersion();
-
-
-    void PushMessage(const char* pszCommand)
-    {
-        try
-        {
-            BeginMessage(pszCommand);
-            EndMessage();
-        }
-        catch (...)
-        {
-            AbortMessage();
-            throw;
-        }
-    }
-
-    template<typename T1>
-    void PushMessage(const char* pszCommand, const T1& a1)
-    {
-        try
-        {
-            BeginMessage(pszCommand);
-            ssSend << a1;
-            EndMessage();
-        }
-        catch (...)
-        {
-            AbortMessage();
-            throw;
-        }
-    }
-
-    template<typename T1, typename T2>
-    void PushMessage(const char* pszCommand, const T1& a1, const T2& a2)
-    {
-        try
-        {
-            BeginMessage(pszCommand);
-            ssSend << a1 << a2;
-            EndMessage();
-        }
-        catch (...)
-        {
-            AbortMessage();
-            throw;
-        }
-    }
-
-    template<typename T1, typename T2, typename T3>
-    void PushMessage(const char* pszCommand, const T1& a1, const T2& a2, const T3& a3)
-    {
-        try
-        {
-            BeginMessage(pszCommand);
-            ssSend << a1 << a2 << a3;
-            EndMessage();
-        }
-        catch (...)
-        {
-            AbortMessage();
-            throw;
-        }
-    }
-
-    template<typename T1, typename T2, typename T3, typename T4>
-    void PushMessage(const char* pszCommand, const T1& a1, const T2& a2, const T3& a3, const T4& a4)
-    {
-        try
-        {
-            BeginMessage(pszCommand);
-            ssSend << a1 << a2 << a3 << a4;
-            EndMessage();
-        }
-        catch (...)
-        {
-            AbortMessage();
-            throw;
-        }
-    }
-
-    template<typename T1, typename T2, typename T3, typename T4, typename T5>
-    void PushMessage(const char* pszCommand, const T1& a1, const T2& a2, const T3& a3, const T4& a4, const T5& a5)
-    {
-        try
-        {
-            BeginMessage(pszCommand);
-            ssSend << a1 << a2 << a3 << a4 << a5;
-            EndMessage();
-        }
-        catch (...)
-        {
-            AbortMessage();
-            throw;
-        }
-    }
-
-    template<typename T1, typename T2, typename T3, typename T4, typename T5, typename T6>
-    void PushMessage(const char* pszCommand, const T1& a1, const T2& a2, const T3& a3, const T4& a4, const T5& a5, const T6& a6)
-    {
-        try
-        {
-            BeginMessage(pszCommand);
-            ssSend << a1 << a2 << a3 << a4 << a5 << a6;
-            EndMessage();
-        }
-        catch (...)
-        {
-            AbortMessage();
-            throw;
-        }
-    }
-
-    template<typename T1, typename T2, typename T3, typename T4, typename T5, typename T6, typename T7>
-    void PushMessage(const char* pszCommand, const T1& a1, const T2& a2, const T3& a3, const T4& a4, const T5& a5, const T6& a6, const T7& a7)
-    {
-        try
-        {
-            BeginMessage(pszCommand);
-            ssSend << a1 << a2 << a3 << a4 << a5 << a6 << a7;
-            EndMessage();
-        }
-        catch (...)
-        {
-            AbortMessage();
-            throw;
-        }
-    }
-=======
     void PushBlockHash(const uint256 &hash)
     {
         LOCK(cs_inventory);
@@ -1190,7 +807,6 @@
     void AskFor(const CInv& inv);
 
     void CloseSocketDisconnect();
->>>>>>> fc073561
 
     void copyStats(CNodeStats &stats);
 
@@ -1199,56 +815,6 @@
         return nLocalServices;
     }
 
-<<<<<<< HEAD
-    void CloseSocketDisconnect();
-
-    // Denial-of-service detection/prevention
-    // The idea is to detect peers that are behaving
-    // badly and disconnect/ban them, but do it in a
-    // one-coding-mistake-won't-shatter-the-entire-network
-    // way.
-    // IMPORTANT:  There should be nothing I can give a
-    // node that it will forward on that will make that
-    // node's peers drop it. If there is, an attacker
-    // can isolate a node and/or try to split the network.
-    // Dropping a node for sending stuff that is invalid
-    // now but might be valid in a later version is also
-    // dangerous, because it can cause a network split
-    // between nodes running old code and nodes running
-    // new code.
-    static void ClearBanned(); // needed for unit testing
-    static bool IsBanned(CNetAddr ip);
-    static bool Ban(const CNetAddr &ip);
-    void copyStats(CNodeStats &stats);
-
-    static bool IsWhitelistedRange(const CNetAddr &ip);
-    static void AddWhitelistedRange(const CSubNet &subnet);
-
-    // Network stats
-    static void RecordBytesRecv(uint64_t bytes);
-    static void RecordBytesSent(uint64_t bytes);
-
-    static uint64_t GetTotalBytesRecv();
-    static uint64_t GetTotalBytesSent();
-};
-
-
-
-class CTransaction;
-void RelayTransaction(const CTransaction& tx);
-void RelayTransaction(const CTransaction& tx, const CDataStream& ss);
-
-/** Access to the (IP) address database (peers.dat) */
-class CAddrDB
-{
-private:
-    boost::filesystem::path pathAddr;
-public:
-    CAddrDB();
-    bool Write(const CAddrMan& addr);
-    bool Read(CAddrMan& addr);
-};
-=======
     std::string GetAddrName() const;
     //! Sets the addrName only if it was not previously set
     void MaybeSetAddrName(const std::string& addrNameIn);
@@ -1260,6 +826,5 @@
 
 /** Return a timestamp in the future (in microseconds) for exponentially distributed events. */
 int64_t PoissonNextSend(int64_t nNow, int average_interval_seconds);
->>>>>>> fc073561
 
 #endif // BITCOIN_NET_H