// Copyright (c) 2009-2010 Satoshi Nakamoto
// Copyright (c) 2009-2015 The Bitcoin Core developers
// Distributed under the MIT software license, see the accompanying
// file COPYING or http://www.opensource.org/licenses/mit-license.php.

#ifndef BITCOIN_NET_H
#define BITCOIN_NET_H

#include "bloom.h"
#include "compat.h"
#include "limitedmap.h"
#include "netbase.h"
#include "protocol.h"
#include "random.h"
#include "streams.h"
#include "sync.h"
#include "uint256.h"

#include <deque>
#include <stdint.h>

#ifndef WIN32
#include <arpa/inet.h>
#endif

#include <boost/filesystem/path.hpp>
#include <boost/foreach.hpp>
#include <boost/signals2/signal.hpp>

class CAddrMan;
<<<<<<< HEAD
class CBlockIndex;
=======
>>>>>>> c1b74217
class CScheduler;
class CNode;

namespace boost {
    class thread_group;
} // namespace boost

/** Time between pings automatically sent out for latency probing and keepalive (in seconds). */
static const int PING_INTERVAL = 2 * 60;
/** Time after which to disconnect, after waiting for a ping response (or inactivity). */
static const int TIMEOUT_INTERVAL = 20 * 60;
/** The maximum number of entries in an 'inv' protocol message */
static const unsigned int MAX_INV_SZ = 50000;
/** The maximum number of new addresses to accumulate before announcing. */
static const unsigned int MAX_ADDR_TO_SEND = 1000;
/** Maximum length of incoming protocol messages (no message over 2 MiB is currently acceptable). */
static const unsigned int MAX_PROTOCOL_MESSAGE_LENGTH = 2 * 1024 * 1024;
<<<<<<< HEAD
=======
/** Maximum length of strSubVer in `version` message */
static const unsigned int MAX_SUBVERSION_LENGTH = 256;
>>>>>>> c1b74217
/** -listen default */
static const bool DEFAULT_LISTEN = true;
/** -upnp default */
#ifdef USE_UPNP
static const bool DEFAULT_UPNP = USE_UPNP;
#else
static const bool DEFAULT_UPNP = false;
#endif
/** The maximum number of entries in mapAskFor */
static const size_t MAPASKFOR_MAX_SZ = MAX_INV_SZ;
/** The maximum number of entries in setAskFor (larger due to getdata latency)*/
static const size_t SETASKFOR_MAX_SZ = 2 * MAX_INV_SZ;
/** The maximum number of peer connections to maintain. */
static const unsigned int DEFAULT_MAX_PEER_CONNECTIONS = 125;
/** The default for -maxuploadtarget. 0 = Unlimited */
static const uint64_t DEFAULT_MAX_UPLOAD_TARGET = 0;
/** Default for blocks only*/
static const bool DEFAULT_BLOCKSONLY = false;

static const bool DEFAULT_FORCEDNSSEED = false;
static const size_t DEFAULT_MAXRECEIVEBUFFER = 5 * 1000;
static const size_t DEFAULT_MAXSENDBUFFER    = 1 * 1000;

// NOTE: When adjusting this, update rpcnet:setban's help ("24h")
static const unsigned int DEFAULT_MISBEHAVING_BANTIME = 60 * 60 * 24;  // Default 24-hour ban

unsigned int ReceiveFloodSize();
unsigned int SendBufferSize();

<<<<<<< HEAD
void AddOneShot(std::string strDest);
=======
void AddOneShot(const std::string& strDest);
>>>>>>> c1b74217
void AddressCurrentlyConnected(const CService& addr);
CNode* FindNode(const CNetAddr& ip);
CNode* FindNode(const CSubNet& subNet);
CNode* FindNode(const std::string& addrName);
CNode* FindNode(const CService& ip);
CNode* ConnectNode(CAddress addrConnect, const char *pszDest = NULL);
bool OpenNetworkConnection(const CAddress& addrConnect, CSemaphoreGrant *grantOutbound = NULL, const char *strDest = NULL, bool fOneShot = false);
void MapPort(bool fUseUPnP);
unsigned short GetListenPort();
bool BindListenPort(const CService &bindAddr, std::string& strError, bool fWhitelisted = false);
void StartNode(boost::thread_group& threadGroup, CScheduler& scheduler);
bool StopNode();
void SocketSendData(CNode *pnode);

typedef int NodeId;

struct CombinerAll
{
    typedef bool result_type;

    template<typename I>
    bool operator()(I first, I last) const
    {
        while (first != last) {
            if (!(*first)) return false;
            ++first;
        }
        return true;
    }
};

// Signals for message handling
struct CNodeSignals
{
    boost::signals2::signal<int ()> GetHeight;
    boost::signals2::signal<bool (CNode*), CombinerAll> ProcessMessages;
<<<<<<< HEAD
    boost::signals2::signal<bool (CNode*, bool), CombinerAll> SendMessages;
=======
    boost::signals2::signal<bool (CNode*), CombinerAll> SendMessages;
>>>>>>> c1b74217
    boost::signals2::signal<void (NodeId, const CNode*)> InitializeNode;
    boost::signals2::signal<void (NodeId)> FinalizeNode;
};


CNodeSignals& GetNodeSignals();


enum
{
    LOCAL_NONE,   // unknown
    LOCAL_IF,     // address a local interface listens on
    LOCAL_BIND,   // address explicit bound to
    LOCAL_UPNP,   // address reported by UPnP
    LOCAL_MANUAL, // address explicitly specified (-externalip=)

    LOCAL_MAX
};

bool IsPeerAddrLocalGood(CNode *pnode);
void AdvertiseLocal(CNode *pnode);
void SetLimited(enum Network net, bool fLimited = true);
bool IsLimited(enum Network net);
bool IsLimited(const CNetAddr& addr);
bool AddLocal(const CService& addr, int nScore = LOCAL_NONE);
bool AddLocal(const CNetAddr& addr, int nScore = LOCAL_NONE);
bool RemoveLocal(const CService& addr);
bool SeenLocal(const CService& addr);
bool IsLocal(const CService& addr);
bool GetLocal(CService &addr, const CNetAddr *paddrPeer = NULL);
bool IsReachable(enum Network net);
bool IsReachable(const CNetAddr &addr);
CAddress GetLocalAddress(const CNetAddr *paddrPeer = NULL);


extern bool fDiscover;
extern bool fListen;
extern uint64_t nLocalServices;
extern uint64_t nLocalHostNonce;
extern CAddrMan addrman;

/** Maximum number of connections to simultaneously allow (aka connection slots) */
extern int nMaxConnections;

extern std::vector<CNode*> vNodes;
extern CCriticalSection cs_vNodes;
extern std::map<CInv, CDataStream> mapRelay;
extern std::deque<std::pair<int64_t, CInv> > vRelayExpiration;
extern CCriticalSection cs_mapRelay;
extern limitedmap<uint256, int64_t> mapAlreadyAskedFor;

extern std::vector<std::string> vAddedNodes;
extern CCriticalSection cs_vAddedNodes;

extern NodeId nLastNodeId;
extern CCriticalSection cs_nLastNodeId;

/** Subversion as sent to the P2P network in `version` messages */
extern std::string strSubVersion;

struct LocalServiceInfo {
    int nScore;
    int nPort;
};

extern CCriticalSection cs_mapLocalHost;
extern std::map<CNetAddr, LocalServiceInfo> mapLocalHost;

class CNodeStats
{
public:
    NodeId nodeid;
    uint64_t nServices;
    bool fRelayTxes;
    int64_t nLastSend;
    int64_t nLastRecv;
    int64_t nTimeConnected;
    int64_t nTimeOffset;
    std::string addrName;
    int nVersion;
    std::string cleanSubVer;
    bool fInbound;
    int nStartingHeight;
    uint64_t nSendBytes;
    uint64_t nRecvBytes;
    bool fWhitelisted;
    double dPingTime;
    double dPingWait;
    double dPingMin;
    std::string addrLocal;
};




class CNetMessage {
public:
    bool in_data;                   // parsing header (false) or data (true)

    CDataStream hdrbuf;             // partially received header
    CMessageHeader hdr;             // complete header
    unsigned int nHdrPos;

    CDataStream vRecv;              // received message data
    unsigned int nDataPos;

    int64_t nTime;                  // time (in microseconds) of message receipt.

    CNetMessage(const CMessageHeader::MessageStartChars& pchMessageStartIn, int nTypeIn, int nVersionIn) : hdrbuf(nTypeIn, nVersionIn), hdr(pchMessageStartIn), vRecv(nTypeIn, nVersionIn) {
        hdrbuf.resize(24);
        in_data = false;
        nHdrPos = 0;
        nDataPos = 0;
        nTime = 0;
    }

    bool complete() const
    {
        if (!in_data)
            return false;
        return (hdr.nMessageSize == nDataPos);
    }

    void SetVersion(int nVersionIn)
    {
        hdrbuf.SetVersion(nVersionIn);
        vRecv.SetVersion(nVersionIn);
    }

    int readHeader(const char *pch, unsigned int nBytes);
    int readData(const char *pch, unsigned int nBytes);
};


typedef enum BanReason
{
    BanReasonUnknown          = 0,
    BanReasonNodeMisbehaving  = 1,
    BanReasonManuallyAdded    = 2
} BanReason;

class CBanEntry
{
public:
    static const int CURRENT_VERSION=1;
    int nVersion;
    int64_t nCreateTime;
    int64_t nBanUntil;
    uint8_t banReason;

    CBanEntry()
    {
        SetNull();
    }

    CBanEntry(int64_t nCreateTimeIn)
    {
        SetNull();
        nCreateTime = nCreateTimeIn;
    }

    ADD_SERIALIZE_METHODS;

    template <typename Stream, typename Operation>
    inline void SerializationOp(Stream& s, Operation ser_action, int nType, int nVersion) {
        READWRITE(this->nVersion);
        nVersion = this->nVersion;
        READWRITE(nCreateTime);
        READWRITE(nBanUntil);
        READWRITE(banReason);
    }

    void SetNull()
    {
        nVersion = CBanEntry::CURRENT_VERSION;
        nCreateTime = 0;
        nBanUntil = 0;
        banReason = BanReasonUnknown;
    }

    std::string banReasonToString()
    {
        switch (banReason) {
        case BanReasonNodeMisbehaving:
            return "node misbehaving";
        case BanReasonManuallyAdded:
            return "manually added";
        default:
            return "unknown";
        }
    }
};

typedef std::map<CSubNet, CBanEntry> banmap_t;

/** Information about a peer */
class CNode
{
public:
    // socket
    uint64_t nServices;
    SOCKET hSocket;
    CDataStream ssSend;
    size_t nSendSize; // total size of all vSendMsg entries
    size_t nSendOffset; // offset inside the first vSendMsg already sent
    uint64_t nSendBytes;
    std::deque<CSerializeData> vSendMsg;
    CCriticalSection cs_vSend;

    std::deque<CInv> vRecvGetData;
    std::deque<CNetMessage> vRecvMsg;
    CCriticalSection cs_vRecvMsg;
    uint64_t nRecvBytes;
    int nRecvVersion;

    int64_t nLastSend;
    int64_t nLastRecv;
    int64_t nTimeConnected;
    int64_t nTimeOffset;
    CAddress addr;
    std::string addrName;
    CService addrLocal;
    int nVersion;
    // strSubVer is whatever byte array we read from the wire. However, this field is intended
    // to be printed out, displayed to humans in various forms and so on. So we sanitize it and
    // store the sanitized version in cleanSubVer. The original should be used when dealing with
    // the network or wire types and the cleaned string used when displayed or logged.
    std::string strSubVer, cleanSubVer;
    bool fWhitelisted; // This peer can bypass DoS banning.
    bool fOneShot;
    bool fClient;
    bool fInbound;
    bool fNetworkNode;
    bool fSuccessfullyConnected;
    bool fDisconnect;
    // We use fRelayTxes for two purposes -
    // a) it allows us to not relay tx invs before receiving the peer's version message
    // b) the peer may tell us in its version message that we should not relay tx invs
<<<<<<< HEAD
    //    until it has initialized its bloom filter.
=======
    //    unless it loads a bloom filter.
>>>>>>> c1b74217
    bool fRelayTxes;
    CSemaphoreGrant grantOutbound;
    CCriticalSection cs_filter;
    CBloomFilter* pfilter;
    int nRefCount;
    NodeId id;
protected:

    // Denial-of-service detection/prevention
    // Key is IP address, value is banned-until-time
    static banmap_t setBanned;
    static CCriticalSection cs_setBanned;
    static bool setBannedIsDirty;

    // Whitelisted ranges. Any node connecting from these is automatically
    // whitelisted (as well as those connecting to whitelisted binds).
    static std::vector<CSubNet> vWhitelistedRange;
    static CCriticalSection cs_vWhitelistedRange;

    // Basic fuzz-testing
    void Fuzz(int nChance); // modifies ssSend

public:
    uint256 hashContinue;
    int nStartingHeight;

    // flood relay
    std::vector<CAddress> vAddrToSend;
    CRollingBloomFilter addrKnown;
    bool fGetAddr;
    std::set<uint256> setKnown;
    int64_t nNextAddrSend;
    int64_t nNextLocalAddrSend;

    // inventory based relay
    CRollingBloomFilter filterInventoryKnown;
    std::vector<CInv> vInventoryToSend;
    CCriticalSection cs_inventory;
    std::set<uint256> setAskFor;
    std::multimap<int64_t, CInv> mapAskFor;
    int64_t nNextInvSend;
    // Used for headers announcements - unfiltered blocks to relay
    // Also protected by cs_inventory
    std::vector<uint256> vBlockHashesToAnnounce;

    // Ping time measurement:
    // The pong reply we're expecting, or 0 if no pong expected.
    uint64_t nPingNonceSent;
    // Time (in usec) the last ping was sent, or 0 if no ping was ever sent.
    int64_t nPingUsecStart;
    // Last measured round-trip time.
    int64_t nPingUsecTime;
    // Best measured round-trip time.
    int64_t nMinPingUsecTime;
    // Whether a ping is requested.
    bool fPingQueued;

    CNode(SOCKET hSocketIn, const CAddress &addrIn, const std::string &addrNameIn = "", bool fInboundIn = false);
    ~CNode();

private:
    // Network usage totals
    static CCriticalSection cs_totalBytesRecv;
    static CCriticalSection cs_totalBytesSent;
    static uint64_t nTotalBytesRecv;
    static uint64_t nTotalBytesSent;

    // outbound limit & stats
    static uint64_t nMaxOutboundTotalBytesSentInCycle;
    static uint64_t nMaxOutboundCycleStartTime;
    static uint64_t nMaxOutboundLimit;
    static uint64_t nMaxOutboundTimeframe;

    CNode(const CNode&);
    void operator=(const CNode&);

public:

    NodeId GetId() const {
      return id;
    }

    int GetRefCount()
    {
        assert(nRefCount >= 0);
        return nRefCount;
    }

    // requires LOCK(cs_vRecvMsg)
    unsigned int GetTotalRecvSize()
    {
        unsigned int total = 0;
        BOOST_FOREACH(const CNetMessage &msg, vRecvMsg)
            total += msg.vRecv.size() + 24;
        return total;
    }

    // requires LOCK(cs_vRecvMsg)
    bool ReceiveMsgBytes(const char *pch, unsigned int nBytes);

    // requires LOCK(cs_vRecvMsg)
    void SetRecvVersion(int nVersionIn)
    {
        nRecvVersion = nVersionIn;
        BOOST_FOREACH(CNetMessage &msg, vRecvMsg)
            msg.SetVersion(nVersionIn);
    }

    CNode* AddRef()
    {
        nRefCount++;
        return this;
    }

    void Release()
    {
        nRefCount--;
    }



    void AddAddressKnown(const CAddress& addr)
    {
        addrKnown.insert(addr.GetKey());
    }

    void PushAddress(const CAddress& addr)
    {
        // Known checking here is only to save space from duplicates.
        // SendMessages will filter it again for knowns that were added
        // after addresses were pushed.
        if (addr.IsValid() && !addrKnown.contains(addr.GetKey())) {
            if (vAddrToSend.size() >= MAX_ADDR_TO_SEND) {
                vAddrToSend[insecure_rand() % vAddrToSend.size()] = addr;
            } else {
                vAddrToSend.push_back(addr);
            }
        }
    }


    void AddInventoryKnown(const CInv& inv)
    {
        {
            LOCK(cs_inventory);
            filterInventoryKnown.insert(inv.hash);
        }
    }

    void PushInventory(const CInv& inv)
    {
        {
            LOCK(cs_inventory);
            if (inv.type == MSG_TX && filterInventoryKnown.contains(inv.hash))
                return;
            vInventoryToSend.push_back(inv);
        }
    }

    void PushBlockHash(const uint256 &hash)
    {
        LOCK(cs_inventory);
        vBlockHashesToAnnounce.push_back(hash);
    }

    void AskFor(const CInv& inv);

    // TODO: Document the postcondition of this function.  Is cs_vSend locked?
    void BeginMessage(const char* pszCommand) EXCLUSIVE_LOCK_FUNCTION(cs_vSend);

    // TODO: Document the precondition of this function.  Is cs_vSend locked?
    void AbortMessage() UNLOCK_FUNCTION(cs_vSend);

    // TODO: Document the precondition of this function.  Is cs_vSend locked?
    void EndMessage() UNLOCK_FUNCTION(cs_vSend);

    void PushVersion();


    void PushMessage(const char* pszCommand)
    {
        try
        {
            BeginMessage(pszCommand);
            EndMessage();
        }
        catch (...)
        {
            AbortMessage();
            throw;
        }
    }

    template<typename T1>
    void PushMessage(const char* pszCommand, const T1& a1)
    {
        try
        {
            BeginMessage(pszCommand);
            ssSend << a1;
            EndMessage();
        }
        catch (...)
        {
            AbortMessage();
            throw;
        }
    }

    template<typename T1, typename T2>
    void PushMessage(const char* pszCommand, const T1& a1, const T2& a2)
    {
        try
        {
            BeginMessage(pszCommand);
            ssSend << a1 << a2;
            EndMessage();
        }
        catch (...)
        {
            AbortMessage();
            throw;
        }
    }

    template<typename T1, typename T2, typename T3>
    void PushMessage(const char* pszCommand, const T1& a1, const T2& a2, const T3& a3)
    {
        try
        {
            BeginMessage(pszCommand);
            ssSend << a1 << a2 << a3;
            EndMessage();
        }
        catch (...)
        {
            AbortMessage();
            throw;
        }
    }

    template<typename T1, typename T2, typename T3, typename T4>
    void PushMessage(const char* pszCommand, const T1& a1, const T2& a2, const T3& a3, const T4& a4)
    {
        try
        {
            BeginMessage(pszCommand);
            ssSend << a1 << a2 << a3 << a4;
            EndMessage();
        }
        catch (...)
        {
            AbortMessage();
            throw;
        }
    }

    template<typename T1, typename T2, typename T3, typename T4, typename T5>
    void PushMessage(const char* pszCommand, const T1& a1, const T2& a2, const T3& a3, const T4& a4, const T5& a5)
    {
        try
        {
            BeginMessage(pszCommand);
            ssSend << a1 << a2 << a3 << a4 << a5;
            EndMessage();
        }
        catch (...)
        {
            AbortMessage();
            throw;
        }
    }

    template<typename T1, typename T2, typename T3, typename T4, typename T5, typename T6>
    void PushMessage(const char* pszCommand, const T1& a1, const T2& a2, const T3& a3, const T4& a4, const T5& a5, const T6& a6)
    {
        try
        {
            BeginMessage(pszCommand);
            ssSend << a1 << a2 << a3 << a4 << a5 << a6;
            EndMessage();
        }
        catch (...)
        {
            AbortMessage();
            throw;
        }
    }

    template<typename T1, typename T2, typename T3, typename T4, typename T5, typename T6, typename T7>
    void PushMessage(const char* pszCommand, const T1& a1, const T2& a2, const T3& a3, const T4& a4, const T5& a5, const T6& a6, const T7& a7)
    {
        try
        {
            BeginMessage(pszCommand);
            ssSend << a1 << a2 << a3 << a4 << a5 << a6 << a7;
            EndMessage();
        }
        catch (...)
        {
            AbortMessage();
            throw;
        }
    }

    template<typename T1, typename T2, typename T3, typename T4, typename T5, typename T6, typename T7, typename T8>
    void PushMessage(const char* pszCommand, const T1& a1, const T2& a2, const T3& a3, const T4& a4, const T5& a5, const T6& a6, const T7& a7, const T8& a8)
    {
        try
        {
            BeginMessage(pszCommand);
            ssSend << a1 << a2 << a3 << a4 << a5 << a6 << a7 << a8;
            EndMessage();
        }
        catch (...)
        {
            AbortMessage();
            throw;
        }
    }

    template<typename T1, typename T2, typename T3, typename T4, typename T5, typename T6, typename T7, typename T8, typename T9>
    void PushMessage(const char* pszCommand, const T1& a1, const T2& a2, const T3& a3, const T4& a4, const T5& a5, const T6& a6, const T7& a7, const T8& a8, const T9& a9)
    {
        try
        {
            BeginMessage(pszCommand);
            ssSend << a1 << a2 << a3 << a4 << a5 << a6 << a7 << a8 << a9;
            EndMessage();
        }
        catch (...)
        {
            AbortMessage();
            throw;
        }
    }

    void CloseSocketDisconnect();

    // Denial-of-service detection/prevention
    // The idea is to detect peers that are behaving
    // badly and disconnect/ban them, but do it in a
    // one-coding-mistake-won't-shatter-the-entire-network
    // way.
    // IMPORTANT:  There should be nothing I can give a
    // node that it will forward on that will make that
    // node's peers drop it. If there is, an attacker
    // can isolate a node and/or try to split the network.
    // Dropping a node for sending stuff that is invalid
    // now but might be valid in a later version is also
    // dangerous, because it can cause a network split
    // between nodes running old code and nodes running
    // new code.
    static void ClearBanned(); // needed for unit testing
    static bool IsBanned(CNetAddr ip);
    static bool IsBanned(CSubNet subnet);
    static void Ban(const CNetAddr &ip, const BanReason &banReason, int64_t bantimeoffset = 0, bool sinceUnixEpoch = false);
    static void Ban(const CSubNet &subNet, const BanReason &banReason, int64_t bantimeoffset = 0, bool sinceUnixEpoch = false);
    static bool Unban(const CNetAddr &ip);
    static bool Unban(const CSubNet &ip);
    static void GetBanned(banmap_t &banmap);
    static void SetBanned(const banmap_t &banmap);

    //!check is the banlist has unwritten changes
    static bool BannedSetIsDirty();
    //!set the "dirty" flag for the banlist
    static void SetBannedSetDirty(bool dirty=true);
    //!clean unused entries (if bantime has expired)
    static void SweepBanned();

    void copyStats(CNodeStats &stats);

    static bool IsWhitelistedRange(const CNetAddr &ip);
    static void AddWhitelistedRange(const CSubNet &subnet);

    // Network stats
    static void RecordBytesRecv(uint64_t bytes);
    static void RecordBytesSent(uint64_t bytes);

    static uint64_t GetTotalBytesRecv();
    static uint64_t GetTotalBytesSent();

    //!set the max outbound target in bytes
    static void SetMaxOutboundTarget(uint64_t limit);
    static uint64_t GetMaxOutboundTarget();

    //!set the timeframe for the max outbound target
    static void SetMaxOutboundTimeframe(uint64_t timeframe);
    static uint64_t GetMaxOutboundTimeframe();

    //!check if the outbound target is reached
    // if param historicalBlockServingLimit is set true, the function will
    // response true if the limit for serving historical blocks has been reached
    static bool OutboundTargetReached(bool historicalBlockServingLimit);

    //!response the bytes left in the current max outbound cycle
    // in case of no limit, it will always response 0
    static uint64_t GetOutboundTargetBytesLeft();

    //!response the time in second left in the current max outbound cycle
    // in case of no limit, it will always response 0
    static uint64_t GetMaxOutboundTimeLeftInCycle();
};



class CTransaction;
void RelayTransaction(const CTransaction& tx);
void RelayTransaction(const CTransaction& tx, const CDataStream& ss);

/** Access to the (IP) address database (peers.dat) */
class CAddrDB
{
private:
    boost::filesystem::path pathAddr;
public:
    CAddrDB();
    bool Write(const CAddrMan& addr);
    bool Read(CAddrMan& addr);
};

/** Access to the banlist database (banlist.dat) */
class CBanDB
{
private:
    boost::filesystem::path pathBanlist;
public:
    CBanDB();
    bool Write(const banmap_t& banSet);
    bool Read(banmap_t& banSet);
};

void DumpBanlist();

/** Return a timestamp in the future (in microseconds) for exponentially distributed events. */
int64_t PoissonNextSend(int64_t nNow, int average_interval_seconds);

#endif // BITCOIN_NET_H<|MERGE_RESOLUTION|>--- conflicted
+++ resolved
@@ -28,10 +28,6 @@
 #include <boost/signals2/signal.hpp>
 
 class CAddrMan;
-<<<<<<< HEAD
-class CBlockIndex;
-=======
->>>>>>> c1b74217
 class CScheduler;
 class CNode;
 
@@ -49,11 +45,8 @@
 static const unsigned int MAX_ADDR_TO_SEND = 1000;
 /** Maximum length of incoming protocol messages (no message over 2 MiB is currently acceptable). */
 static const unsigned int MAX_PROTOCOL_MESSAGE_LENGTH = 2 * 1024 * 1024;
-<<<<<<< HEAD
-=======
 /** Maximum length of strSubVer in `version` message */
 static const unsigned int MAX_SUBVERSION_LENGTH = 256;
->>>>>>> c1b74217
 /** -listen default */
 static const bool DEFAULT_LISTEN = true;
 /** -upnp default */
@@ -83,11 +76,7 @@
 unsigned int ReceiveFloodSize();
 unsigned int SendBufferSize();
 
-<<<<<<< HEAD
-void AddOneShot(std::string strDest);
-=======
 void AddOneShot(const std::string& strDest);
->>>>>>> c1b74217
 void AddressCurrentlyConnected(const CService& addr);
 CNode* FindNode(const CNetAddr& ip);
 CNode* FindNode(const CSubNet& subNet);
@@ -124,11 +113,7 @@
 {
     boost::signals2::signal<int ()> GetHeight;
     boost::signals2::signal<bool (CNode*), CombinerAll> ProcessMessages;
-<<<<<<< HEAD
-    boost::signals2::signal<bool (CNode*, bool), CombinerAll> SendMessages;
-=======
     boost::signals2::signal<bool (CNode*), CombinerAll> SendMessages;
->>>>>>> c1b74217
     boost::signals2::signal<void (NodeId, const CNode*)> InitializeNode;
     boost::signals2::signal<void (NodeId)> FinalizeNode;
 };
@@ -367,11 +352,7 @@
     // We use fRelayTxes for two purposes -
     // a) it allows us to not relay tx invs before receiving the peer's version message
     // b) the peer may tell us in its version message that we should not relay tx invs
-<<<<<<< HEAD
-    //    until it has initialized its bloom filter.
-=======
     //    unless it loads a bloom filter.
->>>>>>> c1b74217
     bool fRelayTxes;
     CSemaphoreGrant grantOutbound;
     CCriticalSection cs_filter;
