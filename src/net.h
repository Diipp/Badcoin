// Copyright (c) 2009-2010 Satoshi Nakamoto
<<<<<<< HEAD
// Copyright (c) 2009-2015 The Bitcoin Core developers
=======
// Copyright (c) 2009-2016 The Bitcoin Core developers
>>>>>>> f2a96e7d
// Distributed under the MIT software license, see the accompanying
// file COPYING or http://www.opensource.org/licenses/mit-license.php.

#ifndef BITCOIN_NET_H
#define BITCOIN_NET_H

#include "addrdb.h"
#include "addrman.h"
#include "amount.h"
#include "bloom.h"
#include "compat.h"
#include "hash.h"
#include "limitedmap.h"
<<<<<<< HEAD
#include "netbase.h"
=======
#include "netaddress.h"
>>>>>>> f2a96e7d
#include "protocol.h"
#include "random.h"
#include "streams.h"
#include "sync.h"
#include "uint256.h"
#include "threadinterrupt.h"

#include <atomic>
#include <deque>
#include <stdint.h>
#include <thread>
#include <memory>
#include <condition_variable>

#ifndef WIN32
#include <arpa/inet.h>
#endif

#include <boost/filesystem/path.hpp>
#include <boost/foreach.hpp>
#include <boost/signals2/signal.hpp>

class CAddrMan;
class CScheduler;
class CNode;

namespace boost {
    class thread_group;
} // namespace boost

/** Time between pings automatically sent out for latency probing and keepalive (in seconds). */
static const int PING_INTERVAL = 2 * 60;
/** Time after which to disconnect, after waiting for a ping response (or inactivity). */
static const int TIMEOUT_INTERVAL = 20 * 60;
/** Run the feeler connection loop once every 2 minutes or 120 seconds. **/
static const int FEELER_INTERVAL = 120;
/** The maximum number of entries in an 'inv' protocol message */
static const unsigned int MAX_INV_SZ = 50000;
/** The maximum number of new addresses to accumulate before announcing. */
static const unsigned int MAX_ADDR_TO_SEND = 1000;
/** Maximum length of incoming protocol messages (no message over 4 MB is currently acceptable). */
static const unsigned int MAX_PROTOCOL_MESSAGE_LENGTH = 4 * 1000 * 1000;
/** Maximum length of strSubVer in `version` message */
static const unsigned int MAX_SUBVERSION_LENGTH = 256;
/** Maximum number of automatic outgoing nodes */
static const int MAX_OUTBOUND_CONNECTIONS = 8;
/** Maximum number of addnode outgoing nodes */
static const int MAX_ADDNODE_CONNECTIONS = 8;
/** -listen default */
static const bool DEFAULT_LISTEN = true;
/** -upnp default */
#ifdef USE_UPNP
static const bool DEFAULT_UPNP = USE_UPNP;
#else
static const bool DEFAULT_UPNP = false;
#endif
/** The maximum number of entries in mapAskFor */
static const size_t MAPASKFOR_MAX_SZ = MAX_INV_SZ;
/** The maximum number of entries in setAskFor (larger due to getdata latency)*/
static const size_t SETASKFOR_MAX_SZ = 2 * MAX_INV_SZ;
/** The maximum number of peer connections to maintain. */
static const unsigned int DEFAULT_MAX_PEER_CONNECTIONS = 125;
/** The default for -maxuploadtarget. 0 = Unlimited */
static const uint64_t DEFAULT_MAX_UPLOAD_TARGET = 0;
/** The default timeframe for -maxuploadtarget. 1 day. */
static const uint64_t MAX_UPLOAD_TIMEFRAME = 60 * 60 * 24;
/** Default for blocks only*/
static const bool DEFAULT_BLOCKSONLY = false;

static const bool DEFAULT_FORCEDNSSEED = false;
static const size_t DEFAULT_MAXRECEIVEBUFFER = 5 * 1000;
static const size_t DEFAULT_MAXSENDBUFFER    = 1 * 1000;

static const ServiceFlags REQUIRED_SERVICES = NODE_NETWORK;

// NOTE: When adjusting this, update rpcnet:setban's help ("24h")
static const unsigned int DEFAULT_MISBEHAVING_BANTIME = 60 * 60 * 24;  // Default 24-hour ban

typedef int64_t NodeId;

struct AddedNodeInfo
{
    std::string strAddedNode;
    CService resolvedAddress;
    bool fConnected;
    bool fInbound;
};

class CTransaction;
class CNodeStats;
class CClientUIInterface;

struct CSerializedNetMsg
{
    CSerializedNetMsg() = default;
    CSerializedNetMsg(CSerializedNetMsg&&) = default;
    CSerializedNetMsg& operator=(CSerializedNetMsg&&) = default;
    // No copying, only moves.
    CSerializedNetMsg(const CSerializedNetMsg& msg) = delete;
    CSerializedNetMsg& operator=(const CSerializedNetMsg&) = delete;

    std::vector<unsigned char> data;
    std::string command;
};


class CConnman
{
public:

    enum NumConnections {
        CONNECTIONS_NONE = 0,
        CONNECTIONS_IN = (1U << 0),
        CONNECTIONS_OUT = (1U << 1),
        CONNECTIONS_ALL = (CONNECTIONS_IN | CONNECTIONS_OUT),
    };

    struct Options
    {
        ServiceFlags nLocalServices = NODE_NONE;
        ServiceFlags nRelevantServices = NODE_NONE;
        int nMaxConnections = 0;
        int nMaxOutbound = 0;
        int nMaxAddnode = 0;
        int nMaxFeeler = 0;
        int nBestHeight = 0;
        CClientUIInterface* uiInterface = nullptr;
        unsigned int nSendBufferMaxSize = 0;
        unsigned int nReceiveFloodSize = 0;
        uint64_t nMaxOutboundTimeframe = 0;
        uint64_t nMaxOutboundLimit = 0;
    };
    CConnman(uint64_t seed0, uint64_t seed1);
    ~CConnman();
    bool Start(CScheduler& scheduler, std::string& strNodeError, Options options);
    void Stop();
    void Interrupt();
    bool BindListenPort(const CService &bindAddr, std::string& strError, bool fWhitelisted = false);
    bool GetNetworkActive() const { return fNetworkActive; };
    void SetNetworkActive(bool active);
    bool OpenNetworkConnection(const CAddress& addrConnect, bool fCountFailure, CSemaphoreGrant *grantOutbound = NULL, const char *strDest = NULL, bool fOneShot = false, bool fFeeler = false, bool fAddnode = false);
    bool CheckIncomingNonce(uint64_t nonce);

    bool ForNode(NodeId id, std::function<bool(CNode* pnode)> func);

    void PushMessage(CNode* pnode, CSerializedNetMsg&& msg);

    template<typename Callable>
    void ForEachNode(Callable&& func)
    {
        LOCK(cs_vNodes);
        for (auto&& node : vNodes) {
            if (NodeFullyConnected(node))
                func(node);
        }
    };

    template<typename Callable>
    void ForEachNode(Callable&& func) const
    {
        LOCK(cs_vNodes);
        for (auto&& node : vNodes) {
            if (NodeFullyConnected(node))
                func(node);
        }
    };

    template<typename Callable, typename CallableAfter>
    void ForEachNodeThen(Callable&& pre, CallableAfter&& post)
    {
        LOCK(cs_vNodes);
        for (auto&& node : vNodes) {
            if (NodeFullyConnected(node))
                pre(node);
        }
        post();
    };

    template<typename Callable, typename CallableAfter>
    void ForEachNodeThen(Callable&& pre, CallableAfter&& post) const
    {
        LOCK(cs_vNodes);
        for (auto&& node : vNodes) {
            if (NodeFullyConnected(node))
                pre(node);
        }
        post();
    };

    // Addrman functions
    size_t GetAddressCount() const;
    void SetServices(const CService &addr, ServiceFlags nServices);
    void MarkAddressGood(const CAddress& addr);
    void AddNewAddress(const CAddress& addr, const CAddress& addrFrom, int64_t nTimePenalty = 0);
    void AddNewAddresses(const std::vector<CAddress>& vAddr, const CAddress& addrFrom, int64_t nTimePenalty = 0);
    std::vector<CAddress> GetAddresses();
    void AddressCurrentlyConnected(const CService& addr);

    // Denial-of-service detection/prevention
    // The idea is to detect peers that are behaving
    // badly and disconnect/ban them, but do it in a
    // one-coding-mistake-won't-shatter-the-entire-network
    // way.
    // IMPORTANT:  There should be nothing I can give a
    // node that it will forward on that will make that
    // node's peers drop it. If there is, an attacker
    // can isolate a node and/or try to split the network.
    // Dropping a node for sending stuff that is invalid
    // now but might be valid in a later version is also
    // dangerous, because it can cause a network split
    // between nodes running old code and nodes running
    // new code.
    void Ban(const CNetAddr& netAddr, const BanReason& reason, int64_t bantimeoffset = 0, bool sinceUnixEpoch = false);
    void Ban(const CSubNet& subNet, const BanReason& reason, int64_t bantimeoffset = 0, bool sinceUnixEpoch = false);
    void ClearBanned(); // needed for unit testing
    bool IsBanned(CNetAddr ip);
    bool IsBanned(CSubNet subnet);
    bool Unban(const CNetAddr &ip);
    bool Unban(const CSubNet &ip);
    void GetBanned(banmap_t &banmap);
    void SetBanned(const banmap_t &banmap);

    void AddOneShot(const std::string& strDest);

    bool AddNode(const std::string& node);
    bool RemoveAddedNode(const std::string& node);
    std::vector<AddedNodeInfo> GetAddedNodeInfo();

    size_t GetNodeCount(NumConnections num);
    void GetNodeStats(std::vector<CNodeStats>& vstats);
    bool DisconnectNode(const std::string& node);
    bool DisconnectNode(NodeId id);

    unsigned int GetSendBufferSize() const;

    void AddWhitelistedRange(const CSubNet &subnet);

    ServiceFlags GetLocalServices() const;

    //!set the max outbound target in bytes
    void SetMaxOutboundTarget(uint64_t limit);
    uint64_t GetMaxOutboundTarget();

    //!set the timeframe for the max outbound target
    void SetMaxOutboundTimeframe(uint64_t timeframe);
    uint64_t GetMaxOutboundTimeframe();

    //!check if the outbound target is reached
    // if param historicalBlockServingLimit is set true, the function will
    // response true if the limit for serving historical blocks has been reached
    bool OutboundTargetReached(bool historicalBlockServingLimit);

    //!response the bytes left in the current max outbound cycle
    // in case of no limit, it will always response 0
    uint64_t GetOutboundTargetBytesLeft();

    //!response the time in second left in the current max outbound cycle
    // in case of no limit, it will always response 0
    uint64_t GetMaxOutboundTimeLeftInCycle();

    uint64_t GetTotalBytesRecv();
    uint64_t GetTotalBytesSent();

    void SetBestHeight(int height);
    int GetBestHeight() const;

    /** Get a unique deterministic randomizer. */
    CSipHasher GetDeterministicRandomizer(uint64_t id) const;

    unsigned int GetReceiveFloodSize() const;

    void WakeMessageHandler();
private:
    struct ListenSocket {
        SOCKET socket;
        bool whitelisted;

        ListenSocket(SOCKET socket_, bool whitelisted_) : socket(socket_), whitelisted(whitelisted_) {}
    };

    void ThreadOpenAddedConnections();
    void ProcessOneShot();
    void ThreadOpenConnections();
    void ThreadMessageHandler();
    void AcceptConnection(const ListenSocket& hListenSocket);
    void ThreadSocketHandler();
    void ThreadDNSAddressSeed();

    uint64_t CalculateKeyedNetGroup(const CAddress& ad) const;

    CNode* FindNode(const CNetAddr& ip);
    CNode* FindNode(const CSubNet& subNet);
    CNode* FindNode(const std::string& addrName);
    CNode* FindNode(const CService& addr);

    bool AttemptToEvictConnection();
    CNode* ConnectNode(CAddress addrConnect, const char *pszDest, bool fCountFailure);
    bool IsWhitelistedRange(const CNetAddr &addr);

    void DeleteNode(CNode* pnode);

    NodeId GetNewNodeId();

    size_t SocketSendData(CNode *pnode) const;
    //!check is the banlist has unwritten changes
    bool BannedSetIsDirty();
    //!set the "dirty" flag for the banlist
    void SetBannedSetDirty(bool dirty=true);
    //!clean unused entries (if bantime has expired)
    void SweepBanned();
    void DumpAddresses();
    void DumpData();
    void DumpBanlist();

    // Network stats
    void RecordBytesRecv(uint64_t bytes);
    void RecordBytesSent(uint64_t bytes);

    // Whether the node should be passed out in ForEach* callbacks
    static bool NodeFullyConnected(const CNode* pnode);

    // Network usage totals
    CCriticalSection cs_totalBytesRecv;
    CCriticalSection cs_totalBytesSent;
    uint64_t nTotalBytesRecv;
    uint64_t nTotalBytesSent;

    // outbound limit & stats
    uint64_t nMaxOutboundTotalBytesSentInCycle;
    uint64_t nMaxOutboundCycleStartTime;
    uint64_t nMaxOutboundLimit;
    uint64_t nMaxOutboundTimeframe;

    // Whitelisted ranges. Any node connecting from these is automatically
    // whitelisted (as well as those connecting to whitelisted binds).
    std::vector<CSubNet> vWhitelistedRange;
    CCriticalSection cs_vWhitelistedRange;

    unsigned int nSendBufferMaxSize;
    unsigned int nReceiveFloodSize;

    std::vector<ListenSocket> vhListenSocket;
    std::atomic<bool> fNetworkActive;
    banmap_t setBanned;
    CCriticalSection cs_setBanned;
    bool setBannedIsDirty;
    bool fAddressesInitialized;
    CAddrMan addrman;
    std::deque<std::string> vOneShots;
    CCriticalSection cs_vOneShots;
    std::vector<std::string> vAddedNodes;
    CCriticalSection cs_vAddedNodes;
    std::vector<CNode*> vNodes;
    std::list<CNode*> vNodesDisconnected;
    mutable CCriticalSection cs_vNodes;
    std::atomic<NodeId> nLastNodeId;

    /** Services this instance offers */
    ServiceFlags nLocalServices;

    /** Services this instance cares about */
    ServiceFlags nRelevantServices;

    CSemaphore *semOutbound;
    CSemaphore *semAddnode;
    int nMaxConnections;
    int nMaxOutbound;
    int nMaxAddnode;
    int nMaxFeeler;
    std::atomic<int> nBestHeight;
    CClientUIInterface* clientInterface;

    /** SipHasher seeds for deterministic randomness */
    const uint64_t nSeed0, nSeed1;

    /** flag for waking the message processor. */
    bool fMsgProcWake;

    std::condition_variable condMsgProc;
    std::mutex mutexMsgProc;
    std::atomic<bool> flagInterruptMsgProc;

    CThreadInterrupt interruptNet;

    std::thread threadDNSAddressSeed;
    std::thread threadSocketHandler;
    std::thread threadOpenAddedConnections;
    std::thread threadOpenConnections;
    std::thread threadMessageHandler;
};
extern std::unique_ptr<CConnman> g_connman;
void Discover(boost::thread_group& threadGroup);
void MapPort(bool fUseUPnP);
unsigned short GetListenPort();
bool BindListenPort(const CService &bindAddr, std::string& strError, bool fWhitelisted = false);

struct CombinerAll
{
    typedef bool result_type;

    template<typename I>
    bool operator()(I first, I last) const
    {
        while (first != last) {
            if (!(*first)) return false;
            ++first;
        }
        return true;
    }
};

// Signals for message handling
struct CNodeSignals
{
<<<<<<< HEAD
    boost::signals2::signal<int ()> GetHeight;
    boost::signals2::signal<bool (CNode*), CombinerAll> ProcessMessages;
    boost::signals2::signal<bool (CNode*), CombinerAll> SendMessages;
    boost::signals2::signal<void (NodeId, const CNode*)> InitializeNode;
    boost::signals2::signal<void (NodeId)> FinalizeNode;
=======
    boost::signals2::signal<bool (CNode*, CConnman&, std::atomic<bool>&), CombinerAll> ProcessMessages;
    boost::signals2::signal<bool (CNode*, CConnman&, std::atomic<bool>&), CombinerAll> SendMessages;
    boost::signals2::signal<void (CNode*, CConnman&)> InitializeNode;
    boost::signals2::signal<void (NodeId, bool&)> FinalizeNode;
>>>>>>> f2a96e7d
};


CNodeSignals& GetNodeSignals();


enum
{
    LOCAL_NONE,   // unknown
    LOCAL_IF,     // address a local interface listens on
    LOCAL_BIND,   // address explicit bound to
    LOCAL_UPNP,   // address reported by UPnP
    LOCAL_MANUAL, // address explicitly specified (-externalip=)

    LOCAL_MAX
};

bool IsPeerAddrLocalGood(CNode *pnode);
void AdvertiseLocal(CNode *pnode);
void SetLimited(enum Network net, bool fLimited = true);
bool IsLimited(enum Network net);
bool IsLimited(const CNetAddr& addr);
bool AddLocal(const CService& addr, int nScore = LOCAL_NONE);
bool AddLocal(const CNetAddr& addr, int nScore = LOCAL_NONE);
bool RemoveLocal(const CService& addr);
bool SeenLocal(const CService& addr);
bool IsLocal(const CService& addr);
bool GetLocal(CService &addr, const CNetAddr *paddrPeer = NULL);
bool IsReachable(enum Network net);
bool IsReachable(const CNetAddr &addr);
<<<<<<< HEAD
CAddress GetLocalAddress(const CNetAddr *paddrPeer = NULL);
=======
CAddress GetLocalAddress(const CNetAddr *paddrPeer, ServiceFlags nLocalServices);
>>>>>>> f2a96e7d


extern bool fDiscover;
extern bool fListen;
<<<<<<< HEAD
extern uint64_t nLocalServices;
extern uint64_t nLocalHostNonce;
extern CAddrMan addrman;

/** Maximum number of connections to simultaneously allow (aka connection slots) */
extern int nMaxConnections;

extern std::vector<CNode*> vNodes;
extern CCriticalSection cs_vNodes;
extern std::map<CInv, CDataStream> mapRelay;
extern std::deque<std::pair<int64_t, CInv> > vRelayExpiration;
extern CCriticalSection cs_mapRelay;
extern limitedmap<uint256, int64_t> mapAlreadyAskedFor;
=======
extern bool fRelayTxes;
>>>>>>> f2a96e7d

extern limitedmap<uint256, int64_t> mapAlreadyAskedFor;

/** Subversion as sent to the P2P network in `version` messages */
extern std::string strSubVersion;

struct LocalServiceInfo {
    int nScore;
    int nPort;
};

extern CCriticalSection cs_mapLocalHost;
extern std::map<CNetAddr, LocalServiceInfo> mapLocalHost;
typedef std::map<std::string, uint64_t> mapMsgCmdSize; //command, total bytes

class CNodeStats
{
public:
    NodeId nodeid;
    ServiceFlags nServices;
    bool fRelayTxes;
    int64_t nLastSend;
    int64_t nLastRecv;
    int64_t nTimeConnected;
    int64_t nTimeOffset;
    std::string addrName;
    int nVersion;
    std::string cleanSubVer;
    bool fInbound;
    bool fAddnode;
    int nStartingHeight;
    uint64_t nSendBytes;
    mapMsgCmdSize mapSendBytesPerMsgCmd;
    uint64_t nRecvBytes;
    mapMsgCmdSize mapRecvBytesPerMsgCmd;
    bool fWhitelisted;
    double dPingTime;
    double dPingWait;
    double dMinPing;
    std::string addrLocal;
    CAddress addr;
};




class CNetMessage {
private:
    mutable CHash256 hasher;
    mutable uint256 data_hash;
public:
    bool in_data;                   // parsing header (false) or data (true)

    CDataStream hdrbuf;             // partially received header
    CMessageHeader hdr;             // complete header
    unsigned int nHdrPos;

    CDataStream vRecv;              // received message data
    unsigned int nDataPos;

    int64_t nTime;                  // time (in microseconds) of message receipt.

    CNetMessage(const CMessageHeader::MessageStartChars& pchMessageStartIn, int nTypeIn, int nVersionIn) : hdrbuf(nTypeIn, nVersionIn), hdr(pchMessageStartIn), vRecv(nTypeIn, nVersionIn) {
        hdrbuf.resize(24);
        in_data = false;
        nHdrPos = 0;
        nDataPos = 0;
        nTime = 0;
    }

    bool complete() const
    {
        if (!in_data)
            return false;
        return (hdr.nMessageSize == nDataPos);
    }

    const uint256& GetMessageHash() const;

    void SetVersion(int nVersionIn)
    {
        hdrbuf.SetVersion(nVersionIn);
        vRecv.SetVersion(nVersionIn);
    }

    int readHeader(const char *pch, unsigned int nBytes);
    int readData(const char *pch, unsigned int nBytes);
};


<<<<<<< HEAD
typedef enum BanReason
{
    BanReasonUnknown          = 0,
    BanReasonNodeMisbehaving  = 1,
    BanReasonManuallyAdded    = 2
} BanReason;

class CBanEntry
{
public:
    static const int CURRENT_VERSION=1;
    int nVersion;
    int64_t nCreateTime;
    int64_t nBanUntil;
    uint8_t banReason;

    CBanEntry()
    {
        SetNull();
    }

    CBanEntry(int64_t nCreateTimeIn)
    {
        SetNull();
        nCreateTime = nCreateTimeIn;
    }

    ADD_SERIALIZE_METHODS;

    template <typename Stream, typename Operation>
    inline void SerializationOp(Stream& s, Operation ser_action, int nType, int nVersion) {
        READWRITE(this->nVersion);
        nVersion = this->nVersion;
        READWRITE(nCreateTime);
        READWRITE(nBanUntil);
        READWRITE(banReason);
    }

    void SetNull()
    {
        nVersion = CBanEntry::CURRENT_VERSION;
        nCreateTime = 0;
        nBanUntil = 0;
        banReason = BanReasonUnknown;
    }

    std::string banReasonToString()
    {
        switch (banReason) {
        case BanReasonNodeMisbehaving:
            return "node misbehaving";
        case BanReasonManuallyAdded:
            return "manually added";
        default:
            return "unknown";
        }
    }
};

typedef std::map<CSubNet, CBanEntry> banmap_t;

=======
>>>>>>> f2a96e7d
/** Information about a peer */
class CNode
{
    friend class CConnman;
public:
    // socket
    std::atomic<ServiceFlags> nServices;
    ServiceFlags nServicesExpected;
    SOCKET hSocket;
    size_t nSendSize; // total size of all vSendMsg entries
    size_t nSendOffset; // offset inside the first vSendMsg already sent
    uint64_t nSendBytes;
    std::deque<std::vector<unsigned char>> vSendMsg;
    CCriticalSection cs_vSend;
    CCriticalSection cs_hSocket;
    CCriticalSection cs_vRecv;

    CCriticalSection cs_vProcessMsg;
    std::list<CNetMessage> vProcessMsg;
    size_t nProcessQueueSize;

    CCriticalSection cs_sendProcessing;

    std::deque<CInv> vRecvGetData;
    uint64_t nRecvBytes;
    std::atomic<int> nRecvVersion;

    std::atomic<int64_t> nLastSend;
    std::atomic<int64_t> nLastRecv;
    const int64_t nTimeConnected;
    std::atomic<int64_t> nTimeOffset;
    const CAddress addr;
    std::atomic<int> nVersion;
    // strSubVer is whatever byte array we read from the wire. However, this field is intended
    // to be printed out, displayed to humans in various forms and so on. So we sanitize it and
    // store the sanitized version in cleanSubVer. The original should be used when dealing with
    // the network or wire types and the cleaned string used when displayed or logged.
    std::string strSubVer, cleanSubVer;
    CCriticalSection cs_SubVer; // used for both cleanSubVer and strSubVer
    bool fWhitelisted; // This peer can bypass DoS banning.
    bool fFeeler; // If true this node is being used as a short lived feeler.
    bool fOneShot;
    bool fAddnode;
    bool fClient;
    const bool fInbound;
    std::atomic_bool fSuccessfullyConnected;
    std::atomic_bool fDisconnect;
    // We use fRelayTxes for two purposes -
    // a) it allows us to not relay tx invs before receiving the peer's version message
    // b) the peer may tell us in its version message that we should not relay tx invs
    //    unless it loads a bloom filter.
    bool fRelayTxes; //protected by cs_filter
    bool fSentAddr;
    CSemaphoreGrant grantOutbound;
    CCriticalSection cs_filter;
    CBloomFilter* pfilter;
    std::atomic<int> nRefCount;
    const NodeId id;

    const uint64_t nKeyedNetGroup;
    std::atomic_bool fPauseRecv;
    std::atomic_bool fPauseSend;
protected:

    mapMsgCmdSize mapSendBytesPerMsgCmd;
    mapMsgCmdSize mapRecvBytesPerMsgCmd;

public:
    uint256 hashContinue;
    std::atomic<int> nStartingHeight;

    // flood relay
    std::vector<CAddress> vAddrToSend;
    CRollingBloomFilter addrKnown;
    bool fGetAddr;
    std::set<uint256> setKnown;
    int64_t nNextAddrSend;
    int64_t nNextLocalAddrSend;

    // inventory based relay
    CRollingBloomFilter filterInventoryKnown;
<<<<<<< HEAD
    std::vector<CInv> vInventoryToSend;
=======
    // Set of transaction ids we still have to announce.
    // They are sorted by the mempool before relay, so the order is not important.
    std::set<uint256> setInventoryTxToSend;
    // List of block ids we still have announce.
    // There is no final sorting before sending, as they are always sent immediately
    // and in the order requested.
    std::vector<uint256> vInventoryBlockToSend;
>>>>>>> f2a96e7d
    CCriticalSection cs_inventory;
    std::set<uint256> setAskFor;
    std::multimap<int64_t, CInv> mapAskFor;
    int64_t nNextInvSend;
    // Used for headers announcements - unfiltered blocks to relay
    // Also protected by cs_inventory
    std::vector<uint256> vBlockHashesToAnnounce;
    // Used for BIP35 mempool sending, also protected by cs_inventory
    bool fSendMempool;

    // Last time a "MEMPOOL" request was serviced.
    std::atomic<int64_t> timeLastMempoolReq;

    // Block and TXN accept times
    std::atomic<int64_t> nLastBlockTime;
    std::atomic<int64_t> nLastTXTime;

    // Ping time measurement:
    // The pong reply we're expecting, or 0 if no pong expected.
    std::atomic<uint64_t> nPingNonceSent;
    // Time (in usec) the last ping was sent, or 0 if no ping was ever sent.
    std::atomic<int64_t> nPingUsecStart;
    // Last measured round-trip time.
    std::atomic<int64_t> nPingUsecTime;
    // Best measured round-trip time.
    std::atomic<int64_t> nMinPingUsecTime;
    // Whether a ping is requested.
    std::atomic<bool> fPingQueued;
    // Minimum fee rate with which to filter inv's to this node
    CAmount minFeeFilter;
    CCriticalSection cs_feeFilter;
    CAmount lastSentFeeFilter;
    int64_t nextSendTimeFeeFilter;

    CNode(NodeId id, ServiceFlags nLocalServicesIn, int nMyStartingHeightIn, SOCKET hSocketIn, const CAddress &addrIn, uint64_t nKeyedNetGroupIn, uint64_t nLocalHostNonceIn, const std::string &addrNameIn = "", bool fInboundIn = false);
    ~CNode();

private:
    CNode(const CNode&);
    void operator=(const CNode&);


    const uint64_t nLocalHostNonce;
    // Services offered to this peer
    const ServiceFlags nLocalServices;
    const int nMyStartingHeight;
    int nSendVersion;
    std::list<CNetMessage> vRecvMsg;  // Used only by SocketHandler thread

    mutable CCriticalSection cs_addrName;
    std::string addrName;

    CService addrLocal;
    mutable CCriticalSection cs_addrLocal;
public:

    NodeId GetId() const {
      return id;
    }

    uint64_t GetLocalNonce() const {
      return nLocalHostNonce;
    }

    int GetMyStartingHeight() const {
      return nMyStartingHeight;
    }

    int GetRefCount()
    {
        assert(nRefCount >= 0);
        return nRefCount;
    }

    bool ReceiveMsgBytes(const char *pch, unsigned int nBytes, bool& complete);

    void SetRecvVersion(int nVersionIn)
    {
        nRecvVersion = nVersionIn;
    }
    int GetRecvVersion()
    {
        return nRecvVersion;
    }
    void SetSendVersion(int nVersionIn);
    int GetSendVersion() const;

    CService GetAddrLocal() const;
    //! May not be called more than once
    void SetAddrLocal(const CService& addrLocalIn);

    CNode* AddRef()
    {
        nRefCount++;
        return this;
    }

    void Release()
    {
        nRefCount--;
    }



    void AddAddressKnown(const CAddress& _addr)
    {
        addrKnown.insert(_addr.GetKey());
    }

    void PushAddress(const CAddress& _addr, FastRandomContext &insecure_rand)
    {
        // Known checking here is only to save space from duplicates.
        // SendMessages will filter it again for knowns that were added
        // after addresses were pushed.
        if (_addr.IsValid() && !addrKnown.contains(_addr.GetKey())) {
            if (vAddrToSend.size() >= MAX_ADDR_TO_SEND) {
                vAddrToSend[insecure_rand.rand32() % vAddrToSend.size()] = _addr;
            } else {
                vAddrToSend.push_back(_addr);
            }
        }
    }


    void AddInventoryKnown(const CInv& inv)
    {
        {
            LOCK(cs_inventory);
            filterInventoryKnown.insert(inv.hash);
        }
    }

    void PushInventory(const CInv& inv)
    {
<<<<<<< HEAD
        {
            LOCK(cs_inventory);
            if (inv.type == MSG_TX && filterInventoryKnown.contains(inv.hash))
                return;
            vInventoryToSend.push_back(inv);
=======
        LOCK(cs_inventory);
        if (inv.type == MSG_TX) {
            if (!filterInventoryKnown.contains(inv.hash)) {
                setInventoryTxToSend.insert(inv.hash);
            }
        } else if (inv.type == MSG_BLOCK) {
            vInventoryBlockToSend.push_back(inv.hash);
>>>>>>> f2a96e7d
        }
    }

    void PushBlockHash(const uint256 &hash)
    {
        LOCK(cs_inventory);
        vBlockHashesToAnnounce.push_back(hash);
    }

    void AskFor(const CInv& inv);

    void CloseSocketDisconnect();

    void copyStats(CNodeStats &stats);

    ServiceFlags GetLocalServices() const
    {
        return nLocalServices;
    }

    std::string GetAddrName() const;
    //! Sets the addrName only if it was not previously set
    void MaybeSetAddrName(const std::string& addrNameIn);
};





/** Return a timestamp in the future (in microseconds) for exponentially distributed events. */
int64_t PoissonNextSend(int64_t nNow, int average_interval_seconds);

/** Return a timestamp in the future (in microseconds) for exponentially distributed events. */
int64_t PoissonNextSend(int64_t nNow, int average_interval_seconds);

#endif // BITCOIN_NET_H<|MERGE_RESOLUTION|>--- conflicted
+++ resolved
@@ -1,9 +1,5 @@
 // Copyright (c) 2009-2010 Satoshi Nakamoto
-<<<<<<< HEAD
-// Copyright (c) 2009-2015 The Bitcoin Core developers
-=======
 // Copyright (c) 2009-2016 The Bitcoin Core developers
->>>>>>> f2a96e7d
 // Distributed under the MIT software license, see the accompanying
 // file COPYING or http://www.opensource.org/licenses/mit-license.php.
 
@@ -17,11 +13,7 @@
 #include "compat.h"
 #include "hash.h"
 #include "limitedmap.h"
-<<<<<<< HEAD
-#include "netbase.h"
-=======
 #include "netaddress.h"
->>>>>>> f2a96e7d
 #include "protocol.h"
 #include "random.h"
 #include "streams.h"
@@ -436,18 +428,10 @@
 // Signals for message handling
 struct CNodeSignals
 {
-<<<<<<< HEAD
-    boost::signals2::signal<int ()> GetHeight;
-    boost::signals2::signal<bool (CNode*), CombinerAll> ProcessMessages;
-    boost::signals2::signal<bool (CNode*), CombinerAll> SendMessages;
-    boost::signals2::signal<void (NodeId, const CNode*)> InitializeNode;
-    boost::signals2::signal<void (NodeId)> FinalizeNode;
-=======
     boost::signals2::signal<bool (CNode*, CConnman&, std::atomic<bool>&), CombinerAll> ProcessMessages;
     boost::signals2::signal<bool (CNode*, CConnman&, std::atomic<bool>&), CombinerAll> SendMessages;
     boost::signals2::signal<void (CNode*, CConnman&)> InitializeNode;
     boost::signals2::signal<void (NodeId, bool&)> FinalizeNode;
->>>>>>> f2a96e7d
 };
 
 
@@ -478,32 +462,12 @@
 bool GetLocal(CService &addr, const CNetAddr *paddrPeer = NULL);
 bool IsReachable(enum Network net);
 bool IsReachable(const CNetAddr &addr);
-<<<<<<< HEAD
-CAddress GetLocalAddress(const CNetAddr *paddrPeer = NULL);
-=======
 CAddress GetLocalAddress(const CNetAddr *paddrPeer, ServiceFlags nLocalServices);
->>>>>>> f2a96e7d
 
 
 extern bool fDiscover;
 extern bool fListen;
-<<<<<<< HEAD
-extern uint64_t nLocalServices;
-extern uint64_t nLocalHostNonce;
-extern CAddrMan addrman;
-
-/** Maximum number of connections to simultaneously allow (aka connection slots) */
-extern int nMaxConnections;
-
-extern std::vector<CNode*> vNodes;
-extern CCriticalSection cs_vNodes;
-extern std::map<CInv, CDataStream> mapRelay;
-extern std::deque<std::pair<int64_t, CInv> > vRelayExpiration;
-extern CCriticalSection cs_mapRelay;
-extern limitedmap<uint256, int64_t> mapAlreadyAskedFor;
-=======
 extern bool fRelayTxes;
->>>>>>> f2a96e7d
 
 extern limitedmap<uint256, int64_t> mapAlreadyAskedFor;
 
@@ -594,70 +558,6 @@
 };
 
 
-<<<<<<< HEAD
-typedef enum BanReason
-{
-    BanReasonUnknown          = 0,
-    BanReasonNodeMisbehaving  = 1,
-    BanReasonManuallyAdded    = 2
-} BanReason;
-
-class CBanEntry
-{
-public:
-    static const int CURRENT_VERSION=1;
-    int nVersion;
-    int64_t nCreateTime;
-    int64_t nBanUntil;
-    uint8_t banReason;
-
-    CBanEntry()
-    {
-        SetNull();
-    }
-
-    CBanEntry(int64_t nCreateTimeIn)
-    {
-        SetNull();
-        nCreateTime = nCreateTimeIn;
-    }
-
-    ADD_SERIALIZE_METHODS;
-
-    template <typename Stream, typename Operation>
-    inline void SerializationOp(Stream& s, Operation ser_action, int nType, int nVersion) {
-        READWRITE(this->nVersion);
-        nVersion = this->nVersion;
-        READWRITE(nCreateTime);
-        READWRITE(nBanUntil);
-        READWRITE(banReason);
-    }
-
-    void SetNull()
-    {
-        nVersion = CBanEntry::CURRENT_VERSION;
-        nCreateTime = 0;
-        nBanUntil = 0;
-        banReason = BanReasonUnknown;
-    }
-
-    std::string banReasonToString()
-    {
-        switch (banReason) {
-        case BanReasonNodeMisbehaving:
-            return "node misbehaving";
-        case BanReasonManuallyAdded:
-            return "manually added";
-        default:
-            return "unknown";
-        }
-    }
-};
-
-typedef std::map<CSubNet, CBanEntry> banmap_t;
-
-=======
->>>>>>> f2a96e7d
 /** Information about a peer */
 class CNode
 {
@@ -739,9 +639,6 @@
 
     // inventory based relay
     CRollingBloomFilter filterInventoryKnown;
-<<<<<<< HEAD
-    std::vector<CInv> vInventoryToSend;
-=======
     // Set of transaction ids we still have to announce.
     // They are sorted by the mempool before relay, so the order is not important.
     std::set<uint256> setInventoryTxToSend;
@@ -749,7 +646,6 @@
     // There is no final sorting before sending, as they are always sent immediately
     // and in the order requested.
     std::vector<uint256> vInventoryBlockToSend;
->>>>>>> f2a96e7d
     CCriticalSection cs_inventory;
     std::set<uint256> setAskFor;
     std::multimap<int64_t, CInv> mapAskFor;
@@ -884,13 +780,6 @@
 
     void PushInventory(const CInv& inv)
     {
-<<<<<<< HEAD
-        {
-            LOCK(cs_inventory);
-            if (inv.type == MSG_TX && filterInventoryKnown.contains(inv.hash))
-                return;
-            vInventoryToSend.push_back(inv);
-=======
         LOCK(cs_inventory);
         if (inv.type == MSG_TX) {
             if (!filterInventoryKnown.contains(inv.hash)) {
@@ -898,7 +787,6 @@
             }
         } else if (inv.type == MSG_BLOCK) {
             vInventoryBlockToSend.push_back(inv.hash);
->>>>>>> f2a96e7d
         }
     }
 
