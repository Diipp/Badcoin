--- conflicted
+++ resolved
@@ -16,16 +16,12 @@
 class CScript;
 class CWallet;
 namespace Consensus { struct Params; };
-<<<<<<< HEAD
-
-=======
 
 static const bool DEFAULT_GENERATE = false;
 static const int DEFAULT_GENERATE_THREADS = 1;
 
 static const bool DEFAULT_PRINTPRIORITY = false;
 
->>>>>>> c1b74217
 struct CBlockTemplate
 {
     CBlock block;
@@ -36,17 +32,9 @@
 /** Run the miner threads */
 void GenerateBitcoins(bool fGenerate, int nThreads, const CChainParams& chainparams);
 /** Generate a new block, without valid proof-of-work */
-<<<<<<< HEAD
-CBlockTemplate* CreateNewBlock(const CScript& scriptPubKeyIn, int algo);
-CBlockTemplate* CreateNewBlockWithKey(CReserveKey& reservekey, int algo);
-/** Modify the extranonce in a block */
-void IncrementExtraNonce(CBlock* pblock, const CBlockIndex* pindexPrev, unsigned int& nExtraNonce);
-void UpdateTime(CBlockHeader* pblock, const Consensus::Params& consensusParams, const CBlockIndex* pindexPrev);
-=======
 CBlockTemplate* CreateNewBlock(const CChainParams& chainparams, const CScript& scriptPubKeyIn);
 /** Modify the extranonce in a block */
 void IncrementExtraNonce(CBlock* pblock, const CBlockIndex* pindexPrev, unsigned int& nExtraNonce);
 int64_t UpdateTime(CBlockHeader* pblock, const Consensus::Params& consensusParams, const CBlockIndex* pindexPrev);
->>>>>>> c1b74217
 
 #endif // BITCOIN_MINER_H