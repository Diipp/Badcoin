// Copyright (c) 2009-2010 Satoshi Nakamoto
<<<<<<< HEAD
// Copyright (c) 2009-2013 The Bitcoin Core developers
=======
// Copyright (c) 2009-2016 The Bitcoin Core developers
>>>>>>> fc073561
// Distributed under the MIT software license, see the accompanying
// file COPYING or http://www.opensource.org/licenses/mit-license.php.

#ifndef BITCOIN_MINER_H
#define BITCOIN_MINER_H

#include "primitives/block.h"
<<<<<<< HEAD

#include <stdint.h>

class CBlockIndex;
class CReserveKey;
class CScript;
class CWallet;
namespace Consensus { struct Params; };

=======
#include "txmempool.h"

#include <stdint.h>
#include <memory>
#include "boost/multi_index_container.hpp"
#include "boost/multi_index/ordered_index.hpp"

class CBlockIndex;
class CChainParams;
class CReserveKey;
class CScript;
class CWallet;

namespace Consensus { struct Params; };

static const bool DEFAULT_PRINTPRIORITY = false;

>>>>>>> fc073561
struct CBlockTemplate
{
    CBlock block;
    std::vector<CAmount> vTxFees;
<<<<<<< HEAD
    std::vector<int64_t> vTxSigOps;
};

/** Run the miner threads */
void GenerateBitcoins(bool fGenerate, CWallet* pwallet, int nThreads);
/** Generate a new block, without valid proof-of-work */
CBlockTemplate* CreateNewBlock(const CScript& scriptPubKeyIn, int algo);
CBlockTemplate* CreateNewBlockWithKey(CReserveKey& reservekey, int algo);
/** Modify the extranonce in a block */
void IncrementExtraNonce(CBlock* pblock, const CBlockIndex* pindexPrev, unsigned int& nExtraNonce);
void UpdateTime(CBlockHeader* pblock, const Consensus::Params& consensusParams, const CBlockIndex* pindexPrev);
=======
    std::vector<int64_t> vTxSigOpsCost;
    std::vector<unsigned char> vchCoinbaseCommitment;
};

// Container for tracking updates to ancestor feerate as we include (parent)
// transactions in a block
struct CTxMemPoolModifiedEntry {
    CTxMemPoolModifiedEntry(CTxMemPool::txiter entry)
    {
        iter = entry;
        nSizeWithAncestors = entry->GetSizeWithAncestors();
        nModFeesWithAncestors = entry->GetModFeesWithAncestors();
        nSigOpCostWithAncestors = entry->GetSigOpCostWithAncestors();
    }

    CTxMemPool::txiter iter;
    uint64_t nSizeWithAncestors;
    CAmount nModFeesWithAncestors;
    int64_t nSigOpCostWithAncestors;
};

/** Comparator for CTxMemPool::txiter objects.
 *  It simply compares the internal memory address of the CTxMemPoolEntry object
 *  pointed to. This means it has no meaning, and is only useful for using them
 *  as key in other indexes.
 */
struct CompareCTxMemPoolIter {
    bool operator()(const CTxMemPool::txiter& a, const CTxMemPool::txiter& b) const
    {
        return &(*a) < &(*b);
    }
};

struct modifiedentry_iter {
    typedef CTxMemPool::txiter result_type;
    result_type operator() (const CTxMemPoolModifiedEntry &entry) const
    {
        return entry.iter;
    }
};

// This matches the calculation in CompareTxMemPoolEntryByAncestorFee,
// except operating on CTxMemPoolModifiedEntry.
// TODO: refactor to avoid duplication of this logic.
struct CompareModifiedEntry {
    bool operator()(const CTxMemPoolModifiedEntry &a, const CTxMemPoolModifiedEntry &b)
    {
        double f1 = (double)a.nModFeesWithAncestors * b.nSizeWithAncestors;
        double f2 = (double)b.nModFeesWithAncestors * a.nSizeWithAncestors;
        if (f1 == f2) {
            return CTxMemPool::CompareIteratorByHash()(a.iter, b.iter);
        }
        return f1 > f2;
    }
};

// A comparator that sorts transactions based on number of ancestors.
// This is sufficient to sort an ancestor package in an order that is valid
// to appear in a block.
struct CompareTxIterByAncestorCount {
    bool operator()(const CTxMemPool::txiter &a, const CTxMemPool::txiter &b)
    {
        if (a->GetCountWithAncestors() != b->GetCountWithAncestors())
            return a->GetCountWithAncestors() < b->GetCountWithAncestors();
        return CTxMemPool::CompareIteratorByHash()(a, b);
    }
};

typedef boost::multi_index_container<
    CTxMemPoolModifiedEntry,
    boost::multi_index::indexed_by<
        boost::multi_index::ordered_unique<
            modifiedentry_iter,
            CompareCTxMemPoolIter
        >,
        // sorted by modified ancestor fee rate
        boost::multi_index::ordered_non_unique<
            // Reuse same tag from CTxMemPool's similar index
            boost::multi_index::tag<ancestor_score>,
            boost::multi_index::identity<CTxMemPoolModifiedEntry>,
            CompareModifiedEntry
        >
    >
> indexed_modified_transaction_set;

typedef indexed_modified_transaction_set::nth_index<0>::type::iterator modtxiter;
typedef indexed_modified_transaction_set::index<ancestor_score>::type::iterator modtxscoreiter;

struct update_for_parent_inclusion
{
    update_for_parent_inclusion(CTxMemPool::txiter it) : iter(it) {}

    void operator() (CTxMemPoolModifiedEntry &e)
    {
        e.nModFeesWithAncestors -= iter->GetFee();
        e.nSizeWithAncestors -= iter->GetTxSize();
        e.nSigOpCostWithAncestors -= iter->GetSigOpCost();
    }

    CTxMemPool::txiter iter;
};

/** Generate a new block, without valid proof-of-work */
class BlockAssembler
{
private:
    // The constructed block template
    std::unique_ptr<CBlockTemplate> pblocktemplate;
    // A convenience pointer that always refers to the CBlock in pblocktemplate
    CBlock* pblock;

    // Configuration parameters for the block size
    bool fIncludeWitness;
    unsigned int nBlockMaxWeight, nBlockMaxSize;
    bool fNeedSizeAccounting;
    CFeeRate blockMinFeeRate;

    // Information on the current status of the block
    uint64_t nBlockWeight;
    uint64_t nBlockSize;
    uint64_t nBlockTx;
    uint64_t nBlockSigOpsCost;
    CAmount nFees;
    CTxMemPool::setEntries inBlock;

    // Chain context for the block
    int nHeight;
    int64_t nLockTimeCutoff;
    const CChainParams& chainparams;

    // Variables used for addPriorityTxs
    int lastFewTxs;
    bool blockFinished;

public:
    BlockAssembler(const CChainParams& chainparams);
    /** Construct a new block template with coinbase to scriptPubKeyIn */
    std::unique_ptr<CBlockTemplate> CreateNewBlock(const CScript& scriptPubKeyIn, int algo, bool fMineWitnessTx=true);

private:
    // utility functions
    /** Clear the block's state and prepare for assembling a new block */
    void resetBlock();
    /** Add a tx to the block */
    void AddToBlock(CTxMemPool::txiter iter);

    // Methods for how to add transactions to a block.
    /** Add transactions based on tx "priority" */
    void addPriorityTxs();
    /** Add transactions based on feerate including unconfirmed ancestors
      * Increments nPackagesSelected / nDescendantsUpdated with corresponding
      * statistics from the package selection (for logging statistics). */
    void addPackageTxs(int &nPackagesSelected, int &nDescendantsUpdated);

    // helper function for addPriorityTxs
    /** Test if tx will still "fit" in the block */
    bool TestForBlock(CTxMemPool::txiter iter);
    /** Test if tx still has unconfirmed parents not yet in block */
    bool isStillDependent(CTxMemPool::txiter iter);

    // helper functions for addPackageTxs()
    /** Remove confirmed (inBlock) entries from given set */
    void onlyUnconfirmed(CTxMemPool::setEntries& testSet);
    /** Test if a new package would "fit" in the block */
    bool TestPackage(uint64_t packageSize, int64_t packageSigOpsCost);
    /** Perform checks on each transaction in a package:
      * locktime, premature-witness, serialized size (if necessary)
      * These checks should always succeed, and they're here
      * only as an extra check in case of suboptimal node configuration */
    bool TestPackageTransactions(const CTxMemPool::setEntries& package);
    /** Return true if given transaction from mapTx has already been evaluated,
      * or if the transaction's cached data in mapTx is incorrect. */
    bool SkipMapTxEntry(CTxMemPool::txiter it, indexed_modified_transaction_set &mapModifiedTx, CTxMemPool::setEntries &failedTx);
    /** Sort the package in an order that is valid to appear in a block */
    void SortForBlock(const CTxMemPool::setEntries& package, CTxMemPool::txiter entry, std::vector<CTxMemPool::txiter>& sortedEntries);
    /** Add descendants of given transactions to mapModifiedTx with ancestor
      * state updated assuming given transactions are inBlock. Returns number
      * of updated descendants. */
    int UpdatePackagesForAdded(const CTxMemPool::setEntries& alreadyAdded, indexed_modified_transaction_set &mapModifiedTx);
};

/** Modify the extranonce in a block */
void IncrementExtraNonce(CBlock* pblock, const CBlockIndex* pindexPrev, unsigned int& nExtraNonce);
int64_t UpdateTime(CBlockHeader* pblock, const Consensus::Params& consensusParams, const CBlockIndex* pindexPrev);
>>>>>>> fc073561

#endif // BITCOIN_MINER_H<|MERGE_RESOLUTION|>--- conflicted
+++ resolved
@@ -1,9 +1,5 @@
 // Copyright (c) 2009-2010 Satoshi Nakamoto
-<<<<<<< HEAD
-// Copyright (c) 2009-2013 The Bitcoin Core developers
-=======
 // Copyright (c) 2009-2016 The Bitcoin Core developers
->>>>>>> fc073561
 // Distributed under the MIT software license, see the accompanying
 // file COPYING or http://www.opensource.org/licenses/mit-license.php.
 
@@ -11,17 +7,6 @@
 #define BITCOIN_MINER_H
 
 #include "primitives/block.h"
-<<<<<<< HEAD
-
-#include <stdint.h>
-
-class CBlockIndex;
-class CReserveKey;
-class CScript;
-class CWallet;
-namespace Consensus { struct Params; };
-
-=======
 #include "txmempool.h"
 
 #include <stdint.h>
@@ -39,24 +24,10 @@
 
 static const bool DEFAULT_PRINTPRIORITY = false;
 
->>>>>>> fc073561
 struct CBlockTemplate
 {
     CBlock block;
     std::vector<CAmount> vTxFees;
-<<<<<<< HEAD
-    std::vector<int64_t> vTxSigOps;
-};
-
-/** Run the miner threads */
-void GenerateBitcoins(bool fGenerate, CWallet* pwallet, int nThreads);
-/** Generate a new block, without valid proof-of-work */
-CBlockTemplate* CreateNewBlock(const CScript& scriptPubKeyIn, int algo);
-CBlockTemplate* CreateNewBlockWithKey(CReserveKey& reservekey, int algo);
-/** Modify the extranonce in a block */
-void IncrementExtraNonce(CBlock* pblock, const CBlockIndex* pindexPrev, unsigned int& nExtraNonce);
-void UpdateTime(CBlockHeader* pblock, const Consensus::Params& consensusParams, const CBlockIndex* pindexPrev);
-=======
     std::vector<int64_t> vTxSigOpsCost;
     std::vector<unsigned char> vchCoinbaseCommitment;
 };
@@ -241,6 +212,5 @@
 /** Modify the extranonce in a block */
 void IncrementExtraNonce(CBlock* pblock, const CBlockIndex* pindexPrev, unsigned int& nExtraNonce);
 int64_t UpdateTime(CBlockHeader* pblock, const Consensus::Params& consensusParams, const CBlockIndex* pindexPrev);
->>>>>>> fc073561
 
 #endif // BITCOIN_MINER_H