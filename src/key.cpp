<<<<<<< HEAD
// Copyright (c) 2009-2014 The Bitcoin Core developers
=======
// Copyright (c) 2009-2016 The Bitcoin Core developers
>>>>>>> fc073561
// Distributed under the MIT software license, see the accompanying
// file COPYING or http://www.opensource.org/licenses/mit-license.php.

#include "key.h"

#include "arith_uint256.h"
#include "crypto/common.h"
#include "crypto/hmac_sha512.h"
<<<<<<< HEAD
#include "eccryptoverify.h"
=======
>>>>>>> fc073561
#include "pubkey.h"
#include "random.h"

#include <secp256k1.h>
<<<<<<< HEAD
#include "ecwrapper.h"

static secp256k1_context_t* secp256k1_context = NULL;

bool CKey::Check(const unsigned char *vch) {
    return eccrypto::Check(vch);
=======
#include <secp256k1_recovery.h>

static secp256k1_context* secp256k1_context_sign = NULL;

/** These functions are taken from the libsecp256k1 distribution and are very ugly. */
static int ec_privkey_import_der(const secp256k1_context* ctx, unsigned char *out32, const unsigned char *privkey, size_t privkeylen) {
    const unsigned char *end = privkey + privkeylen;
    int lenb = 0;
    int len = 0;
    memset(out32, 0, 32);
    /* sequence header */
    if (end < privkey+1 || *privkey != 0x30) {
        return 0;
    }
    privkey++;
    /* sequence length constructor */
    if (end < privkey+1 || !(*privkey & 0x80)) {
        return 0;
    }
    lenb = *privkey & ~0x80; privkey++;
    if (lenb < 1 || lenb > 2) {
        return 0;
    }
    if (end < privkey+lenb) {
        return 0;
    }
    /* sequence length */
    len = privkey[lenb-1] | (lenb > 1 ? privkey[lenb-2] << 8 : 0);
    privkey += lenb;
    if (end < privkey+len) {
        return 0;
    }
    /* sequence element 0: version number (=1) */
    if (end < privkey+3 || privkey[0] != 0x02 || privkey[1] != 0x01 || privkey[2] != 0x01) {
        return 0;
    }
    privkey += 3;
    /* sequence element 1: octet string, up to 32 bytes */
    if (end < privkey+2 || privkey[0] != 0x04 || privkey[1] > 0x20 || end < privkey+2+privkey[1]) {
        return 0;
    }
    memcpy(out32 + 32 - privkey[1], privkey + 2, privkey[1]);
    if (!secp256k1_ec_seckey_verify(ctx, out32)) {
        memset(out32, 0, 32);
        return 0;
    }
    return 1;
}

static int ec_privkey_export_der(const secp256k1_context *ctx, unsigned char *privkey, size_t *privkeylen, const unsigned char *key32, int compressed) {
    secp256k1_pubkey pubkey;
    size_t pubkeylen = 0;
    if (!secp256k1_ec_pubkey_create(ctx, &pubkey, key32)) {
        *privkeylen = 0;
        return 0;
    }
    if (compressed) {
        static const unsigned char begin[] = {
            0x30,0x81,0xD3,0x02,0x01,0x01,0x04,0x20
        };
        static const unsigned char middle[] = {
            0xA0,0x81,0x85,0x30,0x81,0x82,0x02,0x01,0x01,0x30,0x2C,0x06,0x07,0x2A,0x86,0x48,
            0xCE,0x3D,0x01,0x01,0x02,0x21,0x00,0xFF,0xFF,0xFF,0xFF,0xFF,0xFF,0xFF,0xFF,0xFF,
            0xFF,0xFF,0xFF,0xFF,0xFF,0xFF,0xFF,0xFF,0xFF,0xFF,0xFF,0xFF,0xFF,0xFF,0xFF,0xFF,
            0xFF,0xFF,0xFE,0xFF,0xFF,0xFC,0x2F,0x30,0x06,0x04,0x01,0x00,0x04,0x01,0x07,0x04,
            0x21,0x02,0x79,0xBE,0x66,0x7E,0xF9,0xDC,0xBB,0xAC,0x55,0xA0,0x62,0x95,0xCE,0x87,
            0x0B,0x07,0x02,0x9B,0xFC,0xDB,0x2D,0xCE,0x28,0xD9,0x59,0xF2,0x81,0x5B,0x16,0xF8,
            0x17,0x98,0x02,0x21,0x00,0xFF,0xFF,0xFF,0xFF,0xFF,0xFF,0xFF,0xFF,0xFF,0xFF,0xFF,
            0xFF,0xFF,0xFF,0xFF,0xFE,0xBA,0xAE,0xDC,0xE6,0xAF,0x48,0xA0,0x3B,0xBF,0xD2,0x5E,
            0x8C,0xD0,0x36,0x41,0x41,0x02,0x01,0x01,0xA1,0x24,0x03,0x22,0x00
        };
        unsigned char *ptr = privkey;
        memcpy(ptr, begin, sizeof(begin)); ptr += sizeof(begin);
        memcpy(ptr, key32, 32); ptr += 32;
        memcpy(ptr, middle, sizeof(middle)); ptr += sizeof(middle);
        pubkeylen = 33;
        secp256k1_ec_pubkey_serialize(ctx, ptr, &pubkeylen, &pubkey, SECP256K1_EC_COMPRESSED);
        ptr += pubkeylen;
        *privkeylen = ptr - privkey;
    } else {
        static const unsigned char begin[] = {
            0x30,0x82,0x01,0x13,0x02,0x01,0x01,0x04,0x20
        };
        static const unsigned char middle[] = {
            0xA0,0x81,0xA5,0x30,0x81,0xA2,0x02,0x01,0x01,0x30,0x2C,0x06,0x07,0x2A,0x86,0x48,
            0xCE,0x3D,0x01,0x01,0x02,0x21,0x00,0xFF,0xFF,0xFF,0xFF,0xFF,0xFF,0xFF,0xFF,0xFF,
            0xFF,0xFF,0xFF,0xFF,0xFF,0xFF,0xFF,0xFF,0xFF,0xFF,0xFF,0xFF,0xFF,0xFF,0xFF,0xFF,
            0xFF,0xFF,0xFE,0xFF,0xFF,0xFC,0x2F,0x30,0x06,0x04,0x01,0x00,0x04,0x01,0x07,0x04,
            0x41,0x04,0x79,0xBE,0x66,0x7E,0xF9,0xDC,0xBB,0xAC,0x55,0xA0,0x62,0x95,0xCE,0x87,
            0x0B,0x07,0x02,0x9B,0xFC,0xDB,0x2D,0xCE,0x28,0xD9,0x59,0xF2,0x81,0x5B,0x16,0xF8,
            0x17,0x98,0x48,0x3A,0xDA,0x77,0x26,0xA3,0xC4,0x65,0x5D,0xA4,0xFB,0xFC,0x0E,0x11,
            0x08,0xA8,0xFD,0x17,0xB4,0x48,0xA6,0x85,0x54,0x19,0x9C,0x47,0xD0,0x8F,0xFB,0x10,
            0xD4,0xB8,0x02,0x21,0x00,0xFF,0xFF,0xFF,0xFF,0xFF,0xFF,0xFF,0xFF,0xFF,0xFF,0xFF,
            0xFF,0xFF,0xFF,0xFF,0xFE,0xBA,0xAE,0xDC,0xE6,0xAF,0x48,0xA0,0x3B,0xBF,0xD2,0x5E,
            0x8C,0xD0,0x36,0x41,0x41,0x02,0x01,0x01,0xA1,0x44,0x03,0x42,0x00
        };
        unsigned char *ptr = privkey;
        memcpy(ptr, begin, sizeof(begin)); ptr += sizeof(begin);
        memcpy(ptr, key32, 32); ptr += 32;
        memcpy(ptr, middle, sizeof(middle)); ptr += sizeof(middle);
        pubkeylen = 65;
        secp256k1_ec_pubkey_serialize(ctx, ptr, &pubkeylen, &pubkey, SECP256K1_EC_UNCOMPRESSED);
        ptr += pubkeylen;
        *privkeylen = ptr - privkey;
    }
    return 1;
}

bool CKey::Check(const unsigned char *vch) {
    return secp256k1_ec_seckey_verify(secp256k1_context_sign, vch);
>>>>>>> fc073561
}

void CKey::MakeNewKey(bool fCompressedIn) {
    RandAddSeedPerfmon();
    do {
<<<<<<< HEAD
        GetRandBytes(vch, sizeof(vch));
    } while (!Check(vch));
=======
        GetStrongRandBytes(keydata.data(), keydata.size());
    } while (!Check(keydata.data()));
>>>>>>> fc073561
    fValid = true;
    fCompressed = fCompressedIn;
}

bool CKey::SetPrivKey(const CPrivKey &privkey, bool fCompressedIn) {
<<<<<<< HEAD
    if (!secp256k1_ec_privkey_import(secp256k1_context, (unsigned char*)begin(), &privkey[0], privkey.size()))
=======
    if (!ec_privkey_import_der(secp256k1_context_sign, (unsigned char*)begin(), &privkey[0], privkey.size()))
>>>>>>> fc073561
        return false;
    fCompressed = fCompressedIn;
    fValid = true;
    return true;
}

CPrivKey CKey::GetPrivKey() const {
    assert(fValid);
    CPrivKey privkey;
<<<<<<< HEAD
    int privkeylen, ret;
    privkey.resize(279);
    privkeylen = 279;
    ret = secp256k1_ec_privkey_export(secp256k1_context, begin(), (unsigned char*)&privkey[0], &privkeylen, fCompressed);
=======
    int ret;
    size_t privkeylen;
    privkey.resize(279);
    privkeylen = 279;
    ret = ec_privkey_export_der(secp256k1_context_sign, (unsigned char*)&privkey[0], &privkeylen, begin(), fCompressed ? SECP256K1_EC_COMPRESSED : SECP256K1_EC_UNCOMPRESSED);
>>>>>>> fc073561
    assert(ret);
    privkey.resize(privkeylen);
    return privkey;
}

CPubKey CKey::GetPubKey() const {
    assert(fValid);
<<<<<<< HEAD
    CPubKey result;
    int clen = 65;
    int ret = secp256k1_ec_pubkey_create(secp256k1_context, (unsigned char*)result.begin(), &clen, begin(), fCompressed);
    assert((int)result.size() == clen);
    assert(ret);
=======
    secp256k1_pubkey pubkey;
    size_t clen = 65;
    CPubKey result;
    int ret = secp256k1_ec_pubkey_create(secp256k1_context_sign, &pubkey, begin());
    assert(ret);
    secp256k1_ec_pubkey_serialize(secp256k1_context_sign, (unsigned char*)result.begin(), &clen, &pubkey, fCompressed ? SECP256K1_EC_COMPRESSED : SECP256K1_EC_UNCOMPRESSED);
    assert(result.size() == clen);
>>>>>>> fc073561
    assert(result.IsValid());
    return result;
}

bool CKey::Sign(const uint256 &hash, std::vector<unsigned char>& vchSig, uint32_t test_case) const {
    if (!fValid)
        return false;
    vchSig.resize(72);
<<<<<<< HEAD
    int nSigLen = 72;
    unsigned char extra_entropy[32] = {0};
    WriteLE32(extra_entropy, test_case);
    int ret = secp256k1_ecdsa_sign(secp256k1_context, hash.begin(), (unsigned char*)&vchSig[0], &nSigLen, begin(), secp256k1_nonce_function_rfc6979, test_case ? extra_entropy : NULL);
    assert(ret);
=======
    size_t nSigLen = 72;
    unsigned char extra_entropy[32] = {0};
    WriteLE32(extra_entropy, test_case);
    secp256k1_ecdsa_signature sig;
    int ret = secp256k1_ecdsa_sign(secp256k1_context_sign, &sig, hash.begin(), begin(), secp256k1_nonce_function_rfc6979, test_case ? extra_entropy : NULL);
    assert(ret);
    secp256k1_ecdsa_signature_serialize_der(secp256k1_context_sign, (unsigned char*)&vchSig[0], &nSigLen, &sig);
>>>>>>> fc073561
    vchSig.resize(nSigLen);
    return true;
}

bool CKey::VerifyPubKey(const CPubKey& pubkey) const {
    if (pubkey.IsCompressed() != fCompressed) {
        return false;
    }
    unsigned char rnd[8];
    std::string str = "Myriadcoin key verification\n";
    GetRandBytes(rnd, sizeof(rnd));
    uint256 hash;
    CHash256().Write((unsigned char*)str.data(), str.size()).Write(rnd, sizeof(rnd)).Finalize(hash.begin());
    std::vector<unsigned char> vchSig;
    Sign(hash, vchSig);
    return pubkey.Verify(hash, vchSig);
}

bool CKey::SignCompact(const uint256 &hash, std::vector<unsigned char>& vchSig) const {
    if (!fValid)
        return false;
    vchSig.resize(65);
    int rec = -1;
<<<<<<< HEAD
    int ret = secp256k1_ecdsa_sign_compact(secp256k1_context, hash.begin(), &vchSig[1], begin(), secp256k1_nonce_function_rfc6979, NULL, &rec);
=======
    secp256k1_ecdsa_recoverable_signature sig;
    int ret = secp256k1_ecdsa_sign_recoverable(secp256k1_context_sign, &sig, hash.begin(), begin(), secp256k1_nonce_function_rfc6979, NULL);
    assert(ret);
    secp256k1_ecdsa_recoverable_signature_serialize_compact(secp256k1_context_sign, (unsigned char*)&vchSig[1], &rec, &sig);
>>>>>>> fc073561
    assert(ret);
    assert(rec != -1);
    vchSig[0] = 27 + rec + (fCompressed ? 4 : 0);
    return true;
}

bool CKey::Load(CPrivKey &privkey, CPubKey &vchPubKey, bool fSkipCheck=false) {
<<<<<<< HEAD
    if (!secp256k1_ec_privkey_import(secp256k1_context, (unsigned char*)begin(), &privkey[0], privkey.size()))
=======
    if (!ec_privkey_import_der(secp256k1_context_sign, (unsigned char*)begin(), &privkey[0], privkey.size()))
>>>>>>> fc073561
        return false;
    fCompressed = vchPubKey.IsCompressed();
    fValid = true;

    if (fSkipCheck)
        return true;

    return VerifyPubKey(vchPubKey);
}

bool CKey::Derive(CKey& keyChild, ChainCode &ccChild, unsigned int nChild, const ChainCode& cc) const {
    assert(IsValid());
    assert(IsCompressed());
<<<<<<< HEAD
    unsigned char out[64];
    LockObject(out);
    if ((nChild >> 31) == 0) {
        CPubKey pubkey = GetPubKey();
        assert(pubkey.begin() + 33 == pubkey.end());
        BIP32Hash(cc, nChild, *pubkey.begin(), pubkey.begin()+1, out);
    } else {
        assert(begin() + 32 == end());
        BIP32Hash(cc, nChild, 0, begin(), out);
    }
    memcpy(ccChild.begin(), out+32, 32);
    memcpy((unsigned char*)keyChild.begin(), begin(), 32);
    bool ret = secp256k1_ec_privkey_tweak_add(secp256k1_context, (unsigned char*)keyChild.begin(), out);
    UnlockObject(out);
=======
    std::vector<unsigned char, secure_allocator<unsigned char>> vout(64);
    if ((nChild >> 31) == 0) {
        CPubKey pubkey = GetPubKey();
        assert(pubkey.begin() + 33 == pubkey.end());
        BIP32Hash(cc, nChild, *pubkey.begin(), pubkey.begin()+1, vout.data());
    } else {
        assert(begin() + 32 == end());
        BIP32Hash(cc, nChild, 0, begin(), vout.data());
    }
    memcpy(ccChild.begin(), vout.data()+32, 32);
    memcpy((unsigned char*)keyChild.begin(), begin(), 32);
    bool ret = secp256k1_ec_privkey_tweak_add(secp256k1_context_sign, (unsigned char*)keyChild.begin(), vout.data());
>>>>>>> fc073561
    keyChild.fCompressed = true;
    keyChild.fValid = ret;
    return ret;
}

<<<<<<< HEAD
bool CExtKey::Derive(CExtKey &out, unsigned int nChild) const {
    out.nDepth = nDepth + 1;
    CKeyID id = key.GetPubKey().GetID();
    memcpy(&out.vchFingerprint[0], &id, 4);
    out.nChild = nChild;
    return key.Derive(out.key, out.chaincode, nChild, chaincode);
=======
bool CExtKey::Derive(CExtKey &out, unsigned int _nChild) const {
    out.nDepth = nDepth + 1;
    CKeyID id = key.GetPubKey().GetID();
    memcpy(&out.vchFingerprint[0], &id, 4);
    out.nChild = _nChild;
    return key.Derive(out.key, out.chaincode, _nChild, chaincode);
>>>>>>> fc073561
}

void CExtKey::SetMaster(const unsigned char *seed, unsigned int nSeedLen) {
    static const unsigned char hashkey[] = {'B','i','t','c','o','i','n',' ','s','e','e','d'};
<<<<<<< HEAD
    unsigned char out[64];
    LockObject(out);
    CHMAC_SHA512(hashkey, sizeof(hashkey)).Write(seed, nSeedLen).Finalize(out);
    key.Set(&out[0], &out[32], true);
    memcpy(chaincode.begin(), &out[32], 32);
    UnlockObject(out);
=======
    std::vector<unsigned char, secure_allocator<unsigned char>> vout(64);
    CHMAC_SHA512(hashkey, sizeof(hashkey)).Write(seed, nSeedLen).Finalize(vout.data());
    key.Set(&vout[0], &vout[32], true);
    memcpy(chaincode.begin(), &vout[32], 32);
>>>>>>> fc073561
    nDepth = 0;
    nChild = 0;
    memset(vchFingerprint, 0, sizeof(vchFingerprint));
}

CExtPubKey CExtKey::Neuter() const {
    CExtPubKey ret;
    ret.nDepth = nDepth;
    memcpy(&ret.vchFingerprint[0], &vchFingerprint[0], 4);
    ret.nChild = nChild;
    ret.pubkey = key.GetPubKey();
    ret.chaincode = chaincode;
    return ret;
}

<<<<<<< HEAD
void CExtKey::Encode(unsigned char code[74]) const {
=======
void CExtKey::Encode(unsigned char code[BIP32_EXTKEY_SIZE]) const {
>>>>>>> fc073561
    code[0] = nDepth;
    memcpy(code+1, vchFingerprint, 4);
    code[5] = (nChild >> 24) & 0xFF; code[6] = (nChild >> 16) & 0xFF;
    code[7] = (nChild >>  8) & 0xFF; code[8] = (nChild >>  0) & 0xFF;
    memcpy(code+9, chaincode.begin(), 32);
    code[41] = 0;
    assert(key.size() == 32);
    memcpy(code+42, key.begin(), 32);
}

<<<<<<< HEAD
void CExtKey::Decode(const unsigned char code[74]) {
=======
void CExtKey::Decode(const unsigned char code[BIP32_EXTKEY_SIZE]) {
>>>>>>> fc073561
    nDepth = code[0];
    memcpy(vchFingerprint, code+1, 4);
    nChild = (code[5] << 24) | (code[6] << 16) | (code[7] << 8) | code[8];
    memcpy(chaincode.begin(), code+9, 32);
<<<<<<< HEAD
    key.Set(code+42, code+74, true);
}

bool ECC_InitSanityCheck() {
    if (!CECKey::SanityCheck()) {
        return false;
    }
=======
    key.Set(code+42, code+BIP32_EXTKEY_SIZE, true);
}

bool ECC_InitSanityCheck() {
>>>>>>> fc073561
    CKey key;
    key.MakeNewKey(true);
    CPubKey pubkey = key.GetPubKey();
    return key.VerifyPubKey(pubkey);
}

<<<<<<< HEAD

void ECC_Start() {
    assert(secp256k1_context == NULL);

    secp256k1_context_t *ctx = secp256k1_context_create(SECP256K1_CONTEXT_SIGN);
=======
void ECC_Start() {
    assert(secp256k1_context_sign == NULL);

    secp256k1_context *ctx = secp256k1_context_create(SECP256K1_CONTEXT_SIGN);
>>>>>>> fc073561
    assert(ctx != NULL);

    {
        // Pass in a random blinding seed to the secp256k1 context.
<<<<<<< HEAD
        unsigned char seed[32];
        LockObject(seed);
        GetRandBytes(seed, 32);
        bool ret = secp256k1_context_randomize(ctx, seed);
        assert(ret);
        UnlockObject(seed);
    }

    secp256k1_context = ctx;
}

void ECC_Stop() {
    secp256k1_context_t *ctx = secp256k1_context;
    secp256k1_context = NULL;
=======
        std::vector<unsigned char, secure_allocator<unsigned char>> vseed(32);
        GetRandBytes(vseed.data(), 32);
        bool ret = secp256k1_context_randomize(ctx, vseed.data());
        assert(ret);
    }

    secp256k1_context_sign = ctx;
}

void ECC_Stop() {
    secp256k1_context *ctx = secp256k1_context_sign;
    secp256k1_context_sign = NULL;
>>>>>>> fc073561

    if (ctx) {
        secp256k1_context_destroy(ctx);
    }
}<|MERGE_RESOLUTION|>--- conflicted
+++ resolved
@@ -1,8 +1,4 @@
-<<<<<<< HEAD
-// Copyright (c) 2009-2014 The Bitcoin Core developers
-=======
 // Copyright (c) 2009-2016 The Bitcoin Core developers
->>>>>>> fc073561
 // Distributed under the MIT software license, see the accompanying
 // file COPYING or http://www.opensource.org/licenses/mit-license.php.
 
@@ -11,22 +7,10 @@
 #include "arith_uint256.h"
 #include "crypto/common.h"
 #include "crypto/hmac_sha512.h"
-<<<<<<< HEAD
-#include "eccryptoverify.h"
-=======
->>>>>>> fc073561
 #include "pubkey.h"
 #include "random.h"
 
 #include <secp256k1.h>
-<<<<<<< HEAD
-#include "ecwrapper.h"
-
-static secp256k1_context_t* secp256k1_context = NULL;
-
-bool CKey::Check(const unsigned char *vch) {
-    return eccrypto::Check(vch);
-=======
 #include <secp256k1_recovery.h>
 
 static secp256k1_context* secp256k1_context_sign = NULL;
@@ -137,29 +121,18 @@
 
 bool CKey::Check(const unsigned char *vch) {
     return secp256k1_ec_seckey_verify(secp256k1_context_sign, vch);
->>>>>>> fc073561
 }
 
 void CKey::MakeNewKey(bool fCompressedIn) {
-    RandAddSeedPerfmon();
     do {
-<<<<<<< HEAD
-        GetRandBytes(vch, sizeof(vch));
-    } while (!Check(vch));
-=======
         GetStrongRandBytes(keydata.data(), keydata.size());
     } while (!Check(keydata.data()));
->>>>>>> fc073561
     fValid = true;
     fCompressed = fCompressedIn;
 }
 
 bool CKey::SetPrivKey(const CPrivKey &privkey, bool fCompressedIn) {
-<<<<<<< HEAD
-    if (!secp256k1_ec_privkey_import(secp256k1_context, (unsigned char*)begin(), &privkey[0], privkey.size()))
-=======
     if (!ec_privkey_import_der(secp256k1_context_sign, (unsigned char*)begin(), &privkey[0], privkey.size()))
->>>>>>> fc073561
         return false;
     fCompressed = fCompressedIn;
     fValid = true;
@@ -169,18 +142,11 @@
 CPrivKey CKey::GetPrivKey() const {
     assert(fValid);
     CPrivKey privkey;
-<<<<<<< HEAD
-    int privkeylen, ret;
-    privkey.resize(279);
-    privkeylen = 279;
-    ret = secp256k1_ec_privkey_export(secp256k1_context, begin(), (unsigned char*)&privkey[0], &privkeylen, fCompressed);
-=======
     int ret;
     size_t privkeylen;
     privkey.resize(279);
     privkeylen = 279;
     ret = ec_privkey_export_der(secp256k1_context_sign, (unsigned char*)&privkey[0], &privkeylen, begin(), fCompressed ? SECP256K1_EC_COMPRESSED : SECP256K1_EC_UNCOMPRESSED);
->>>>>>> fc073561
     assert(ret);
     privkey.resize(privkeylen);
     return privkey;
@@ -188,13 +154,6 @@
 
 CPubKey CKey::GetPubKey() const {
     assert(fValid);
-<<<<<<< HEAD
-    CPubKey result;
-    int clen = 65;
-    int ret = secp256k1_ec_pubkey_create(secp256k1_context, (unsigned char*)result.begin(), &clen, begin(), fCompressed);
-    assert((int)result.size() == clen);
-    assert(ret);
-=======
     secp256k1_pubkey pubkey;
     size_t clen = 65;
     CPubKey result;
@@ -202,7 +161,6 @@
     assert(ret);
     secp256k1_ec_pubkey_serialize(secp256k1_context_sign, (unsigned char*)result.begin(), &clen, &pubkey, fCompressed ? SECP256K1_EC_COMPRESSED : SECP256K1_EC_UNCOMPRESSED);
     assert(result.size() == clen);
->>>>>>> fc073561
     assert(result.IsValid());
     return result;
 }
@@ -211,13 +169,6 @@
     if (!fValid)
         return false;
     vchSig.resize(72);
-<<<<<<< HEAD
-    int nSigLen = 72;
-    unsigned char extra_entropy[32] = {0};
-    WriteLE32(extra_entropy, test_case);
-    int ret = secp256k1_ecdsa_sign(secp256k1_context, hash.begin(), (unsigned char*)&vchSig[0], &nSigLen, begin(), secp256k1_nonce_function_rfc6979, test_case ? extra_entropy : NULL);
-    assert(ret);
-=======
     size_t nSigLen = 72;
     unsigned char extra_entropy[32] = {0};
     WriteLE32(extra_entropy, test_case);
@@ -225,7 +176,6 @@
     int ret = secp256k1_ecdsa_sign(secp256k1_context_sign, &sig, hash.begin(), begin(), secp256k1_nonce_function_rfc6979, test_case ? extra_entropy : NULL);
     assert(ret);
     secp256k1_ecdsa_signature_serialize_der(secp256k1_context_sign, (unsigned char*)&vchSig[0], &nSigLen, &sig);
->>>>>>> fc073561
     vchSig.resize(nSigLen);
     return true;
 }
@@ -249,14 +199,10 @@
         return false;
     vchSig.resize(65);
     int rec = -1;
-<<<<<<< HEAD
-    int ret = secp256k1_ecdsa_sign_compact(secp256k1_context, hash.begin(), &vchSig[1], begin(), secp256k1_nonce_function_rfc6979, NULL, &rec);
-=======
     secp256k1_ecdsa_recoverable_signature sig;
     int ret = secp256k1_ecdsa_sign_recoverable(secp256k1_context_sign, &sig, hash.begin(), begin(), secp256k1_nonce_function_rfc6979, NULL);
     assert(ret);
     secp256k1_ecdsa_recoverable_signature_serialize_compact(secp256k1_context_sign, (unsigned char*)&vchSig[1], &rec, &sig);
->>>>>>> fc073561
     assert(ret);
     assert(rec != -1);
     vchSig[0] = 27 + rec + (fCompressed ? 4 : 0);
@@ -264,11 +210,7 @@
 }
 
 bool CKey::Load(CPrivKey &privkey, CPubKey &vchPubKey, bool fSkipCheck=false) {
-<<<<<<< HEAD
-    if (!secp256k1_ec_privkey_import(secp256k1_context, (unsigned char*)begin(), &privkey[0], privkey.size()))
-=======
     if (!ec_privkey_import_der(secp256k1_context_sign, (unsigned char*)begin(), &privkey[0], privkey.size()))
->>>>>>> fc073561
         return false;
     fCompressed = vchPubKey.IsCompressed();
     fValid = true;
@@ -282,22 +224,6 @@
 bool CKey::Derive(CKey& keyChild, ChainCode &ccChild, unsigned int nChild, const ChainCode& cc) const {
     assert(IsValid());
     assert(IsCompressed());
-<<<<<<< HEAD
-    unsigned char out[64];
-    LockObject(out);
-    if ((nChild >> 31) == 0) {
-        CPubKey pubkey = GetPubKey();
-        assert(pubkey.begin() + 33 == pubkey.end());
-        BIP32Hash(cc, nChild, *pubkey.begin(), pubkey.begin()+1, out);
-    } else {
-        assert(begin() + 32 == end());
-        BIP32Hash(cc, nChild, 0, begin(), out);
-    }
-    memcpy(ccChild.begin(), out+32, 32);
-    memcpy((unsigned char*)keyChild.begin(), begin(), 32);
-    bool ret = secp256k1_ec_privkey_tweak_add(secp256k1_context, (unsigned char*)keyChild.begin(), out);
-    UnlockObject(out);
-=======
     std::vector<unsigned char, secure_allocator<unsigned char>> vout(64);
     if ((nChild >> 31) == 0) {
         CPubKey pubkey = GetPubKey();
@@ -310,44 +236,25 @@
     memcpy(ccChild.begin(), vout.data()+32, 32);
     memcpy((unsigned char*)keyChild.begin(), begin(), 32);
     bool ret = secp256k1_ec_privkey_tweak_add(secp256k1_context_sign, (unsigned char*)keyChild.begin(), vout.data());
->>>>>>> fc073561
     keyChild.fCompressed = true;
     keyChild.fValid = ret;
     return ret;
 }
 
-<<<<<<< HEAD
-bool CExtKey::Derive(CExtKey &out, unsigned int nChild) const {
-    out.nDepth = nDepth + 1;
-    CKeyID id = key.GetPubKey().GetID();
-    memcpy(&out.vchFingerprint[0], &id, 4);
-    out.nChild = nChild;
-    return key.Derive(out.key, out.chaincode, nChild, chaincode);
-=======
 bool CExtKey::Derive(CExtKey &out, unsigned int _nChild) const {
     out.nDepth = nDepth + 1;
     CKeyID id = key.GetPubKey().GetID();
     memcpy(&out.vchFingerprint[0], &id, 4);
     out.nChild = _nChild;
     return key.Derive(out.key, out.chaincode, _nChild, chaincode);
->>>>>>> fc073561
 }
 
 void CExtKey::SetMaster(const unsigned char *seed, unsigned int nSeedLen) {
     static const unsigned char hashkey[] = {'B','i','t','c','o','i','n',' ','s','e','e','d'};
-<<<<<<< HEAD
-    unsigned char out[64];
-    LockObject(out);
-    CHMAC_SHA512(hashkey, sizeof(hashkey)).Write(seed, nSeedLen).Finalize(out);
-    key.Set(&out[0], &out[32], true);
-    memcpy(chaincode.begin(), &out[32], 32);
-    UnlockObject(out);
-=======
     std::vector<unsigned char, secure_allocator<unsigned char>> vout(64);
     CHMAC_SHA512(hashkey, sizeof(hashkey)).Write(seed, nSeedLen).Finalize(vout.data());
     key.Set(&vout[0], &vout[32], true);
     memcpy(chaincode.begin(), &vout[32], 32);
->>>>>>> fc073561
     nDepth = 0;
     nChild = 0;
     memset(vchFingerprint, 0, sizeof(vchFingerprint));
@@ -363,11 +270,7 @@
     return ret;
 }
 
-<<<<<<< HEAD
-void CExtKey::Encode(unsigned char code[74]) const {
-=======
 void CExtKey::Encode(unsigned char code[BIP32_EXTKEY_SIZE]) const {
->>>>>>> fc073561
     code[0] = nDepth;
     memcpy(code+1, vchFingerprint, 4);
     code[5] = (nChild >> 24) & 0xFF; code[6] = (nChild >> 16) & 0xFF;
@@ -378,67 +281,29 @@
     memcpy(code+42, key.begin(), 32);
 }
 
-<<<<<<< HEAD
-void CExtKey::Decode(const unsigned char code[74]) {
-=======
 void CExtKey::Decode(const unsigned char code[BIP32_EXTKEY_SIZE]) {
->>>>>>> fc073561
     nDepth = code[0];
     memcpy(vchFingerprint, code+1, 4);
     nChild = (code[5] << 24) | (code[6] << 16) | (code[7] << 8) | code[8];
     memcpy(chaincode.begin(), code+9, 32);
-<<<<<<< HEAD
-    key.Set(code+42, code+74, true);
+    key.Set(code+42, code+BIP32_EXTKEY_SIZE, true);
 }
 
 bool ECC_InitSanityCheck() {
-    if (!CECKey::SanityCheck()) {
-        return false;
-    }
-=======
-    key.Set(code+42, code+BIP32_EXTKEY_SIZE, true);
-}
-
-bool ECC_InitSanityCheck() {
->>>>>>> fc073561
     CKey key;
     key.MakeNewKey(true);
     CPubKey pubkey = key.GetPubKey();
     return key.VerifyPubKey(pubkey);
 }
 
-<<<<<<< HEAD
-
-void ECC_Start() {
-    assert(secp256k1_context == NULL);
-
-    secp256k1_context_t *ctx = secp256k1_context_create(SECP256K1_CONTEXT_SIGN);
-=======
 void ECC_Start() {
     assert(secp256k1_context_sign == NULL);
 
     secp256k1_context *ctx = secp256k1_context_create(SECP256K1_CONTEXT_SIGN);
->>>>>>> fc073561
     assert(ctx != NULL);
 
     {
         // Pass in a random blinding seed to the secp256k1 context.
-<<<<<<< HEAD
-        unsigned char seed[32];
-        LockObject(seed);
-        GetRandBytes(seed, 32);
-        bool ret = secp256k1_context_randomize(ctx, seed);
-        assert(ret);
-        UnlockObject(seed);
-    }
-
-    secp256k1_context = ctx;
-}
-
-void ECC_Stop() {
-    secp256k1_context_t *ctx = secp256k1_context;
-    secp256k1_context = NULL;
-=======
         std::vector<unsigned char, secure_allocator<unsigned char>> vseed(32);
         GetRandBytes(vseed.data(), 32);
         bool ret = secp256k1_context_randomize(ctx, vseed.data());
@@ -451,7 +316,6 @@
 void ECC_Stop() {
     secp256k1_context *ctx = secp256k1_context_sign;
     secp256k1_context_sign = NULL;
->>>>>>> fc073561
 
     if (ctx) {
         secp256k1_context_destroy(ctx);
