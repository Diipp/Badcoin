--- conflicted
+++ resolved
@@ -853,11 +853,7 @@
             setEntries setDescendants;
             CalculateDescendants(it, setDescendants);
             setDescendants.erase(it);
-<<<<<<< HEAD
-            BOOST_FOREACH(txiter descendantIt, setDescendants) {
-=======
             for (txiter descendantIt : setDescendants) {
->>>>>>> 9e116a6f
                 mapTx.modify(descendantIt, update_ancestor_state(0, nFeeDelta, 0, 0));
             }
             ++nTransactionsUpdated;
