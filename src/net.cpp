// Copyright (c) 2009-2010 Satoshi Nakamoto
<<<<<<< HEAD
// Copyright (c) 2009-2015 The Bitcoin Core developers
=======
// Copyright (c) 2009-2016 The Bitcoin Core developers
>>>>>>> f2a96e7d
// Distributed under the MIT software license, see the accompanying
// file COPYING or http://www.opensource.org/licenses/mit-license.php.

#if defined(HAVE_CONFIG_H)
#include "config/bitcoin-config.h"
#endif

#include "net.h"

#include "addrman.h"
#include "chainparams.h"
#include "clientversion.h"
#include "consensus/consensus.h"
#include "crypto/common.h"
#include "crypto/sha256.h"
#include "hash.h"
#include "primitives/transaction.h"
#include "netbase.h"
#include "scheduler.h"
#include "ui_interface.h"
#include "utilstrencodings.h"

#ifdef WIN32
#include <string.h>
#else
#include <fcntl.h>
#endif

#ifdef USE_UPNP
#include <miniupnpc/miniupnpc.h>
#include <miniupnpc/miniwget.h>
#include <miniupnpc/upnpcommands.h>
#include <miniupnpc/upnperrors.h>
#endif


#include <math.h>

<<<<<<< HEAD
// Dump addresses to peers.dat every 15 minutes (900s)
=======
// Dump addresses to peers.dat and banlist.dat every 15 minutes (900s)
>>>>>>> f2a96e7d
#define DUMP_ADDRESSES_INTERVAL 900

// We add a random period time (0 to 1 seconds) to feeler connections to prevent synchronization.
#define FEELER_SLEEP_WINDOW 1

#if !defined(HAVE_MSG_NOSIGNAL) && !defined(MSG_NOSIGNAL)
#define MSG_NOSIGNAL 0
#endif

// Fix for ancient MinGW versions, that don't have defined these in ws2tcpip.h.
// Todo: Can be removed when our pull-tester is upgraded to a modern MinGW version.
#ifdef WIN32
#ifndef PROTECTION_LEVEL_UNRESTRICTED
#define PROTECTION_LEVEL_UNRESTRICTED 10
#endif
#ifndef IPV6_PROTECTION_LEVEL
#define IPV6_PROTECTION_LEVEL 23
#endif
#endif

const static std::string NET_MESSAGE_COMMAND_OTHER = "*other*";

static const uint64_t RANDOMIZER_ID_NETGROUP = 0x6c0edd8036ef4036ULL; // SHA256("netgroup")[0:8]
static const uint64_t RANDOMIZER_ID_LOCALHOSTNONCE = 0xd93e69e2bbfa5735ULL; // SHA256("localhostnonce")[0:8]
//
// Global state variables
//
bool fDiscover = true;
bool fListen = true;
bool fRelayTxes = true;
CCriticalSection cs_mapLocalHost;
<<<<<<< HEAD
map<CNetAddr, LocalServiceInfo> mapLocalHost;
=======
std::map<CNetAddr, LocalServiceInfo> mapLocalHost;
>>>>>>> f2a96e7d
static bool vfLimited[NET_MAX] = {};
std::string strSubVersion;

<<<<<<< HEAD
vector<CNode*> vNodes;
CCriticalSection cs_vNodes;
map<CInv, CDataStream> mapRelay;
deque<pair<int64_t, CInv> > vRelayExpiration;
CCriticalSection cs_mapRelay;
limitedmap<uint256, int64_t> mapAlreadyAskedFor(MAX_INV_SZ);

static deque<string> vOneShots;
CCriticalSection cs_vOneShots;

set<CNetAddr> setservAddNodeAddresses;
CCriticalSection cs_setservAddNodeAddresses;

vector<std::string> vAddedNodes;
CCriticalSection cs_vAddedNodes;

NodeId nLastNodeId = 0;
CCriticalSection cs_nLastNodeId;

static CSemaphore *semOutbound = NULL;
boost::condition_variable messageHandlerCondition;
=======
limitedmap<uint256, int64_t> mapAlreadyAskedFor(MAX_INV_SZ);
>>>>>>> f2a96e7d

// Signals for message handling
static CNodeSignals g_signals;
CNodeSignals& GetNodeSignals() { return g_signals; }

void CConnman::AddOneShot(const std::string& strDest)
{
    LOCK(cs_vOneShots);
    vOneShots.push_back(strDest);
}

unsigned short GetListenPort()
{
    return (unsigned short)(GetArg("-port", Params().GetDefaultPort()));
}

// find 'best' local address for a particular peer
bool GetLocal(CService& addr, const CNetAddr *paddrPeer)
{
    if (!fListen)
        return false;

    int nBestScore = -1;
    int nBestReachability = -1;
    {
        LOCK(cs_mapLocalHost);
        for (std::map<CNetAddr, LocalServiceInfo>::iterator it = mapLocalHost.begin(); it != mapLocalHost.end(); it++)
        {
            int nScore = (*it).second.nScore;
            int nReachability = (*it).first.GetReachabilityFrom(paddrPeer);
            if (nReachability > nBestReachability || (nReachability == nBestReachability && nScore > nBestScore))
            {
                addr = CService((*it).first, (*it).second.nPort);
                nBestReachability = nReachability;
                nBestScore = nScore;
            }
        }
    }
    return nBestScore >= 0;
}

//! Convert the pnSeeds6 array into usable address objects.
static std::vector<CAddress> convertSeed6(const std::vector<SeedSpec6> &vSeedsIn)
{
    // It'll only connect to one or two seed nodes because once it connects,
    // it'll get a pile of addresses with newer timestamps.
    // Seed nodes are given a random 'last seen time' of between one and two
    // weeks ago.
    const int64_t nOneWeek = 7*24*60*60;
    std::vector<CAddress> vSeedsOut;
    vSeedsOut.reserve(vSeedsIn.size());
    for (std::vector<SeedSpec6>::const_iterator i(vSeedsIn.begin()); i != vSeedsIn.end(); ++i)
    {
        struct in6_addr ip;
        memcpy(&ip, i->addr, sizeof(ip));
        CAddress addr(CService(ip, i->port), NODE_NETWORK);
        addr.nTime = GetTime() - GetRand(nOneWeek) - nOneWeek;
        vSeedsOut.push_back(addr);
    }
    return vSeedsOut;
}

// get best local address for a particular peer as a CAddress
// Otherwise, return the unroutable 0.0.0.0 but filled in with
// the normal parameters, since the IP may be changed to a useful
// one by discovery.
CAddress GetLocalAddress(const CNetAddr *paddrPeer, ServiceFlags nLocalServices)
{
    CAddress ret(CService(CNetAddr(),GetListenPort()), NODE_NONE);
    CService addr;
    if (GetLocal(addr, paddrPeer))
    {
        ret = CAddress(addr, nLocalServices);
    }
    ret.nTime = GetAdjustedTime();
    return ret;
}

int GetnScore(const CService& addr)
{
    LOCK(cs_mapLocalHost);
    if (mapLocalHost.count(addr) == LOCAL_NONE)
        return 0;
    return mapLocalHost[addr].nScore;
}

// Is our peer's addrLocal potentially useful as an external IP source?
bool IsPeerAddrLocalGood(CNode *pnode)
{
    CService addrLocal = pnode->GetAddrLocal();
    return fDiscover && pnode->addr.IsRoutable() && addrLocal.IsRoutable() &&
           !IsLimited(addrLocal.GetNetwork());
}

// pushes our own address to a peer
void AdvertiseLocal(CNode *pnode)
{
    if (fListen && pnode->fSuccessfullyConnected)
    {
        CAddress addrLocal = GetLocalAddress(&pnode->addr, pnode->GetLocalServices());
        // If discovery is enabled, sometimes give our peer the address it
        // tells us that it sees us as in case it has a better idea of our
        // address than we do.
        if (IsPeerAddrLocalGood(pnode) && (!addrLocal.IsRoutable() ||
             GetRand((GetnScore(addrLocal) > LOCAL_MANUAL) ? 8:2) == 0))
        {
            addrLocal.SetIP(pnode->GetAddrLocal());
        }
        if (addrLocal.IsRoutable())
        {
<<<<<<< HEAD
            LogPrintf("AdvertiseLocal: advertising address %s\n", addrLocal.ToString());
            pnode->PushAddress(addrLocal);
=======
            LogPrint("net", "AdvertiseLocal: advertising address %s\n", addrLocal.ToString());
            FastRandomContext insecure_rand;
            pnode->PushAddress(addrLocal, insecure_rand);
>>>>>>> f2a96e7d
        }
    }
}

// learn a new local address
bool AddLocal(const CService& addr, int nScore)
{
    if (!addr.IsRoutable())
        return false;

    if (!fDiscover && nScore < LOCAL_MANUAL)
        return false;

    if (IsLimited(addr))
        return false;

    LogPrintf("AddLocal(%s,%i)\n", addr.ToString(), nScore);

    {
        LOCK(cs_mapLocalHost);
        bool fAlready = mapLocalHost.count(addr) > 0;
        LocalServiceInfo &info = mapLocalHost[addr];
        if (!fAlready || nScore >= info.nScore) {
            info.nScore = nScore + (fAlready ? 1 : 0);
            info.nPort = addr.GetPort();
        }
    }

    return true;
}

bool AddLocal(const CNetAddr &addr, int nScore)
{
    return AddLocal(CService(addr, GetListenPort()), nScore);
}

bool RemoveLocal(const CService& addr)
{
    LOCK(cs_mapLocalHost);
    LogPrintf("RemoveLocal(%s)\n", addr.ToString());
    mapLocalHost.erase(addr);
    return true;
}

/** Make a particular network entirely off-limits (no automatic connects to it) */
void SetLimited(enum Network net, bool fLimited)
{
    if (net == NET_UNROUTABLE)
        return;
    LOCK(cs_mapLocalHost);
    vfLimited[net] = fLimited;
}

bool IsLimited(enum Network net)
{
    LOCK(cs_mapLocalHost);
    return vfLimited[net];
}

bool IsLimited(const CNetAddr &addr)
{
    return IsLimited(addr.GetNetwork());
}

/** vote for a local address */
bool SeenLocal(const CService& addr)
{
    {
        LOCK(cs_mapLocalHost);
        if (mapLocalHost.count(addr) == 0)
            return false;
        mapLocalHost[addr].nScore++;
    }
    return true;
}


/** check whether a given address is potentially local */
bool IsLocal(const CService& addr)
{
    LOCK(cs_mapLocalHost);
    return mapLocalHost.count(addr) > 0;
}

/** check whether a given network is one we can probably connect to */
bool IsReachable(enum Network net)
{
    LOCK(cs_mapLocalHost);
    return !vfLimited[net];
}

/** check whether a given address is in a network we can probably connect to */
bool IsReachable(const CNetAddr& addr)
{
    enum Network net = addr.GetNetwork();
    return IsReachable(net);
}


CNode* CConnman::FindNode(const CNetAddr& ip)
{
    LOCK(cs_vNodes);
    BOOST_FOREACH(CNode* pnode, vNodes)
        if ((CNetAddr)pnode->addr == ip)
            return (pnode);
    return NULL;
}

CNode* CConnman::FindNode(const CSubNet& subNet)
{
    LOCK(cs_vNodes);
    BOOST_FOREACH(CNode* pnode, vNodes)
    if (subNet.Match((CNetAddr)pnode->addr))
        return (pnode);
    return NULL;
}

CNode* CConnman::FindNode(const std::string& addrName)
{
    LOCK(cs_vNodes);
    BOOST_FOREACH(CNode* pnode, vNodes) {
        if (pnode->GetAddrName() == addrName) {
            return (pnode);
        }
    }
    return NULL;
}

CNode* CConnman::FindNode(const CService& addr)
{
    LOCK(cs_vNodes);
    BOOST_FOREACH(CNode* pnode, vNodes)
        if ((CService)pnode->addr == addr)
            return (pnode);
    return NULL;
}

bool CConnman::CheckIncomingNonce(uint64_t nonce)
{
    LOCK(cs_vNodes);
    BOOST_FOREACH(CNode* pnode, vNodes) {
        if (!pnode->fSuccessfullyConnected && !pnode->fInbound && pnode->GetLocalNonce() == nonce)
            return false;
    }
    return true;
}

CNode* CConnman::ConnectNode(CAddress addrConnect, const char *pszDest, bool fCountFailure)
{
    if (pszDest == NULL) {
        if (IsLocal(addrConnect))
            return NULL;

        // Look for an existing connection
        CNode* pnode = FindNode((CService)addrConnect);
        if (pnode)
        {
            LogPrintf("Failed to open new connection, already connected\n");
            return NULL;
        }
    }

    /// debug print
    LogPrint("net", "trying connection %s lastseen=%.1fhrs\n",
        pszDest ? pszDest : addrConnect.ToString(),
        pszDest ? 0.0 : (double)(GetAdjustedTime() - addrConnect.nTime)/3600.0);

    // Connect
    SOCKET hSocket;
    bool proxyConnectionFailed = false;
    if (pszDest ? ConnectSocketByName(addrConnect, hSocket, pszDest, Params().GetDefaultPort(), nConnectTimeout, &proxyConnectionFailed) :
                  ConnectSocket(addrConnect, hSocket, nConnectTimeout, &proxyConnectionFailed))
    {
        if (!IsSelectableSocket(hSocket)) {
            LogPrintf("Cannot create connection: non-selectable socket created (fd >= FD_SETSIZE ?)\n");
            CloseSocket(hSocket);
            return NULL;
        }

        if (pszDest && addrConnect.IsValid()) {
            // It is possible that we already have a connection to the IP/port pszDest resolved to.
            // In that case, drop the connection that was just created, and return the existing CNode instead.
            // Also store the name we used to connect in that CNode, so that future FindNode() calls to that
            // name catch this early.
            LOCK(cs_vNodes);
            CNode* pnode = FindNode((CService)addrConnect);
            if (pnode)
            {
                pnode->MaybeSetAddrName(std::string(pszDest));
                CloseSocket(hSocket);
                LogPrintf("Failed to open new connection, already connected\n");
                return NULL;
            }
        }

        addrman.Attempt(addrConnect, fCountFailure);

        // Add node
        NodeId id = GetNewNodeId();
        uint64_t nonce = GetDeterministicRandomizer(RANDOMIZER_ID_LOCALHOSTNONCE).Write(id).Finalize();
        CNode* pnode = new CNode(id, nLocalServices, GetBestHeight(), hSocket, addrConnect, CalculateKeyedNetGroup(addrConnect), nonce, pszDest ? pszDest : "", false);
        pnode->nServicesExpected = ServiceFlags(addrConnect.nServices & nRelevantServices);
        pnode->AddRef();

        return pnode;
    } else if (!proxyConnectionFailed) {
        // If connecting to the node failed, and failure is not caused by a problem connecting to
        // the proxy, mark this as an attempt.
        addrman.Attempt(addrConnect, fCountFailure);
    }

    return NULL;
}

void CConnman::DumpBanlist()
{
    SweepBanned(); // clean unused entries (if bantime has expired)

    if (!BannedSetIsDirty())
        return;

    int64_t nStart = GetTimeMillis();

    CBanDB bandb;
    banmap_t banmap;
    SetBannedSetDirty(false);
    GetBanned(banmap);
    if (!bandb.Write(banmap))
        SetBannedSetDirty(true);

    LogPrint("net", "Flushed %d banned node ips/subnets to banlist.dat  %dms\n",
        banmap.size(), GetTimeMillis() - nStart);
}

void CNode::CloseSocketDisconnect()
{
    fDisconnect = true;
    LOCK(cs_hSocket);
    if (hSocket != INVALID_SOCKET)
    {
        LogPrint("net", "disconnecting peer=%d\n", id);
        CloseSocket(hSocket);
    }
<<<<<<< HEAD

    // in case this fails, we'll empty the recv buffer when the CNode is deleted
    TRY_LOCK(cs_vRecvMsg, lockRecv);
    if (lockRecv)
        vRecvMsg.clear();
}

void CNode::PushVersion()
{
    int nBestHeight = g_signals.GetHeight().get_value_or(0);

    int64_t nTime = (fInbound ? GetAdjustedTime() : GetTime());
    CAddress addrYou = (addr.IsRoutable() && !IsProxy(addr) ? addr : CAddress(CService("0.0.0.0",0)));
    CAddress addrMe = GetLocalAddress(&addr);
    GetRandBytes((unsigned char*)&nLocalHostNonce, sizeof(nLocalHostNonce));
    if (fLogIPs)
        LogPrint("net", "send version message: version %d, blocks=%d, us=%s, them=%s, peer=%d\n", PROTOCOL_VERSION, nBestHeight, addrMe.ToString(), addrYou.ToString(), id);
    else
        LogPrint("net", "send version message: version %d, blocks=%d, us=%s, peer=%d\n", PROTOCOL_VERSION, nBestHeight, addrMe.ToString(), id);
    PushMessage(NetMsgType::VERSION, PROTOCOL_VERSION, nLocalServices, nTime, addrYou, addrMe,
                nLocalHostNonce, strSubVersion, nBestHeight, !GetBoolArg("-blocksonly", DEFAULT_BLOCKSONLY));
=======
>>>>>>> f2a96e7d
}

void CConnman::ClearBanned()
{
    {
        LOCK(cs_setBanned);
        setBanned.clear();
        setBannedIsDirty = true;
    }
    DumpBanlist(); //store banlist to disk
    if(clientInterface)
        clientInterface->BannedListChanged();
}

bool CConnman::IsBanned(CNetAddr ip)
{
    bool fResult = false;
    {
        LOCK(cs_setBanned);
        for (banmap_t::iterator it = setBanned.begin(); it != setBanned.end(); it++)
        {
            CSubNet subNet = (*it).first;
            CBanEntry banEntry = (*it).second;

            if(subNet.Match(ip) && GetTime() < banEntry.nBanUntil)
                fResult = true;
        }
    }
    return fResult;
}

bool CConnman::IsBanned(CSubNet subnet)
{
    bool fResult = false;
    {
        LOCK(cs_setBanned);
        banmap_t::iterator i = setBanned.find(subnet);
        if (i != setBanned.end())
        {
            CBanEntry banEntry = (*i).second;
            if (GetTime() < banEntry.nBanUntil)
                fResult = true;
        }
    }
    return fResult;
}

void CConnman::Ban(const CNetAddr& addr, const BanReason &banReason, int64_t bantimeoffset, bool sinceUnixEpoch) {
    CSubNet subNet(addr);
    Ban(subNet, banReason, bantimeoffset, sinceUnixEpoch);
}

void CConnman::Ban(const CSubNet& subNet, const BanReason &banReason, int64_t bantimeoffset, bool sinceUnixEpoch) {
    CBanEntry banEntry(GetTime());
    banEntry.banReason = banReason;
    if (bantimeoffset <= 0)
    {
        bantimeoffset = GetArg("-bantime", DEFAULT_MISBEHAVING_BANTIME);
        sinceUnixEpoch = false;
    }
    banEntry.nBanUntil = (sinceUnixEpoch ? 0 : GetTime() )+bantimeoffset;

    {
        LOCK(cs_setBanned);
        if (setBanned[subNet].nBanUntil < banEntry.nBanUntil) {
            setBanned[subNet] = banEntry;
            setBannedIsDirty = true;
        }
        else
            return;
    }
    if(clientInterface)
        clientInterface->BannedListChanged();
    {
        LOCK(cs_vNodes);
        BOOST_FOREACH(CNode* pnode, vNodes) {
            if (subNet.Match((CNetAddr)pnode->addr))
                pnode->fDisconnect = true;
        }
    }
    if(banReason == BanReasonManuallyAdded)
        DumpBanlist(); //store banlist to disk immediately if user requested ban
}

bool CConnman::Unban(const CNetAddr &addr) {
    CSubNet subNet(addr);
    return Unban(subNet);
}

bool CConnman::Unban(const CSubNet &subNet) {
    {
        LOCK(cs_setBanned);
        if (!setBanned.erase(subNet))
            return false;
        setBannedIsDirty = true;
    }
    if(clientInterface)
        clientInterface->BannedListChanged();
    DumpBanlist(); //store banlist to disk immediately
    return true;
}

void CConnman::GetBanned(banmap_t &banMap)
{
    LOCK(cs_setBanned);
    banMap = setBanned; //create a thread safe copy
}

void CConnman::SetBanned(const banmap_t &banMap)
{
    LOCK(cs_setBanned);
    setBanned = banMap;
    setBannedIsDirty = true;
}

void CConnman::SweepBanned()
{
    int64_t now = GetTime();

    LOCK(cs_setBanned);
    banmap_t::iterator it = setBanned.begin();
    while(it != setBanned.end())
    {
        CSubNet subNet = (*it).first;
        CBanEntry banEntry = (*it).second;
        if(now > banEntry.nBanUntil)
        {
            setBanned.erase(it++);
            setBannedIsDirty = true;
            LogPrint("net", "%s: Removed banned node ip/subnet from banlist.dat: %s\n", __func__, subNet.ToString());
        }
        else
            ++it;
    }
}

bool CConnman::BannedSetIsDirty()
{
    LOCK(cs_setBanned);
    return setBannedIsDirty;
}

void CConnman::SetBannedSetDirty(bool dirty)
{
    LOCK(cs_setBanned); //reuse setBanned lock for the isDirty flag
    setBannedIsDirty = dirty;
}


bool CConnman::IsWhitelistedRange(const CNetAddr &addr) {
    LOCK(cs_vWhitelistedRange);
    BOOST_FOREACH(const CSubNet& subnet, vWhitelistedRange) {
        if (subnet.Match(addr))
            return true;
    }
    return false;
}

void CConnman::AddWhitelistedRange(const CSubNet &subnet) {
    LOCK(cs_vWhitelistedRange);
    vWhitelistedRange.push_back(subnet);
}


std::string CNode::GetAddrName() const {
    LOCK(cs_addrName);
    return addrName;
}

void CNode::MaybeSetAddrName(const std::string& addrNameIn) {
    LOCK(cs_addrName);
    if (addrName.empty()) {
        addrName = addrNameIn;
    }
}

CService CNode::GetAddrLocal() const {
    LOCK(cs_addrLocal);
    return addrLocal;
}

void CNode::SetAddrLocal(const CService& addrLocalIn) {
    LOCK(cs_addrLocal);
    if (addrLocal.IsValid()) {
        error("Addr local already set for node: %i. Refusing to change from %s to %s", id, addrLocal.ToString(), addrLocalIn.ToString());
    } else {
        addrLocal = addrLocalIn;
    }
}

#undef X
#define X(name) stats.name = name
void CNode::copyStats(CNodeStats &stats)
{
    stats.nodeid = this->GetId();
    X(nServices);
    X(addr);
    {
        LOCK(cs_filter);
        X(fRelayTxes);
    }
    X(nLastSend);
    X(nLastRecv);
    X(nTimeConnected);
    X(nTimeOffset);
    stats.addrName = GetAddrName();
    X(nVersion);
    {
        LOCK(cs_SubVer);
        X(cleanSubVer);
    }
    X(fInbound);
    X(fAddnode);
    X(nStartingHeight);
    {
        LOCK(cs_vSend);
        X(mapSendBytesPerMsgCmd);
        X(nSendBytes);
    }
    {
        LOCK(cs_vRecv);
        X(mapRecvBytesPerMsgCmd);
        X(nRecvBytes);
    }
    X(fWhitelisted);

    // It is common for nodes with good ping times to suddenly become lagged,
    // due to a new block arriving or other large transfer.
    // Merely reporting pingtime might fool the caller into thinking the node was still responsive,
    // since pingtime does not update until the ping is complete, which might take a while.
    // So, if a ping is taking an unusually long time in flight,
    // the caller can immediately detect that this is happening.
    int64_t nPingUsecWait = 0;
    if ((0 != nPingNonceSent) && (0 != nPingUsecStart)) {
        nPingUsecWait = GetTimeMicros() - nPingUsecStart;
    }

    // Raw ping time is in microseconds, but show it to user as whole seconds (Bitcoin users should be well used to small numbers with many decimal places by now :)
    stats.dPingTime = (((double)nPingUsecTime) / 1e6);
    stats.dMinPing  = (((double)nMinPingUsecTime) / 1e6);
    stats.dPingWait = (((double)nPingUsecWait) / 1e6);

    // Leave string empty if addrLocal invalid (not filled in yet)
    CService addrLocalUnlocked = GetAddrLocal();
    stats.addrLocal = addrLocalUnlocked.IsValid() ? addrLocalUnlocked.ToString() : "";
}
#undef X

bool CNode::ReceiveMsgBytes(const char *pch, unsigned int nBytes, bool& complete)
{
    complete = false;
    int64_t nTimeMicros = GetTimeMicros();
    LOCK(cs_vRecv);
    nLastRecv = nTimeMicros / 1000000;
    nRecvBytes += nBytes;
    while (nBytes > 0) {

        // get current incomplete message, or create a new one
        if (vRecvMsg.empty() ||
            vRecvMsg.back().complete())
            vRecvMsg.push_back(CNetMessage(Params().MessageStart(), SER_NETWORK, INIT_PROTO_VERSION));

        CNetMessage& msg = vRecvMsg.back();

        // absorb network data
        int handled;
        if (!msg.in_data)
            handled = msg.readHeader(pch, nBytes);
        else
            handled = msg.readData(pch, nBytes);

        if (handled < 0)
                return false;

        if (msg.in_data && msg.hdr.nMessageSize > MAX_PROTOCOL_MESSAGE_LENGTH) {
            LogPrint("net", "Oversized message from peer=%i, disconnecting\n", GetId());
            return false;
        }

        pch += handled;
        nBytes -= handled;

        if (msg.complete()) {

            //store received bytes per message command
            //to prevent a memory DOS, only allow valid commands
            mapMsgCmdSize::iterator i = mapRecvBytesPerMsgCmd.find(msg.hdr.pchCommand);
            if (i == mapRecvBytesPerMsgCmd.end())
                i = mapRecvBytesPerMsgCmd.find(NET_MESSAGE_COMMAND_OTHER);
            assert(i != mapRecvBytesPerMsgCmd.end());
            i->second += msg.hdr.nMessageSize + CMessageHeader::HEADER_SIZE;

            msg.nTime = nTimeMicros;
            complete = true;
        }
    }

    return true;
}

void CNode::SetSendVersion(int nVersionIn)
{
    // Send version may only be changed in the version message, and
    // only one version message is allowed per session. We can therefore
    // treat this value as const and even atomic as long as it's only used
    // once a version message has been successfully processed. Any attempt to
    // set this twice is an error.
    if (nSendVersion != 0) {
        error("Send version already set for node: %i. Refusing to change from %i to %i", id, nSendVersion, nVersionIn);
    } else {
        nSendVersion = nVersionIn;
    }
}

int CNode::GetSendVersion() const
{
    // The send version should always be explicitly set to
    // INIT_PROTO_VERSION rather than using this value until SetSendVersion
    // has been called.
    if (nSendVersion == 0) {
        error("Requesting unset send version for node: %i. Using %i", id, INIT_PROTO_VERSION);
        return INIT_PROTO_VERSION;
    }
    return nSendVersion;
}


int CNetMessage::readHeader(const char *pch, unsigned int nBytes)
{
    // copy data to temporary parsing buffer
    unsigned int nRemaining = 24 - nHdrPos;
    unsigned int nCopy = std::min(nRemaining, nBytes);

    memcpy(&hdrbuf[nHdrPos], pch, nCopy);
    nHdrPos += nCopy;

    // if header incomplete, exit
    if (nHdrPos < 24)
        return nCopy;

    // deserialize to CMessageHeader
    try {
        hdrbuf >> hdr;
    }
    catch (const std::exception&) {
        return -1;
    }

    // reject messages larger than MAX_SIZE
    if (hdr.nMessageSize > MAX_SIZE)
            return -1;

    // switch state to reading message data
    in_data = true;

    return nCopy;
}

int CNetMessage::readData(const char *pch, unsigned int nBytes)
{
    unsigned int nRemaining = hdr.nMessageSize - nDataPos;
    unsigned int nCopy = std::min(nRemaining, nBytes);

    if (vRecv.size() < nDataPos + nCopy) {
        // Allocate up to 256 KiB ahead, but never more than the total message size.
        vRecv.resize(std::min(hdr.nMessageSize, nDataPos + nCopy + 256 * 1024));
    }

    hasher.Write((const unsigned char*)pch, nCopy);
    memcpy(&vRecv[nDataPos], pch, nCopy);
    nDataPos += nCopy;

    return nCopy;
}

const uint256& CNetMessage::GetMessageHash() const
{
    assert(complete());
    if (data_hash.IsNull())
        hasher.Finalize(data_hash.begin());
    return data_hash;
}









// requires LOCK(cs_vSend)
size_t CConnman::SocketSendData(CNode *pnode) const
{
    auto it = pnode->vSendMsg.begin();
    size_t nSentSize = 0;

    while (it != pnode->vSendMsg.end()) {
        const auto &data = *it;
        assert(data.size() > pnode->nSendOffset);
        int nBytes = 0;
        {
            LOCK(pnode->cs_hSocket);
            if (pnode->hSocket == INVALID_SOCKET)
                break;
            nBytes = send(pnode->hSocket, reinterpret_cast<const char*>(data.data()) + pnode->nSendOffset, data.size() - pnode->nSendOffset, MSG_NOSIGNAL | MSG_DONTWAIT);
        }
        if (nBytes > 0) {
            pnode->nLastSend = GetSystemTimeInSeconds();
            pnode->nSendBytes += nBytes;
            pnode->nSendOffset += nBytes;
            nSentSize += nBytes;
            if (pnode->nSendOffset == data.size()) {
                pnode->nSendOffset = 0;
                pnode->nSendSize -= data.size();
                pnode->fPauseSend = pnode->nSendSize > nSendBufferMaxSize;
                it++;
            } else {
                // could not send full message; stop sending more
                break;
            }
        } else {
            if (nBytes < 0) {
                // error
                int nErr = WSAGetLastError();
                if (nErr != WSAEWOULDBLOCK && nErr != WSAEMSGSIZE && nErr != WSAEINTR && nErr != WSAEINPROGRESS)
                {
                    LogPrintf("socket send error %s\n", NetworkErrorString(nErr));
                    pnode->CloseSocketDisconnect();
                }
            }
            // couldn't send anything at all
            break;
        }
    }

    if (it == pnode->vSendMsg.end()) {
        assert(pnode->nSendOffset == 0);
        assert(pnode->nSendSize == 0);
    }
    pnode->vSendMsg.erase(pnode->vSendMsg.begin(), it);
    return nSentSize;
}

struct NodeEvictionCandidate
{
    NodeId id;
    int64_t nTimeConnected;
    int64_t nMinPingUsecTime;
    int64_t nLastBlockTime;
    int64_t nLastTXTime;
    bool fRelevantServices;
    bool fRelayTxes;
    bool fBloomFilter;
    CAddress addr;
    uint64_t nKeyedNetGroup;
};

static bool ReverseCompareNodeMinPingTime(const NodeEvictionCandidate &a, const NodeEvictionCandidate &b)
{
    return a.nMinPingUsecTime > b.nMinPingUsecTime;
}

static bool ReverseCompareNodeTimeConnected(const NodeEvictionCandidate &a, const NodeEvictionCandidate &b)
{
    return a.nTimeConnected > b.nTimeConnected;
}

static bool CompareNetGroupKeyed(const NodeEvictionCandidate &a, const NodeEvictionCandidate &b) {
    return a.nKeyedNetGroup < b.nKeyedNetGroup;
}

static bool CompareNodeBlockTime(const NodeEvictionCandidate &a, const NodeEvictionCandidate &b)
{
    // There is a fall-through here because it is common for a node to have many peers which have not yet relayed a block.
    if (a.nLastBlockTime != b.nLastBlockTime) return a.nLastBlockTime < b.nLastBlockTime;
    if (a.fRelevantServices != b.fRelevantServices) return b.fRelevantServices;
    return a.nTimeConnected > b.nTimeConnected;
}

static bool CompareNodeTXTime(const NodeEvictionCandidate &a, const NodeEvictionCandidate &b)
{
    // There is a fall-through here because it is common for a node to have more than a few peers that have not yet relayed txn.
    if (a.nLastTXTime != b.nLastTXTime) return a.nLastTXTime < b.nLastTXTime;
    if (a.fRelayTxes != b.fRelayTxes) return b.fRelayTxes;
    if (a.fBloomFilter != b.fBloomFilter) return a.fBloomFilter;
    return a.nTimeConnected > b.nTimeConnected;
}

/** Try to find a connection to evict when the node is full.
 *  Extreme care must be taken to avoid opening the node to attacker
 *   triggered network partitioning.
 *  The strategy used here is to protect a small number of peers
 *   for each of several distinct characteristics which are difficult
 *   to forge.  In order to partition a node the attacker must be
 *   simultaneously better at all of them than honest peers.
 */
bool CConnman::AttemptToEvictConnection()
{
    std::vector<NodeEvictionCandidate> vEvictionCandidates;
    {
        LOCK(cs_vNodes);

        BOOST_FOREACH(CNode *node, vNodes) {
            if (node->fWhitelisted)
                continue;
            if (!node->fInbound)
                continue;
            if (node->fDisconnect)
                continue;
<<<<<<< HEAD
            vEvictionCandidates.push_back(CNodeRef(node));
=======
            NodeEvictionCandidate candidate = {node->id, node->nTimeConnected, node->nMinPingUsecTime,
                                               node->nLastBlockTime, node->nLastTXTime,
                                               (node->nServices & nRelevantServices) == nRelevantServices,
                                               node->fRelayTxes, node->pfilter != NULL, node->addr, node->nKeyedNetGroup};
            vEvictionCandidates.push_back(candidate);
>>>>>>> f2a96e7d
        }
    }

    if (vEvictionCandidates.empty()) return false;

    // Protect connections with certain characteristics

    // Deterministically select 4 peers to protect by netgroup.
    // An attacker cannot predict which netgroups will be protected
    std::sort(vEvictionCandidates.begin(), vEvictionCandidates.end(), CompareNetGroupKeyed);
    vEvictionCandidates.erase(vEvictionCandidates.end() - std::min(4, static_cast<int>(vEvictionCandidates.size())), vEvictionCandidates.end());

    if (vEvictionCandidates.empty()) return false;

    // Protect the 8 nodes with the lowest minimum ping time.
    // An attacker cannot manipulate this metric without physically moving nodes closer to the target.
    std::sort(vEvictionCandidates.begin(), vEvictionCandidates.end(), ReverseCompareNodeMinPingTime);
    vEvictionCandidates.erase(vEvictionCandidates.end() - std::min(8, static_cast<int>(vEvictionCandidates.size())), vEvictionCandidates.end());

    if (vEvictionCandidates.empty()) return false;

    // Protect 4 nodes that most recently sent us transactions.
    // An attacker cannot manipulate this metric without performing useful work.
    std::sort(vEvictionCandidates.begin(), vEvictionCandidates.end(), CompareNodeTXTime);
    vEvictionCandidates.erase(vEvictionCandidates.end() - std::min(4, static_cast<int>(vEvictionCandidates.size())), vEvictionCandidates.end());

    if (vEvictionCandidates.empty()) return false;

    // Protect 4 nodes that most recently sent us blocks.
    // An attacker cannot manipulate this metric without performing useful work.
    std::sort(vEvictionCandidates.begin(), vEvictionCandidates.end(), CompareNodeBlockTime);
    vEvictionCandidates.erase(vEvictionCandidates.end() - std::min(4, static_cast<int>(vEvictionCandidates.size())), vEvictionCandidates.end());

    if (vEvictionCandidates.empty()) return false;

    // Protect the half of the remaining nodes which have been connected the longest.
    // This replicates the non-eviction implicit behavior, and precludes attacks that start later.
    std::sort(vEvictionCandidates.begin(), vEvictionCandidates.end(), ReverseCompareNodeTimeConnected);
    vEvictionCandidates.erase(vEvictionCandidates.end() - static_cast<int>(vEvictionCandidates.size() / 2), vEvictionCandidates.end());

    if (vEvictionCandidates.empty()) return false;

    // Identify the network group with the most connections and youngest member.
    // (vEvictionCandidates is already sorted by reverse connect time)
<<<<<<< HEAD
    std::vector<unsigned char> naMostConnections;
    unsigned int nMostConnections = 0;
    int64_t nMostConnectionsTime = 0;
    std::map<std::vector<unsigned char>, std::vector<CNodeRef> > mapAddrCounts;
    BOOST_FOREACH(const CNodeRef &node, vEvictionCandidates) {
        mapAddrCounts[node->addr.GetGroup()].push_back(node);
        int64_t grouptime = mapAddrCounts[node->addr.GetGroup()][0]->nTimeConnected;
        size_t groupsize = mapAddrCounts[node->addr.GetGroup()].size();
=======
    uint64_t naMostConnections;
    unsigned int nMostConnections = 0;
    int64_t nMostConnectionsTime = 0;
    std::map<uint64_t, std::vector<NodeEvictionCandidate> > mapNetGroupNodes;
    BOOST_FOREACH(const NodeEvictionCandidate &node, vEvictionCandidates) {
        mapNetGroupNodes[node.nKeyedNetGroup].push_back(node);
        int64_t grouptime = mapNetGroupNodes[node.nKeyedNetGroup][0].nTimeConnected;
        size_t groupsize = mapNetGroupNodes[node.nKeyedNetGroup].size();
>>>>>>> f2a96e7d

        if (groupsize > nMostConnections || (groupsize == nMostConnections && grouptime > nMostConnectionsTime)) {
            nMostConnections = groupsize;
            nMostConnectionsTime = grouptime;
<<<<<<< HEAD
            naMostConnections = node->addr.GetGroup();
=======
            naMostConnections = node.nKeyedNetGroup;
>>>>>>> f2a96e7d
        }
    }

    // Reduce to the network group with the most connections
<<<<<<< HEAD
    vEvictionCandidates = mapAddrCounts[naMostConnections];

    // Do not disconnect peers if there is only one unprotected connection from their network group.
    if (vEvictionCandidates.size() <= 1)
        // unless we prefer the new connection (for whitelisted peers)
        if (!fPreferNewConnection)
            return false;

    // Disconnect from the network group with the most connections
    vEvictionCandidates[0]->fDisconnect = true;

    return true;
=======
    vEvictionCandidates = std::move(mapNetGroupNodes[naMostConnections]);

    // Disconnect from the network group with the most connections
    NodeId evicted = vEvictionCandidates.front().id;
    LOCK(cs_vNodes);
    for(std::vector<CNode*>::const_iterator it(vNodes.begin()); it != vNodes.end(); ++it) {
        if ((*it)->GetId() == evicted) {
            (*it)->fDisconnect = true;
            return true;
        }
    }
    return false;
>>>>>>> f2a96e7d
}

void CConnman::AcceptConnection(const ListenSocket& hListenSocket) {
    struct sockaddr_storage sockaddr;
    socklen_t len = sizeof(sockaddr);
    SOCKET hSocket = accept(hListenSocket.socket, (struct sockaddr*)&sockaddr, &len);
    CAddress addr;
    int nInbound = 0;
    int nMaxInbound = nMaxConnections - (nMaxOutbound + nMaxFeeler);

    if (hSocket != INVALID_SOCKET)
        if (!addr.SetSockAddr((const struct sockaddr*)&sockaddr))
            LogPrintf("Warning: Unknown socket family\n");

    bool whitelisted = hListenSocket.whitelisted || IsWhitelistedRange(addr);
    {
        LOCK(cs_vNodes);
        BOOST_FOREACH(CNode* pnode, vNodes)
            if (pnode->fInbound)
                nInbound++;
    }

    if (hSocket == INVALID_SOCKET)
    {
        int nErr = WSAGetLastError();
        if (nErr != WSAEWOULDBLOCK)
            LogPrintf("socket error accept failed: %s\n", NetworkErrorString(nErr));
        return;
    }

    if (!fNetworkActive) {
        LogPrintf("connection from %s dropped: not accepting new connections\n", addr.ToString());
        CloseSocket(hSocket);
        return;
    }

    if (!IsSelectableSocket(hSocket))
    {
        LogPrintf("connection from %s dropped: non-selectable socket\n", addr.ToString());
        CloseSocket(hSocket);
        return;
    }

    // According to the internet TCP_NODELAY is not carried into accepted sockets
    // on all platforms.  Set it again here just to be sure.
    int set = 1;
#ifdef WIN32
    setsockopt(hSocket, IPPROTO_TCP, TCP_NODELAY, (const char*)&set, sizeof(int));
#else
    setsockopt(hSocket, IPPROTO_TCP, TCP_NODELAY, (void*)&set, sizeof(int));
#endif

    if (IsBanned(addr) && !whitelisted)
    {
        LogPrintf("connection from %s dropped (banned)\n", addr.ToString());
        CloseSocket(hSocket);
        return;
    }

    if (nInbound >= nMaxInbound)
    {
        if (!AttemptToEvictConnection()) {
            // No connection to evict, disconnect the new connection
            LogPrint("net", "failed to find an eviction candidate - connection dropped (full)\n");
            CloseSocket(hSocket);
            return;
        }
    }

    NodeId id = GetNewNodeId();
    uint64_t nonce = GetDeterministicRandomizer(RANDOMIZER_ID_LOCALHOSTNONCE).Write(id).Finalize();

    CNode* pnode = new CNode(id, nLocalServices, GetBestHeight(), hSocket, addr, CalculateKeyedNetGroup(addr), nonce, "", true);
    pnode->AddRef();
    pnode->fWhitelisted = whitelisted;
    GetNodeSignals().InitializeNode(pnode, *this);

    LogPrint("net", "connection from %s accepted\n", addr.ToString());

    {
        LOCK(cs_vNodes);
        vNodes.push_back(pnode);
    }
}

void CConnman::ThreadSocketHandler()
{
    unsigned int nPrevNodeCount = 0;
    while (!interruptNet)
    {
        //
        // Disconnect nodes
        //
        {
            LOCK(cs_vNodes);
            // Disconnect unused nodes
            std::vector<CNode*> vNodesCopy = vNodes;
            BOOST_FOREACH(CNode* pnode, vNodesCopy)
            {
                if (pnode->fDisconnect)
                {
                    // remove from vNodes
                    vNodes.erase(remove(vNodes.begin(), vNodes.end(), pnode), vNodes.end());

                    // release outbound grant (if any)
                    pnode->grantOutbound.Release();

                    // close socket and cleanup
                    pnode->CloseSocketDisconnect();

                    // hold in disconnected pool until all refs are released
                    pnode->Release();
                    vNodesDisconnected.push_back(pnode);
                }
            }
        }
        {
            // Delete disconnected nodes
            std::list<CNode*> vNodesDisconnectedCopy = vNodesDisconnected;
            BOOST_FOREACH(CNode* pnode, vNodesDisconnectedCopy)
            {
                // wait until threads are done using it
                if (pnode->GetRefCount() <= 0) {
                    bool fDelete = false;
                    {
                        TRY_LOCK(pnode->cs_inventory, lockInv);
                        if (lockInv) {
                            TRY_LOCK(pnode->cs_vSend, lockSend);
                            if (lockSend) {
                                fDelete = true;
                            }
                        }
                    }
                    if (fDelete) {
                        vNodesDisconnected.remove(pnode);
                        DeleteNode(pnode);
                    }
                }
            }
        }
        size_t vNodesSize;
        {
            LOCK(cs_vNodes);
            vNodesSize = vNodes.size();
        }
        if(vNodesSize != nPrevNodeCount) {
            nPrevNodeCount = vNodesSize;
            if(clientInterface)
                clientInterface->NotifyNumConnectionsChanged(nPrevNodeCount);
        }

        //
        // Find which sockets have data to receive
        //
        struct timeval timeout;
        timeout.tv_sec  = 0;
        timeout.tv_usec = 50000; // frequency to poll pnode->vSend

        fd_set fdsetRecv;
        fd_set fdsetSend;
        fd_set fdsetError;
        FD_ZERO(&fdsetRecv);
        FD_ZERO(&fdsetSend);
        FD_ZERO(&fdsetError);
        SOCKET hSocketMax = 0;
        bool have_fds = false;

        BOOST_FOREACH(const ListenSocket& hListenSocket, vhListenSocket) {
            FD_SET(hListenSocket.socket, &fdsetRecv);
            hSocketMax = std::max(hSocketMax, hListenSocket.socket);
            have_fds = true;
        }

        {
            LOCK(cs_vNodes);
            BOOST_FOREACH(CNode* pnode, vNodes)
            {
                // Implement the following logic:
                // * If there is data to send, select() for sending data. As this only
                //   happens when optimistic write failed, we choose to first drain the
                //   write buffer in this case before receiving more. This avoids
                //   needlessly queueing received data, if the remote peer is not themselves
                //   receiving data. This means properly utilizing TCP flow control signalling.
                // * Otherwise, if there is space left in the receive buffer, select() for
                //   receiving data.
                // * Hand off all complete messages to the processor, to be handled without
                //   blocking here.

                bool select_recv = !pnode->fPauseRecv;
                bool select_send;
                {
                    LOCK(pnode->cs_vSend);
                    select_send = !pnode->vSendMsg.empty();
                }

                LOCK(pnode->cs_hSocket);
                if (pnode->hSocket == INVALID_SOCKET)
                    continue;

                FD_SET(pnode->hSocket, &fdsetError);
                hSocketMax = std::max(hSocketMax, pnode->hSocket);
                have_fds = true;

                if (select_send) {
                    FD_SET(pnode->hSocket, &fdsetSend);
                    continue;
                }
                if (select_recv) {
                    FD_SET(pnode->hSocket, &fdsetRecv);
                }
            }
        }

        int nSelect = select(have_fds ? hSocketMax + 1 : 0,
                             &fdsetRecv, &fdsetSend, &fdsetError, &timeout);
        if (interruptNet)
            return;

        if (nSelect == SOCKET_ERROR)
        {
            if (have_fds)
            {
                int nErr = WSAGetLastError();
                LogPrintf("socket select error %s\n", NetworkErrorString(nErr));
                for (unsigned int i = 0; i <= hSocketMax; i++)
                    FD_SET(i, &fdsetRecv);
            }
            FD_ZERO(&fdsetSend);
            FD_ZERO(&fdsetError);
            if (!interruptNet.sleep_for(std::chrono::milliseconds(timeout.tv_usec/1000)))
                return;
        }

        //
        // Accept new connections
        //
        BOOST_FOREACH(const ListenSocket& hListenSocket, vhListenSocket)
        {
            if (hListenSocket.socket != INVALID_SOCKET && FD_ISSET(hListenSocket.socket, &fdsetRecv))
            {
                AcceptConnection(hListenSocket);
            }
        }

        //
        // Service each socket
        //
        std::vector<CNode*> vNodesCopy;
        {
            LOCK(cs_vNodes);
            vNodesCopy = vNodes;
            BOOST_FOREACH(CNode* pnode, vNodesCopy)
                pnode->AddRef();
        }
        BOOST_FOREACH(CNode* pnode, vNodesCopy)
        {
            if (interruptNet)
                return;

            //
            // Receive
            //
            bool recvSet = false;
            bool sendSet = false;
            bool errorSet = false;
            {
                LOCK(pnode->cs_hSocket);
                if (pnode->hSocket == INVALID_SOCKET)
                    continue;
                recvSet = FD_ISSET(pnode->hSocket, &fdsetRecv);
                sendSet = FD_ISSET(pnode->hSocket, &fdsetSend);
                errorSet = FD_ISSET(pnode->hSocket, &fdsetError);
            }
            if (recvSet || errorSet)
            {
                {
                    {
                        // typical socket buffer is 8K-64K
                        char pchBuf[0x10000];
                        int nBytes = 0;
                        {
                            LOCK(pnode->cs_hSocket);
                            if (pnode->hSocket == INVALID_SOCKET)
                                continue;
                            nBytes = recv(pnode->hSocket, pchBuf, sizeof(pchBuf), MSG_DONTWAIT);
                        }
                        if (nBytes > 0)
                        {
                            bool notify = false;
                            if (!pnode->ReceiveMsgBytes(pchBuf, nBytes, notify))
                                pnode->CloseSocketDisconnect();
                            RecordBytesRecv(nBytes);
                            if (notify) {
                                size_t nSizeAdded = 0;
                                auto it(pnode->vRecvMsg.begin());
                                for (; it != pnode->vRecvMsg.end(); ++it) {
                                    if (!it->complete())
                                        break;
                                    nSizeAdded += it->vRecv.size() + CMessageHeader::HEADER_SIZE;
                                }
                                {
                                    LOCK(pnode->cs_vProcessMsg);
                                    pnode->vProcessMsg.splice(pnode->vProcessMsg.end(), pnode->vRecvMsg, pnode->vRecvMsg.begin(), it);
                                    pnode->nProcessQueueSize += nSizeAdded;
                                    pnode->fPauseRecv = pnode->nProcessQueueSize > nReceiveFloodSize;
                                }
                                WakeMessageHandler();
                            }
                        }
                        else if (nBytes == 0)
                        {
                            // socket closed gracefully
                            if (!pnode->fDisconnect)
                                LogPrint("net", "socket closed\n");
                            pnode->CloseSocketDisconnect();
                        }
                        else if (nBytes < 0)
                        {
                            // error
                            int nErr = WSAGetLastError();
                            if (nErr != WSAEWOULDBLOCK && nErr != WSAEMSGSIZE && nErr != WSAEINTR && nErr != WSAEINPROGRESS)
                            {
                                if (!pnode->fDisconnect)
                                    LogPrintf("socket recv error %s\n", NetworkErrorString(nErr));
                                pnode->CloseSocketDisconnect();
                            }
                        }
                    }
                }
            }

            //
            // Send
            //
            if (sendSet)
            {
                LOCK(pnode->cs_vSend);
                size_t nBytes = SocketSendData(pnode);
                if (nBytes) {
                    RecordBytesSent(nBytes);
                }
            }

            //
            // Inactivity checking
            //
            int64_t nTime = GetSystemTimeInSeconds();
            if (nTime - pnode->nTimeConnected > 60)
            {
                if (pnode->nLastRecv == 0 || pnode->nLastSend == 0)
                {
                    LogPrint("net", "socket no message in first 60 seconds, %d %d from %d\n", pnode->nLastRecv != 0, pnode->nLastSend != 0, pnode->id);
                    pnode->fDisconnect = true;
                }
                else if (nTime - pnode->nLastSend > TIMEOUT_INTERVAL)
                {
                    LogPrintf("socket sending timeout: %is\n", nTime - pnode->nLastSend);
                    pnode->fDisconnect = true;
                }
                else if (nTime - pnode->nLastRecv > (pnode->nVersion > BIP0031_VERSION ? TIMEOUT_INTERVAL : 90*60))
                {
                    LogPrintf("socket receive timeout: %is\n", nTime - pnode->nLastRecv);
                    pnode->fDisconnect = true;
                }
                else if (pnode->nPingNonceSent && pnode->nPingUsecStart + TIMEOUT_INTERVAL * 1000000 < GetTimeMicros())
                {
                    LogPrintf("ping timeout: %fs\n", 0.000001 * (GetTimeMicros() - pnode->nPingUsecStart));
                    pnode->fDisconnect = true;
                }
                else if (!pnode->fSuccessfullyConnected)
                {
                    LogPrintf("version handshake timeout from %d\n", pnode->id);
                    pnode->fDisconnect = true;
                }
            }
        }
        {
            LOCK(cs_vNodes);
            BOOST_FOREACH(CNode* pnode, vNodesCopy)
                pnode->Release();
        }
    }
}

void CConnman::WakeMessageHandler()
{
    {
        std::lock_guard<std::mutex> lock(mutexMsgProc);
        fMsgProcWake = true;
    }
    condMsgProc.notify_one();
}






#ifdef USE_UPNP
void ThreadMapPort()
{
    std::string port = strprintf("%u", GetListenPort());
    const char * multicastif = 0;
    const char * minissdpdpath = 0;
    struct UPNPDev * devlist = 0;
    char lanaddr[64];

#ifndef UPNPDISCOVER_SUCCESS
    /* miniupnpc 1.5 */
    devlist = upnpDiscover(2000, multicastif, minissdpdpath, 0);
#elif MINIUPNPC_API_VERSION < 14
    /* miniupnpc 1.6 */
    int error = 0;
    devlist = upnpDiscover(2000, multicastif, minissdpdpath, 0, 0, &error);
#else
    /* miniupnpc 1.9.20150730 */
    int error = 0;
    devlist = upnpDiscover(2000, multicastif, minissdpdpath, 0, 0, 2, &error);
#endif

    struct UPNPUrls urls;
    struct IGDdatas data;
    int r;

    r = UPNP_GetValidIGD(devlist, &urls, &data, lanaddr, sizeof(lanaddr));
    if (r == 1)
    {
        if (fDiscover) {
            char externalIPAddress[40];
            r = UPNP_GetExternalIPAddress(urls.controlURL, data.first.servicetype, externalIPAddress);
            if(r != UPNPCOMMAND_SUCCESS)
                LogPrintf("UPnP: GetExternalIPAddress() returned %d\n", r);
            else
            {
                if(externalIPAddress[0])
                {
                    CNetAddr resolved;
                    if(LookupHost(externalIPAddress, resolved, false)) {
                        LogPrintf("UPnP: ExternalIPAddress = %s\n", resolved.ToString().c_str());
                        AddLocal(resolved, LOCAL_UPNP);
                    }
                }
                else
                    LogPrintf("UPnP: GetExternalIPAddress failed.\n");
            }
        }

<<<<<<< HEAD
        string strDesc = "Myriad " + FormatFullVersion();
=======
        std::string strDesc = "Bitcoin " + FormatFullVersion();
>>>>>>> f2a96e7d

        try {
            while (true) {
#ifndef UPNPDISCOVER_SUCCESS
                /* miniupnpc 1.5 */
                r = UPNP_AddPortMapping(urls.controlURL, data.first.servicetype,
                                    port.c_str(), port.c_str(), lanaddr, strDesc.c_str(), "TCP", 0);
#else
                /* miniupnpc 1.6 */
                r = UPNP_AddPortMapping(urls.controlURL, data.first.servicetype,
                                    port.c_str(), port.c_str(), lanaddr, strDesc.c_str(), "TCP", 0, "0");
#endif

                if(r!=UPNPCOMMAND_SUCCESS)
                    LogPrintf("AddPortMapping(%s, %s, %s) failed with code %d (%s)\n",
                        port, port, lanaddr, r, strupnperror(r));
                else
                    LogPrintf("UPnP Port Mapping successful.\n");

                MilliSleep(20*60*1000); // Refresh every 20 minutes
            }
        }
        catch (const boost::thread_interrupted&)
        {
            r = UPNP_DeletePortMapping(urls.controlURL, data.first.servicetype, port.c_str(), "TCP", 0);
            LogPrintf("UPNP_DeletePortMapping() returned: %d\n", r);
            freeUPNPDevlist(devlist); devlist = 0;
            FreeUPNPUrls(&urls);
            throw;
        }
    } else {
        LogPrintf("No valid UPnP IGDs found\n");
        freeUPNPDevlist(devlist); devlist = 0;
        if (r != 0)
            FreeUPNPUrls(&urls);
    }
}

void MapPort(bool fUseUPnP)
{
    static boost::thread* upnp_thread = NULL;

    if (fUseUPnP)
    {
        if (upnp_thread) {
            upnp_thread->interrupt();
            upnp_thread->join();
            delete upnp_thread;
        }
        upnp_thread = new boost::thread(boost::bind(&TraceThread<void (*)()>, "upnp", &ThreadMapPort));
    }
    else if (upnp_thread) {
        upnp_thread->interrupt();
        upnp_thread->join();
        delete upnp_thread;
        upnp_thread = NULL;
    }
}

#else
void MapPort(bool)
{
    // Intentionally left blank.
}
#endif






static std::string GetDNSHost(const CDNSSeedData& data, ServiceFlags* requiredServiceBits)
{
    //use default host for non-filter-capable seeds or if we use the default service bits (NODE_NETWORK)
    if (!data.supportsServiceBitsFiltering || *requiredServiceBits == NODE_NETWORK) {
        *requiredServiceBits = NODE_NETWORK;
        return data.host;
    }

    // See chainparams.cpp, most dnsseeds only support one or two possible servicebits hostnames
    return strprintf("x%x.%s", *requiredServiceBits, data.host);
}


void CConnman::ThreadDNSAddressSeed()
{
    // goal: only query DNS seeds if address need is acute
    // Avoiding DNS seeds when we don't need them improves user privacy by
    //  creating fewer identifying DNS requests, reduces trust by giving seeds
    //  less influence on the network topology, and reduces traffic to the seeds.
    if ((addrman.size() > 0) &&
        (!GetBoolArg("-forcednsseed", DEFAULT_FORCEDNSSEED))) {
        if (!interruptNet.sleep_for(std::chrono::seconds(11)))
            return;

        LOCK(cs_vNodes);
        int nRelevant = 0;
        for (auto pnode : vNodes) {
            nRelevant += pnode->fSuccessfullyConnected && ((pnode->nServices & nRelevantServices) == nRelevantServices);
        }
        if (nRelevant >= 2) {
            LogPrintf("P2P peers available. Skipped DNS seeding.\n");
            return;
        }
    }

    const std::vector<CDNSSeedData> &vSeeds = Params().DNSSeeds();
    int found = 0;

    LogPrintf("Loading addresses from DNS seeds (could take a while)\n");

    BOOST_FOREACH(const CDNSSeedData &seed, vSeeds) {
        if (HaveNameProxy()) {
            AddOneShot(seed.host);
        } else {
            std::vector<CNetAddr> vIPs;
            std::vector<CAddress> vAdd;
            ServiceFlags requiredServiceBits = nRelevantServices;
            if (LookupHost(GetDNSHost(seed, &requiredServiceBits).c_str(), vIPs, 0, true))
            {
                BOOST_FOREACH(const CNetAddr& ip, vIPs)
                {
                    int nOneDay = 24*3600;
                    CAddress addr = CAddress(CService(ip, Params().GetDefaultPort()), requiredServiceBits);
                    addr.nTime = GetTime() - 3*nOneDay - GetRand(4*nOneDay); // use a random age between 3 and 7 days old
                    vAdd.push_back(addr);
                    found++;
                }
            }
            // TODO: The seed name resolve may fail, yielding an IP of [::], which results in
            // addrman assigning the same source to results from different seeds.
            // This should switch to a hard-coded stable dummy IP for each seed name, so that the
            // resolve is not required at all.
            if (!vIPs.empty()) {
                CService seedSource;
                Lookup(seed.name.c_str(), seedSource, 0, true);
                addrman.Add(vAdd, seedSource);
            }
        }
    }

    LogPrintf("%d addresses found from DNS seeds\n", found);
}












void CConnman::DumpAddresses()
{
    int64_t nStart = GetTimeMillis();

    CAddrDB adb;
    adb.Write(addrman);

    LogPrint("net", "Flushed %d addresses to peers.dat  %dms\n",
           addrman.size(), GetTimeMillis() - nStart);
}

void CConnman::DumpData()
{
    DumpAddresses();
    DumpBanlist();
}

void CConnman::ProcessOneShot()
{
    std::string strDest;
    {
        LOCK(cs_vOneShots);
        if (vOneShots.empty())
            return;
        strDest = vOneShots.front();
        vOneShots.pop_front();
    }
    CAddress addr;
    CSemaphoreGrant grant(*semOutbound, true);
    if (grant) {
        if (!OpenNetworkConnection(addr, false, &grant, strDest.c_str(), true))
            AddOneShot(strDest);
    }
}

void CConnman::ThreadOpenConnections()
{
    // Connect to specific addresses
    if (mapMultiArgs.count("-connect") && mapMultiArgs.at("-connect").size() > 0)
    {
        for (int64_t nLoop = 0;; nLoop++)
        {
            ProcessOneShot();
            BOOST_FOREACH(const std::string& strAddr, mapMultiArgs.at("-connect"))
            {
                CAddress addr(CService(), NODE_NONE);
                OpenNetworkConnection(addr, false, NULL, strAddr.c_str());
                for (int i = 0; i < 10 && i < nLoop; i++)
                {
                    if (!interruptNet.sleep_for(std::chrono::milliseconds(500)))
                        return;
                }
            }
            if (!interruptNet.sleep_for(std::chrono::milliseconds(500)))
                return;
        }
    }

    // Initiate network connections
    int64_t nStart = GetTime();

    // Minimum time before next feeler connection (in microseconds).
    int64_t nNextFeeler = PoissonNextSend(nStart*1000*1000, FEELER_INTERVAL);
    while (!interruptNet)
    {
        ProcessOneShot();

        if (!interruptNet.sleep_for(std::chrono::milliseconds(500)))
            return;

        CSemaphoreGrant grant(*semOutbound);
        if (interruptNet)
            return;

        // Add seed nodes if DNS seeds are all down (an infrastructure attack?).
        if (addrman.size() == 0 && (GetTime() - nStart > 60)) {
            static bool done = false;
            if (!done) {
                LogPrintf("Adding fixed seed nodes as DNS doesn't seem to be available.\n");
                CNetAddr local;
                LookupHost("127.0.0.1", local, false);
                addrman.Add(convertSeed6(Params().FixedSeeds()), local);
                done = true;
            }
        }

        //
        // Choose an address to connect to based on most recently seen
        //
        CAddress addrConnect;

        // Only connect out to one peer per network group (/16 for IPv4).
        // Do this here so we don't have to critsect vNodes inside mapAddresses critsect.
        int nOutbound = 0;
        std::set<std::vector<unsigned char> > setConnected;
        {
            LOCK(cs_vNodes);
            BOOST_FOREACH(CNode* pnode, vNodes) {
                if (!pnode->fInbound && !pnode->fAddnode) {
                    // Netgroups for inbound and addnode peers are not excluded because our goal here
                    // is to not use multiple of our limited outbound slots on a single netgroup
                    // but inbound and addnode peers do not use our outbound slots.  Inbound peers
                    // also have the added issue that they're attacker controlled and could be used
                    // to prevent us from connecting to particular hosts if we used them here.
                    setConnected.insert(pnode->addr.GetGroup());
                    nOutbound++;
                }
            }
        }

        // Feeler Connections
        //
        // Design goals:
        //  * Increase the number of connectable addresses in the tried table.
        //
        // Method:
        //  * Choose a random address from new and attempt to connect to it if we can connect 
        //    successfully it is added to tried.
        //  * Start attempting feeler connections only after node finishes making outbound 
        //    connections.
        //  * Only make a feeler connection once every few minutes.
        //
        bool fFeeler = false;
        if (nOutbound >= nMaxOutbound) {
            int64_t nTime = GetTimeMicros(); // The current time right now (in microseconds).
            if (nTime > nNextFeeler) {
                nNextFeeler = PoissonNextSend(nTime, FEELER_INTERVAL);
                fFeeler = true;
            } else {
                continue;
            }
        }

        int64_t nANow = GetAdjustedTime();
        int nTries = 0;
        while (!interruptNet)
        {
            CAddrInfo addr = addrman.Select(fFeeler);

            // if we selected an invalid address, restart
            if (!addr.IsValid() || setConnected.count(addr.GetGroup()) || IsLocal(addr))
                break;

            // If we didn't find an appropriate destination after trying 100 addresses fetched from addrman,
            // stop this loop, and let the outer loop run again (which sleeps, adds seed nodes, recalculates
            // already-connected network ranges, ...) before trying new addrman addresses.
            nTries++;
            if (nTries > 100)
                break;

            if (IsLimited(addr))
                continue;

            // only connect to full nodes
            if ((addr.nServices & REQUIRED_SERVICES) != REQUIRED_SERVICES)
                continue;

            // only consider very recently tried nodes after 30 failed attempts
            if (nANow - addr.nLastTry < 600 && nTries < 30)
                continue;

            // only consider nodes missing relevant services after 40 failed attempts and only if less than half the outbound are up.
            if ((addr.nServices & nRelevantServices) != nRelevantServices && (nTries < 40 || nOutbound >= (nMaxOutbound >> 1)))
                continue;

            // do not allow non-default ports, unless after 50 invalid addresses selected already
            if (addr.GetPort() != Params().GetDefaultPort() && nTries < 50)
                continue;

            addrConnect = addr;
            break;
        }

        if (addrConnect.IsValid()) {

            if (fFeeler) {
                // Add small amount of random noise before connection to avoid synchronization.
                int randsleep = GetRandInt(FEELER_SLEEP_WINDOW * 1000);
                if (!interruptNet.sleep_for(std::chrono::milliseconds(randsleep)))
                    return;
                LogPrint("net", "Making feeler connection to %s\n", addrConnect.ToString());
            }

            OpenNetworkConnection(addrConnect, (int)setConnected.size() >= std::min(nMaxConnections - 1, 2), &grant, NULL, false, fFeeler);
        }
    }
}

std::vector<AddedNodeInfo> CConnman::GetAddedNodeInfo()
{
    std::vector<AddedNodeInfo> ret;

    std::list<std::string> lAddresses(0);
    {
        LOCK(cs_vAddedNodes);
        ret.reserve(vAddedNodes.size());
        BOOST_FOREACH(const std::string& strAddNode, vAddedNodes)
            lAddresses.push_back(strAddNode);
    }


    // Build a map of all already connected addresses (by IP:port and by name) to inbound/outbound and resolved CService
    std::map<CService, bool> mapConnected;
    std::map<std::string, std::pair<bool, CService>> mapConnectedByName;
    {
        LOCK(cs_vNodes);
        for (const CNode* pnode : vNodes) {
            if (pnode->addr.IsValid()) {
                mapConnected[pnode->addr] = pnode->fInbound;
            }
            std::string addrName = pnode->GetAddrName();
            if (!addrName.empty()) {
                mapConnectedByName[std::move(addrName)] = std::make_pair(pnode->fInbound, static_cast<const CService&>(pnode->addr));
            }
        }
    }

    BOOST_FOREACH(const std::string& strAddNode, lAddresses) {
        CService service(LookupNumeric(strAddNode.c_str(), Params().GetDefaultPort()));
        if (service.IsValid()) {
            // strAddNode is an IP:port
            auto it = mapConnected.find(service);
            if (it != mapConnected.end()) {
                ret.push_back(AddedNodeInfo{strAddNode, service, true, it->second});
            } else {
                ret.push_back(AddedNodeInfo{strAddNode, CService(), false, false});
            }
        } else {
            // strAddNode is a name
            auto it = mapConnectedByName.find(strAddNode);
            if (it != mapConnectedByName.end()) {
                ret.push_back(AddedNodeInfo{strAddNode, it->second.second, true, it->second.first});
            } else {
                ret.push_back(AddedNodeInfo{strAddNode, CService(), false, false});
            }
        }
    }

    return ret;
}

void CConnman::ThreadOpenAddedConnections()
{
    {
        LOCK(cs_vAddedNodes);
        if (mapMultiArgs.count("-addnode"))
            vAddedNodes = mapMultiArgs.at("-addnode");
    }

    while (true)
    {
        CSemaphoreGrant grant(*semAddnode);
        std::vector<AddedNodeInfo> vInfo = GetAddedNodeInfo();
        bool tried = false;
        for (const AddedNodeInfo& info : vInfo) {
            if (!info.fConnected) {
                if (!grant.TryAcquire()) {
                    // If we've used up our semaphore and need a new one, lets not wait here since while we are waiting
                    // the addednodeinfo state might change.
                    break;
                }
                // If strAddedNode is an IP/port, decode it immediately, so
                // OpenNetworkConnection can detect existing connections to that IP/port.
                tried = true;
                CService service(LookupNumeric(info.strAddedNode.c_str(), Params().GetDefaultPort()));
                OpenNetworkConnection(CAddress(service, NODE_NONE), false, &grant, info.strAddedNode.c_str(), false, false, true);
                if (!interruptNet.sleep_for(std::chrono::milliseconds(500)))
                    return;
            }
        }
        // Retry every 60 seconds if a connection was attempted, otherwise two seconds
        if (!interruptNet.sleep_for(std::chrono::seconds(tried ? 60 : 2)))
            return;
    }
}

// if successful, this moves the passed grant to the constructed node
bool CConnman::OpenNetworkConnection(const CAddress& addrConnect, bool fCountFailure, CSemaphoreGrant *grantOutbound, const char *pszDest, bool fOneShot, bool fFeeler, bool fAddnode)
{
    //
    // Initiate outbound network connection
    //
    if (interruptNet) {
        return false;
    }
    if (!fNetworkActive) {
        return false;
    }
    if (!pszDest) {
        if (IsLocal(addrConnect) ||
            FindNode((CNetAddr)addrConnect) || IsBanned(addrConnect) ||
            FindNode(addrConnect.ToStringIPPort()))
            return false;
    } else if (FindNode(std::string(pszDest)))
        return false;

    CNode* pnode = ConnectNode(addrConnect, pszDest, fCountFailure);

    if (!pnode)
        return false;
    if (grantOutbound)
        grantOutbound->MoveTo(pnode->grantOutbound);
    if (fOneShot)
        pnode->fOneShot = true;
    if (fFeeler)
        pnode->fFeeler = true;
    if (fAddnode)
        pnode->fAddnode = true;

    GetNodeSignals().InitializeNode(pnode, *this);
    {
        LOCK(cs_vNodes);
        vNodes.push_back(pnode);
    }

    return true;
}

void CConnman::ThreadMessageHandler()
{
    while (!flagInterruptMsgProc)
    {
        std::vector<CNode*> vNodesCopy;
        {
            LOCK(cs_vNodes);
            vNodesCopy = vNodes;
            BOOST_FOREACH(CNode* pnode, vNodesCopy) {
                pnode->AddRef();
            }
        }

<<<<<<< HEAD
        bool fSleep = true;
=======
        bool fMoreWork = false;
>>>>>>> f2a96e7d

        BOOST_FOREACH(CNode* pnode, vNodesCopy)
        {
            if (pnode->fDisconnect)
                continue;

            // Receive messages
            bool fMoreNodeWork = GetNodeSignals().ProcessMessages(pnode, *this, flagInterruptMsgProc);
            fMoreWork |= (fMoreNodeWork && !pnode->fPauseSend);
            if (flagInterruptMsgProc)
                return;

            // Send messages
            {
<<<<<<< HEAD
                TRY_LOCK(pnode->cs_vSend, lockSend);
                if (lockSend)
                    g_signals.SendMessages(pnode);
=======
                LOCK(pnode->cs_sendProcessing);
                GetNodeSignals().SendMessages(pnode, *this, flagInterruptMsgProc);
>>>>>>> f2a96e7d
            }
            if (flagInterruptMsgProc)
                return;
        }

        {
            LOCK(cs_vNodes);
            BOOST_FOREACH(CNode* pnode, vNodesCopy)
                pnode->Release();
        }

        std::unique_lock<std::mutex> lock(mutexMsgProc);
        if (!fMoreWork) {
            condMsgProc.wait_until(lock, std::chrono::steady_clock::now() + std::chrono::milliseconds(100), [this] { return fMsgProcWake; });
        }
        fMsgProcWake = false;
    }
}






bool CConnman::BindListenPort(const CService &addrBind, std::string& strError, bool fWhitelisted)
{
    strError = "";
    int nOne = 1;

    // Create socket for listening for incoming connections
    struct sockaddr_storage sockaddr;
    socklen_t len = sizeof(sockaddr);
    if (!addrBind.GetSockAddr((struct sockaddr*)&sockaddr, &len))
    {
        strError = strprintf("Error: Bind address family for %s not supported", addrBind.ToString());
        LogPrintf("%s\n", strError);
        return false;
    }

    SOCKET hListenSocket = socket(((struct sockaddr*)&sockaddr)->sa_family, SOCK_STREAM, IPPROTO_TCP);
    if (hListenSocket == INVALID_SOCKET)
    {
        strError = strprintf("Error: Couldn't open socket for incoming connections (socket returned error %s)", NetworkErrorString(WSAGetLastError()));
        LogPrintf("%s\n", strError);
        return false;
    }
    if (!IsSelectableSocket(hListenSocket))
    {
        strError = "Error: Couldn't create a listenable socket for incoming connections";
        LogPrintf("%s\n", strError);
        return false;
    }


#ifndef WIN32
#ifdef SO_NOSIGPIPE
    // Different way of disabling SIGPIPE on BSD
    setsockopt(hListenSocket, SOL_SOCKET, SO_NOSIGPIPE, (void*)&nOne, sizeof(int));
#endif
    // Allow binding if the port is still in TIME_WAIT state after
    // the program was closed and restarted.
    setsockopt(hListenSocket, SOL_SOCKET, SO_REUSEADDR, (void*)&nOne, sizeof(int));
    // Disable Nagle's algorithm
    setsockopt(hListenSocket, IPPROTO_TCP, TCP_NODELAY, (void*)&nOne, sizeof(int));
#else
    setsockopt(hListenSocket, SOL_SOCKET, SO_REUSEADDR, (const char*)&nOne, sizeof(int));
    setsockopt(hListenSocket, IPPROTO_TCP, TCP_NODELAY, (const char*)&nOne, sizeof(int));
#endif

    // Set to non-blocking, incoming connections will also inherit this
    if (!SetSocketNonBlocking(hListenSocket, true)) {
        strError = strprintf("BindListenPort: Setting listening socket to non-blocking failed, error %s\n", NetworkErrorString(WSAGetLastError()));
        LogPrintf("%s\n", strError);
        return false;
    }

    // some systems don't have IPV6_V6ONLY but are always v6only; others do have the option
    // and enable it by default or not. Try to enable it, if possible.
    if (addrBind.IsIPv6()) {
#ifdef IPV6_V6ONLY
#ifdef WIN32
        setsockopt(hListenSocket, IPPROTO_IPV6, IPV6_V6ONLY, (const char*)&nOne, sizeof(int));
#else
        setsockopt(hListenSocket, IPPROTO_IPV6, IPV6_V6ONLY, (void*)&nOne, sizeof(int));
#endif
#endif
#ifdef WIN32
        int nProtLevel = PROTECTION_LEVEL_UNRESTRICTED;
        setsockopt(hListenSocket, IPPROTO_IPV6, IPV6_PROTECTION_LEVEL, (const char*)&nProtLevel, sizeof(int));
#endif
    }

    if (::bind(hListenSocket, (struct sockaddr*)&sockaddr, len) == SOCKET_ERROR)
    {
        int nErr = WSAGetLastError();
        if (nErr == WSAEADDRINUSE)
<<<<<<< HEAD
            strError = strprintf(_("Unable to bind to %s on this computer. Myriad Core is probably already running."), addrBind.ToString());
=======
            strError = strprintf(_("Unable to bind to %s on this computer. %s is probably already running."), addrBind.ToString(), _(PACKAGE_NAME));
>>>>>>> f2a96e7d
        else
            strError = strprintf(_("Unable to bind to %s on this computer (bind returned error %s)"), addrBind.ToString(), NetworkErrorString(nErr));
        LogPrintf("%s\n", strError);
        CloseSocket(hListenSocket);
        return false;
    }
    LogPrintf("Bound to %s\n", addrBind.ToString());

    // Listen for incoming connections
    if (listen(hListenSocket, SOMAXCONN) == SOCKET_ERROR)
    {
        strError = strprintf(_("Error: Listening for incoming connections failed (listen returned error %s)"), NetworkErrorString(WSAGetLastError()));
        LogPrintf("%s\n", strError);
        CloseSocket(hListenSocket);
        return false;
    }

    vhListenSocket.push_back(ListenSocket(hListenSocket, fWhitelisted));

    if (addrBind.IsRoutable() && fDiscover && !fWhitelisted)
        AddLocal(addrBind, LOCAL_BIND);

    return true;
}

void Discover(boost::thread_group& threadGroup)
{
    if (!fDiscover)
        return;

#ifdef WIN32
    // Get local host IP
    char pszHostName[256] = "";
    if (gethostname(pszHostName, sizeof(pszHostName)) != SOCKET_ERROR)
    {
        std::vector<CNetAddr> vaddr;
        if (LookupHost(pszHostName, vaddr, 0, true))
        {
            BOOST_FOREACH (const CNetAddr &addr, vaddr)
            {
                if (AddLocal(addr, LOCAL_IF))
                    LogPrintf("%s: %s - %s\n", __func__, pszHostName, addr.ToString());
            }
        }
    }
#else
    // Get local host ip
    struct ifaddrs* myaddrs;
    if (getifaddrs(&myaddrs) == 0)
    {
        for (struct ifaddrs* ifa = myaddrs; ifa != NULL; ifa = ifa->ifa_next)
        {
            if (ifa->ifa_addr == NULL) continue;
            if ((ifa->ifa_flags & IFF_UP) == 0) continue;
            if (strcmp(ifa->ifa_name, "lo") == 0) continue;
            if (strcmp(ifa->ifa_name, "lo0") == 0) continue;
            if (ifa->ifa_addr->sa_family == AF_INET)
            {
                struct sockaddr_in* s4 = (struct sockaddr_in*)(ifa->ifa_addr);
                CNetAddr addr(s4->sin_addr);
                if (AddLocal(addr, LOCAL_IF))
                    LogPrintf("%s: IPv4 %s: %s\n", __func__, ifa->ifa_name, addr.ToString());
            }
            else if (ifa->ifa_addr->sa_family == AF_INET6)
            {
                struct sockaddr_in6* s6 = (struct sockaddr_in6*)(ifa->ifa_addr);
                CNetAddr addr(s6->sin6_addr);
                if (AddLocal(addr, LOCAL_IF))
                    LogPrintf("%s: IPv6 %s: %s\n", __func__, ifa->ifa_name, addr.ToString());
            }
        }
        freeifaddrs(myaddrs);
    }
#endif
}

void CConnman::SetNetworkActive(bool active)
{
    if (fDebug) {
        LogPrint("net", "SetNetworkActive: %s\n", active);
    }

    if (!active) {
        fNetworkActive = false;

        LOCK(cs_vNodes);
        // Close sockets to all nodes
        BOOST_FOREACH(CNode* pnode, vNodes) {
            pnode->CloseSocketDisconnect();
        }
    } else {
        fNetworkActive = true;
    }

    uiInterface.NotifyNetworkActiveChanged(fNetworkActive);
}

CConnman::CConnman(uint64_t nSeed0In, uint64_t nSeed1In) : nSeed0(nSeed0In), nSeed1(nSeed1In)
{
    fNetworkActive = true;
    setBannedIsDirty = false;
    fAddressesInitialized = false;
    nLastNodeId = 0;
    nSendBufferMaxSize = 0;
    nReceiveFloodSize = 0;
    semOutbound = NULL;
    semAddnode = NULL;
    nMaxConnections = 0;
    nMaxOutbound = 0;
    nMaxAddnode = 0;
    nBestHeight = 0;
    clientInterface = NULL;
    flagInterruptMsgProc = false;
}

NodeId CConnman::GetNewNodeId()
{
    return nLastNodeId.fetch_add(1, std::memory_order_relaxed);
}

bool CConnman::Start(CScheduler& scheduler, std::string& strNodeError, Options connOptions)
{
    nTotalBytesRecv = 0;
    nTotalBytesSent = 0;
    nMaxOutboundTotalBytesSentInCycle = 0;
    nMaxOutboundCycleStartTime = 0;

    nRelevantServices = connOptions.nRelevantServices;
    nLocalServices = connOptions.nLocalServices;
    nMaxConnections = connOptions.nMaxConnections;
    nMaxOutbound = std::min((connOptions.nMaxOutbound), nMaxConnections);
    nMaxAddnode = connOptions.nMaxAddnode;
    nMaxFeeler = connOptions.nMaxFeeler;

    nSendBufferMaxSize = connOptions.nSendBufferMaxSize;
    nReceiveFloodSize = connOptions.nReceiveFloodSize;

    nMaxOutboundLimit = connOptions.nMaxOutboundLimit;
    nMaxOutboundTimeframe = connOptions.nMaxOutboundTimeframe;

    SetBestHeight(connOptions.nBestHeight);

    clientInterface = connOptions.uiInterface;
    if (clientInterface)
        clientInterface->InitMessage(_("Loading addresses..."));
    // Load addresses from peers.dat
    int64_t nStart = GetTimeMillis();
    {
        CAddrDB adb;
        if (adb.Read(addrman))
            LogPrintf("Loaded %i addresses from peers.dat  %dms\n", addrman.size(), GetTimeMillis() - nStart);
        else {
            addrman.Clear(); // Addrman can be in an inconsistent state after failure, reset it
            LogPrintf("Invalid or missing peers.dat; recreating\n");
            DumpAddresses();
        }
    }
    if (clientInterface)
        clientInterface->InitMessage(_("Loading banlist..."));
    // Load addresses from banlist.dat
    nStart = GetTimeMillis();
    CBanDB bandb;
    banmap_t banmap;
    if (bandb.Read(banmap)) {
        SetBanned(banmap); // thread save setter
        SetBannedSetDirty(false); // no need to write down, just read data
        SweepBanned(); // sweep out unused entries

        LogPrint("net", "Loaded %d banned node ips/subnets from banlist.dat  %dms\n",
            banmap.size(), GetTimeMillis() - nStart);
    } else {
        LogPrintf("Invalid or missing banlist.dat; recreating\n");
        SetBannedSetDirty(true); // force write
        DumpBanlist();
    }

    uiInterface.InitMessage(_("Starting network threads..."));

    fAddressesInitialized = true;

    if (semOutbound == NULL) {
        // initialize semaphore
        semOutbound = new CSemaphore(std::min((nMaxOutbound + nMaxFeeler), nMaxConnections));
    }
    if (semAddnode == NULL) {
        // initialize semaphore
        semAddnode = new CSemaphore(nMaxAddnode);
    }

    //
    // Start threads
    //
    InterruptSocks5(false);
    interruptNet.reset();
    flagInterruptMsgProc = false;

    {
        std::unique_lock<std::mutex> lock(mutexMsgProc);
        fMsgProcWake = false;
    }

    // Send and receive from sockets, accept connections
    threadSocketHandler = std::thread(&TraceThread<std::function<void()> >, "net", std::function<void()>(std::bind(&CConnman::ThreadSocketHandler, this)));

    if (!GetBoolArg("-dnsseed", true))
        LogPrintf("DNS seeding disabled\n");
    else
        threadDNSAddressSeed = std::thread(&TraceThread<std::function<void()> >, "dnsseed", std::function<void()>(std::bind(&CConnman::ThreadDNSAddressSeed, this)));

    // Initiate outbound connections from -addnode
    threadOpenAddedConnections = std::thread(&TraceThread<std::function<void()> >, "addcon", std::function<void()>(std::bind(&CConnman::ThreadOpenAddedConnections, this)));

    // Initiate outbound connections unless connect=0
    if (!mapMultiArgs.count("-connect") || mapMultiArgs.at("-connect").size() != 1 || mapMultiArgs.at("-connect")[0] != "0")
        threadOpenConnections = std::thread(&TraceThread<std::function<void()> >, "opencon", std::function<void()>(std::bind(&CConnman::ThreadOpenConnections, this)));

    // Process messages
    threadMessageHandler = std::thread(&TraceThread<std::function<void()> >, "msghand", std::function<void()>(std::bind(&CConnman::ThreadMessageHandler, this)));

    // Dump network addresses
    scheduler.scheduleEvery(boost::bind(&CConnman::DumpData, this), DUMP_ADDRESSES_INTERVAL);

    return true;
}

class CNetCleanup
{
public:
    CNetCleanup() {}

    ~CNetCleanup()
    {
#ifdef WIN32
        // Shutdown Windows Sockets
        WSACleanup();
#endif
    }
}
instance_of_cnetcleanup;

void CConnman::Interrupt()
{
    {
        std::lock_guard<std::mutex> lock(mutexMsgProc);
        flagInterruptMsgProc = true;
    }
    condMsgProc.notify_all();

    interruptNet();
    InterruptSocks5(true);

    if (semOutbound) {
        for (int i=0; i<(nMaxOutbound + nMaxFeeler); i++) {
            semOutbound->post();
        }
    }

    if (semAddnode) {
        for (int i=0; i<nMaxAddnode; i++) {
            semAddnode->post();
        }
    }
}

void CConnman::Stop()
{
    if (threadMessageHandler.joinable())
        threadMessageHandler.join();
    if (threadOpenConnections.joinable())
        threadOpenConnections.join();
    if (threadOpenAddedConnections.joinable())
        threadOpenAddedConnections.join();
    if (threadDNSAddressSeed.joinable())
        threadDNSAddressSeed.join();
    if (threadSocketHandler.joinable())
        threadSocketHandler.join();

    if (fAddressesInitialized)
    {
        DumpData();
        fAddressesInitialized = false;
    }

    // Close sockets
    BOOST_FOREACH(CNode* pnode, vNodes)
        pnode->CloseSocketDisconnect();
    BOOST_FOREACH(ListenSocket& hListenSocket, vhListenSocket)
        if (hListenSocket.socket != INVALID_SOCKET)
            if (!CloseSocket(hListenSocket.socket))
                LogPrintf("CloseSocket(hListenSocket) failed with error %s\n", NetworkErrorString(WSAGetLastError()));

    // clean up some globals (to help leak detection)
    BOOST_FOREACH(CNode *pnode, vNodes) {
        DeleteNode(pnode);
    }
    BOOST_FOREACH(CNode *pnode, vNodesDisconnected) {
        DeleteNode(pnode);
    }
    vNodes.clear();
    vNodesDisconnected.clear();
    vhListenSocket.clear();
    delete semOutbound;
    semOutbound = NULL;
    delete semAddnode;
    semAddnode = NULL;
}

void CConnman::DeleteNode(CNode* pnode)
{
    assert(pnode);
    bool fUpdateConnectionTime = false;
    GetNodeSignals().FinalizeNode(pnode->GetId(), fUpdateConnectionTime);
    if(fUpdateConnectionTime)
        addrman.Connected(pnode->addr);
    delete pnode;
}

CConnman::~CConnman()
{
    Interrupt();
    Stop();
}

size_t CConnman::GetAddressCount() const
{
    return addrman.size();
}

void CConnman::SetServices(const CService &addr, ServiceFlags nServices)
{
    addrman.SetServices(addr, nServices);
}

void CConnman::MarkAddressGood(const CAddress& addr)
{
    addrman.Good(addr);
}

void CConnman::AddNewAddress(const CAddress& addr, const CAddress& addrFrom, int64_t nTimePenalty)
{
    addrman.Add(addr, addrFrom, nTimePenalty);
}

void CConnman::AddNewAddresses(const std::vector<CAddress>& vAddr, const CAddress& addrFrom, int64_t nTimePenalty)
{
    addrman.Add(vAddr, addrFrom, nTimePenalty);
}

std::vector<CAddress> CConnman::GetAddresses()
{
    return addrman.GetAddr();
}

bool CConnman::AddNode(const std::string& strNode)
{
    LOCK(cs_vAddedNodes);
    for(std::vector<std::string>::const_iterator it = vAddedNodes.begin(); it != vAddedNodes.end(); ++it) {
        if (strNode == *it)
            return false;
    }

    vAddedNodes.push_back(strNode);
    return true;
}

bool CConnman::RemoveAddedNode(const std::string& strNode)
{
    LOCK(cs_vAddedNodes);
    for(std::vector<std::string>::iterator it = vAddedNodes.begin(); it != vAddedNodes.end(); ++it) {
        if (strNode == *it) {
            vAddedNodes.erase(it);
            return true;
        }
    }
    return false;
}

size_t CConnman::GetNodeCount(NumConnections flags)
{
    LOCK(cs_vNodes);
    if (flags == CConnman::CONNECTIONS_ALL) // Shortcut if we want total
        return vNodes.size();

    int nNum = 0;
    for(std::vector<CNode*>::const_iterator it = vNodes.begin(); it != vNodes.end(); ++it)
        if (flags & ((*it)->fInbound ? CONNECTIONS_IN : CONNECTIONS_OUT))
            nNum++;

    return nNum;
}

void CConnman::GetNodeStats(std::vector<CNodeStats>& vstats)
{
    vstats.clear();
    LOCK(cs_vNodes);
    vstats.reserve(vNodes.size());
    for(std::vector<CNode*>::iterator it = vNodes.begin(); it != vNodes.end(); ++it) {
        CNode* pnode = *it;
        vstats.emplace_back();
        pnode->copyStats(vstats.back());
    }
}

bool CConnman::DisconnectNode(const std::string& strNode)
{
    LOCK(cs_vNodes);
    if (CNode* pnode = FindNode(strNode)) {
        pnode->fDisconnect = true;
        return true;
    }
    return false;
}
bool CConnman::DisconnectNode(NodeId id)
{
    LOCK(cs_vNodes);
    for(CNode* pnode : vNodes) {
        if (id == pnode->id) {
            pnode->fDisconnect = true;
            return true;
        }
    }
    return false;
}

void CConnman::RecordBytesRecv(uint64_t bytes)
{
    LOCK(cs_totalBytesRecv);
    nTotalBytesRecv += bytes;
}

void CConnman::RecordBytesSent(uint64_t bytes)
{
    LOCK(cs_totalBytesSent);
    nTotalBytesSent += bytes;

    uint64_t now = GetTime();
    if (nMaxOutboundCycleStartTime + nMaxOutboundTimeframe < now)
    {
        // timeframe expired, reset cycle
        nMaxOutboundCycleStartTime = now;
        nMaxOutboundTotalBytesSentInCycle = 0;
    }

    // TODO, exclude whitebind peers
    nMaxOutboundTotalBytesSentInCycle += bytes;
}

void CConnman::SetMaxOutboundTarget(uint64_t limit)
{
    LOCK(cs_totalBytesSent);
    nMaxOutboundLimit = limit;
}

uint64_t CConnman::GetMaxOutboundTarget()
{
    LOCK(cs_totalBytesSent);
    return nMaxOutboundLimit;
}

uint64_t CConnman::GetMaxOutboundTimeframe()
{
    LOCK(cs_totalBytesSent);
    return nMaxOutboundTimeframe;
}

uint64_t CConnman::GetMaxOutboundTimeLeftInCycle()
{
    LOCK(cs_totalBytesSent);
    if (nMaxOutboundLimit == 0)
        return 0;

    if (nMaxOutboundCycleStartTime == 0)
        return nMaxOutboundTimeframe;

    uint64_t cycleEndTime = nMaxOutboundCycleStartTime + nMaxOutboundTimeframe;
    uint64_t now = GetTime();
    return (cycleEndTime < now) ? 0 : cycleEndTime - GetTime();
}

void CConnman::SetMaxOutboundTimeframe(uint64_t timeframe)
{
    LOCK(cs_totalBytesSent);
    if (nMaxOutboundTimeframe != timeframe)
    {
        // reset measure-cycle in case of changing
        // the timeframe
        nMaxOutboundCycleStartTime = GetTime();
    }
    nMaxOutboundTimeframe = timeframe;
}

bool CConnman::OutboundTargetReached(bool historicalBlockServingLimit)
{
    LOCK(cs_totalBytesSent);
    if (nMaxOutboundLimit == 0)
        return false;

    if (historicalBlockServingLimit)
    {
        // keep a large enough buffer to at least relay each block once
        uint64_t timeLeftInCycle = GetMaxOutboundTimeLeftInCycle();
        uint64_t buffer = timeLeftInCycle / 600 * MAX_BLOCK_SERIALIZED_SIZE;
        if (buffer >= nMaxOutboundLimit || nMaxOutboundTotalBytesSentInCycle >= nMaxOutboundLimit - buffer)
            return true;
    }
    else if (nMaxOutboundTotalBytesSentInCycle >= nMaxOutboundLimit)
        return true;

    return false;
}

uint64_t CConnman::GetOutboundTargetBytesLeft()
{
    LOCK(cs_totalBytesSent);
    if (nMaxOutboundLimit == 0)
        return 0;

    return (nMaxOutboundTotalBytesSentInCycle >= nMaxOutboundLimit) ? 0 : nMaxOutboundLimit - nMaxOutboundTotalBytesSentInCycle;
}

uint64_t CConnman::GetTotalBytesRecv()
{
    LOCK(cs_totalBytesRecv);
    return nTotalBytesRecv;
}

uint64_t CConnman::GetTotalBytesSent()
{
    LOCK(cs_totalBytesSent);
    return nTotalBytesSent;
}

ServiceFlags CConnman::GetLocalServices() const
{
    return nLocalServices;
}

void CConnman::SetBestHeight(int height)
{
    nBestHeight.store(height, std::memory_order_release);
}

int CConnman::GetBestHeight() const
{
    return nBestHeight.load(std::memory_order_acquire);
}

unsigned int CConnman::GetReceiveFloodSize() const { return nReceiveFloodSize; }
unsigned int CConnman::GetSendBufferSize() const{ return nSendBufferMaxSize; }

CNode::CNode(NodeId idIn, ServiceFlags nLocalServicesIn, int nMyStartingHeightIn, SOCKET hSocketIn, const CAddress& addrIn, uint64_t nKeyedNetGroupIn, uint64_t nLocalHostNonceIn, const std::string& addrNameIn, bool fInboundIn) :
    nTimeConnected(GetSystemTimeInSeconds()),
    addr(addrIn),
    fInbound(fInboundIn),
    id(idIn),
    nKeyedNetGroup(nKeyedNetGroupIn),
    addrKnown(5000, 0.001),
<<<<<<< HEAD
    filterInventoryKnown(50000, 0.000001)
{
    nServices = 0;
=======
    filterInventoryKnown(50000, 0.000001),
    nLocalHostNonce(nLocalHostNonceIn),
    nLocalServices(nLocalServicesIn),
    nMyStartingHeight(nMyStartingHeightIn),
    nSendVersion(0)
{
    nServices = NODE_NONE;
    nServicesExpected = NODE_NONE;
>>>>>>> f2a96e7d
    hSocket = hSocketIn;
    nRecvVersion = INIT_PROTO_VERSION;
    nLastSend = 0;
    nLastRecv = 0;
    nSendBytes = 0;
    nRecvBytes = 0;
    nTimeOffset = 0;
    addrName = addrNameIn == "" ? addr.ToStringIPPort() : addrNameIn;
    nVersion = 0;
    strSubVer = "";
    fWhitelisted = false;
    fOneShot = false;
    fAddnode = false;
    fClient = false; // set by version message
    fFeeler = false;
    fSuccessfullyConnected = false;
    fDisconnect = false;
    nRefCount = 0;
    nSendSize = 0;
    nSendOffset = 0;
    hashContinue = uint256();
    nStartingHeight = -1;
    filterInventoryKnown.reset();
<<<<<<< HEAD
=======
    fSendMempool = false;
>>>>>>> f2a96e7d
    fGetAddr = false;
    nNextLocalAddrSend = 0;
    nNextAddrSend = 0;
    nNextInvSend = 0;
    fRelayTxes = false;
    fSentAddr = false;
    pfilter = new CBloomFilter();
    timeLastMempoolReq = 0;
    nLastBlockTime = 0;
    nLastTXTime = 0;
    nPingNonceSent = 0;
    nPingUsecStart = 0;
    nPingUsecTime = 0;
    fPingQueued = false;
    nMinPingUsecTime = std::numeric_limits<int64_t>::max();
    minFeeFilter = 0;
    lastSentFeeFilter = 0;
    nextSendTimeFeeFilter = 0;
    fPauseRecv = false;
    fPauseSend = false;
    nProcessQueueSize = 0;

    BOOST_FOREACH(const std::string &msg, getAllNetMessageTypes())
        mapRecvBytesPerMsgCmd[msg] = 0;
    mapRecvBytesPerMsgCmd[NET_MESSAGE_COMMAND_OTHER] = 0;

    if (fLogIPs)
        LogPrint("net", "Added connection to %s peer=%d\n", addrName, id);
    else
        LogPrint("net", "Added connection peer=%d\n", id);
}

CNode::~CNode()
{
    CloseSocket(hSocket);

    if (pfilter)
        delete pfilter;
}

void CNode::AskFor(const CInv& inv)
{
    if (mapAskFor.size() > MAPASKFOR_MAX_SZ || setAskFor.size() > SETASKFOR_MAX_SZ)
        return;
    // a peer may not have multiple non-responded queue positions for a single inv item
    if (!setAskFor.insert(inv.hash).second)
        return;

    // We're using mapAskFor as a priority queue,
    // the key is the earliest time the request can be sent
    int64_t nRequestTime;
    limitedmap<uint256, int64_t>::const_iterator it = mapAlreadyAskedFor.find(inv.hash);
    if (it != mapAlreadyAskedFor.end())
        nRequestTime = it->second;
    else
        nRequestTime = 0;
    LogPrint("net", "askfor %s  %d (%s) peer=%d\n", inv.ToString(), nRequestTime, DateTimeStrFormat("%H:%M:%S", nRequestTime/1000000), id);

    // Make sure not to reuse time indexes to keep things in the same order
    int64_t nNow = GetTimeMicros() - 1000000;
    static int64_t nLastTime;
    ++nLastTime;
    nNow = std::max(nNow, nLastTime);
    nLastTime = nNow;

    // Each retry is 2 minutes after the last
    nRequestTime = std::max(nRequestTime + 2 * 60 * 1000000, nNow);
    if (it != mapAlreadyAskedFor.end())
        mapAlreadyAskedFor.update(it, nRequestTime);
    else
        mapAlreadyAskedFor.insert(std::make_pair(inv.hash, nRequestTime));
    mapAskFor.insert(std::make_pair(nRequestTime, inv));
}

bool CConnman::NodeFullyConnected(const CNode* pnode)
{
    return pnode && pnode->fSuccessfullyConnected && !pnode->fDisconnect;
}

void CConnman::PushMessage(CNode* pnode, CSerializedNetMsg&& msg)
{
    size_t nMessageSize = msg.data.size();
    size_t nTotalSize = nMessageSize + CMessageHeader::HEADER_SIZE;
    LogPrint("net", "sending %s (%d bytes) peer=%d\n",  SanitizeString(msg.command.c_str()), nMessageSize, pnode->id);

    std::vector<unsigned char> serializedHeader;
    serializedHeader.reserve(CMessageHeader::HEADER_SIZE);
    uint256 hash = Hash(msg.data.data(), msg.data.data() + nMessageSize);
    CMessageHeader hdr(Params().MessageStart(), msg.command.c_str(), nMessageSize);
    memcpy(hdr.pchChecksum, hash.begin(), CMessageHeader::CHECKSUM_SIZE);

    CVectorWriter{SER_NETWORK, INIT_PROTO_VERSION, serializedHeader, 0, hdr};

    size_t nBytesSent = 0;
    {
        LOCK(pnode->cs_vSend);
        bool optimisticSend(pnode->vSendMsg.empty());

        //log total amount of bytes per command
        pnode->mapSendBytesPerMsgCmd[msg.command] += nTotalSize;
        pnode->nSendSize += nTotalSize;

        if (pnode->nSendSize > nSendBufferMaxSize)
            pnode->fPauseSend = true;
        pnode->vSendMsg.push_back(std::move(serializedHeader));
        if (nMessageSize)
            pnode->vSendMsg.push_back(std::move(msg.data));

        // If write queue empty, attempt "optimistic write"
        if (optimisticSend == true)
            nBytesSent = SocketSendData(pnode);
    }
    if (nBytesSent)
        RecordBytesSent(nBytesSent);
}

bool CConnman::ForNode(NodeId id, std::function<bool(CNode* pnode)> func)
{
    CNode* found = nullptr;
    LOCK(cs_vNodes);
    for (auto&& pnode : vNodes) {
        if(pnode->id == id) {
            found = pnode;
            break;
        }
    }
    return found != nullptr && NodeFullyConnected(found) && func(found);
}

int64_t PoissonNextSend(int64_t nNow, int average_interval_seconds) {
    return nNow + (int64_t)(log1p(GetRand(1ULL << 48) * -0.0000000000000035527136788 /* -1/2^48 */) * average_interval_seconds * -1000000.0 + 0.5);
}

CSipHasher CConnman::GetDeterministicRandomizer(uint64_t id) const
{
    return CSipHasher(nSeed0, nSeed1).Write(id);
}

uint64_t CConnman::CalculateKeyedNetGroup(const CAddress& ad) const
{
    std::vector<unsigned char> vchNetGroup(ad.GetGroup());

<<<<<<< HEAD
    CBanDB bandb;
    banmap_t banmap;
    CNode::GetBanned(banmap);
    bandb.Write(banmap);

    LogPrint("net", "Flushed %d banned node ips/subnets to banlist.dat  %dms\n",
             banmap.size(), GetTimeMillis() - nStart);
}

int64_t PoissonNextSend(int64_t nNow, int average_interval_seconds) {
    return nNow + (int64_t)(log1p(GetRand(1ULL << 48) * -0.0000000000000035527136788 /* -1/2^48 */) * average_interval_seconds * -1000000.0 + 0.5);
=======
    return GetDeterministicRandomizer(RANDOMIZER_ID_NETGROUP).Write(&vchNetGroup[0], vchNetGroup.size()).Finalize();
>>>>>>> f2a96e7d
}<|MERGE_RESOLUTION|>--- conflicted
+++ resolved
@@ -1,9 +1,5 @@
 // Copyright (c) 2009-2010 Satoshi Nakamoto
-<<<<<<< HEAD
-// Copyright (c) 2009-2015 The Bitcoin Core developers
-=======
 // Copyright (c) 2009-2016 The Bitcoin Core developers
->>>>>>> f2a96e7d
 // Distributed under the MIT software license, see the accompanying
 // file COPYING or http://www.opensource.org/licenses/mit-license.php.
 
@@ -42,11 +38,7 @@
 
 #include <math.h>
 
-<<<<<<< HEAD
-// Dump addresses to peers.dat every 15 minutes (900s)
-=======
 // Dump addresses to peers.dat and banlist.dat every 15 minutes (900s)
->>>>>>> f2a96e7d
 #define DUMP_ADDRESSES_INTERVAL 900
 
 // We add a random period time (0 to 1 seconds) to feeler connections to prevent synchronization.
@@ -78,39 +70,11 @@
 bool fListen = true;
 bool fRelayTxes = true;
 CCriticalSection cs_mapLocalHost;
-<<<<<<< HEAD
-map<CNetAddr, LocalServiceInfo> mapLocalHost;
-=======
 std::map<CNetAddr, LocalServiceInfo> mapLocalHost;
->>>>>>> f2a96e7d
 static bool vfLimited[NET_MAX] = {};
 std::string strSubVersion;
 
-<<<<<<< HEAD
-vector<CNode*> vNodes;
-CCriticalSection cs_vNodes;
-map<CInv, CDataStream> mapRelay;
-deque<pair<int64_t, CInv> > vRelayExpiration;
-CCriticalSection cs_mapRelay;
 limitedmap<uint256, int64_t> mapAlreadyAskedFor(MAX_INV_SZ);
-
-static deque<string> vOneShots;
-CCriticalSection cs_vOneShots;
-
-set<CNetAddr> setservAddNodeAddresses;
-CCriticalSection cs_setservAddNodeAddresses;
-
-vector<std::string> vAddedNodes;
-CCriticalSection cs_vAddedNodes;
-
-NodeId nLastNodeId = 0;
-CCriticalSection cs_nLastNodeId;
-
-static CSemaphore *semOutbound = NULL;
-boost::condition_variable messageHandlerCondition;
-=======
-limitedmap<uint256, int64_t> mapAlreadyAskedFor(MAX_INV_SZ);
->>>>>>> f2a96e7d
 
 // Signals for message handling
 static CNodeSignals g_signals;
@@ -221,14 +185,9 @@
         }
         if (addrLocal.IsRoutable())
         {
-<<<<<<< HEAD
-            LogPrintf("AdvertiseLocal: advertising address %s\n", addrLocal.ToString());
-            pnode->PushAddress(addrLocal);
-=======
             LogPrint("net", "AdvertiseLocal: advertising address %s\n", addrLocal.ToString());
             FastRandomContext insecure_rand;
             pnode->PushAddress(addrLocal, insecure_rand);
->>>>>>> f2a96e7d
         }
     }
 }
@@ -472,30 +431,6 @@
         LogPrint("net", "disconnecting peer=%d\n", id);
         CloseSocket(hSocket);
     }
-<<<<<<< HEAD
-
-    // in case this fails, we'll empty the recv buffer when the CNode is deleted
-    TRY_LOCK(cs_vRecvMsg, lockRecv);
-    if (lockRecv)
-        vRecvMsg.clear();
-}
-
-void CNode::PushVersion()
-{
-    int nBestHeight = g_signals.GetHeight().get_value_or(0);
-
-    int64_t nTime = (fInbound ? GetAdjustedTime() : GetTime());
-    CAddress addrYou = (addr.IsRoutable() && !IsProxy(addr) ? addr : CAddress(CService("0.0.0.0",0)));
-    CAddress addrMe = GetLocalAddress(&addr);
-    GetRandBytes((unsigned char*)&nLocalHostNonce, sizeof(nLocalHostNonce));
-    if (fLogIPs)
-        LogPrint("net", "send version message: version %d, blocks=%d, us=%s, them=%s, peer=%d\n", PROTOCOL_VERSION, nBestHeight, addrMe.ToString(), addrYou.ToString(), id);
-    else
-        LogPrint("net", "send version message: version %d, blocks=%d, us=%s, peer=%d\n", PROTOCOL_VERSION, nBestHeight, addrMe.ToString(), id);
-    PushMessage(NetMsgType::VERSION, PROTOCOL_VERSION, nLocalServices, nTime, addrYou, addrMe,
-                nLocalHostNonce, strSubVersion, nBestHeight, !GetBoolArg("-blocksonly", DEFAULT_BLOCKSONLY));
-=======
->>>>>>> f2a96e7d
 }
 
 void CConnman::ClearBanned()
@@ -1006,15 +941,11 @@
                 continue;
             if (node->fDisconnect)
                 continue;
-<<<<<<< HEAD
-            vEvictionCandidates.push_back(CNodeRef(node));
-=======
             NodeEvictionCandidate candidate = {node->id, node->nTimeConnected, node->nMinPingUsecTime,
                                                node->nLastBlockTime, node->nLastTXTime,
                                                (node->nServices & nRelevantServices) == nRelevantServices,
                                                node->fRelayTxes, node->pfilter != NULL, node->addr, node->nKeyedNetGroup};
             vEvictionCandidates.push_back(candidate);
->>>>>>> f2a96e7d
         }
     }
 
@@ -1059,16 +990,6 @@
 
     // Identify the network group with the most connections and youngest member.
     // (vEvictionCandidates is already sorted by reverse connect time)
-<<<<<<< HEAD
-    std::vector<unsigned char> naMostConnections;
-    unsigned int nMostConnections = 0;
-    int64_t nMostConnectionsTime = 0;
-    std::map<std::vector<unsigned char>, std::vector<CNodeRef> > mapAddrCounts;
-    BOOST_FOREACH(const CNodeRef &node, vEvictionCandidates) {
-        mapAddrCounts[node->addr.GetGroup()].push_back(node);
-        int64_t grouptime = mapAddrCounts[node->addr.GetGroup()][0]->nTimeConnected;
-        size_t groupsize = mapAddrCounts[node->addr.GetGroup()].size();
-=======
     uint64_t naMostConnections;
     unsigned int nMostConnections = 0;
     int64_t nMostConnectionsTime = 0;
@@ -1077,34 +998,15 @@
         mapNetGroupNodes[node.nKeyedNetGroup].push_back(node);
         int64_t grouptime = mapNetGroupNodes[node.nKeyedNetGroup][0].nTimeConnected;
         size_t groupsize = mapNetGroupNodes[node.nKeyedNetGroup].size();
->>>>>>> f2a96e7d
 
         if (groupsize > nMostConnections || (groupsize == nMostConnections && grouptime > nMostConnectionsTime)) {
             nMostConnections = groupsize;
             nMostConnectionsTime = grouptime;
-<<<<<<< HEAD
-            naMostConnections = node->addr.GetGroup();
-=======
             naMostConnections = node.nKeyedNetGroup;
->>>>>>> f2a96e7d
         }
     }
 
     // Reduce to the network group with the most connections
-<<<<<<< HEAD
-    vEvictionCandidates = mapAddrCounts[naMostConnections];
-
-    // Do not disconnect peers if there is only one unprotected connection from their network group.
-    if (vEvictionCandidates.size() <= 1)
-        // unless we prefer the new connection (for whitelisted peers)
-        if (!fPreferNewConnection)
-            return false;
-
-    // Disconnect from the network group with the most connections
-    vEvictionCandidates[0]->fDisconnect = true;
-
-    return true;
-=======
     vEvictionCandidates = std::move(mapNetGroupNodes[naMostConnections]);
 
     // Disconnect from the network group with the most connections
@@ -1117,7 +1019,6 @@
         }
     }
     return false;
->>>>>>> f2a96e7d
 }
 
 void CConnman::AcceptConnection(const ListenSocket& hListenSocket) {
@@ -1565,11 +1466,7 @@
             }
         }
 
-<<<<<<< HEAD
-        string strDesc = "Myriad " + FormatFullVersion();
-=======
-        std::string strDesc = "Bitcoin " + FormatFullVersion();
->>>>>>> f2a96e7d
+        std::string strDesc = "Myriad " + FormatFullVersion();
 
         try {
             while (true) {
@@ -2056,11 +1953,7 @@
             }
         }
 
-<<<<<<< HEAD
-        bool fSleep = true;
-=======
         bool fMoreWork = false;
->>>>>>> f2a96e7d
 
         BOOST_FOREACH(CNode* pnode, vNodesCopy)
         {
@@ -2075,14 +1968,8 @@
 
             // Send messages
             {
-<<<<<<< HEAD
-                TRY_LOCK(pnode->cs_vSend, lockSend);
-                if (lockSend)
-                    g_signals.SendMessages(pnode);
-=======
                 LOCK(pnode->cs_sendProcessing);
                 GetNodeSignals().SendMessages(pnode, *this, flagInterruptMsgProc);
->>>>>>> f2a96e7d
             }
             if (flagInterruptMsgProc)
                 return;
@@ -2179,11 +2066,7 @@
     {
         int nErr = WSAGetLastError();
         if (nErr == WSAEADDRINUSE)
-<<<<<<< HEAD
-            strError = strprintf(_("Unable to bind to %s on this computer. Myriad Core is probably already running."), addrBind.ToString());
-=======
             strError = strprintf(_("Unable to bind to %s on this computer. %s is probably already running."), addrBind.ToString(), _(PACKAGE_NAME));
->>>>>>> f2a96e7d
         else
             strError = strprintf(_("Unable to bind to %s on this computer (bind returned error %s)"), addrBind.ToString(), NetworkErrorString(nErr));
         LogPrintf("%s\n", strError);
@@ -2741,11 +2624,6 @@
     id(idIn),
     nKeyedNetGroup(nKeyedNetGroupIn),
     addrKnown(5000, 0.001),
-<<<<<<< HEAD
-    filterInventoryKnown(50000, 0.000001)
-{
-    nServices = 0;
-=======
     filterInventoryKnown(50000, 0.000001),
     nLocalHostNonce(nLocalHostNonceIn),
     nLocalServices(nLocalServicesIn),
@@ -2754,7 +2632,6 @@
 {
     nServices = NODE_NONE;
     nServicesExpected = NODE_NONE;
->>>>>>> f2a96e7d
     hSocket = hSocketIn;
     nRecvVersion = INIT_PROTO_VERSION;
     nLastSend = 0;
@@ -2778,10 +2655,7 @@
     hashContinue = uint256();
     nStartingHeight = -1;
     filterInventoryKnown.reset();
-<<<<<<< HEAD
-=======
     fSendMempool = false;
->>>>>>> f2a96e7d
     fGetAddr = false;
     nNextLocalAddrSend = 0;
     nNextAddrSend = 0;
@@ -2924,19 +2798,9 @@
 {
     std::vector<unsigned char> vchNetGroup(ad.GetGroup());
 
-<<<<<<< HEAD
-    CBanDB bandb;
-    banmap_t banmap;
-    CNode::GetBanned(banmap);
-    bandb.Write(banmap);
-
-    LogPrint("net", "Flushed %d banned node ips/subnets to banlist.dat  %dms\n",
-             banmap.size(), GetTimeMillis() - nStart);
+    return GetDeterministicRandomizer(RANDOMIZER_ID_NETGROUP).Write(&vchNetGroup[0], vchNetGroup.size()).Finalize();
 }
 
 int64_t PoissonNextSend(int64_t nNow, int average_interval_seconds) {
     return nNow + (int64_t)(log1p(GetRand(1ULL << 48) * -0.0000000000000035527136788 /* -1/2^48 */) * average_interval_seconds * -1000000.0 + 0.5);
-=======
-    return GetDeterministicRandomizer(RANDOMIZER_ID_NETGROUP).Write(&vchNetGroup[0], vchNetGroup.size()).Finalize();
->>>>>>> f2a96e7d
 }