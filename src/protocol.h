// Copyright (c) 2009-2010 Satoshi Nakamoto
<<<<<<< HEAD
// Copyright (c) 2009-2013 The Bitcoin Core developers
=======
// Copyright (c) 2009-2016 The Bitcoin Core developers
>>>>>>> fc073561
// Distributed under the MIT software license, see the accompanying
// file COPYING or http://www.opensource.org/licenses/mit-license.php.

#ifndef __cplusplus
#error This header can only be compiled as C++.
#endif

#ifndef BITCOIN_PROTOCOL_H
#define BITCOIN_PROTOCOL_H

<<<<<<< HEAD
#include "netbase.h"
=======
#include "netaddress.h"
>>>>>>> fc073561
#include "serialize.h"
#include "uint256.h"
#include "version.h"

#include <stdint.h>
#include <string>
<<<<<<< HEAD

#define MESSAGE_START_SIZE 4
=======
>>>>>>> fc073561

/** Message header.
 * (4) message start.
 * (12) command.
 * (4) size.
 * (4) checksum.
 */
class CMessageHeader
{
public:
<<<<<<< HEAD
    typedef unsigned char MessageStartChars[MESSAGE_START_SIZE];

    CMessageHeader(const MessageStartChars& pchMessageStartIn);
    CMessageHeader(const MessageStartChars& pchMessageStartIn, const char* pszCommand, unsigned int nMessageSizeIn);

    std::string GetCommand() const;
    bool IsValid(const MessageStartChars& messageStart) const;

    ADD_SERIALIZE_METHODS;

    template <typename Stream, typename Operation>
    inline void SerializationOp(Stream& s, Operation ser_action, int nType, int nVersion)
    {
        READWRITE(FLATDATA(pchMessageStart));
        READWRITE(FLATDATA(pchCommand));
        READWRITE(nMessageSize);
        READWRITE(nChecksum);
    }

    // TODO: make private (improves encapsulation)
public:
    enum {
        COMMAND_SIZE = 12,
        MESSAGE_SIZE_SIZE = sizeof(int),
        CHECKSUM_SIZE = sizeof(int),

        MESSAGE_SIZE_OFFSET = MESSAGE_START_SIZE + COMMAND_SIZE,
        CHECKSUM_OFFSET = MESSAGE_SIZE_OFFSET + MESSAGE_SIZE_SIZE,
        HEADER_SIZE = MESSAGE_START_SIZE + COMMAND_SIZE + MESSAGE_SIZE_SIZE + CHECKSUM_SIZE
    };
    char pchMessageStart[MESSAGE_START_SIZE];
    char pchCommand[COMMAND_SIZE];
    unsigned int nMessageSize;
    unsigned int nChecksum;
=======
    enum {
        MESSAGE_START_SIZE = 4,
        COMMAND_SIZE = 12,
        MESSAGE_SIZE_SIZE = 4,
        CHECKSUM_SIZE = 4,

        MESSAGE_SIZE_OFFSET = MESSAGE_START_SIZE + COMMAND_SIZE,
        CHECKSUM_OFFSET = MESSAGE_SIZE_OFFSET + MESSAGE_SIZE_SIZE,
        HEADER_SIZE = MESSAGE_START_SIZE + COMMAND_SIZE + MESSAGE_SIZE_SIZE + CHECKSUM_SIZE
    };
    typedef unsigned char MessageStartChars[MESSAGE_START_SIZE];

    CMessageHeader(const MessageStartChars& pchMessageStartIn);
    CMessageHeader(const MessageStartChars& pchMessageStartIn, const char* pszCommand, unsigned int nMessageSizeIn);

    std::string GetCommand() const;
    bool IsValid(const MessageStartChars& messageStart) const;

    ADD_SERIALIZE_METHODS;

    template <typename Stream, typename Operation>
    inline void SerializationOp(Stream& s, Operation ser_action)
    {
        READWRITE(FLATDATA(pchMessageStart));
        READWRITE(FLATDATA(pchCommand));
        READWRITE(nMessageSize);
        READWRITE(FLATDATA(pchChecksum));
    }

    char pchMessageStart[MESSAGE_START_SIZE];
    char pchCommand[COMMAND_SIZE];
    uint32_t nMessageSize;
    uint8_t pchChecksum[CHECKSUM_SIZE];
>>>>>>> fc073561
};

/**
 * Bitcoin protocol message types. When adding new message types, don't forget
 * to update allNetMessageTypes in protocol.cpp.
 */
namespace NetMsgType {

/**
 * The version message provides information about the transmitting node to the
 * receiving node at the beginning of a connection.
 * @see https://bitcoin.org/en/developer-reference#version
 */
extern const char *VERSION;
/**
 * The verack message acknowledges a previously-received version message,
 * informing the connecting node that it can begin to send other messages.
 * @see https://bitcoin.org/en/developer-reference#verack
 */
extern const char *VERACK;
/**
 * The addr (IP address) message relays connection information for peers on the
 * network.
 * @see https://bitcoin.org/en/developer-reference#addr
 */
extern const char *ADDR;
/**
 * The inv message (inventory message) transmits one or more inventories of
 * objects known to the transmitting peer.
 * @see https://bitcoin.org/en/developer-reference#inv
 */
extern const char *INV;
/**
 * The getdata message requests one or more data objects from another node.
 * @see https://bitcoin.org/en/developer-reference#getdata
 */
extern const char *GETDATA;
/**
 * The merkleblock message is a reply to a getdata message which requested a
 * block using the inventory type MSG_MERKLEBLOCK.
 * @since protocol version 70001 as described by BIP37.
 * @see https://bitcoin.org/en/developer-reference#merkleblock
 */
extern const char *MERKLEBLOCK;
/**
 * The getblocks message requests an inv message that provides block header
 * hashes starting from a particular point in the block chain.
 * @see https://bitcoin.org/en/developer-reference#getblocks
 */
extern const char *GETBLOCKS;
/**
 * The getheaders message requests a headers message that provides block
 * headers starting from a particular point in the block chain.
 * @since protocol version 31800.
 * @see https://bitcoin.org/en/developer-reference#getheaders
 */
extern const char *GETHEADERS;
/**
 * The tx message transmits a single transaction.
 * @see https://bitcoin.org/en/developer-reference#tx
 */
extern const char *TX;
/**
 * The headers message sends one or more block headers to a node which
 * previously requested certain headers with a getheaders message.
 * @since protocol version 31800.
 * @see https://bitcoin.org/en/developer-reference#headers
 */
extern const char *HEADERS;
/**
 * The block message transmits a single serialized block.
 * @see https://bitcoin.org/en/developer-reference#block
 */
extern const char *BLOCK;
/**
 * The getaddr message requests an addr message from the receiving node,
 * preferably one with lots of IP addresses of other receiving nodes.
 * @see https://bitcoin.org/en/developer-reference#getaddr
 */
extern const char *GETADDR;
/**
 * The mempool message requests the TXIDs of transactions that the receiving
 * node has verified as valid but which have not yet appeared in a block.
 * @since protocol version 60002.
 * @see https://bitcoin.org/en/developer-reference#mempool
 */
extern const char *MEMPOOL;
/**
 * The ping message is sent periodically to help confirm that the receiving
 * peer is still connected.
 * @see https://bitcoin.org/en/developer-reference#ping
 */
extern const char *PING;
/**
 * The pong message replies to a ping message, proving to the pinging node that
 * the ponging node is still alive.
 * @since protocol version 60001 as described by BIP31.
 * @see https://bitcoin.org/en/developer-reference#pong
 */
extern const char *PONG;
/**
 * The notfound message is a reply to a getdata message which requested an
 * object the receiving node does not have available for relay.
 * @ince protocol version 70001.
 * @see https://bitcoin.org/en/developer-reference#notfound
 */
extern const char *NOTFOUND;
/**
 * The filterload message tells the receiving peer to filter all relayed
 * transactions and requested merkle blocks through the provided filter.
 * @since protocol version 70001 as described by BIP37.
 *   Only available with service bit NODE_BLOOM since protocol version
 *   70011 as described by BIP111.
 * @see https://bitcoin.org/en/developer-reference#filterload
 */
extern const char *FILTERLOAD;
/**
 * The filteradd message tells the receiving peer to add a single element to a
 * previously-set bloom filter, such as a new public key.
 * @since protocol version 70001 as described by BIP37.
 *   Only available with service bit NODE_BLOOM since protocol version
 *   70011 as described by BIP111.
 * @see https://bitcoin.org/en/developer-reference#filteradd
 */
extern const char *FILTERADD;
/**
 * The filterclear message tells the receiving peer to remove a previously-set
 * bloom filter.
 * @since protocol version 70001 as described by BIP37.
 *   Only available with service bit NODE_BLOOM since protocol version
 *   70011 as described by BIP111.
 * @see https://bitcoin.org/en/developer-reference#filterclear
 */
extern const char *FILTERCLEAR;
/**
 * The reject message informs the receiving node that one of its previous
 * messages has been rejected.
 * @since protocol version 70002 as described by BIP61.
 * @see https://bitcoin.org/en/developer-reference#reject
 */
extern const char *REJECT;
/**
 * Indicates that a node prefers to receive new block announcements via a
 * "headers" message rather than an "inv".
 * @since protocol version 70012 as described by BIP130.
 * @see https://bitcoin.org/en/developer-reference#sendheaders
 */
extern const char *SENDHEADERS;
/**
 * The feefilter message tells the receiving peer not to inv us any txs
 * which do not meet the specified min fee rate.
 * @since protocol version 70013 as described by BIP133
 */
extern const char *FEEFILTER;
/**
 * Contains a 1-byte bool and 8-byte LE version number.
 * Indicates that a node is willing to provide blocks via "cmpctblock" messages.
 * May indicate that a node prefers to receive new block announcements via a
 * "cmpctblock" message rather than an "inv", depending on message contents.
 * @since protocol version 70014 as described by BIP 152
 */
extern const char *SENDCMPCT;
/**
 * Contains a CBlockHeaderAndShortTxIDs object - providing a header and
 * list of "short txids".
 * @since protocol version 70014 as described by BIP 152
 */
extern const char *CMPCTBLOCK;
/**
 * Contains a BlockTransactionsRequest
 * Peer should respond with "blocktxn" message.
 * @since protocol version 70014 as described by BIP 152
 */
extern const char *GETBLOCKTXN;
/**
 * Contains a BlockTransactions.
 * Sent in response to a "getblocktxn" message.
 * @since protocol version 70014 as described by BIP 152
 */
extern const char *BLOCKTXN;
};

/* Get a vector of all valid message types (see above) */
const std::vector<std::string> &getAllNetMessageTypes();

/** nServices flags */
<<<<<<< HEAD
enum {
=======
enum ServiceFlags : uint64_t {
    // Nothing
    NODE_NONE = 0,
>>>>>>> fc073561
    // NODE_NETWORK means that the node is capable of serving the block chain. It is currently
    // set by all Bitcoin Core nodes, and is unset by SPV clients or other peers that just want
    // network services but don't provide them.
    NODE_NETWORK = (1 << 0),
    // NODE_GETUTXO means the node is capable of responding to the getutxo protocol request.
    // Bitcoin Core does not support this but a patch set called Bitcoin XT does.
    // See BIP 64 for details on how this is implemented.
    NODE_GETUTXO = (1 << 1),
<<<<<<< HEAD
=======
    // NODE_BLOOM means the node is capable and willing to handle bloom-filtered connections.
    // Bitcoin Core nodes used to support this by default, without advertising this bit,
    // but no longer do as of protocol version 70011 (= NO_BLOOM_VERSION)
    NODE_BLOOM = (1 << 2),
    // NODE_WITNESS indicates that a node can be asked for blocks and transactions including
    // witness data.
    NODE_WITNESS = (1 << 3),
    // NODE_XTHIN means the node supports Xtreme Thinblocks
    // If this is turned off then the node will not service nor make xthin requests
    NODE_XTHIN = (1 << 4),
>>>>>>> fc073561

    // Bits 24-31 are reserved for temporary experiments. Just pick a bit that
    // isn't getting used, or one not being used much, and notify the
    // bitcoin-development mailing list. Remember that service bits are just
    // unauthenticated advertisements, so your code must be robust against
    // collisions and other cases where nodes may be advertising a service they
    // do not actually support. Other service bits should be allocated via the
    // BIP process.
};

/** A CService with information about it as peer */
class CAddress : public CService
{
public:
    CAddress();
<<<<<<< HEAD
    explicit CAddress(CService ipIn, uint64_t nServicesIn = NODE_NETWORK);
=======
    explicit CAddress(CService ipIn, ServiceFlags nServicesIn);
>>>>>>> fc073561

    void Init();

    ADD_SERIALIZE_METHODS;

    template <typename Stream, typename Operation>
<<<<<<< HEAD
    inline void SerializationOp(Stream& s, Operation ser_action, int nType, int nVersion)
    {
        if (ser_action.ForRead())
            Init();
        if (nType & SER_DISK)
            READWRITE(nVersion);
        if ((nType & SER_DISK) ||
            (nVersion >= CADDR_TIME_VERSION && !(nType & SER_GETHASH)))
            READWRITE(nTime);
        READWRITE(nServices);
=======
    inline void SerializationOp(Stream& s, Operation ser_action)
    {
        if (ser_action.ForRead())
            Init();
        int nVersion = s.GetVersion();
        if (s.GetType() & SER_DISK)
            READWRITE(nVersion);
        if ((s.GetType() & SER_DISK) ||
            (nVersion >= CADDR_TIME_VERSION && !(s.GetType() & SER_GETHASH)))
            READWRITE(nTime);
        uint64_t nServicesInt = nServices;
        READWRITE(nServicesInt);
        nServices = (ServiceFlags)nServicesInt;
>>>>>>> fc073561
        READWRITE(*(CService*)this);
    }

    // TODO: make private (improves encapsulation)
public:
<<<<<<< HEAD
    uint64_t nServices;

    // disk and network only
    unsigned int nTime;
=======
    ServiceFlags nServices;

    // disk and network only
    unsigned int nTime;
};

/** getdata message type flags */
const uint32_t MSG_WITNESS_FLAG = 1 << 30;
const uint32_t MSG_TYPE_MASK    = 0xffffffff >> 2;

/** getdata / inv message types.
 * These numbers are defined by the protocol. When adding a new value, be sure
 * to mention it in the respective BIP.
 */
enum GetDataMsg
{
    UNDEFINED = 0,
    MSG_TX = 1,
    MSG_BLOCK = 2,
    // The following can only occur in getdata. Invs always use TX or BLOCK.
    MSG_FILTERED_BLOCK = 3,  //!< Defined in BIP37
    MSG_CMPCT_BLOCK = 4,     //!< Defined in BIP152
    MSG_WITNESS_BLOCK = MSG_BLOCK | MSG_WITNESS_FLAG, //!< Defined in BIP144
    MSG_WITNESS_TX = MSG_TX | MSG_WITNESS_FLAG,       //!< Defined in BIP144
    MSG_FILTERED_WITNESS_BLOCK = MSG_FILTERED_BLOCK | MSG_WITNESS_FLAG,
>>>>>>> fc073561
};

/** inv message data */
class CInv
{
public:
    CInv();
    CInv(int typeIn, const uint256& hashIn);
<<<<<<< HEAD
    CInv(const std::string& strType, const uint256& hashIn);

    ADD_SERIALIZE_METHODS;

    template <typename Stream, typename Operation>
    inline void SerializationOp(Stream& s, Operation ser_action, int nType, int nVersion)
    {
        READWRITE(type);
        READWRITE(hash);
    }

    friend bool operator<(const CInv& a, const CInv& b);

    bool IsKnownType() const;
    const char* GetCommand() const;
    std::string ToString() const;

    // TODO: make private (improves encapsulation)
public:
    int type;
    uint256 hash;
};

enum {
    MSG_TX = 1,
    MSG_BLOCK,
    // Nodes may always request a MSG_FILTERED_BLOCK in a getdata, however,
    // MSG_FILTERED_BLOCK should not appear in any invs except as a part of getdata.
    MSG_FILTERED_BLOCK,
=======

    ADD_SERIALIZE_METHODS;

    template <typename Stream, typename Operation>
    inline void SerializationOp(Stream& s, Operation ser_action)
    {
        READWRITE(type);
        READWRITE(hash);
    }

    friend bool operator<(const CInv& a, const CInv& b);

    std::string GetCommand() const;
    std::string ToString() const;

    // TODO: make private (improves encapsulation)
public:
    int type;
    uint256 hash;
>>>>>>> fc073561
};

#endif // BITCOIN_PROTOCOL_H<|MERGE_RESOLUTION|>--- conflicted
+++ resolved
@@ -1,9 +1,5 @@
 // Copyright (c) 2009-2010 Satoshi Nakamoto
-<<<<<<< HEAD
-// Copyright (c) 2009-2013 The Bitcoin Core developers
-=======
 // Copyright (c) 2009-2016 The Bitcoin Core developers
->>>>>>> fc073561
 // Distributed under the MIT software license, see the accompanying
 // file COPYING or http://www.opensource.org/licenses/mit-license.php.
 
@@ -14,22 +10,13 @@
 #ifndef BITCOIN_PROTOCOL_H
 #define BITCOIN_PROTOCOL_H
 
-<<<<<<< HEAD
-#include "netbase.h"
-=======
 #include "netaddress.h"
->>>>>>> fc073561
 #include "serialize.h"
 #include "uint256.h"
 #include "version.h"
 
 #include <stdint.h>
 #include <string>
-<<<<<<< HEAD
-
-#define MESSAGE_START_SIZE 4
-=======
->>>>>>> fc073561
 
 /** Message header.
  * (4) message start.
@@ -40,42 +27,6 @@
 class CMessageHeader
 {
 public:
-<<<<<<< HEAD
-    typedef unsigned char MessageStartChars[MESSAGE_START_SIZE];
-
-    CMessageHeader(const MessageStartChars& pchMessageStartIn);
-    CMessageHeader(const MessageStartChars& pchMessageStartIn, const char* pszCommand, unsigned int nMessageSizeIn);
-
-    std::string GetCommand() const;
-    bool IsValid(const MessageStartChars& messageStart) const;
-
-    ADD_SERIALIZE_METHODS;
-
-    template <typename Stream, typename Operation>
-    inline void SerializationOp(Stream& s, Operation ser_action, int nType, int nVersion)
-    {
-        READWRITE(FLATDATA(pchMessageStart));
-        READWRITE(FLATDATA(pchCommand));
-        READWRITE(nMessageSize);
-        READWRITE(nChecksum);
-    }
-
-    // TODO: make private (improves encapsulation)
-public:
-    enum {
-        COMMAND_SIZE = 12,
-        MESSAGE_SIZE_SIZE = sizeof(int),
-        CHECKSUM_SIZE = sizeof(int),
-
-        MESSAGE_SIZE_OFFSET = MESSAGE_START_SIZE + COMMAND_SIZE,
-        CHECKSUM_OFFSET = MESSAGE_SIZE_OFFSET + MESSAGE_SIZE_SIZE,
-        HEADER_SIZE = MESSAGE_START_SIZE + COMMAND_SIZE + MESSAGE_SIZE_SIZE + CHECKSUM_SIZE
-    };
-    char pchMessageStart[MESSAGE_START_SIZE];
-    char pchCommand[COMMAND_SIZE];
-    unsigned int nMessageSize;
-    unsigned int nChecksum;
-=======
     enum {
         MESSAGE_START_SIZE = 4,
         COMMAND_SIZE = 12,
@@ -109,7 +60,6 @@
     char pchCommand[COMMAND_SIZE];
     uint32_t nMessageSize;
     uint8_t pchChecksum[CHECKSUM_SIZE];
->>>>>>> fc073561
 };
 
 /**
@@ -296,13 +246,9 @@
 const std::vector<std::string> &getAllNetMessageTypes();
 
 /** nServices flags */
-<<<<<<< HEAD
-enum {
-=======
 enum ServiceFlags : uint64_t {
     // Nothing
     NODE_NONE = 0,
->>>>>>> fc073561
     // NODE_NETWORK means that the node is capable of serving the block chain. It is currently
     // set by all Bitcoin Core nodes, and is unset by SPV clients or other peers that just want
     // network services but don't provide them.
@@ -311,8 +257,6 @@
     // Bitcoin Core does not support this but a patch set called Bitcoin XT does.
     // See BIP 64 for details on how this is implemented.
     NODE_GETUTXO = (1 << 1),
-<<<<<<< HEAD
-=======
     // NODE_BLOOM means the node is capable and willing to handle bloom-filtered connections.
     // Bitcoin Core nodes used to support this by default, without advertising this bit,
     // but no longer do as of protocol version 70011 (= NO_BLOOM_VERSION)
@@ -323,7 +267,6 @@
     // NODE_XTHIN means the node supports Xtreme Thinblocks
     // If this is turned off then the node will not service nor make xthin requests
     NODE_XTHIN = (1 << 4),
->>>>>>> fc073561
 
     // Bits 24-31 are reserved for temporary experiments. Just pick a bit that
     // isn't getting used, or one not being used much, and notify the
@@ -339,29 +282,13 @@
 {
 public:
     CAddress();
-<<<<<<< HEAD
-    explicit CAddress(CService ipIn, uint64_t nServicesIn = NODE_NETWORK);
-=======
     explicit CAddress(CService ipIn, ServiceFlags nServicesIn);
->>>>>>> fc073561
 
     void Init();
 
     ADD_SERIALIZE_METHODS;
 
     template <typename Stream, typename Operation>
-<<<<<<< HEAD
-    inline void SerializationOp(Stream& s, Operation ser_action, int nType, int nVersion)
-    {
-        if (ser_action.ForRead())
-            Init();
-        if (nType & SER_DISK)
-            READWRITE(nVersion);
-        if ((nType & SER_DISK) ||
-            (nVersion >= CADDR_TIME_VERSION && !(nType & SER_GETHASH)))
-            READWRITE(nTime);
-        READWRITE(nServices);
-=======
     inline void SerializationOp(Stream& s, Operation ser_action)
     {
         if (ser_action.ForRead())
@@ -375,18 +302,11 @@
         uint64_t nServicesInt = nServices;
         READWRITE(nServicesInt);
         nServices = (ServiceFlags)nServicesInt;
->>>>>>> fc073561
         READWRITE(*(CService*)this);
     }
 
     // TODO: make private (improves encapsulation)
 public:
-<<<<<<< HEAD
-    uint64_t nServices;
-
-    // disk and network only
-    unsigned int nTime;
-=======
     ServiceFlags nServices;
 
     // disk and network only
@@ -412,7 +332,6 @@
     MSG_WITNESS_BLOCK = MSG_BLOCK | MSG_WITNESS_FLAG, //!< Defined in BIP144
     MSG_WITNESS_TX = MSG_TX | MSG_WITNESS_FLAG,       //!< Defined in BIP144
     MSG_FILTERED_WITNESS_BLOCK = MSG_FILTERED_BLOCK | MSG_WITNESS_FLAG,
->>>>>>> fc073561
 };
 
 /** inv message data */
@@ -421,37 +340,6 @@
 public:
     CInv();
     CInv(int typeIn, const uint256& hashIn);
-<<<<<<< HEAD
-    CInv(const std::string& strType, const uint256& hashIn);
-
-    ADD_SERIALIZE_METHODS;
-
-    template <typename Stream, typename Operation>
-    inline void SerializationOp(Stream& s, Operation ser_action, int nType, int nVersion)
-    {
-        READWRITE(type);
-        READWRITE(hash);
-    }
-
-    friend bool operator<(const CInv& a, const CInv& b);
-
-    bool IsKnownType() const;
-    const char* GetCommand() const;
-    std::string ToString() const;
-
-    // TODO: make private (improves encapsulation)
-public:
-    int type;
-    uint256 hash;
-};
-
-enum {
-    MSG_TX = 1,
-    MSG_BLOCK,
-    // Nodes may always request a MSG_FILTERED_BLOCK in a getdata, however,
-    // MSG_FILTERED_BLOCK should not appear in any invs except as a part of getdata.
-    MSG_FILTERED_BLOCK,
-=======
 
     ADD_SERIALIZE_METHODS;
 
@@ -471,7 +359,6 @@
 public:
     int type;
     uint256 hash;
->>>>>>> fc073561
 };
 
 #endif // BITCOIN_PROTOCOL_H