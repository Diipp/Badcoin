--- conflicted
+++ resolved
@@ -13,24 +13,10 @@
 #include "amount.h"
 #include "chain.h"
 #include "coins.h"
-<<<<<<< HEAD
-#include "consensus/consensus.h"
-#include "net.h"
-#include "primitives/block.h"
-#include "primitives/transaction.h"
-#include "script/script.h"
-#include "script/sigcache.h"
-#include "script/standard.h"
-#include "sync.h"
-#include "tinyformat.h"
-#include "txmempool.h"
-#include "uint256.h"
-=======
 #include "net.h"
 #include "script/script_error.h"
 #include "sync.h"
 #include "versionbits.h"
->>>>>>> c1b74217
 
 #include <algorithm>
 #include <exception>
@@ -54,22 +40,6 @@
 class CValidationState;
 
 struct CNodeStateStats;
-<<<<<<< HEAD
-
-/** Default for -blockmaxsize and -blockminsize, which control the range of sizes the mining code will create **/
-static const unsigned int DEFAULT_BLOCK_MAX_SIZE = 200000;
-static const unsigned int DEFAULT_BLOCK_MIN_SIZE = 0;
-/** Default for -blockprioritysize, maximum space for zero/low-fee transactions **/
-static const unsigned int DEFAULT_BLOCK_PRIORITY_SIZE = 50000;
-/** Default for accepting alerts from the P2P network. */
-static const bool DEFAULT_ALERTS = true;
-/** The maximum size for transactions we're willing to relay/mine */
-static const unsigned int MAX_STANDARD_TX_SIZE = 100000;
-/** Maximum number of signature check operations in an IsStandard() P2SH script */
-static const unsigned int MAX_P2SH_SIGOPS = 15;
-/** The maximum number of sigops we're willing to relay/mine in a single tx */
-static const unsigned int MAX_STANDARD_TX_SIGOPS = MAX_BLOCK_SIGOPS/5;
-=======
 struct LockPoints;
 
 /** Default for accepting alerts from the P2P network. */
@@ -80,7 +50,6 @@
 static const bool DEFAULT_WHITELISTFORCERELAY = true;
 /** Default for -minrelaytxfee, minimum relay fee for transactions */
 static const unsigned int DEFAULT_MIN_RELAY_TX_FEE = 1000;
->>>>>>> c1b74217
 /** Default for -maxorphantx, maximum number of orphan transactions kept in memory */
 static const unsigned int DEFAULT_MAX_ORPHAN_TRANSACTIONS = 100;
 /** Default for -limitancestorcount, max number of in-mempool ancestors */
@@ -99,10 +68,7 @@
 static const unsigned int BLOCKFILE_CHUNK_SIZE = 0x1000000; // 16 MiB
 /** The pre-allocation chunk size for rev?????.dat files (since 0.8) */
 static const unsigned int UNDOFILE_CHUNK_SIZE = 0x100000; // 1 MiB
-<<<<<<< HEAD
-=======
-
->>>>>>> c1b74217
+
 /** Maximum number of script-checking threads allowed */
 static const int MAX_SCRIPTCHECK_THREADS = 16;
 /** -par default (number of script-checking threads, 0 = auto) */
@@ -125,8 +91,6 @@
 static const unsigned int DATABASE_FLUSH_INTERVAL = 24 * 60 * 60;
 /** Maximum length of reject messages. */
 static const unsigned int MAX_REJECT_MESSAGE_LENGTH = 111;
-<<<<<<< HEAD
-=======
 /** Average delay between local address broadcasts in seconds. */
 static const unsigned int AVG_LOCAL_ADDRESS_BROADCAST_INTERVAL = 24 * 24 * 60;
 /** Average delay between peer address broadcasts in seconds. */
@@ -155,7 +119,6 @@
 
 /** Maximum number of headers to announce when relaying blocks with headers message.*/
 static const unsigned int MAX_BLOCKS_TO_ANNOUNCE = 8;
->>>>>>> c1b74217
 
 struct BlockHasher
 {
@@ -177,20 +140,14 @@
 extern int nScriptCheckThreads;
 extern bool fTxIndex;
 extern bool fIsBareMultisigStd;
-<<<<<<< HEAD
-=======
 extern bool fRequireStandard;
 extern unsigned int nBytesPerSigOp;
->>>>>>> c1b74217
 extern bool fCheckBlockIndex;
 extern bool fCheckpointsEnabled;
 extern size_t nCoinCacheUsage;
 extern CFeeRate minRelayTxFee;
 extern bool fAlerts;
-<<<<<<< HEAD
-=======
 extern bool fEnableReplacement;
->>>>>>> c1b74217
 
 /** Best header we've seen so far (used for getheaders queries' starting points). */
 extern CBlockIndex *pindexBestHeader;
@@ -206,14 +163,10 @@
 /** Number of MiB of block files that we're trying to stay below. */
 extern uint64_t nPruneTarget;
 /** Block files containing a block-height within MIN_BLOCKS_TO_KEEP of chainActive.Tip() will not be pruned. */
-<<<<<<< HEAD
-static const signed int MIN_BLOCKS_TO_KEEP = 10080; // 1440 blocks per day, keep 7 days.
-=======
-static const unsigned int MIN_BLOCKS_TO_KEEP = 288;
+static const unsigned int MIN_BLOCKS_TO_KEEP = 10080; // 1440 blocks per day, keep 7 days.
 
 static const signed int DEFAULT_CHECKBLOCKS = MIN_BLOCKS_TO_KEEP;
 static const unsigned int DEFAULT_CHECKLEVEL = 3;
->>>>>>> c1b74217
 
 // Require that user allocate at least 550MB for block & undo files (blk???.dat and rev???.dat)
 // At 1MB per block, 288 blocks = 288MB.
@@ -223,11 +176,7 @@
 // full block file chunks, we need the high water mark which triggers the prune to be
 // one 128MB block file + added 15% undo data = 147MB greater for a total of 545MB
 // Setting the target to > than 550MB will make it likely we can respect the target.
-<<<<<<< HEAD
-static const signed int MIN_DISK_SPACE_FOR_BLOCK_FILES = 550 * 1024 * 1024;
-=======
 static const uint64_t MIN_DISK_SPACE_FOR_BLOCK_FILES = 550 * 1024 * 1024;
->>>>>>> c1b74217
 
 /** Register with a network node to receive its signals */
 void RegisterNodeSignals(CNodeSignals& nodeSignals);
@@ -246,11 +195,7 @@
  * @param[out]  dbp     If pblock is stored to disk (or already there), this will be set to its location.
  * @return True if state.IsValid()
  */
-<<<<<<< HEAD
-bool ProcessNewBlock(CValidationState &state, CNode* pfrom, CBlock* pblock, bool fForceProcessing, CDiskBlockPos *dbp);
-=======
 bool ProcessNewBlock(CValidationState& state, const CChainParams& chainparams, const CNode* pfrom, const CBlock* pblock, bool fForceProcessing, CDiskBlockPos* dbp);
->>>>>>> c1b74217
 /** Check whether enough disk space is available for an incoming block */
 bool CheckDiskSpace(uint64_t nAdditionalBytes = 0);
 /** Open a block file (blk?????.dat) */
@@ -273,14 +218,8 @@
  * Send queued protocol messages to be sent to a give node.
  *
  * @param[in]   pto             The node which we are sending messages to.
-<<<<<<< HEAD
- * @param[in]   fSendTrickle    When true send the trickled data, otherwise trickle the data until true.
- */
-bool SendMessages(CNode* pto, bool fSendTrickle);
-=======
  */
 bool SendMessages(CNode* pto);
->>>>>>> c1b74217
 /** Run an instance of the script checking thread */
 void ThreadScriptCheck();
 /** Try to detect Partition (network isolation) attacks against us */
@@ -298,11 +237,7 @@
 /** Retrieve a transaction (from memory pool, or from disk, if possible) */
 bool GetTransaction(const uint256 &hash, CTransaction &tx, const Consensus::Params& params, uint256 &hashBlock, bool fAllowSlow = false);
 /** Find the best known block, and make it the tip of the block chain */
-<<<<<<< HEAD
-bool ActivateBestChain(CValidationState &state, CBlock *pblock = NULL);
-=======
 bool ActivateBestChain(CValidationState& state, const CChainParams& chainparams, const CBlock* pblock = NULL);
->>>>>>> c1b74217
 CAmount GetBlockSubsidy(int nHeight, const Consensus::Params& consensusParams);
 
 /**
@@ -313,22 +248,14 @@
  *
  * Pruning functions are called from FlushStateToDisk when the global fCheckForPruning flag has been set.
  * Block and undo files are deleted in lock-step (when blk00003.dat is deleted, so is rev00003.dat.)
-<<<<<<< HEAD
- * Pruning cannot take place until the longest chain is at least a certain length (100000 on mainnet, 1000 on testnet, 10 on regtest).
-=======
  * Pruning cannot take place until the longest chain is at least a certain length (100000 on mainnet, 1000 on testnet, 1000 on regtest).
->>>>>>> c1b74217
  * Pruning will never delete a block within a defined distance (currently 288) from the active chain's tip.
  * The block index is updated by unsetting HAVE_DATA and HAVE_UNDO for any blocks that were stored in the deleted files.
  * A db flag records the fact that at least some block files have been pruned.
  *
  * @param[out]   setFilesToPrune   The set of file indices that can be unlinked will be returned
  */
-<<<<<<< HEAD
-void FindFilesToPrune(std::set<int>& setFilesToPrune);
-=======
 void FindFilesToPrune(std::set<int>& setFilesToPrune, uint64_t nPruneAfterHeight);
->>>>>>> c1b74217
 
 /**
  *  Actually unlink the specified files
@@ -348,14 +275,10 @@
 
 /** (try to) add transaction to memory pool **/
 bool AcceptToMemoryPool(CTxMemPool& pool, CValidationState &state, const CTransaction &tx, bool fLimitFree,
-<<<<<<< HEAD
-                        bool* pfMissingInputs, bool fRejectAbsurdFee=false);
-=======
                         bool* pfMissingInputs, bool fOverrideMempoolLimit=false, bool fRejectAbsurdFee=false);
 
 /** Convert CValidationState to a human-readable message for logging */
 std::string FormatStateMessage(const CValidationState &state);
->>>>>>> c1b74217
 
 /** Get the BIP9 state for a given deployment at the current tip. */
 ThresholdState VersionBitsTipState(const Consensus::Params& params, Consensus::DeploymentPos pos);
@@ -392,29 +315,6 @@
     }
 };
 
-<<<<<<< HEAD
-CAmount GetMinRelayFee(const CTransaction& tx, unsigned int nBytes, bool fAllowFree);
-
-/**
- * Check transaction inputs, and make sure any
- * pay-to-script-hash transactions are evaluating IsStandard scripts
- * 
- * Why bother? To avoid denial-of-service attacks; an attacker
- * can submit a standard HASH... OP_EQUAL transaction,
- * which will get accepted into blocks. The redemption
- * script can be anything; an attacker could use a very
- * expensive-to-check-upon-redemption script like:
- *   DUP CHECKSIG DROP ... repeated 100 times... OP_1
- */
-
-/** 
- * Check for standard transaction types
- * @param[in] mapInputs    Map of previous transactions that have outputs we're spending
- * @return True if all inputs (scriptSigs) use only standard transaction forms
- */
-bool AreInputsStandard(const CTransaction& tx, const CCoinsViewCache& mapInputs);
-=======
->>>>>>> c1b74217
 
 /** 
  * Count ECDSA signature operations the old-fashioned (pre-0.6) way
@@ -451,24 +351,6 @@
  * Check if transaction is final and can be included in a block with the
  * specified height and time. Consensus critical.
  */
-<<<<<<< HEAD
-bool IsStandardTx(const CTransaction& tx, std::string& reason);
-
-/**
- * Check if transaction is final and can be included in a block with the
- * specified height and time. Consensus critical.
- */
-bool IsFinalTx(const CTransaction &tx, int nBlockHeight, int64_t nBlockTime);
-
-/**
- * Check if transaction will be final in the next block to be created.
- *
- * Calls IsFinalTx() with current block height and appropriate block time.
- *
- * See consensus/consensus.h for flag definitions.
- */
-bool CheckFinalTx(const CTransaction &tx, int flags = -1);
-=======
 bool IsFinalTx(const CTransaction &tx, int nBlockHeight, int64_t nBlockTime);
 
 /**
@@ -503,7 +385,6 @@
  * See consensus/consensus.h for flag definitions.
  */
 bool CheckSequenceLocks(const CTransaction &tx, int flags, LockPoints* lp = NULL, bool useExistingLockPoints = false);
->>>>>>> c1b74217
 
 /**
  * Closure representing one script verification
@@ -541,15 +422,9 @@
 
 
 /** Functions for disk access for blocks */
-<<<<<<< HEAD
-bool WriteBlockToDisk(CBlock& block, CDiskBlockPos& pos, const CMessageHeader::MessageStartChars& messageStart);
-bool ReadBlockFromDisk(CBlock& block, const CBlockIndex* pindex);
-bool ReadBlockHeaderFromDisk(CBlockHeader& block, const CBlockIndex* pindex);
-=======
 bool WriteBlockToDisk(const CBlock& block, CDiskBlockPos& pos, const CMessageHeader::MessageStartChars& messageStart);
 bool ReadBlockFromDisk(CBlock& block, const CDiskBlockPos& pos, const Consensus::Params& consensusParams);
 bool ReadBlockFromDisk(CBlock& block, const CBlockIndex* pindex, const Consensus::Params& consensusParams);
->>>>>>> c1b74217
 
 /** Functions for validating blocks and updating the block tree */
 
@@ -571,16 +446,7 @@
 bool ContextualCheckBlock(const CBlock& block, CValidationState& state, CBlockIndex *pindexPrev);
 
 /** Check a block is completely valid from start to finish (only works on top of our current best block, with cs_main held) */
-<<<<<<< HEAD
-bool TestBlockValidity(CValidationState &state, const CBlock& block, CBlockIndex *pindexPrev, bool fCheckPOW = true, bool fCheckMerkleRoot = true);
-
-/** Store block on disk. If dbp is non-NULL, the file is known to already reside on disk */
-bool AcceptBlock(CBlock& block, CValidationState& state, CBlockIndex **pindex, bool fRequested, CDiskBlockPos* dbp);
-bool AcceptBlockHeader(const CBlockHeader& block, CValidationState& state, CBlockIndex **ppindex= NULL);
-
-=======
 bool TestBlockValidity(CValidationState& state, const CChainParams& chainparams, const CBlock& block, CBlockIndex* pindexPrev, bool fCheckPOW = true, bool fCheckMerkleRoot = true);
->>>>>>> c1b74217
 
 
 class CBlockFileInfo
@@ -663,8 +529,6 @@
 /** Global variable that points to the active block tree (protected by cs_main) */
 extern CBlockTreeDB *pblocktree;
 
-<<<<<<< HEAD
-=======
 /**
  * Return the spend height, which is one more than the inputs.GetBestBlock().
  * While checking, GetBestBlock() refers to the parent block. (protected by cs_main)
@@ -691,5 +555,4 @@
 /** Transaction conflicts with a transaction already known */
 static const unsigned int REJECT_CONFLICT = 0x102;
 
->>>>>>> c1b74217
 #endif // BITCOIN_MAIN_H