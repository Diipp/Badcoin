--- conflicted
+++ resolved
@@ -6,20 +6,12 @@
 #ifndef BITCOIN_CHAIN_H
 #define BITCOIN_CHAIN_H
 
-<<<<<<< HEAD
-#include "arith_uint256.h"
+#include <arith_uint256.h>
 #include "consensus/params.h"
-#include "primitives/block.h"
-#include "pow.h"
-#include "tinyformat.h"
-#include "uint256.h"
-=======
-#include <arith_uint256.h>
 #include <primitives/block.h>
 #include <pow.h>
 #include <tinyformat.h>
 #include <uint256.h>
->>>>>>> 9e116a6f
 
 #include <vector>
 
@@ -379,16 +371,13 @@
 arith_uint256 GetBlockProof(const CBlockIndex& block);
 /** Return the time it would take to redo the work difference between from and to, assuming the current hashrate corresponds to the difficulty at tip, in seconds. */
 int64_t GetBlockProofEquivalentTime(const CBlockIndex& to, const CBlockIndex& from, const CBlockIndex& tip, const Consensus::Params&);
-<<<<<<< HEAD
+/** Find the forking point between two chain tips. */
+const CBlockIndex* LastCommonAncestor(const CBlockIndex* pa, const CBlockIndex* pb);
+
 /** Return the index to the last block of algo */
 const CBlockIndex* GetLastBlockIndexForAlgo(const CBlockIndex* pindex, int algo);
 /** Return name of algorithm depending on algo-id, time and consensus parameters */
 std::string GetAlgoName(int Algo, uint32_t time, const Consensus::Params& consensusParams);
-=======
-/** Find the forking point between two chain tips. */
-const CBlockIndex* LastCommonAncestor(const CBlockIndex* pa, const CBlockIndex* pb);
-
->>>>>>> 9e116a6f
 
 /** Used to marshal pointers into hashes for db storage. */
 class CDiskBlockIndex : public CBlockIndex
