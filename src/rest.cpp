--- conflicted
+++ resolved
@@ -158,14 +158,8 @@
     }
 
     CDataStream ssHeader(SER_NETWORK, PROTOCOL_VERSION);
-<<<<<<< HEAD
-    const CChainParams& chainparams = Params();
-    BOOST_FOREACH(const CBlockIndex *pindex, headers) {
-        ssHeader << pindex->GetBlockHeader(chainparams.GetConsensus());
-=======
     for (const CBlockIndex *pindex : headers) {
         ssHeader << pindex->GetBlockHeader();
->>>>>>> 9e116a6f
     }
 
     switch (rf) {
