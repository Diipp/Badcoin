--- conflicted
+++ resolved
@@ -3,8 +3,7 @@
 // Distributed under the MIT software license, see the accompanying
 // file COPYING or http://www.opensource.org/licenses/mit-license.php.
 
-<<<<<<< HEAD
-#include "chain.h"
+#include <chain.h>
 #include "chainparams.h"
 #include "validation.h"
 #include "bignum.h"
@@ -34,9 +33,6 @@
     block.nNonce         = nNonce;
     return block;
 }
-=======
-#include <chain.h>
->>>>>>> 9e116a6f
 
 /**
  * CChain implementation
@@ -373,7 +369,25 @@
     return sign * r.GetLow64();
 }
 
-<<<<<<< HEAD
+/** Find the last common ancestor two blocks have.
+ *  Both pa and pb must be non-nullptr. */
+const CBlockIndex* LastCommonAncestor(const CBlockIndex* pa, const CBlockIndex* pb) {
+    if (pa->nHeight > pb->nHeight) {
+        pa = pa->GetAncestor(pb->nHeight);
+    } else if (pb->nHeight > pa->nHeight) {
+        pb = pb->GetAncestor(pa->nHeight);
+    }
+
+    while (pa != pb && pa && pb) {
+        pa = pa->pprev;
+        pb = pb->pprev;
+    }
+
+    // Eventually all chain branches meet at the genesis block.
+    assert(pa == pb);
+    return pa;
+}
+
 const CBlockIndex* GetLastBlockIndexForAlgo(const CBlockIndex* pindex, int algo)
 {
     for (;;)
@@ -404,23 +418,4 @@
             return std::string("yescrypt");
     }
     return std::string("unknown");
-=======
-/** Find the last common ancestor two blocks have.
- *  Both pa and pb must be non-nullptr. */
-const CBlockIndex* LastCommonAncestor(const CBlockIndex* pa, const CBlockIndex* pb) {
-    if (pa->nHeight > pb->nHeight) {
-        pa = pa->GetAncestor(pb->nHeight);
-    } else if (pb->nHeight > pa->nHeight) {
-        pb = pb->GetAncestor(pa->nHeight);
-    }
-
-    while (pa != pb && pa && pb) {
-        pa = pa->pprev;
-        pb = pb->pprev;
-    }
-
-    // Eventually all chain branches meet at the genesis block.
-    assert(pa == pb);
-    return pa;
->>>>>>> 9e116a6f
 }