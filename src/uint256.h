// Copyright (c) 2009-2010 Satoshi Nakamoto
// Copyright (c) 2009-2015 The Bitcoin Core developers
// Distributed under the MIT software license, see the accompanying
// file COPYING or http://www.opensource.org/licenses/mit-license.php.

#ifndef BITCOIN_UINT256_H
#define BITCOIN_UINT256_H

#include <assert.h>
#include <cstring>
#include <stdexcept>
#include <stdint.h>
#include <string>
#include <vector>
#include "crypto/common.h"

/** Template base class for fixed-sized opaque blobs. */
template<unsigned int BITS>
class base_blob
{
<<<<<<< HEAD
public:
    enum { WIDTH=BITS/8 };
    uint8_t data[WIDTH];
    
=======
protected:
    enum { WIDTH=BITS/8 };
    uint8_t data[WIDTH];
public:
>>>>>>> c1b74217
    base_blob()
    {
        memset(data, 0, sizeof(data));
    }

    explicit base_blob(const std::vector<unsigned char>& vch);

    bool IsNull() const
    {
        for (int i = 0; i < WIDTH; i++)
            if (data[i] != 0)
                return false;
        return true;
    }

    void SetNull()
    {
        memset(data, 0, sizeof(data));
    }

    friend inline bool operator==(const base_blob& a, const base_blob& b) { return memcmp(a.data, b.data, sizeof(a.data)) == 0; }
    friend inline bool operator!=(const base_blob& a, const base_blob& b) { return memcmp(a.data, b.data, sizeof(a.data)) != 0; }
    friend inline bool operator<(const base_blob& a, const base_blob& b) { return memcmp(a.data, b.data, sizeof(a.data)) < 0; }

    std::string GetHex() const;
    void SetHex(const char* psz);
    void SetHex(const std::string& str);
    std::string ToString() const;

    unsigned char* begin()
    {
        return &data[0];
    }

    unsigned char* end()
    {
        return &data[WIDTH];
    }

    const unsigned char* begin() const
    {
        return &data[0];
    }

    const unsigned char* end() const
    {
        return &data[WIDTH];
    }

    unsigned int size() const
    {
        return sizeof(data);
    }

    unsigned int GetSerializeSize(int nType, int nVersion) const
    {
        return sizeof(data);
    }

    template<typename Stream>
    void Serialize(Stream& s, int nType, int nVersion) const
    {
        s.write((char*)data, sizeof(data));
    }

    template<typename Stream>
    void Unserialize(Stream& s, int nType, int nVersion)
    {
        s.read((char*)data, sizeof(data));
    }
};

/** 160-bit opaque blob.
 * @note This type is called uint160 for historical reasons only. It is an opaque
 * blob of 160 bits and has no integer operations.
 */
class uint160 : public base_blob<160> {
public:
    uint160() {}
    uint160(const base_blob<160>& b) : base_blob<160>(b) {}
    explicit uint160(const std::vector<unsigned char>& vch) : base_blob<160>(vch) {}
};

/** 256-bit opaque blob.
 * @note This type is called uint256 for historical reasons only. It is an
 * opaque blob of 256 bits and has no integer operations. Use arith_uint256 if
 * those are required.
 */
class uint256 : public base_blob<256> {
public:
    uint256() {}
    uint256(const base_blob<256>& b) : base_blob<256>(b) {}
    explicit uint256(const std::vector<unsigned char>& vch) : base_blob<256>(vch) {}

    /** A cheap hash function that just returns 64 bits from the result, it can be
     * used when the contents are considered uniformly random. It is not appropriate
     * when the value can easily be influenced from outside as e.g. a network adversary could
     * provide values to trigger worst-case behavior.
<<<<<<< HEAD
     * @note The result of this function is not stable between little and big endian.
     */
    uint64_t GetCheapHash() const
    {
        uint64_t result;
        memcpy((void*)&result, (void*)data, 8);
        return result;
=======
     */
    uint64_t GetCheapHash() const
    {
        return ReadLE64(data);
>>>>>>> c1b74217
    }

    /** A more secure, salted hash function.
     * @note This hash is not stable between little and big endian.
     */
    uint64_t GetHash(const uint256& salt) const;
};

<<<<<<< HEAD
/** 512-bit opaque blob.
 * @note This type is called uint512 for historical reasons only. It is an opaque
 * blob of 512 bits and has no integer operations.
 */
class uint512 : public base_blob<512> {
public:
    uint512() {}
    uint512(const base_blob<512>& b) : base_blob<512>(b) {}
    explicit uint512(const std::vector<unsigned char>& vch) : base_blob<512>(vch) {}
    uint256 trim256() const
    {
        uint256 ret;
        for (unsigned int i = 0; i < uint256::WIDTH; i++){
            ret.data[i] = data[i];
        }
        return ret;
    }	
    
};

=======
>>>>>>> c1b74217
/* uint256 from const char *.
 * This is a separate function because the constructor uint256(const char*) can result
 * in dangerously catching uint256(0).
 */
inline uint256 uint256S(const char *str)
{
    uint256 rv;
    rv.SetHex(str);
    return rv;
}
/* uint256 from std::string.
 * This is a separate function because the constructor uint256(const std::string &str) can result
 * in dangerously catching uint256(0) via std::string(const char*).
 */
inline uint256 uint256S(const std::string& str)
{
    uint256 rv;
    rv.SetHex(str);
    return rv;
}

#endif // BITCOIN_UINT256_H<|MERGE_RESOLUTION|>--- conflicted
+++ resolved
@@ -18,17 +18,10 @@
 template<unsigned int BITS>
 class base_blob
 {
-<<<<<<< HEAD
 public:
     enum { WIDTH=BITS/8 };
     uint8_t data[WIDTH];
     
-=======
-protected:
-    enum { WIDTH=BITS/8 };
-    uint8_t data[WIDTH];
-public:
->>>>>>> c1b74217
     base_blob()
     {
         memset(data, 0, sizeof(data));
@@ -127,20 +120,10 @@
      * used when the contents are considered uniformly random. It is not appropriate
      * when the value can easily be influenced from outside as e.g. a network adversary could
      * provide values to trigger worst-case behavior.
-<<<<<<< HEAD
-     * @note The result of this function is not stable between little and big endian.
-     */
-    uint64_t GetCheapHash() const
-    {
-        uint64_t result;
-        memcpy((void*)&result, (void*)data, 8);
-        return result;
-=======
      */
     uint64_t GetCheapHash() const
     {
         return ReadLE64(data);
->>>>>>> c1b74217
     }
 
     /** A more secure, salted hash function.
@@ -149,7 +132,6 @@
     uint64_t GetHash(const uint256& salt) const;
 };
 
-<<<<<<< HEAD
 /** 512-bit opaque blob.
  * @note This type is called uint512 for historical reasons only. It is an opaque
  * blob of 512 bits and has no integer operations.
@@ -170,8 +152,6 @@
     
 };
 
-=======
->>>>>>> c1b74217
 /* uint256 from const char *.
  * This is a separate function because the constructor uint256(const char*) can result
  * in dangerously catching uint256(0).
