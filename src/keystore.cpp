--- conflicted
+++ resolved
@@ -1,21 +1,9 @@
 // Copyright (c) 2009-2010 Satoshi Nakamoto
-<<<<<<< HEAD
-// Copyright (c) 2009-2014 The Bitcoin Core developers
-=======
 // Copyright (c) 2009-2016 The Bitcoin Core developers
->>>>>>> fc073561
 // Distributed under the MIT software license, see the accompanying
 // file COPYING or http://www.opensource.org/licenses/mit-license.php.
 
 #include "keystore.h"
-<<<<<<< HEAD
-
-#include "key.h"
-#include "util.h"
-
-#include <boost/foreach.hpp>
-=======
->>>>>>> fc073561
 
 #include "key.h"
 #include "pubkey.h"
@@ -78,12 +66,6 @@
     return false;
 }
 
-<<<<<<< HEAD
-bool CBasicKeyStore::AddWatchOnly(const CScript &dest)
-{
-    LOCK(cs_KeyStore);
-    setWatchOnly.insert(dest);
-=======
 static bool ExtractPubKey(const CScript &dest, CPubKey& pubKeyOut)
 {
     //TODO: Use Solver to extract this?
@@ -107,7 +89,6 @@
     CPubKey pubKey;
     if (ExtractPubKey(dest, pubKey))
         mapWatchKeys[pubKey.GetID()] = pubKey;
->>>>>>> fc073561
     return true;
 }
 
@@ -115,12 +96,9 @@
 {
     LOCK(cs_KeyStore);
     setWatchOnly.erase(dest);
-<<<<<<< HEAD
-=======
     CPubKey pubKey;
     if (ExtractPubKey(dest, pubKey))
         mapWatchKeys.erase(pubKey.GetID());
->>>>>>> fc073561
     return true;
 }
 
