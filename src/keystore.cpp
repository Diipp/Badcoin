// Copyright (c) 2009-2010 Satoshi Nakamoto
// Copyright (c) 2009-2015 The Bitcoin Core developers
// Distributed under the MIT software license, see the accompanying
// file COPYING or http://www.opensource.org/licenses/mit-license.php.

#include "keystore.h"

#include "key.h"
<<<<<<< HEAD
=======
#include "pubkey.h"
>>>>>>> c1b74217
#include "util.h"

#include <boost/foreach.hpp>

bool CKeyStore::AddKey(const CKey &key) {
    return AddKeyPubKey(key, key.GetPubKey());
}

bool CBasicKeyStore::GetPubKey(const CKeyID &address, CPubKey &vchPubKeyOut) const
{
    CKey key;
    if (!GetKey(address, key)) {
        WatchKeyMap::const_iterator it = mapWatchKeys.find(address);
        if (it != mapWatchKeys.end()) {
            vchPubKeyOut = it->second;
            return true;
        }
        return false;
    }
    vchPubKeyOut = key.GetPubKey();
    return true;
}

bool CBasicKeyStore::AddKeyPubKey(const CKey& key, const CPubKey &pubkey)
{
    LOCK(cs_KeyStore);
    mapKeys[pubkey.GetID()] = key;
    return true;
}

bool CBasicKeyStore::AddCScript(const CScript& redeemScript)
{
    if (redeemScript.size() > MAX_SCRIPT_ELEMENT_SIZE)
        return error("CBasicKeyStore::AddCScript(): redeemScripts > %i bytes are invalid", MAX_SCRIPT_ELEMENT_SIZE);

    LOCK(cs_KeyStore);
    mapScripts[CScriptID(redeemScript)] = redeemScript;
    return true;
}

bool CBasicKeyStore::HaveCScript(const CScriptID& hash) const
{
    LOCK(cs_KeyStore);
    return mapScripts.count(hash) > 0;
}

bool CBasicKeyStore::GetCScript(const CScriptID &hash, CScript& redeemScriptOut) const
{
    LOCK(cs_KeyStore);
    ScriptMap::const_iterator mi = mapScripts.find(hash);
    if (mi != mapScripts.end())
    {
        redeemScriptOut = (*mi).second;
        return true;
    }
    return false;
}

static bool ExtractPubKey(const CScript &dest, CPubKey& pubKeyOut)
{
    //TODO: Use Solver to extract this?
    CScript::const_iterator pc = dest.begin();
    opcodetype opcode;
    std::vector<unsigned char> vch;
    if (!dest.GetOp(pc, opcode, vch) || vch.size() < 33 || vch.size() > 65)
        return false;
    pubKeyOut = CPubKey(vch);
    if (!pubKeyOut.IsFullyValid())
        return false;
    if (!dest.GetOp(pc, opcode, vch) || opcode != OP_CHECKSIG || dest.GetOp(pc, opcode, vch))
        return false;
    return true;
}

bool CBasicKeyStore::AddWatchOnly(const CScript &dest)
{
    LOCK(cs_KeyStore);
    setWatchOnly.insert(dest);
    CPubKey pubKey;
    if (ExtractPubKey(dest, pubKey))
        mapWatchKeys[pubKey.GetID()] = pubKey;
    return true;
}

bool CBasicKeyStore::RemoveWatchOnly(const CScript &dest)
{
    LOCK(cs_KeyStore);
    setWatchOnly.erase(dest);
    CPubKey pubKey;
    if (ExtractPubKey(dest, pubKey))
        mapWatchKeys.erase(pubKey.GetID());
    return true;
}

bool CBasicKeyStore::HaveWatchOnly(const CScript &dest) const
{
    LOCK(cs_KeyStore);
    return setWatchOnly.count(dest) > 0;
}

bool CBasicKeyStore::HaveWatchOnly() const
{
    LOCK(cs_KeyStore);
    return (!setWatchOnly.empty());
}<|MERGE_RESOLUTION|>--- conflicted
+++ resolved
@@ -6,10 +6,7 @@
 #include "keystore.h"
 
 #include "key.h"
-<<<<<<< HEAD
-=======
 #include "pubkey.h"
->>>>>>> c1b74217
 #include "util.h"
 
 #include <boost/foreach.hpp>
