// Copyright (c) 2009-2015 The Bitcoin Core developers
// Distributed under the MIT software license, see the accompanying
// file COPYING or http://www.opensource.org/licenses/mit-license.php.

#include "rpcserver.h"

#include "chainparams.h"
#include "clientversion.h"
#include "main.h"
#include "net.h"
#include "netbase.h"
#include "protocol.h"
#include "sync.h"
#include "timedata.h"
#include "ui_interface.h"
#include "util.h"
#include "utilstrencodings.h"
#include "version.h"

#include <boost/foreach.hpp>

#include <univalue.h>

using namespace std;

UniValue getconnectioncount(const UniValue& params, bool fHelp)
{
    if (fHelp || params.size() != 0)
        throw runtime_error(
            "getconnectioncount\n"
            "\nReturns the number of connections to other nodes.\n"
            "\nResult:\n"
            "n          (numeric) The connection count\n"
            "\nExamples:\n"
            + HelpExampleCli("getconnectioncount", "")
            + HelpExampleRpc("getconnectioncount", "")
        );

    LOCK2(cs_main, cs_vNodes);

    return (int)vNodes.size();
}

UniValue ping(const UniValue& params, bool fHelp)
{
    if (fHelp || params.size() != 0)
        throw runtime_error(
            "ping\n"
            "\nRequests that a ping be sent to all other nodes, to measure ping time.\n"
            "Results provided in getpeerinfo, pingtime and pingwait fields are decimal seconds.\n"
            "Ping command is handled in queue with all other commands, so it measures processing backlog, not just network ping.\n"
            "\nExamples:\n"
            + HelpExampleCli("ping", "")
            + HelpExampleRpc("ping", "")
        );

    // Request that each node send a ping during next message processing pass
    LOCK2(cs_main, cs_vNodes);

    BOOST_FOREACH(CNode* pNode, vNodes) {
        pNode->fPingQueued = true;
    }

    return NullUniValue;
}

static void CopyNodeStats(std::vector<CNodeStats>& vstats)
{
    vstats.clear();

    LOCK(cs_vNodes);
    vstats.reserve(vNodes.size());
    BOOST_FOREACH(CNode* pnode, vNodes) {
        CNodeStats stats;
        pnode->copyStats(stats);
        vstats.push_back(stats);
    }
}

UniValue getpeerinfo(const UniValue& params, bool fHelp)
{
    if (fHelp || params.size() != 0)
        throw runtime_error(
            "getpeerinfo\n"
            "\nReturns data about each connected network node as a json array of objects.\n"
            "\nResult:\n"
            "[\n"
            "  {\n"
            "    \"id\": n,                   (numeric) Peer index\n"
            "    \"addr\":\"host:port\",      (string) The ip address and port of the peer\n"
            "    \"addrlocal\":\"ip:port\",   (string) local address\n"
            "    \"services\":\"xxxxxxxxxxxxxxxx\",   (string) The services offered\n"
            "    \"relaytxes\":true|false,    (boolean) Whether peer has asked us to relay transactions to it\n"
            "    \"lastsend\": ttt,           (numeric) The time in seconds since epoch (Jan 1 1970 GMT) of the last send\n"
            "    \"lastrecv\": ttt,           (numeric) The time in seconds since epoch (Jan 1 1970 GMT) of the last receive\n"
            "    \"bytessent\": n,            (numeric) The total bytes sent\n"
            "    \"bytesrecv\": n,            (numeric) The total bytes received\n"
            "    \"conntime\": ttt,           (numeric) The connection time in seconds since epoch (Jan 1 1970 GMT)\n"
            "    \"timeoffset\": ttt,         (numeric) The time offset in seconds\n"
            "    \"pingtime\": n,             (numeric) ping time\n"
            "    \"minping\": n,              (numeric) minimum observed ping time\n"
            "    \"pingwait\": n,             (numeric) ping wait\n"
            "    \"version\": v,              (numeric) The peer version, such as 7001\n"
            "    \"subver\": \"/Satoshi:0.8.5/\",  (string) The string version\n"
            "    \"inbound\": true|false,     (boolean) Inbound (true) or Outbound (false)\n"
            "    \"startingheight\": n,       (numeric) The starting height (block) of the peer\n"
            "    \"banscore\": n,             (numeric) The ban score\n"
            "    \"synced_headers\": n,       (numeric) The last header we have in common with this peer\n"
            "    \"synced_blocks\": n,        (numeric) The last block we have in common with this peer\n"
            "    \"inflight\": [\n"
            "       n,                        (numeric) The heights of blocks we're currently asking from this peer\n"
            "       ...\n"
            "    ]\n"
            "  }\n"
            "  ,...\n"
            "]\n"
            "\nExamples:\n"
            + HelpExampleCli("getpeerinfo", "")
            + HelpExampleRpc("getpeerinfo", "")
        );

    LOCK(cs_main);

    vector<CNodeStats> vstats;
    CopyNodeStats(vstats);

    UniValue ret(UniValue::VARR);

    BOOST_FOREACH(const CNodeStats& stats, vstats) {
        UniValue obj(UniValue::VOBJ);
        CNodeStateStats statestats;
        bool fStateStats = GetNodeStateStats(stats.nodeid, statestats);
        obj.push_back(Pair("id", stats.nodeid));
        obj.push_back(Pair("addr", stats.addrName));
        if (!(stats.addrLocal.empty()))
            obj.push_back(Pair("addrlocal", stats.addrLocal));
        obj.push_back(Pair("services", strprintf("%016x", stats.nServices)));
        obj.push_back(Pair("relaytxes", stats.fRelayTxes));
        obj.push_back(Pair("lastsend", stats.nLastSend));
        obj.push_back(Pair("lastrecv", stats.nLastRecv));
        obj.push_back(Pair("bytessent", stats.nSendBytes));
        obj.push_back(Pair("bytesrecv", stats.nRecvBytes));
        obj.push_back(Pair("conntime", stats.nTimeConnected));
        obj.push_back(Pair("timeoffset", stats.nTimeOffset));
        obj.push_back(Pair("pingtime", stats.dPingTime));
        obj.push_back(Pair("minping", stats.dPingMin));
        if (stats.dPingWait > 0.0)
            obj.push_back(Pair("pingwait", stats.dPingWait));
        obj.push_back(Pair("version", stats.nVersion));
        // Use the sanitized form of subver here, to avoid tricksy remote peers from
        // corrupting or modifiying the JSON output by putting special characters in
        // their ver message.
        obj.push_back(Pair("subver", stats.cleanSubVer));
        obj.push_back(Pair("inbound", stats.fInbound));
        obj.push_back(Pair("startingheight", stats.nStartingHeight));
        if (fStateStats) {
            obj.push_back(Pair("banscore", statestats.nMisbehavior));
            obj.push_back(Pair("synced_headers", statestats.nSyncHeight));
            obj.push_back(Pair("synced_blocks", statestats.nCommonHeight));
            UniValue heights(UniValue::VARR);
            BOOST_FOREACH(int height, statestats.vHeightInFlight) {
                heights.push_back(height);
            }
            obj.push_back(Pair("inflight", heights));
        }
        obj.push_back(Pair("whitelisted", stats.fWhitelisted));

        ret.push_back(obj);
    }

    return ret;
}

UniValue addnode(const UniValue& params, bool fHelp)
{
    string strCommand;
    if (params.size() == 2)
        strCommand = params[1].get_str();
    if (fHelp || params.size() != 2 ||
        (strCommand != "onetry" && strCommand != "add" && strCommand != "remove"))
        throw runtime_error(
            "addnode \"node\" \"add|remove|onetry\"\n"
            "\nAttempts add or remove a node from the addnode list.\n"
            "Or try a connection to a node once.\n"
            "\nArguments:\n"
            "1. \"node\"     (string, required) The node (see getpeerinfo for nodes)\n"
            "2. \"command\"  (string, required) 'add' to add a node to the list, 'remove' to remove a node from the list, 'onetry' to try a connection to the node once\n"
            "\nExamples:\n"
            + HelpExampleCli("addnode", "\"192.168.0.6:8333\" \"onetry\"")
            + HelpExampleRpc("addnode", "\"192.168.0.6:8333\", \"onetry\"")
        );

    string strNode = params[0].get_str();

    if (strCommand == "onetry")
    {
        CAddress addr;
        OpenNetworkConnection(addr, NULL, strNode.c_str());
        return NullUniValue;
    }

    LOCK(cs_vAddedNodes);
    vector<string>::iterator it = vAddedNodes.begin();
    for(; it != vAddedNodes.end(); it++)
        if (strNode == *it)
            break;

    if (strCommand == "add")
    {
        if (it != vAddedNodes.end())
            throw JSONRPCError(RPC_CLIENT_NODE_ALREADY_ADDED, "Error: Node already added");
        vAddedNodes.push_back(strNode);
    }
    else if(strCommand == "remove")
    {
        if (it == vAddedNodes.end())
            throw JSONRPCError(RPC_CLIENT_NODE_NOT_ADDED, "Error: Node has not been added.");
        vAddedNodes.erase(it);
    }

    return NullUniValue;
}

UniValue disconnectnode(const UniValue& params, bool fHelp)
{
    if (fHelp || params.size() != 1)
        throw runtime_error(
            "disconnectnode \"node\" \n"
            "\nImmediately disconnects from the specified node.\n"
            "\nArguments:\n"
            "1. \"node\"     (string, required) The node (see getpeerinfo for nodes)\n"
            "\nExamples:\n"
            + HelpExampleCli("disconnectnode", "\"192.168.0.6:8333\"")
            + HelpExampleRpc("disconnectnode", "\"192.168.0.6:8333\"")
        );

    CNode* pNode = FindNode(params[0].get_str());
    if (pNode == NULL)
        throw JSONRPCError(RPC_CLIENT_NODE_NOT_CONNECTED, "Node not found in connected nodes");

    pNode->fDisconnect = true;

    return NullUniValue;
}

UniValue getaddednodeinfo(const UniValue& params, bool fHelp)
{
    if (fHelp || params.size() < 1 || params.size() > 2)
        throw runtime_error(
            "getaddednodeinfo dns ( \"node\" )\n"
            "\nReturns information about the given added node, or all added nodes\n"
            "(note that onetry addnodes are not listed here)\n"
            "If dns is false, only a list of added nodes will be provided,\n"
            "otherwise connected information will also be available.\n"
            "\nArguments:\n"
            "1. dns        (boolean, required) If false, only a list of added nodes will be provided, otherwise connected information will also be available.\n"
            "2. \"node\"   (string, optional) If provided, return information about this specific node, otherwise all nodes are returned.\n"
            "\nResult:\n"
            "[\n"
            "  {\n"
            "    \"addednode\" : \"192.168.0.201\",   (string) The node ip address\n"
            "    \"connected\" : true|false,          (boolean) If connected\n"
            "    \"addresses\" : [\n"
            "       {\n"
            "         \"address\" : \"192.168.0.201:8333\",  (string) The myriad server host and port\n"
            "         \"connected\" : \"outbound\"           (string) connection, inbound or outbound\n"
            "       }\n"
            "       ,...\n"
            "     ]\n"
            "  }\n"
            "  ,...\n"
            "]\n"
            "\nExamples:\n"
            + HelpExampleCli("getaddednodeinfo", "true")
            + HelpExampleCli("getaddednodeinfo", "true \"192.168.0.201\"")
            + HelpExampleRpc("getaddednodeinfo", "true, \"192.168.0.201\"")
        );

    bool fDns = params[0].get_bool();

    list<string> laddedNodes(0);
    if (params.size() == 1)
    {
        LOCK(cs_vAddedNodes);
        BOOST_FOREACH(const std::string& strAddNode, vAddedNodes)
            laddedNodes.push_back(strAddNode);
    }
    else
    {
        string strNode = params[1].get_str();
        LOCK(cs_vAddedNodes);
        BOOST_FOREACH(const std::string& strAddNode, vAddedNodes) {
            if (strAddNode == strNode)
            {
                laddedNodes.push_back(strAddNode);
                break;
            }
        }
        if (laddedNodes.size() == 0)
            throw JSONRPCError(RPC_CLIENT_NODE_NOT_ADDED, "Error: Node has not been added.");
    }

    UniValue ret(UniValue::VARR);
    if (!fDns)
    {
        BOOST_FOREACH (const std::string& strAddNode, laddedNodes) {
            UniValue obj(UniValue::VOBJ);
            obj.push_back(Pair("addednode", strAddNode));
            ret.push_back(obj);
        }
        return ret;
    }

    list<pair<string, vector<CService> > > laddedAddreses(0);
    BOOST_FOREACH(const std::string& strAddNode, laddedNodes) {
        vector<CService> vservNode(0);
        if(Lookup(strAddNode.c_str(), vservNode, Params().GetDefaultPort(), fNameLookup, 0))
            laddedAddreses.push_back(make_pair(strAddNode, vservNode));
        else
        {
            UniValue obj(UniValue::VOBJ);
            obj.push_back(Pair("addednode", strAddNode));
            obj.push_back(Pair("connected", false));
            UniValue addresses(UniValue::VARR);
            obj.push_back(Pair("addresses", addresses));
        }
    }

    LOCK(cs_vNodes);
    for (list<pair<string, vector<CService> > >::iterator it = laddedAddreses.begin(); it != laddedAddreses.end(); it++)
    {
        UniValue obj(UniValue::VOBJ);
        obj.push_back(Pair("addednode", it->first));

        UniValue addresses(UniValue::VARR);
        bool fConnected = false;
        BOOST_FOREACH(const CService& addrNode, it->second) {
            bool fFound = false;
            UniValue node(UniValue::VOBJ);
            node.push_back(Pair("address", addrNode.ToString()));
            BOOST_FOREACH(CNode* pnode, vNodes) {
                if (pnode->addr == addrNode)
                {
                    fFound = true;
                    fConnected = true;
                    node.push_back(Pair("connected", pnode->fInbound ? "inbound" : "outbound"));
                    break;
                }
            }
            if (!fFound)
                node.push_back(Pair("connected", "false"));
            addresses.push_back(node);
        }
        obj.push_back(Pair("connected", fConnected));
        obj.push_back(Pair("addresses", addresses));
        ret.push_back(obj);
    }

    return ret;
}

UniValue getnettotals(const UniValue& params, bool fHelp)
{
    if (fHelp || params.size() > 0)
        throw runtime_error(
            "getnettotals\n"
            "\nReturns information about network traffic, including bytes in, bytes out,\n"
            "and current time.\n"
            "\nResult:\n"
            "{\n"
            "  \"totalbytesrecv\": n,   (numeric) Total bytes received\n"
            "  \"totalbytessent\": n,   (numeric) Total bytes sent\n"
            "  \"timemillis\": t,       (numeric) Total cpu time\n"
            "  \"uploadtarget\":\n"
            "  {\n"
            "    \"timeframe\": n,                         (numeric) Length of the measuring timeframe in seconds\n"
            "    \"target\": n,                            (numeric) Target in bytes\n"
            "    \"target_reached\": true|false,           (boolean) True if target is reached\n"
            "    \"serve_historical_blocks\": true|false,  (boolean) True if serving historical blocks\n"
            "    \"bytes_left_in_cycle\": t,               (numeric) Bytes left in current time cycle\n"
            "    \"time_left_in_cycle\": t                 (numeric) Seconds left in current time cycle\n"
            "  }\n"
            "}\n"
            "\nExamples:\n"
            + HelpExampleCli("getnettotals", "")
            + HelpExampleRpc("getnettotals", "")
       );

    UniValue obj(UniValue::VOBJ);
    obj.push_back(Pair("totalbytesrecv", CNode::GetTotalBytesRecv()));
    obj.push_back(Pair("totalbytessent", CNode::GetTotalBytesSent()));
    obj.push_back(Pair("timemillis", GetTimeMillis()));

    UniValue outboundLimit(UniValue::VOBJ);
    outboundLimit.push_back(Pair("timeframe", CNode::GetMaxOutboundTimeframe()));
    outboundLimit.push_back(Pair("target", CNode::GetMaxOutboundTarget()));
    outboundLimit.push_back(Pair("target_reached", CNode::OutboundTargetReached(false)));
    outboundLimit.push_back(Pair("serve_historical_blocks", !CNode::OutboundTargetReached(true)));
    outboundLimit.push_back(Pair("bytes_left_in_cycle", CNode::GetOutboundTargetBytesLeft()));
    outboundLimit.push_back(Pair("time_left_in_cycle", CNode::GetMaxOutboundTimeLeftInCycle()));
    obj.push_back(Pair("uploadtarget", outboundLimit));
    return obj;
}

static UniValue GetNetworksInfo()
{
    UniValue networks(UniValue::VARR);
    for(int n=0; n<NET_MAX; ++n)
    {
        enum Network network = static_cast<enum Network>(n);
        if(network == NET_UNROUTABLE)
            continue;
        proxyType proxy;
        UniValue obj(UniValue::VOBJ);
        GetProxy(network, proxy);
        obj.push_back(Pair("name", GetNetworkName(network)));
        obj.push_back(Pair("limited", IsLimited(network)));
        obj.push_back(Pair("reachable", IsReachable(network)));
        obj.push_back(Pair("proxy", proxy.IsValid() ? proxy.proxy.ToStringIPPort() : string()));
        obj.push_back(Pair("proxy_randomize_credentials", proxy.randomize_credentials));
        networks.push_back(obj);
    }
    return networks;
}

UniValue getnetworkinfo(const UniValue& params, bool fHelp)
{
    if (fHelp || params.size() != 0)
        throw runtime_error(
            "getnetworkinfo\n"
            "Returns an object containing various state info regarding P2P networking.\n"
            "\nResult:\n"
            "{\n"
            "  \"version\": xxxxx,                      (numeric) the server version\n"
            "  \"subversion\": \"/Satoshi:x.x.x/\",     (string) the server subversion string\n"
            "  \"protocolversion\": xxxxx,              (numeric) the protocol version\n"
            "  \"localservices\": \"xxxxxxxxxxxxxxxx\", (string) the services we offer to the network\n"
            "  \"timeoffset\": xxxxx,                   (numeric) the time offset\n"
            "  \"connections\": xxxxx,                  (numeric) the number of connections\n"
            "  \"networks\": [                          (array) information per network\n"
            "  {\n"
            "    \"name\": \"xxx\",                     (string) network (ipv4, ipv6 or onion)\n"
            "    \"limited\": true|false,               (boolean) is the network limited using -onlynet?\n"
            "    \"reachable\": true|false,             (boolean) is the network reachable?\n"
            "    \"proxy\": \"host:port\"               (string) the proxy that is used for this network, or empty if none\n"
            "  }\n"
            "  ,...\n"
            "  ],\n"
<<<<<<< HEAD
            "  \"relayfee\": x.xxxxxxxx,                (numeric) minimum relay fee for non-free transactions in myr/kb\n"
=======
            "  \"relayfee\": x.xxxxxxxx,                (numeric) minimum relay fee for non-free transactions in " + CURRENCY_UNIT + "/kB\n"
>>>>>>> c1b74217
            "  \"localaddresses\": [                    (array) list of local addresses\n"
            "  {\n"
            "    \"address\": \"xxxx\",                 (string) network address\n"
            "    \"port\": xxx,                         (numeric) network port\n"
            "    \"score\": xxx                         (numeric) relative score\n"
            "  }\n"
            "  ,...\n"
            "  ]\n"
            "  \"warnings\": \"...\"                    (string) any network warnings (such as alert messages) \n"
            "}\n"
            "\nExamples:\n"
            + HelpExampleCli("getnetworkinfo", "")
            + HelpExampleRpc("getnetworkinfo", "")
        );

    LOCK(cs_main);

<<<<<<< HEAD
    Object obj;
=======
    UniValue obj(UniValue::VOBJ);
>>>>>>> c1b74217
    obj.push_back(Pair("version",       CLIENT_VERSION));
    obj.push_back(Pair("subversion",    strSubVersion));
    obj.push_back(Pair("protocolversion",PROTOCOL_VERSION));
    obj.push_back(Pair("localservices",       strprintf("%016x", nLocalServices)));
    obj.push_back(Pair("timeoffset",    GetTimeOffset()));
    obj.push_back(Pair("connections",   (int)vNodes.size()));
    obj.push_back(Pair("networks",      GetNetworksInfo()));
    obj.push_back(Pair("relayfee",      ValueFromAmount(::minRelayTxFee.GetFeePerK())));
    UniValue localAddresses(UniValue::VARR);
    {
        LOCK(cs_mapLocalHost);
        BOOST_FOREACH(const PAIRTYPE(CNetAddr, LocalServiceInfo) &item, mapLocalHost)
        {
            UniValue rec(UniValue::VOBJ);
            rec.push_back(Pair("address", item.first.ToString()));
            rec.push_back(Pair("port", item.second.nPort));
            rec.push_back(Pair("score", item.second.nScore));
            localAddresses.push_back(rec);
        }
    }
    obj.push_back(Pair("localaddresses", localAddresses));
    obj.push_back(Pair("warnings",       GetWarnings("statusbar")));
    return obj;
}

UniValue setban(const UniValue& params, bool fHelp)
{
    string strCommand;
    if (params.size() >= 2)
        strCommand = params[1].get_str();
    if (fHelp || params.size() < 2 ||
        (strCommand != "add" && strCommand != "remove"))
        throw runtime_error(
                            "setban \"ip(/netmask)\" \"add|remove\" (bantime) (absolute)\n"
                            "\nAttempts add or remove a IP/Subnet from the banned list.\n"
                            "\nArguments:\n"
                            "1. \"ip(/netmask)\" (string, required) The IP/Subnet (see getpeerinfo for nodes ip) with a optional netmask (default is /32 = single ip)\n"
                            "2. \"command\"      (string, required) 'add' to add a IP/Subnet to the list, 'remove' to remove a IP/Subnet from the list\n"
                            "3. \"bantime\"      (numeric, optional) time in seconds how long (or until when if [absolute] is set) the ip is banned (0 or empty means using the default time of 24h which can also be overwritten by the -bantime startup argument)\n"
                            "4. \"absolute\"     (boolean, optional) If set, the bantime must be a absolute timestamp in seconds since epoch (Jan 1 1970 GMT)\n"
                            "\nExamples:\n"
                            + HelpExampleCli("setban", "\"192.168.0.6\" \"add\" 86400")
                            + HelpExampleCli("setban", "\"192.168.0.0/24\" \"add\"")
                            + HelpExampleRpc("setban", "\"192.168.0.6\", \"add\" 86400")
                            );

    CSubNet subNet;
    CNetAddr netAddr;
    bool isSubnet = false;

    if (params[0].get_str().find("/") != string::npos)
        isSubnet = true;

    if (!isSubnet)
        netAddr = CNetAddr(params[0].get_str());
    else
        subNet = CSubNet(params[0].get_str());

    if (! (isSubnet ? subNet.IsValid() : netAddr.IsValid()) )
        throw JSONRPCError(RPC_CLIENT_NODE_ALREADY_ADDED, "Error: Invalid IP/Subnet");

    if (strCommand == "add")
    {
        if (isSubnet ? CNode::IsBanned(subNet) : CNode::IsBanned(netAddr))
            throw JSONRPCError(RPC_CLIENT_NODE_ALREADY_ADDED, "Error: IP/Subnet already banned");

        int64_t banTime = 0; //use standard bantime if not specified
        if (params.size() >= 3 && !params[2].isNull())
            banTime = params[2].get_int64();

        bool absolute = false;
        if (params.size() == 4 && params[3].isTrue())
            absolute = true;

        isSubnet ? CNode::Ban(subNet, BanReasonManuallyAdded, banTime, absolute) : CNode::Ban(netAddr, BanReasonManuallyAdded, banTime, absolute);

        //disconnect possible nodes
        while(CNode *bannedNode = (isSubnet ? FindNode(subNet) : FindNode(netAddr)))
            bannedNode->fDisconnect = true;
    }
    else if(strCommand == "remove")
    {
        if (!( isSubnet ? CNode::Unban(subNet) : CNode::Unban(netAddr) ))
            throw JSONRPCError(RPC_MISC_ERROR, "Error: Unban failed");
    }

    DumpBanlist(); //store banlist to disk
    uiInterface.BannedListChanged();

    return NullUniValue;
}

UniValue listbanned(const UniValue& params, bool fHelp)
{
    if (fHelp || params.size() != 0)
        throw runtime_error(
                            "listbanned\n"
                            "\nList all banned IPs/Subnets.\n"
                            "\nExamples:\n"
                            + HelpExampleCli("listbanned", "")
                            + HelpExampleRpc("listbanned", "")
                            );

    banmap_t banMap;
    CNode::GetBanned(banMap);

    UniValue bannedAddresses(UniValue::VARR);
    for (banmap_t::iterator it = banMap.begin(); it != banMap.end(); it++)
    {
        CBanEntry banEntry = (*it).second;
        UniValue rec(UniValue::VOBJ);
        rec.push_back(Pair("address", (*it).first.ToString()));
        rec.push_back(Pair("banned_until", banEntry.nBanUntil));
        rec.push_back(Pair("ban_created", banEntry.nCreateTime));
        rec.push_back(Pair("ban_reason", banEntry.banReasonToString()));

        bannedAddresses.push_back(rec);
    }

    return bannedAddresses;
}

UniValue clearbanned(const UniValue& params, bool fHelp)
{
    if (fHelp || params.size() != 0)
        throw runtime_error(
                            "clearbanned\n"
                            "\nClear all banned IPs.\n"
                            "\nExamples:\n"
                            + HelpExampleCli("clearbanned", "")
                            + HelpExampleRpc("clearbanned", "")
                            );

    CNode::ClearBanned();
    DumpBanlist(); //store banlist to disk
    uiInterface.BannedListChanged();

    return NullUniValue;
}<|MERGE_RESOLUTION|>--- conflicted
+++ resolved
@@ -446,11 +446,7 @@
             "  }\n"
             "  ,...\n"
             "  ],\n"
-<<<<<<< HEAD
-            "  \"relayfee\": x.xxxxxxxx,                (numeric) minimum relay fee for non-free transactions in myr/kb\n"
-=======
             "  \"relayfee\": x.xxxxxxxx,                (numeric) minimum relay fee for non-free transactions in " + CURRENCY_UNIT + "/kB\n"
->>>>>>> c1b74217
             "  \"localaddresses\": [                    (array) list of local addresses\n"
             "  {\n"
             "    \"address\": \"xxxx\",                 (string) network address\n"
@@ -468,11 +464,7 @@
 
     LOCK(cs_main);
 
-<<<<<<< HEAD
-    Object obj;
-=======
     UniValue obj(UniValue::VOBJ);
->>>>>>> c1b74217
     obj.push_back(Pair("version",       CLIENT_VERSION));
     obj.push_back(Pair("subversion",    strSubVersion));
     obj.push_back(Pair("protocolversion",PROTOCOL_VERSION));
