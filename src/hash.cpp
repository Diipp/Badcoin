--- conflicted
+++ resolved
@@ -1,8 +1,4 @@
-<<<<<<< HEAD
-// Copyright (c) 2013-2014 The Bitcoin Core developers
-=======
 // Copyright (c) 2013-2016 The Bitcoin Core developers
->>>>>>> fc073561
 // Distributed under the MIT software license, see the accompanying
 // file COPYING or http://www.opensource.org/licenses/mit-license.php.
 
@@ -61,11 +57,7 @@
             k1 = ROTL32(k1, 15);
             k1 *= c2;
             h1 ^= k1;
-<<<<<<< HEAD
-        };
-=======
         }
->>>>>>> fc073561
     }
 
     //----------
@@ -88,8 +80,6 @@
     num[2] = (nChild >>  8) & 0xFF;
     num[3] = (nChild >>  0) & 0xFF;
     CHMAC_SHA512(chainCode.begin(), chainCode.size()).Write(&header, 1).Write(data, 32).Write(num, 4).Finalize(output);
-<<<<<<< HEAD
-=======
 }
 
 #define ROTL(x, b) (uint64_t)(((x) << (b)) | ((x) >> (64 - (b))))
@@ -217,5 +207,4 @@
     SIPROUND;
     SIPROUND;
     return v0 ^ v1 ^ v2 ^ v3;
->>>>>>> fc073561
 }