// Copyright (c) 2009-2010 Satoshi Nakamoto
// Copyright (c) 2009-2015 The Bitcoin Core developers
// Distributed under the MIT software license, see the accompanying
// file COPYING or http://www.opensource.org/licenses/mit-license.php.

#if defined(HAVE_CONFIG_H)
#include "config/bitcoin-config.h"
#endif

#include "init.h"

#include "addrman.h"
#include "amount.h"
#include "chain.h"
#include "chainparams.h"
#include "checkpoints.h"
#include "compat/sanity.h"
#include "consensus/validation.h"
<<<<<<< HEAD
#include "crypto/scrypt.h"
=======
#include "httpserver.h"
#include "httprpc.h"
>>>>>>> c1b74217
#include "key.h"
#include "main.h"
#include "miner.h"
#include "net.h"
#include "policy/policy.h"
#include "rpcserver.h"
#include "script/standard.h"
<<<<<<< HEAD
=======
#include "script/sigcache.h"
>>>>>>> c1b74217
#include "scheduler.h"
#include "txdb.h"
#include "txmempool.h"
#include "torcontrol.h"
#include "ui_interface.h"
#include "util.h"
#include "utilmoneystr.h"
<<<<<<< HEAD
#include "validationinterface.h"
#ifdef ENABLE_WALLET
=======
#include "utilstrencodings.h"
#include "validationinterface.h"
#ifdef ENABLE_WALLET
#include "wallet/db.h"
>>>>>>> c1b74217
#include "wallet/wallet.h"
#include "wallet/walletdb.h"
#endif
#include <stdint.h>
#include <stdio.h>

#ifndef WIN32
#include <signal.h>
#endif

#include <boost/algorithm/string/classification.hpp>
#include <boost/algorithm/string/predicate.hpp>
#include <boost/algorithm/string/replace.hpp>
<<<<<<< HEAD
=======
#include <boost/algorithm/string/split.hpp>
>>>>>>> c1b74217
#include <boost/bind.hpp>
#include <boost/filesystem.hpp>
#include <boost/function.hpp>
#include <boost/interprocess/sync/file_lock.hpp>
#include <boost/thread.hpp>
#include <openssl/crypto.h>

<<<<<<< HEAD
=======
#if ENABLE_ZMQ
#include "zmq/zmqnotificationinterface.h"
#endif

>>>>>>> c1b74217
using namespace std;

#ifdef ENABLE_WALLET
CWallet* pwalletMain = NULL;
#endif
bool fFeeEstimatesInitialized = false;
static const bool DEFAULT_PROXYRANDOMIZE = true;
static const bool DEFAULT_REST_ENABLE = false;
static const bool DEFAULT_DISABLE_SAFEMODE = false;
static const bool DEFAULT_STOPAFTERBLOCKIMPORT = false;

#if ENABLE_ZMQ
static CZMQNotificationInterface* pzmqNotificationInterface = NULL;
#endif

#ifdef WIN32
// Win32 LevelDB doesn't use filedescriptors, and the ones used for
// accessing block files don't count towards the fd_set size limit
// anyway.
#define MIN_CORE_FILEDESCRIPTORS 0
#else
#define MIN_CORE_FILEDESCRIPTORS 150
#endif

/** Used to pass flags to the Bind() function */
enum BindFlags {
    BF_NONE         = 0,
    BF_EXPLICIT     = (1U << 0),
    BF_REPORT_ERROR = (1U << 1),
    BF_WHITELIST    = (1U << 2),
};

static const char* FEE_ESTIMATES_FILENAME="fee_estimates.dat";
CClientUIInterface uiInterface; // Declared but not defined in ui_interface.h

//////////////////////////////////////////////////////////////////////////////
//
// Shutdown
//

//
// Thread management and startup/shutdown:
//
// The network-processing threads are all part of a thread group
// created by AppInit() or the Qt main() function.
//
// A clean exit happens when StartShutdown() or the SIGTERM
// signal handler sets fRequestShutdown, which triggers
// the DetectShutdownThread(), which interrupts the main thread group.
// DetectShutdownThread() then exits, which causes AppInit() to
// continue (it .joins the shutdown thread).
// Shutdown() is then
// called to clean up database connections, and stop other
// threads that should only be stopped after the main network-processing
// threads have exited.
//
// Note that if running -daemon the parent process returns from AppInit2
// before adding any threads to the threadGroup, so .join_all() returns
// immediately and the parent exits from main().
//
// Shutdown for Qt is very similar, only it uses a QTimer to detect
// fRequestShutdown getting set, and then does the normal Qt
// shutdown thing.
//

volatile bool fRequestShutdown = false;

void StartShutdown()
{
    fRequestShutdown = true;
}
bool ShutdownRequested()
{
    return fRequestShutdown;
}

class CCoinsViewErrorCatcher : public CCoinsViewBacked
{
public:
    CCoinsViewErrorCatcher(CCoinsView* view) : CCoinsViewBacked(view) {}
    bool GetCoins(const uint256 &txid, CCoins &coins) const {
        try {
            return CCoinsViewBacked::GetCoins(txid, coins);
        } catch(const std::runtime_error& e) {
            uiInterface.ThreadSafeMessageBox(_("Error reading from database, shutting down."), "", CClientUIInterface::MSG_ERROR);
            LogPrintf("Error reading from database: %s\n", e.what());
            // Starting the shutdown sequence and returning false to the caller would be
            // interpreted as 'entry not found' (as opposed to unable to read data), and
            // could lead to invalid interpretation. Just exit immediately, as we can't
            // continue anyway, and all writes should be atomic.
            abort();
        }
    }
    // Writes do not need similar protection, as failure to write is handled by the caller.
};

static CCoinsViewDB *pcoinsdbview = NULL;
static CCoinsViewErrorCatcher *pcoinscatcher = NULL;
<<<<<<< HEAD
=======
static boost::scoped_ptr<ECCVerifyHandle> globalVerifyHandle;

void Interrupt(boost::thread_group& threadGroup)
{
    InterruptHTTPServer();
    InterruptHTTPRPC();
    InterruptRPC();
    InterruptREST();
    InterruptTorControl();
    threadGroup.interrupt_all();
}
>>>>>>> c1b74217

void Shutdown()
{
    LogPrintf("%s: In progress...\n", __func__);
    static CCriticalSection cs_Shutdown;
    TRY_LOCK(cs_Shutdown, lockShutdown);
    if (!lockShutdown)
        return;

    /// Note: Shutdown() must be able to handle cases in which AppInit2() failed part of the way,
    /// for example if the data directory was found to be locked.
    /// Be sure that anything that writes files or flushes caches only does this if the respective
    /// module was initialized.
    RenameThread("bitcoin-shutoff");
    mempool.AddTransactionsUpdated(1);

    StopHTTPRPC();
    StopREST();
    StopRPC();
    StopHTTPServer();
#ifdef ENABLE_WALLET
    if (pwalletMain)
        pwalletMain->Flush(false);
<<<<<<< HEAD
    GenerateBitcoins(false, NULL, 0);
=======
>>>>>>> c1b74217
#endif
    GenerateBitcoins(false, 0, Params());
    StopNode();
    StopTorControl();
    UnregisterNodeSignals(GetNodeSignals());

    if (fFeeEstimatesInitialized)
    {
        boost::filesystem::path est_path = GetDataDir() / FEE_ESTIMATES_FILENAME;
        CAutoFile est_fileout(fopen(est_path.string().c_str(), "wb"), SER_DISK, CLIENT_VERSION);
        if (!est_fileout.IsNull())
            mempool.WriteFeeEstimates(est_fileout);
        else
            LogPrintf("%s: Failed to write fee estimates to %s\n", __func__, est_path.string());
        fFeeEstimatesInitialized = false;
    }

    {
        LOCK(cs_main);
        if (pcoinsTip != NULL) {
            FlushStateToDisk();
        }
        delete pcoinsTip;
        pcoinsTip = NULL;
        delete pcoinscatcher;
        pcoinscatcher = NULL;
        delete pcoinsdbview;
        pcoinsdbview = NULL;
        delete pblocktree;
        pblocktree = NULL;
    }
#ifdef ENABLE_WALLET
    if (pwalletMain)
        pwalletMain->Flush(true);
#endif

#if ENABLE_ZMQ
    if (pzmqNotificationInterface) {
        UnregisterValidationInterface(pzmqNotificationInterface);
        delete pzmqNotificationInterface;
        pzmqNotificationInterface = NULL;
    }
#endif

#ifndef WIN32
    try {
        boost::filesystem::remove(GetPidFile());
    } catch (const boost::filesystem::filesystem_error& e) {
        LogPrintf("%s: Unable to remove pidfile: %s\n", __func__, e.what());
    }
#endif
    UnregisterAllValidationInterfaces();
#ifdef ENABLE_WALLET
    delete pwalletMain;
    pwalletMain = NULL;
#endif
<<<<<<< HEAD
=======
    globalVerifyHandle.reset();
>>>>>>> c1b74217
    ECC_Stop();
    LogPrintf("%s: done\n", __func__);
}

/**
 * Signal handlers are very limited in what they are allowed to do, so:
 */
void HandleSIGTERM(int)
{
    fRequestShutdown = true;
}

void HandleSIGHUP(int)
{
    fReopenDebugLog = true;
}

bool static InitError(const std::string &str)
{
    uiInterface.ThreadSafeMessageBox(str, "", CClientUIInterface::MSG_ERROR);
    return false;
}

bool static InitWarning(const std::string &str)
{
    uiInterface.ThreadSafeMessageBox(str, "", CClientUIInterface::MSG_WARNING);
    return true;
}

bool static Bind(const CService &addr, unsigned int flags) {
    if (!(flags & BF_EXPLICIT) && IsLimited(addr))
        return false;
    std::string strError;
    if (!BindListenPort(addr, strError, (flags & BF_WHITELIST) != 0)) {
        if (flags & BF_REPORT_ERROR)
            return InitError(strError);
        return false;
    }
    return true;
}

void OnRPCStopped()
{
    cvBlockChange.notify_all();
    LogPrint("rpc", "RPC stopped.\n");
}

void OnRPCPreCommand(const CRPCCommand& cmd)
{
    // Observe safe mode
    string strWarning = GetWarnings("rpc");
<<<<<<< HEAD
    if (strWarning != "" && !GetBoolArg("-disablesafemode", false) &&
=======
    if (strWarning != "" && !GetBoolArg("-disablesafemode", DEFAULT_DISABLE_SAFEMODE) &&
>>>>>>> c1b74217
        !cmd.okSafeMode)
        throw JSONRPCError(RPC_FORBIDDEN_BY_SAFE_MODE, string("Safe mode: ") + strWarning);
}

std::string HelpMessage(HelpMessageMode mode)
{
    const bool showDebug = GetBoolArg("-help-debug", false);

    // When adding new options to the categories, please keep and ensure alphabetical ordering.
<<<<<<< HEAD
    // Do not translate _(...) -help-debug options, Many technical terms, and only a very small audience, so is unnecessary stress to translators

    string strUsage = HelpMessageGroup(_("Options:"));
    strUsage += HelpMessageOpt("-?", _("This help message"));
    strUsage += HelpMessageOpt("-alerts", strprintf(_("Receive and display P2P network alerts (default: %u)"), DEFAULT_ALERTS));
    strUsage += HelpMessageOpt("-alertnotify=<cmd>", _("Execute command when a relevant alert is received or we see a really long fork (%s in cmd is replaced by message)"));
    strUsage += HelpMessageOpt("-blocknotify=<cmd>", _("Execute command when the best block changes (%s in cmd is replaced by block hash)"));
    strUsage += HelpMessageOpt("-checkblocks=<n>", strprintf(_("How many blocks to check at startup (default: %u, 0 = all)"), 288));
    strUsage += HelpMessageOpt("-checklevel=<n>", strprintf(_("How thorough the block verification of -checkblocks is (0-4, default: %u)"), 3));
    strUsage += HelpMessageOpt("-conf=<file>", strprintf(_("Specify configuration file (default: %s)"), "myriadcoin.conf"));
    if (mode == HMM_BITCOIND)
    {
#if !defined(WIN32)
=======
    // Do not translate _(...) -help-debug options, Many technical terms, and only a very small audience, so is unnecessary stress to translators.
    string strUsage = HelpMessageGroup(_("Options:"));
    strUsage += HelpMessageOpt("-?", _("This help message"));
    strUsage += HelpMessageOpt("-version", _("Print version and exit"));
    strUsage += HelpMessageOpt("-alerts", strprintf(_("Receive and display P2P network alerts (default: %u)"), DEFAULT_ALERTS));
    strUsage += HelpMessageOpt("-alertnotify=<cmd>", _("Execute command when a relevant alert is received or we see a really long fork (%s in cmd is replaced by message)"));
    strUsage += HelpMessageOpt("-blocknotify=<cmd>", _("Execute command when the best block changes (%s in cmd is replaced by block hash)"));
    if (showDebug)
        strUsage += HelpMessageOpt("-blocksonly", strprintf(_("Whether to operate in a blocks only mode (default: %u)"), DEFAULT_BLOCKSONLY));
    strUsage += HelpMessageOpt("-checkblocks=<n>", strprintf(_("How many blocks to check at startup (default: %u, 0 = all)"), DEFAULT_CHECKBLOCKS));
    strUsage += HelpMessageOpt("-checklevel=<n>", strprintf(_("How thorough the block verification of -checkblocks is (0-4, default: %u)"), DEFAULT_CHECKLEVEL));
    strUsage += HelpMessageOpt("-conf=<file>", strprintf(_("Specify configuration file (default: %s)"), BITCOIN_CONF_FILENAME));
    if (mode == HMM_BITCOIND)
    {
#ifndef WIN32
>>>>>>> c1b74217
        strUsage += HelpMessageOpt("-daemon", _("Run in the background as a daemon and accept commands"));
#endif
    }
    strUsage += HelpMessageOpt("-datadir=<dir>", _("Specify data directory"));
    strUsage += HelpMessageOpt("-dbcache=<n>", strprintf(_("Set database cache size in megabytes (%d to %d, default: %d)"), nMinDbCache, nMaxDbCache, nDefaultDbCache));
<<<<<<< HEAD
    strUsage += HelpMessageOpt("-loadblock=<file>", _("Imports blocks from external blk000??.dat file") + " " + _("on startup"));
    strUsage += HelpMessageOpt("-maxorphantx=<n>", strprintf(_("Keep at most <n> unconnectable transactions in memory (default: %u)"), DEFAULT_MAX_ORPHAN_TRANSACTIONS));
    strUsage += HelpMessageOpt("-par=<n>", strprintf(_("Set the number of script verification threads (%u to %d, 0 = auto, <0 = leave that many cores free, default: %d)"),
        -(int)boost::thread::hardware_concurrency(), MAX_SCRIPTCHECK_THREADS, DEFAULT_SCRIPTCHECK_THREADS));
#ifndef WIN32
    strUsage += HelpMessageOpt("-pid=<file>", strprintf(_("Specify pid file (default: %s)"), "myriadcoind.pid"));
#endif
    strUsage += HelpMessageOpt("-prune=<n>", strprintf(_("Reduce storage requirements by pruning (deleting) old blocks. This mode disables wallet support and is incompatible with -txindex. "
            "Warning: Reverting this setting requires re-downloading the entire blockchain. "
            "(default: 0 = disable pruning blocks, >%u = target size in MiB to use for block files)"), MIN_DISK_SPACE_FOR_BLOCK_FILES / 1024 / 1024));
    strUsage += HelpMessageOpt("-reindex", _("Rebuild block chain index from current blk000??.dat files on startup"));
#if !defined(WIN32)
    strUsage += HelpMessageOpt("-sysperms", _("Create new files with system default permissions, instead of umask 077 (only effective with disabled wallet functionality)"));
#endif
    strUsage += HelpMessageOpt("-txindex", strprintf(_("Maintain a full transaction index, used by the getrawtransaction rpc call (default: %u)"), 0));
    
    strUsage += HelpMessageGroup(_("Connection options:"));
    strUsage += HelpMessageOpt("-addnode=<ip>", _("Add a node to connect to and attempt to keep the connection open"));
    strUsage += HelpMessageOpt("-banscore=<n>", strprintf(_("Threshold for disconnecting misbehaving peers (default: %u)"), 100));
    strUsage += HelpMessageOpt("-bantime=<n>", strprintf(_("Number of seconds to keep misbehaving peers from reconnecting (default: %u)"), 86400));
    strUsage += HelpMessageOpt("-bind=<addr>", _("Bind to given address and always listen on it. Use [host]:port notation for IPv6"));
    strUsage += HelpMessageOpt("-connect=<ip>", _("Connect only to the specified node(s)"));
    strUsage += HelpMessageOpt("-discover", _("Discover own IP addresses (default: 1 when listening and no -externalip or -proxy)"));
    strUsage += HelpMessageOpt("-dns", _("Allow DNS lookups for -addnode, -seednode and -connect") + " " + _("(default: 1)"));
    strUsage += HelpMessageOpt("-dnsseed", _("Query for peer addresses via DNS lookup, if low on addresses (default: 1 unless -connect)"));
    strUsage += HelpMessageOpt("-externalip=<ip>", _("Specify your own public address"));
    strUsage += HelpMessageOpt("-forcednsseed", strprintf(_("Always query for peer addresses via DNS lookup (default: %u)"), 0));
    strUsage += HelpMessageOpt("-listen", _("Accept connections from outside (default: 1 if no -proxy or -connect)"));
    strUsage += HelpMessageOpt("-maxconnections=<n>", strprintf(_("Maintain at most <n> connections to peers (default: %u)"), 125));
    strUsage += HelpMessageOpt("-maxreceivebuffer=<n>", strprintf(_("Maximum per-connection receive buffer, <n>*1000 bytes (default: %u)"), 5000));
    strUsage += HelpMessageOpt("-maxsendbuffer=<n>", strprintf(_("Maximum per-connection send buffer, <n>*1000 bytes (default: %u)"), 1000));
    strUsage += HelpMessageOpt("-onion=<ip:port>", strprintf(_("Use separate SOCKS5 proxy to reach peers via Tor hidden services (default: %s)"), "-proxy"));
    strUsage += HelpMessageOpt("-onlynet=<net>", _("Only connect to nodes in network <net> (ipv4, ipv6 or onion)"));
    strUsage += HelpMessageOpt("-permitbaremultisig", strprintf(_("Relay non-P2SH multisig (default: %u)"), 1));
    strUsage += HelpMessageOpt("-port=<port>", strprintf(_("Listen for connections on <port> (default: %u or testnet: %u)"), 10888, 20888));
    strUsage += HelpMessageOpt("-proxy=<ip:port>", _("Connect through SOCKS5 proxy"));
    strUsage += HelpMessageOpt("-proxyrandomize", strprintf(_("Randomize credentials for every proxy connection. This enables Tor stream isolation (default: %u)"), 1));
    strUsage += HelpMessageOpt("-seednode=<ip>", _("Connect to a node to retrieve peer addresses, and disconnect"));
    strUsage += HelpMessageOpt("-timeout=<n>", strprintf(_("Specify connection timeout in milliseconds (minimum: 1, default: %d)"), DEFAULT_CONNECT_TIMEOUT));
#ifdef USE_UPNP
#if USE_UPNP
    strUsage += HelpMessageOpt("-upnp", _("Use UPnP to map the listening port (default: 1 when listening)"));
=======
    strUsage += HelpMessageOpt("-loadblock=<file>", _("Imports blocks from external blk000??.dat file on startup"));
    strUsage += HelpMessageOpt("-maxorphantx=<n>", strprintf(_("Keep at most <n> unconnectable transactions in memory (default: %u)"), DEFAULT_MAX_ORPHAN_TRANSACTIONS));
    strUsage += HelpMessageOpt("-maxmempool=<n>", strprintf(_("Keep the transaction memory pool below <n> megabytes (default: %u)"), DEFAULT_MAX_MEMPOOL_SIZE));
    strUsage += HelpMessageOpt("-mempoolexpiry=<n>", strprintf(_("Do not keep transactions in the mempool longer than <n> hours (default: %u)"), DEFAULT_MEMPOOL_EXPIRY));
    strUsage += HelpMessageOpt("-par=<n>", strprintf(_("Set the number of script verification threads (%u to %d, 0 = auto, <0 = leave that many cores free, default: %d)"),
        -GetNumCores(), MAX_SCRIPTCHECK_THREADS, DEFAULT_SCRIPTCHECK_THREADS));
#ifndef WIN32
    strUsage += HelpMessageOpt("-pid=<file>", strprintf(_("Specify pid file (default: %s)"), BITCOIN_PID_FILENAME));
#endif
    strUsage += HelpMessageOpt("-prune=<n>", strprintf(_("Reduce storage requirements by pruning (deleting) old blocks. This mode is incompatible with -txindex and -rescan. "
            "Warning: Reverting this setting requires re-downloading the entire blockchain. "
            "(default: 0 = disable pruning blocks, >%u = target size in MiB to use for block files)"), MIN_DISK_SPACE_FOR_BLOCK_FILES / 1024 / 1024));
    strUsage += HelpMessageOpt("-reindex", _("Rebuild block chain index from current blk000??.dat files on startup"));
#ifndef WIN32
    strUsage += HelpMessageOpt("-sysperms", _("Create new files with system default permissions, instead of umask 077 (only effective with disabled wallet functionality)"));
#endif
    strUsage += HelpMessageOpt("-txindex", strprintf(_("Maintain a full transaction index, used by the getrawtransaction rpc call (default: %u)"), DEFAULT_TXINDEX));

    strUsage += HelpMessageGroup(_("Connection options:"));
    strUsage += HelpMessageOpt("-addnode=<ip>", _("Add a node to connect to and attempt to keep the connection open"));
    strUsage += HelpMessageOpt("-banscore=<n>", strprintf(_("Threshold for disconnecting misbehaving peers (default: %u)"), DEFAULT_BANSCORE_THRESHOLD));
    strUsage += HelpMessageOpt("-bantime=<n>", strprintf(_("Number of seconds to keep misbehaving peers from reconnecting (default: %u)"), DEFAULT_MISBEHAVING_BANTIME));
    strUsage += HelpMessageOpt("-bind=<addr>", _("Bind to given address and always listen on it. Use [host]:port notation for IPv6"));
    strUsage += HelpMessageOpt("-connect=<ip>", _("Connect only to the specified node(s)"));
    strUsage += HelpMessageOpt("-discover", _("Discover own IP addresses (default: 1 when listening and no -externalip or -proxy)"));
    strUsage += HelpMessageOpt("-dns", _("Allow DNS lookups for -addnode, -seednode and -connect") + " " + strprintf(_("(default: %u)"), DEFAULT_NAME_LOOKUP));
    strUsage += HelpMessageOpt("-dnsseed", _("Query for peer addresses via DNS lookup, if low on addresses (default: 1 unless -connect)"));
    strUsage += HelpMessageOpt("-externalip=<ip>", _("Specify your own public address"));
    strUsage += HelpMessageOpt("-forcednsseed", strprintf(_("Always query for peer addresses via DNS lookup (default: %u)"), DEFAULT_FORCEDNSSEED));
    strUsage += HelpMessageOpt("-listen", _("Accept connections from outside (default: 1 if no -proxy or -connect)"));
    strUsage += HelpMessageOpt("-listenonion", strprintf(_("Automatically create Tor hidden service (default: %d)"), DEFAULT_LISTEN_ONION));
    strUsage += HelpMessageOpt("-maxconnections=<n>", strprintf(_("Maintain at most <n> connections to peers (default: %u)"), DEFAULT_MAX_PEER_CONNECTIONS));
    strUsage += HelpMessageOpt("-maxreceivebuffer=<n>", strprintf(_("Maximum per-connection receive buffer, <n>*1000 bytes (default: %u)"), DEFAULT_MAXRECEIVEBUFFER));
    strUsage += HelpMessageOpt("-maxsendbuffer=<n>", strprintf(_("Maximum per-connection send buffer, <n>*1000 bytes (default: %u)"), DEFAULT_MAXSENDBUFFER));
    strUsage += HelpMessageOpt("-onion=<ip:port>", strprintf(_("Use separate SOCKS5 proxy to reach peers via Tor hidden services (default: %s)"), "-proxy"));
    strUsage += HelpMessageOpt("-onlynet=<net>", _("Only connect to nodes in network <net> (ipv4, ipv6 or onion)"));
    strUsage += HelpMessageOpt("-permitbaremultisig", strprintf(_("Relay non-P2SH multisig (default: %u)"), DEFAULT_PERMIT_BAREMULTISIG));
    strUsage += HelpMessageOpt("-peerbloomfilters", strprintf(_("Support filtering of blocks and transaction with bloom filters (default: %u)"), 1));
    if (showDebug)
        strUsage += HelpMessageOpt("-enforcenodebloom", strprintf("Enforce minimum protocol version to limit use of bloom filters (default: %u)", 0));
    strUsage += HelpMessageOpt("-port=<port>", strprintf(_("Listen for connections on <port> (default: %u or testnet: %u)"), Params(CBaseChainParams::MAIN).GetDefaultPort(), Params(CBaseChainParams::TESTNET).GetDefaultPort()));
    strUsage += HelpMessageOpt("-proxy=<ip:port>", _("Connect through SOCKS5 proxy"));
    strUsage += HelpMessageOpt("-proxyrandomize", strprintf(_("Randomize credentials for every proxy connection. This enables Tor stream isolation (default: %u)"), DEFAULT_PROXYRANDOMIZE));
    strUsage += HelpMessageOpt("-seednode=<ip>", _("Connect to a node to retrieve peer addresses, and disconnect"));
    strUsage += HelpMessageOpt("-timeout=<n>", strprintf(_("Specify connection timeout in milliseconds (minimum: 1, default: %d)"), DEFAULT_CONNECT_TIMEOUT));
    strUsage += HelpMessageOpt("-torcontrol=<ip>:<port>", strprintf(_("Tor control port to use if onion listening enabled (default: %s)"), DEFAULT_TOR_CONTROL));
    strUsage += HelpMessageOpt("-torpassword=<pass>", _("Tor control port password (default: empty)"));
#ifdef USE_UPNP
#if USE_UPNP
    strUsage += HelpMessageOpt("-upnp", _("Use UPnP to map the listening port (default: 1 when listening and no -proxy)"));
>>>>>>> c1b74217
#else
    strUsage += HelpMessageOpt("-upnp", strprintf(_("Use UPnP to map the listening port (default: %u)"), 0));
#endif
#endif
    strUsage += HelpMessageOpt("-whitebind=<addr>", _("Bind to given address and whitelist peers connecting to it. Use [host]:port notation for IPv6"));
    strUsage += HelpMessageOpt("-whitelist=<netmask>", _("Whitelist peers connecting from the given netmask or IP address. Can be specified multiple times.") +
        " " + _("Whitelisted peers cannot be DoS banned and their transactions are always relayed, even if they are already in the mempool, useful e.g. for a gateway"));
<<<<<<< HEAD
        
=======
    strUsage += HelpMessageOpt("-whitelistrelay", strprintf(_("Accept relayed transactions received from whitelisted peers even when not relaying transactions (default: %d)"), DEFAULT_WHITELISTRELAY));
    strUsage += HelpMessageOpt("-whitelistforcerelay", strprintf(_("Force relay of transactions from whitelisted peers even they violate local relay policy (default: %d)"), DEFAULT_WHITELISTFORCERELAY));
    strUsage += HelpMessageOpt("-maxuploadtarget=<n>", strprintf(_("Tries to keep outbound traffic under the given target (in MiB per 24h), 0 = no limit (default: %d)"), DEFAULT_MAX_UPLOAD_TARGET));
>>>>>>> c1b74217

#ifdef ENABLE_WALLET
    strUsage += HelpMessageGroup(_("Wallet options:"));
    strUsage += HelpMessageOpt("-disablewallet", _("Do not load the wallet and disable wallet RPC calls"));
<<<<<<< HEAD
    strUsage += HelpMessageOpt("-keypool=<n>", strprintf(_("Set key pool size to <n> (default: %u)"), 100));
    if (showDebug)
        strUsage += HelpMessageOpt("-mintxfee=<amt>", strprintf("Fees (in XMY/Kb) smaller than this are considered zero fee for transaction creation (default: %s)",
            FormatMoney(CWallet::minTxFee.GetFeePerK())));
    strUsage += HelpMessageOpt("-paytxfee=<amt>", strprintf(_("Fee (in XMY/kB) to add to transactions you send (default: %s)"), FormatMoney(payTxFee.GetFeePerK())));
    strUsage += HelpMessageOpt("-rescan", _("Rescan the block chain for missing wallet transactions") + " " + _("on startup"));
    strUsage += HelpMessageOpt("-salvagewallet", _("Attempt to recover private keys from a corrupt wallet.dat") + " " + _("on startup"));
    strUsage += HelpMessageOpt("-sendfreetransactions", strprintf(_("Send transactions as zero-fee transactions if possible (default: %u)"), 0));
    strUsage += HelpMessageOpt("-spendzeroconfchange", strprintf(_("Spend unconfirmed change when sending transactions (default: %u)"), 1));
    strUsage += HelpMessageOpt("-txconfirmtarget=<n>", strprintf(_("If paytxfee is not set, include enough fee so transactions begin confirmation on average within n blocks (default: %u)"), DEFAULT_TX_CONFIRM_TARGET));
    strUsage += HelpMessageOpt("-maxtxfee=<amt>", strprintf(_("Maximum total fees to use in a single wallet transaction; setting this too low may abort large transactions (default: %s)"),
        FormatMoney(maxTxFee)));
    strUsage += HelpMessageOpt("-upgradewallet", _("Upgrade wallet to latest format") + " " + _("on startup"));
    strUsage += HelpMessageOpt("-wallet=<file>", _("Specify wallet file (within data directory)") + " " + strprintf(_("(default: %s)"), "wallet.dat"));
    strUsage += HelpMessageOpt("-walletbroadcast", _("Make the wallet broadcast transactions") + " " + strprintf(_("(default: %u)"), true));
    strUsage += HelpMessageOpt("-walletnotify=<cmd>", _("Execute command when a wallet transaction changes (%s in cmd is replaced by TxID)"));
    strUsage += HelpMessageOpt("-zapwallettxes=<mode>", _("Delete all wallet transactions and only recover those parts of the blockchain through -rescan on startup") +
        " " + _("(1 = keep tx meta data e.g. account owner and payment request information, 2 = drop tx meta data)"));
                    
#endif

    strUsage += HelpMessageGroup(_("Debugging/Testing options:"));
    if (showDebug)
    {
        strUsage += HelpMessageOpt("-checkpoints", strprintf("Only accept block chain matching built-in checkpoints (default: %u)", 1));
        strUsage += HelpMessageOpt("-dblogsize=<n>", strprintf("Flush database activity from memory pool to disk log every <n> megabytes (default: %u)", 100));
        strUsage += HelpMessageOpt("-disablesafemode", strprintf("Disable safemode, override a real safe mode event (default: %u)", 0));
        strUsage += HelpMessageOpt("-testsafemode", strprintf("Force safe mode (default: %u)", 0));
        strUsage += HelpMessageOpt("-dropmessagestest=<n>", "Randomly drop 1 of every <n> network messages");
        strUsage += HelpMessageOpt("-fuzzmessagestest=<n>", "Randomly fuzz 1 of every <n> network messages");
        strUsage += HelpMessageOpt("-flushwallet", strprintf("Run a thread to flush wallet periodically (default: %u)", 1));
        strUsage += HelpMessageOpt("-stopafterblockimport", strprintf("Stop running after importing blocks from disk (default: %u)", 0));
    }
    string debugCategories = "addrman, alert, bench, coindb, db, lock, rand, rpc, selectcoins, mempool, net, proxy, prune"; // Don't translate these and qt below
    if (mode == HMM_BITCOIN_QT)
        debugCategories += ", qt";
    strUsage += HelpMessageOpt("-debug=<category>", strprintf(_("Output debugging information (default: %u, supplying <category> is optional)"), 0) + ". " +
        _("If <category> is not supplied, output all debugging information.") + _("<category> can be:") + " " + debugCategories + ".");
#ifdef ENABLE_WALLET
    strUsage += HelpMessageOpt("-gen", strprintf(_("Generate coins (default: %u)"), 0));
    strUsage += HelpMessageOpt("-genproclimit=<n>", strprintf(_("Set the number of threads for coin generation if enabled (-1 = all cores, default: %d)"), 1));
#endif
    strUsage += HelpMessageOpt("-help-debug", _("Show all debugging options (usage: --help -help-debug)"));
    strUsage += HelpMessageOpt("-logips", strprintf(_("Include IP addresses in debug output (default: %u)"), 0));
    strUsage += HelpMessageOpt("-logtimestamps", strprintf(_("Prepend debug output with timestamp (default: %u)"), 1));
    if (showDebug)
    {
        strUsage += HelpMessageOpt("-limitfreerelay=<n>", strprintf("Continuously rate-limit free transactions to <n>*1000 bytes per minute (default: %u)", 15));
        strUsage += HelpMessageOpt("-relaypriority", strprintf("Require high priority for relaying free or low-fee transactions (default: %u)", 1));
        strUsage += HelpMessageOpt("-maxsigcachesize=<n>", strprintf("Limit size of signature cache to <n> entries (default: %u)", 50000));
    }
    strUsage += HelpMessageOpt("-minrelaytxfee=<amt>", strprintf(_("Fees (in XMY/Kb) smaller than this are considered zero fee for relaying (default: %s)"), FormatMoney(::minRelayTxFee.GetFeePerK())));
    strUsage += HelpMessageOpt("-printtoconsole", _("Send trace/debug info to console instead of debug.log file"));
    if (showDebug)
    {
        strUsage += HelpMessageOpt("-printpriority", strprintf("Log transaction priority and fee per kB when mining blocks (default: %u)", 0));
        strUsage += HelpMessageOpt("-privdb", strprintf("Sets the DB_PRIVATE flag in the wallet db environment (default: %u)", 1));
        strUsage += HelpMessageOpt("-regtest", "Enter regression test mode, which uses a special chain in which blocks can be solved instantly. "
            "This is intended for regression testing tools and app development.");
    }
    strUsage += HelpMessageOpt("-shrinkdebugfile", _("Shrink debug.log file on client startup (default: 1 when no -debug)"));
    strUsage += HelpMessageOpt("-testnet", _("Use the test network"));

    strUsage += HelpMessageGroup(_("Node relay options:"));
    strUsage += HelpMessageOpt("-datacarrier", strprintf(_("Relay and mine data carrier transactions (default: %u)"), 1));
    strUsage += HelpMessageOpt("-datacarriersize", strprintf(_("Maximum size of data in data carrier transactions we relay and mine (default: %u)"), MAX_OP_RETURN_RELAY));

    strUsage += HelpMessageGroup(_("Block creation options:"));
    strUsage += HelpMessageOpt("-blockminsize=<n>", strprintf(_("Set minimum block size in bytes (default: %u)"), 0));
    strUsage += HelpMessageOpt("-blockmaxsize=<n>", strprintf(_("Set maximum block size in bytes (default: %d)"), DEFAULT_BLOCK_MAX_SIZE));
    strUsage += HelpMessageOpt("-blockprioritysize=<n>", strprintf(_("Set maximum size of high-priority/low-fee transactions in bytes (default: %d)"), DEFAULT_BLOCK_PRIORITY_SIZE));
    strUsage += HelpMessageOpt("-algo=<algo>", _("Mining algorithm: sha256d, scrypt, groestl, skein, qubit, yescrypt"));

    strUsage += HelpMessageGroup(_("RPC server options:"));
    strUsage += HelpMessageOpt("-server", _("Accept command line and JSON-RPC commands"));
    strUsage += HelpMessageOpt("-rest", strprintf(_("Accept public REST requests (default: %u)"), 0));
    strUsage += HelpMessageOpt("-rpcbind=<addr>", _("Bind to given address to listen for JSON-RPC connections. Use [host]:port notation for IPv6. This option can be specified multiple times (default: bind to all interfaces)"));
    strUsage += HelpMessageOpt("-rpcuser=<user>", _("Username for JSON-RPC connections"));
    strUsage += HelpMessageOpt("-rpcpassword=<pw>", _("Password for JSON-RPC connections"));
    strUsage += HelpMessageOpt("-rpcport=<port>", strprintf(_("Listen for JSON-RPC connections on <port> (default: %u or testnet: %u)"), 10889, 20889));
    strUsage += HelpMessageOpt("-rpcallowip=<ip>", _("Allow JSON-RPC connections from specified source. Valid for <ip> are a single IP (e.g. 1.2.3.4), a network/netmask (e.g. 1.2.3.4/255.255.255.0) or a network/CIDR (e.g. 1.2.3.4/24). This option can be specified multiple times"));
    strUsage += HelpMessageOpt("-rpcthreads=<n>", strprintf(_("Set the number of threads to service RPC calls (default: %d)"), 4));
    strUsage += HelpMessageOpt("-rpckeepalive", strprintf(_("RPC support for HTTP persistent connections (default: %d)"), 1));

    strUsage += HelpMessageGroup(_("RPC SSL options: (see the Bitcoin Wiki for SSL setup instructions)"));
    strUsage += HelpMessageOpt("-rpcssl", _("Use OpenSSL (https) for JSON-RPC connections"));
    strUsage += HelpMessageOpt("-rpcsslcertificatechainfile=<file.cert>", strprintf(_("Server certificate file (default: %s)"), "server.cert"));
    strUsage += HelpMessageOpt("-rpcsslprivatekeyfile=<file.pem>", strprintf(_("Server private key (default: %s)"), "server.pem"));
    strUsage += HelpMessageOpt("-rpcsslciphers=<ciphers>", strprintf(_("Acceptable ciphers (default: %s)"), "TLSv1.2+HIGH:TLSv1+HIGH:!SSLv2:!aNULL:!eNULL:!3DES:@STRENGTH"));

    if (mode == HMM_BITCOIN_QT)
    {
        strUsage += HelpMessageGroup(_("UI Options:"));
        if (showDebug) {
            strUsage += HelpMessageOpt("-allowselfsignedrootcertificates", "Allow self signed root certificates (default: 0)");
        }
        strUsage += HelpMessageOpt("-choosedatadir", _("Choose data directory on startup (default: 0)"));
        strUsage += HelpMessageOpt("-lang=<lang>", _("Set language, for example \"de_DE\" (default: system locale)"));
        strUsage += HelpMessageOpt("-min", _("Start minimized"));
        strUsage += HelpMessageOpt("-rootcertificates=<file>", _("Set SSL root certificates for payment request (default: -system-)"));
        strUsage += HelpMessageOpt("-splash", _("Show splash screen on startup (default: 1)"));
=======
    strUsage += HelpMessageOpt("-keypool=<n>", strprintf(_("Set key pool size to <n> (default: %u)"), DEFAULT_KEYPOOL_SIZE));
    strUsage += HelpMessageOpt("-fallbackfee=<amt>", strprintf(_("A fee rate (in %s/kB) that will be used when fee estimation has insufficient data (default: %s)"),
        CURRENCY_UNIT, FormatMoney(DEFAULT_FALLBACK_FEE)));
    strUsage += HelpMessageOpt("-mintxfee=<amt>", strprintf(_("Fees (in %s/kB) smaller than this are considered zero fee for transaction creation (default: %s)"),
            CURRENCY_UNIT, FormatMoney(DEFAULT_TRANSACTION_MINFEE)));
    strUsage += HelpMessageOpt("-paytxfee=<amt>", strprintf(_("Fee (in %s/kB) to add to transactions you send (default: %s)"),
        CURRENCY_UNIT, FormatMoney(payTxFee.GetFeePerK())));
    strUsage += HelpMessageOpt("-rescan", _("Rescan the block chain for missing wallet transactions on startup"));
    strUsage += HelpMessageOpt("-salvagewallet", _("Attempt to recover private keys from a corrupt wallet.dat on startup"));
    strUsage += HelpMessageOpt("-sendfreetransactions", strprintf(_("Send transactions as zero-fee transactions if possible (default: %u)"), DEFAULT_SEND_FREE_TRANSACTIONS));
    strUsage += HelpMessageOpt("-spendzeroconfchange", strprintf(_("Spend unconfirmed change when sending transactions (default: %u)"), DEFAULT_SPEND_ZEROCONF_CHANGE));
    strUsage += HelpMessageOpt("-txconfirmtarget=<n>", strprintf(_("If paytxfee is not set, include enough fee so transactions begin confirmation on average within n blocks (default: %u)"), DEFAULT_TX_CONFIRM_TARGET));
    strUsage += HelpMessageOpt("-maxtxfee=<amt>", strprintf(_("Maximum total fees (in %s) to use in a single wallet transaction; setting this too low may abort large transactions (default: %s)"),
        CURRENCY_UNIT, FormatMoney(DEFAULT_TRANSACTION_MAXFEE)));
    strUsage += HelpMessageOpt("-upgradewallet", _("Upgrade wallet to latest format on startup"));
    strUsage += HelpMessageOpt("-wallet=<file>", _("Specify wallet file (within data directory)") + " " + strprintf(_("(default: %s)"), "wallet.dat"));
    strUsage += HelpMessageOpt("-walletbroadcast", _("Make the wallet broadcast transactions") + " " + strprintf(_("(default: %u)"), DEFAULT_WALLETBROADCAST));
    strUsage += HelpMessageOpt("-walletnotify=<cmd>", _("Execute command when a wallet transaction changes (%s in cmd is replaced by TxID)"));
    strUsage += HelpMessageOpt("-zapwallettxes=<mode>", _("Delete all wallet transactions and only recover those parts of the blockchain through -rescan on startup") +
        " " + _("(1 = keep tx meta data e.g. account owner and payment request information, 2 = drop tx meta data)"));
#endif

#if ENABLE_ZMQ
    strUsage += HelpMessageGroup(_("ZeroMQ notification options:"));
    strUsage += HelpMessageOpt("-zmqpubhashblock=<address>", _("Enable publish hash block in <address>"));
    strUsage += HelpMessageOpt("-zmqpubhashtx=<address>", _("Enable publish hash transaction in <address>"));
    strUsage += HelpMessageOpt("-zmqpubrawblock=<address>", _("Enable publish raw block in <address>"));
    strUsage += HelpMessageOpt("-zmqpubrawtx=<address>", _("Enable publish raw transaction in <address>"));
#endif

    strUsage += HelpMessageGroup(_("Debugging/Testing options:"));
    strUsage += HelpMessageOpt("-uacomment=<cmt>", _("Append comment to the user agent string"));
    if (showDebug)
    {
        strUsage += HelpMessageOpt("-checkblockindex", strprintf("Do a full consistency check for mapBlockIndex, setBlockIndexCandidates, chainActive and mapBlocksUnlinked occasionally. Also sets -checkmempool (default: %u)", Params(CBaseChainParams::MAIN).DefaultConsistencyChecks()));
        strUsage += HelpMessageOpt("-checkmempool=<n>", strprintf("Run checks every <n> transactions (default: %u)", Params(CBaseChainParams::MAIN).DefaultConsistencyChecks()));
        strUsage += HelpMessageOpt("-checkpoints", strprintf("Disable expensive verification for known chain history (default: %u)", DEFAULT_CHECKPOINTS_ENABLED));
#ifdef ENABLE_WALLET
        strUsage += HelpMessageOpt("-dblogsize=<n>", strprintf("Flush wallet database activity from memory to disk log every <n> megabytes (default: %u)", DEFAULT_WALLET_DBLOGSIZE));
#endif
        strUsage += HelpMessageOpt("-disablesafemode", strprintf("Disable safemode, override a real safe mode event (default: %u)", DEFAULT_DISABLE_SAFEMODE));
        strUsage += HelpMessageOpt("-testsafemode", strprintf("Force safe mode (default: %u)", DEFAULT_TESTSAFEMODE));
        strUsage += HelpMessageOpt("-dropmessagestest=<n>", "Randomly drop 1 of every <n> network messages");
        strUsage += HelpMessageOpt("-fuzzmessagestest=<n>", "Randomly fuzz 1 of every <n> network messages");
#ifdef ENABLE_WALLET
        strUsage += HelpMessageOpt("-flushwallet", strprintf("Run a thread to flush wallet periodically (default: %u)", DEFAULT_FLUSHWALLET));
#endif
        strUsage += HelpMessageOpt("-stopafterblockimport", strprintf("Stop running after importing blocks from disk (default: %u)", DEFAULT_STOPAFTERBLOCKIMPORT));
        strUsage += HelpMessageOpt("-limitancestorcount=<n>", strprintf("Do not accept transactions if number of in-mempool ancestors is <n> or more (default: %u)", DEFAULT_ANCESTOR_LIMIT));
        strUsage += HelpMessageOpt("-limitancestorsize=<n>", strprintf("Do not accept transactions whose size with all in-mempool ancestors exceeds <n> kilobytes (default: %u)", DEFAULT_ANCESTOR_SIZE_LIMIT));
        strUsage += HelpMessageOpt("-limitdescendantcount=<n>", strprintf("Do not accept transactions if any ancestor would have <n> or more in-mempool descendants (default: %u)", DEFAULT_DESCENDANT_LIMIT));
        strUsage += HelpMessageOpt("-limitdescendantsize=<n>", strprintf("Do not accept transactions if any ancestor would have more than <n> kilobytes of in-mempool descendants (default: %u).", DEFAULT_DESCENDANT_SIZE_LIMIT));
    }
    string debugCategories = "addrman, alert, bench, coindb, db, lock, rand, rpc, selectcoins, mempool, mempoolrej, net, proxy, prune, http, libevent, tor, zmq"; // Don't translate these and qt below
    if (mode == HMM_BITCOIN_QT)
        debugCategories += ", qt";
    strUsage += HelpMessageOpt("-debug=<category>", strprintf(_("Output debugging information (default: %u, supplying <category> is optional)"), 0) + ". " +
        _("If <category> is not supplied or if <category> = 1, output all debugging information.") + _("<category> can be:") + " " + debugCategories + ".");
    if (showDebug)
        strUsage += HelpMessageOpt("-nodebug", "Turn off debugging messages, same as -debug=0");
    strUsage += HelpMessageOpt("-gen", strprintf(_("Generate coins (default: %u)"), DEFAULT_GENERATE));
    strUsage += HelpMessageOpt("-genproclimit=<n>", strprintf(_("Set the number of threads for coin generation if enabled (-1 = all cores, default: %d)"), DEFAULT_GENERATE_THREADS));
    strUsage += HelpMessageOpt("-help-debug", _("Show all debugging options (usage: --help -help-debug)"));
    strUsage += HelpMessageOpt("-logips", strprintf(_("Include IP addresses in debug output (default: %u)"), DEFAULT_LOGIPS));
    strUsage += HelpMessageOpt("-logtimestamps", strprintf(_("Prepend debug output with timestamp (default: %u)"), DEFAULT_LOGTIMESTAMPS));
    if (showDebug)
    {
        strUsage += HelpMessageOpt("-logtimemicros", strprintf("Add microsecond precision to debug timestamps (default: %u)", DEFAULT_LOGTIMEMICROS));
        strUsage += HelpMessageOpt("-mocktime=<n>", "Replace actual time with <n> seconds since epoch (default: 0)");
        strUsage += HelpMessageOpt("-limitfreerelay=<n>", strprintf("Continuously rate-limit free transactions to <n>*1000 bytes per minute (default: %u)", DEFAULT_LIMITFREERELAY));
        strUsage += HelpMessageOpt("-relaypriority", strprintf("Require high priority for relaying free or low-fee transactions (default: %u)", DEFAULT_RELAYPRIORITY));
        strUsage += HelpMessageOpt("-maxsigcachesize=<n>", strprintf("Limit size of signature cache to <n> MiB (default: %u)", DEFAULT_MAX_SIG_CACHE_SIZE));
    }
    strUsage += HelpMessageOpt("-minrelaytxfee=<amt>", strprintf(_("Fees (in %s/kB) smaller than this are considered zero fee for relaying, mining and transaction creation (default: %s)"),
        CURRENCY_UNIT, FormatMoney(DEFAULT_MIN_RELAY_TX_FEE)));
    strUsage += HelpMessageOpt("-printtoconsole", _("Send trace/debug info to console instead of debug.log file"));
    if (showDebug)
    {
        strUsage += HelpMessageOpt("-printpriority", strprintf("Log transaction priority and fee per kB when mining blocks (default: %u)", DEFAULT_PRINTPRIORITY));
#ifdef ENABLE_WALLET
        strUsage += HelpMessageOpt("-privdb", strprintf("Sets the DB_PRIVATE flag in the wallet db environment (default: %u)", DEFAULT_WALLET_PRIVDB));
#endif
    }
    strUsage += HelpMessageOpt("-shrinkdebugfile", _("Shrink debug.log file on client startup (default: 1 when no -debug)"));

    AppendParamsHelpMessages(strUsage, showDebug);

    strUsage += HelpMessageGroup(_("Node relay options:"));
    if (showDebug)
        strUsage += HelpMessageOpt("-acceptnonstdtxn", strprintf("Relay and mine \"non-standard\" transactions (%sdefault: %u)", "testnet/regtest only; ", !Params(CBaseChainParams::TESTNET).RequireStandard()));
    strUsage += HelpMessageOpt("-bytespersigop", strprintf(_("Minimum bytes per sigop in transactions we relay and mine (default: %u)"), DEFAULT_BYTES_PER_SIGOP));
    strUsage += HelpMessageOpt("-datacarrier", strprintf(_("Relay and mine data carrier transactions (default: %u)"), DEFAULT_ACCEPT_DATACARRIER));
    strUsage += HelpMessageOpt("-datacarriersize", strprintf(_("Maximum size of data in data carrier transactions we relay and mine (default: %u)"), MAX_OP_RETURN_RELAY));
    strUsage += HelpMessageOpt("-mempoolreplacement", strprintf(_("Enable transaction replacement in the memory pool (default: %u)"), DEFAULT_ENABLE_REPLACEMENT));

    strUsage += HelpMessageGroup(_("Block creation options:"));
    strUsage += HelpMessageOpt("-blockminsize=<n>", strprintf(_("Set minimum block size in bytes (default: %u)"), DEFAULT_BLOCK_MIN_SIZE));
    strUsage += HelpMessageOpt("-blockmaxsize=<n>", strprintf(_("Set maximum block size in bytes (default: %d)"), DEFAULT_BLOCK_MAX_SIZE));
    strUsage += HelpMessageOpt("-blockprioritysize=<n>", strprintf(_("Set maximum size of high-priority/low-fee transactions in bytes (default: %d)"), DEFAULT_BLOCK_PRIORITY_SIZE));
    if (showDebug)
        strUsage += HelpMessageOpt("-blockversion=<n>", "Override block version to test forking scenarios");

    strUsage += HelpMessageGroup(_("RPC server options:"));
    strUsage += HelpMessageOpt("-server", _("Accept command line and JSON-RPC commands"));
    strUsage += HelpMessageOpt("-rest", strprintf(_("Accept public REST requests (default: %u)"), DEFAULT_REST_ENABLE));
    strUsage += HelpMessageOpt("-rpcbind=<addr>", _("Bind to given address to listen for JSON-RPC connections. Use [host]:port notation for IPv6. This option can be specified multiple times (default: bind to all interfaces)"));
    strUsage += HelpMessageOpt("-rpccookiefile=<loc>", _("Location of the auth cookie (default: data dir)"));
    strUsage += HelpMessageOpt("-rpcuser=<user>", _("Username for JSON-RPC connections"));
    strUsage += HelpMessageOpt("-rpcpassword=<pw>", _("Password for JSON-RPC connections"));
    strUsage += HelpMessageOpt("-rpcauth=<userpw>", _("Username and hashed password for JSON-RPC connections. The field <userpw> comes in the format: <USERNAME>:<SALT>$<HASH>. A canonical python script is included in share/rpcuser. This option can be specified multiple times"));
    strUsage += HelpMessageOpt("-rpcport=<port>", strprintf(_("Listen for JSON-RPC connections on <port> (default: %u or testnet: %u)"), BaseParams(CBaseChainParams::MAIN).RPCPort(), BaseParams(CBaseChainParams::TESTNET).RPCPort()));
    strUsage += HelpMessageOpt("-rpcallowip=<ip>", _("Allow JSON-RPC connections from specified source. Valid for <ip> are a single IP (e.g. 1.2.3.4), a network/netmask (e.g. 1.2.3.4/255.255.255.0) or a network/CIDR (e.g. 1.2.3.4/24). This option can be specified multiple times"));
    strUsage += HelpMessageOpt("-rpcthreads=<n>", strprintf(_("Set the number of threads to service RPC calls (default: %d)"), DEFAULT_HTTP_THREADS));
    if (showDebug) {
        strUsage += HelpMessageOpt("-rpcworkqueue=<n>", strprintf("Set the depth of the work queue to service RPC calls (default: %d)", DEFAULT_HTTP_WORKQUEUE));
        strUsage += HelpMessageOpt("-rpcservertimeout=<n>", strprintf("Timeout during HTTP requests (default: %d)", DEFAULT_HTTP_SERVER_TIMEOUT));
>>>>>>> c1b74217
    }

    return strUsage;
}

std::string LicenseInfo()
{
<<<<<<< HEAD
    return FormatParagraph(strprintf(_("Copyright (C) 2009-%i The Bitcoin Core Developers"), COPYRIGHT_YEAR)) + "\n" + 
           FormatParagraph(strprintf(_("Copyright (C) 2014-%i The Myriad Developers"), COPYRIGHT_YEAR)) + "\n" + 
=======
    // todo: remove urls from translations on next change
    return FormatParagraph(strprintf(_("Copyright (C) 2009-%i The Bitcoin Core Developers"), COPYRIGHT_YEAR)) + "\n" +
>>>>>>> c1b74217
           "\n" +
           FormatParagraph(_("This is experimental software.")) + "\n" +
           "\n" +
           FormatParagraph(_("Distributed under the MIT software license, see the accompanying file COPYING or <http://www.opensource.org/licenses/mit-license.php>.")) + "\n" +
           "\n" +
           FormatParagraph(_("This product includes software developed by the OpenSSL Project for use in the OpenSSL Toolkit <https://www.openssl.org/> and cryptographic software written by Eric Young and UPnP software written by Thomas Bernard.")) +
           "\n";
}

static void BlockNotifyCallback(bool initialSync, const CBlockIndex *pBlockIndex)
{
    if (initialSync || !pBlockIndex)
        return;

    std::string strCmd = GetArg("-blocknotify", "");

    boost::replace_all(strCmd, "%s", pBlockIndex->GetBlockHash().GetHex());
    boost::thread t(runCommand, strCmd); // thread runs free
}

struct CImportingNow
{
    CImportingNow() {
        assert(fImporting == false);
        fImporting = true;
    }

    ~CImportingNow() {
        assert(fImporting == true);
        fImporting = false;
    }
};


// If we're using -prune with -reindex, then delete block files that will be ignored by the
// reindex.  Since reindexing works by starting at block file 0 and looping until a blockfile
// is missing, do the same here to delete any later block files after a gap.  Also delete all
// rev files since they'll be rewritten by the reindex anyway.  This ensures that vinfoBlockFile
// is in sync with what's actually on disk by the time we start downloading, so that pruning
// works correctly.
void CleanupBlockRevFiles()
{
    using namespace boost::filesystem;
    map<string, path> mapBlockFiles;

    // Glob all blk?????.dat and rev?????.dat files from the blocks directory.
    // Remove the rev files immediately and insert the blk file paths into an
    // ordered map keyed by block file index.
    LogPrintf("Removing unusable blk?????.dat and rev?????.dat files for -reindex with -prune\n");
    path blocksdir = GetDataDir() / "blocks";
    for (directory_iterator it(blocksdir); it != directory_iterator(); it++) {
        if (is_regular_file(*it) &&
            it->path().filename().string().length() == 12 &&
            it->path().filename().string().substr(8,4) == ".dat")
        {
            if (it->path().filename().string().substr(0,3) == "blk")
                mapBlockFiles[it->path().filename().string().substr(3,5)] = it->path();
            else if (it->path().filename().string().substr(0,3) == "rev")
                remove(it->path());
        }
    }

    // Remove all block files that aren't part of a contiguous set starting at
    // zero by walking the ordered map (keys are block file indices) by
    // keeping a separate counter.  Once we hit a gap (or if 0 doesn't exist)
    // start removing block files.
    int nContigCounter = 0;
    BOOST_FOREACH(const PAIRTYPE(string, path)& item, mapBlockFiles) {
        if (atoi(item.first) == nContigCounter) {
            nContigCounter++;
            continue;
        }
        remove(item.second);
    }
}

void ThreadImport(std::vector<boost::filesystem::path> vImportFiles)
{
    const CChainParams& chainparams = Params();
    RenameThread("bitcoin-loadblk");
    // -reindex
    if (fReindex) {
        CImportingNow imp;
        int nFile = 0;
        while (true) {
            CDiskBlockPos pos(nFile, 0);
            if (!boost::filesystem::exists(GetBlockPosFilename(pos, "blk")))
                break; // No block files left to reindex
            FILE *file = OpenBlockFile(pos, true);
            if (!file)
                break; // This error is logged in OpenBlockFile
            LogPrintf("Reindexing block file blk%05u.dat...\n", (unsigned int)nFile);
            LoadExternalBlockFile(chainparams, file, &pos);
            nFile++;
        }
        pblocktree->WriteReindexing(false);
        fReindex = false;
        LogPrintf("Reindexing finished\n");
        // To avoid ending up in a situation without genesis block, re-try initializing (no-op if reindexing worked):
        InitBlockIndex(chainparams);
    }

    // hardcoded $DATADIR/bootstrap.dat
    boost::filesystem::path pathBootstrap = GetDataDir() / "bootstrap.dat";
    if (boost::filesystem::exists(pathBootstrap)) {
        FILE *file = fopen(pathBootstrap.string().c_str(), "rb");
        if (file) {
            CImportingNow imp;
            boost::filesystem::path pathBootstrapOld = GetDataDir() / "bootstrap.dat.old";
            LogPrintf("Importing bootstrap.dat...\n");
            LoadExternalBlockFile(chainparams, file);
            RenameOver(pathBootstrap, pathBootstrapOld);
        } else {
            LogPrintf("Warning: Could not open bootstrap file %s\n", pathBootstrap.string());
        }
    }

    // -loadblock=
    BOOST_FOREACH(const boost::filesystem::path& path, vImportFiles) {
        FILE *file = fopen(path.string().c_str(), "rb");
        if (file) {
            CImportingNow imp;
            LogPrintf("Importing blocks file %s...\n", path.string());
            LoadExternalBlockFile(chainparams, file);
        } else {
            LogPrintf("Warning: Could not open blocks file %s\n", path.string());
        }
    }

    if (GetBoolArg("-stopafterblockimport", DEFAULT_STOPAFTERBLOCKIMPORT)) {
        LogPrintf("Stopping after block import\n");
        StartShutdown();
    }
}

/** Sanity checks
 *  Ensure that Bitcoin is running in a usable environment with all
 *  necessary library support.
 */
bool InitSanityCheck(void)
{
    if(!ECC_InitSanityCheck()) {
        InitError("Elliptic curve cryptography sanity check failure. Aborting.");
        return false;
    }
    if (!glibc_sanity_test() || !glibcxx_sanity_test())
        return false;

    return true;
}

bool AppInitServers(boost::thread_group& threadGroup)
{
    RPCServer::OnStopped(&OnRPCStopped);
    RPCServer::OnPreCommand(&OnRPCPreCommand);
    if (!InitHTTPServer())
        return false;
    if (!StartRPC())
        return false;
    if (!StartHTTPRPC())
        return false;
    if (GetBoolArg("-rest", DEFAULT_REST_ENABLE) && !StartREST())
        return false;
    if (!StartHTTPServer())
        return false;
    return true;
}

// Parameter interaction based on rules
void InitParameterInteraction()
{
    // when specifying an explicit binding address, you want to listen on it
    // even when -connect or -proxy is specified
    if (mapArgs.count("-bind")) {
        if (SoftSetBoolArg("-listen", true))
            LogPrintf("%s: parameter interaction: -bind set -> setting -listen=1\n", __func__);
    }
    if (mapArgs.count("-whitebind")) {
        if (SoftSetBoolArg("-listen", true))
            LogPrintf("%s: parameter interaction: -whitebind set -> setting -listen=1\n", __func__);
    }

    if (mapArgs.count("-connect") && mapMultiArgs["-connect"].size() > 0) {
        // when only connecting to trusted nodes, do not seed via DNS, or listen by default
        if (SoftSetBoolArg("-dnsseed", false))
            LogPrintf("%s: parameter interaction: -connect set -> setting -dnsseed=0\n", __func__);
        if (SoftSetBoolArg("-listen", false))
            LogPrintf("%s: parameter interaction: -connect set -> setting -listen=0\n", __func__);
    }

    if (mapArgs.count("-proxy")) {
        // to protect privacy, do not listen by default if a default proxy server is specified
        if (SoftSetBoolArg("-listen", false))
            LogPrintf("%s: parameter interaction: -proxy set -> setting -listen=0\n", __func__);
        // to protect privacy, do not use UPNP when a proxy is set. The user may still specify -listen=1
        // to listen locally, so don't rely on this happening through -listen below.
        if (SoftSetBoolArg("-upnp", false))
            LogPrintf("%s: parameter interaction: -proxy set -> setting -upnp=0\n", __func__);
        // to protect privacy, do not discover addresses by default
        if (SoftSetBoolArg("-discover", false))
            LogPrintf("%s: parameter interaction: -proxy set -> setting -discover=0\n", __func__);
    }

    if (!GetBoolArg("-listen", DEFAULT_LISTEN)) {
        // do not map ports or try to retrieve public IP when not listening (pointless)
        if (SoftSetBoolArg("-upnp", false))
            LogPrintf("%s: parameter interaction: -listen=0 -> setting -upnp=0\n", __func__);
        if (SoftSetBoolArg("-discover", false))
            LogPrintf("%s: parameter interaction: -listen=0 -> setting -discover=0\n", __func__);
        if (SoftSetBoolArg("-listenonion", false))
            LogPrintf("%s: parameter interaction: -listen=0 -> setting -listenonion=0\n", __func__);
    }

    if (mapArgs.count("-externalip")) {
        // if an explicit public IP is specified, do not try to find others
        if (SoftSetBoolArg("-discover", false))
            LogPrintf("%s: parameter interaction: -externalip set -> setting -discover=0\n", __func__);
    }

    if (GetBoolArg("-salvagewallet", false)) {
        // Rewrite just private keys: rescan to find transactions
        if (SoftSetBoolArg("-rescan", true))
            LogPrintf("%s: parameter interaction: -salvagewallet=1 -> setting -rescan=1\n", __func__);
    }

    // -zapwallettx implies a rescan
    if (GetBoolArg("-zapwallettxes", false)) {
        if (SoftSetBoolArg("-rescan", true))
            LogPrintf("%s: parameter interaction: -zapwallettxes=<mode> -> setting -rescan=1\n", __func__);
    }

    // disable walletbroadcast and whitelistrelay in blocksonly mode
    if (GetBoolArg("-blocksonly", DEFAULT_BLOCKSONLY)) {
        if (SoftSetBoolArg("-whitelistrelay", false))
            LogPrintf("%s: parameter interaction: -blocksonly=1 -> setting -whitelistrelay=0\n", __func__);
#ifdef ENABLE_WALLET
        if (SoftSetBoolArg("-walletbroadcast", false))
            LogPrintf("%s: parameter interaction: -blocksonly=1 -> setting -walletbroadcast=0\n", __func__);
#endif
    }

    // Forcing relay from whitelisted hosts implies we will accept relays from them in the first place.
    if (GetBoolArg("-whitelistforcerelay", DEFAULT_WHITELISTFORCERELAY)) {
        if (SoftSetBoolArg("-whitelistrelay", true))
            LogPrintf("%s: parameter interaction: -whitelistforcerelay=1 -> setting -whitelistrelay=1\n", __func__);
    }
}

void InitLogging()
{
    fPrintToConsole = GetBoolArg("-printtoconsole", false);
    fLogTimestamps = GetBoolArg("-logtimestamps", DEFAULT_LOGTIMESTAMPS);
    fLogTimeMicros = GetBoolArg("-logtimemicros", DEFAULT_LOGTIMEMICROS);
    fLogIPs = GetBoolArg("-logips", DEFAULT_LOGIPS);

    LogPrintf("\n\n\n\n\n\n\n\n\n\n\n\n\n\n\n\n\n\n\n\n");
    LogPrintf("Bitcoin version %s (%s)\n", FormatFullVersion(), CLIENT_DATE);
}

/** Initialize bitcoin.
 *  @pre Parameters should be parsed and config file should be read.
 */
bool AppInit2(boost::thread_group& threadGroup, CScheduler& scheduler)
{
    // ********************************************************* Step 1: setup
#ifdef _MSC_VER
    // Turn off Microsoft heap dump noise
    _CrtSetReportMode(_CRT_WARN, _CRTDBG_MODE_FILE);
    _CrtSetReportFile(_CRT_WARN, CreateFileA("NUL", GENERIC_WRITE, 0, NULL, OPEN_EXISTING, 0, 0));
#endif
#if _MSC_VER >= 1400
    // Disable confusing "helpful" text message on abort, Ctrl-C
    _set_abort_behavior(0, _WRITE_ABORT_MSG | _CALL_REPORTFAULT);
#endif
#ifdef WIN32
    // Enable Data Execution Prevention (DEP)
    // Minimum supported OS versions: WinXP SP3, WinVista >= SP1, Win Server 2008
    // A failure is non-critical and needs no further attention!
#ifndef PROCESS_DEP_ENABLE
    // We define this here, because GCCs winbase.h limits this to _WIN32_WINNT >= 0x0601 (Windows 7),
    // which is not correct. Can be removed, when GCCs winbase.h is fixed!
#define PROCESS_DEP_ENABLE 0x00000001
#endif
    typedef BOOL (WINAPI *PSETPROCDEPPOL)(DWORD);
    PSETPROCDEPPOL setProcDEPPol = (PSETPROCDEPPOL)GetProcAddress(GetModuleHandleA("Kernel32.dll"), "SetProcessDEPPolicy");
    if (setProcDEPPol != NULL) setProcDEPPol(PROCESS_DEP_ENABLE);
#endif

    if (!SetupNetworking())
        return InitError("Initializing networking failed");

#ifndef WIN32
    if (GetBoolArg("-sysperms", false)) {
#ifdef ENABLE_WALLET
        if (!GetBoolArg("-disablewallet", false))
            return InitError("-sysperms is not allowed in combination with enabled wallet functionality");
#endif
    } else {
        umask(077);
    }

    // Clean shutdown on SIGTERM
    struct sigaction sa;
    sa.sa_handler = HandleSIGTERM;
    sigemptyset(&sa.sa_mask);
    sa.sa_flags = 0;
    sigaction(SIGTERM, &sa, NULL);
    sigaction(SIGINT, &sa, NULL);

    // Reopen debug.log on SIGHUP
    struct sigaction sa_hup;
    sa_hup.sa_handler = HandleSIGHUP;
    sigemptyset(&sa_hup.sa_mask);
    sa_hup.sa_flags = 0;
    sigaction(SIGHUP, &sa_hup, NULL);

    // Ignore SIGPIPE, otherwise it will bring the daemon down if the client closes unexpectedly
    signal(SIGPIPE, SIG_IGN);
#endif

    // ********************************************************* Step 2: parameter interactions
    const CChainParams& chainparams = Params();

    // also see: InitParameterInteraction()

<<<<<<< HEAD
    if (mapArgs.count("-connect") && mapMultiArgs["-connect"].size() > 0) {
        // when only connecting to trusted nodes, do not seed via DNS, or listen by default
        if (SoftSetBoolArg("-dnsseed", false))
            LogPrintf("%s: parameter interaction: -connect set -> setting -dnsseed=0\n", __func__);
        if (SoftSetBoolArg("-listen", false))
            LogPrintf("%s: parameter interaction: -connect set -> setting -listen=0\n", __func__);
    }

    if (mapArgs.count("-proxy")) {
        // to protect privacy, do not listen by default if a default proxy server is specified
        if (SoftSetBoolArg("-listen", false))
            LogPrintf("%s: parameter interaction: -proxy set -> setting -listen=0\n", __func__);
        // to protect privacy, do not use UPNP when a proxy is set. The user may still specify -listen=1
        // to listen locally, so don't rely on this happening through -listen below.
        if (SoftSetBoolArg("-upnp", false))
            LogPrintf("%s: parameter interaction: -proxy set -> setting -upnp=0\n", __func__);
        // to protect privacy, do not discover addresses by default
        if (SoftSetBoolArg("-discover", false))
            LogPrintf("%s: parameter interaction: -proxy set -> setting -discover=0\n", __func__);
    }

    if (!GetBoolArg("-listen", DEFAULT_LISTEN)) {
        // do not map ports or try to retrieve public IP when not listening (pointless)
        if (SoftSetBoolArg("-upnp", false))
            LogPrintf("%s: parameter interaction: -listen=0 -> setting -upnp=0\n", __func__);
        if (SoftSetBoolArg("-discover", false))
            LogPrintf("%s: parameter interaction: -listen=0 -> setting -discover=0\n", __func__);
    }

    if (mapArgs.count("-externalip")) {
        // if an explicit public IP is specified, do not try to find others
        if (SoftSetBoolArg("-discover", false))
            LogPrintf("%s: parameter interaction: -externalip set -> setting -discover=0\n", __func__);
    }

    if (GetBoolArg("-salvagewallet", false)) {
        // Rewrite just private keys: rescan to find transactions
        if (SoftSetBoolArg("-rescan", true))
            LogPrintf("%s: parameter interaction: -salvagewallet=1 -> setting -rescan=1\n", __func__);
    }

    // -zapwallettx implies a rescan
    if (GetBoolArg("-zapwallettxes", false)) {
        if (SoftSetBoolArg("-rescan", true))
            LogPrintf("%s: parameter interaction: -zapwallettxes=<mode> -> setting -rescan=1\n", __func__);
=======
    // if using block pruning, then disable txindex
    if (GetArg("-prune", 0)) {
        if (GetBoolArg("-txindex", DEFAULT_TXINDEX))
            return InitError(_("Prune mode is incompatible with -txindex."));
#ifdef ENABLE_WALLET
        if (GetBoolArg("-rescan", false)) {
            return InitError(_("Rescans are not possible in pruned mode. You will need to use -reindex which will download the whole blockchain again."));
        }
#endif
>>>>>>> c1b74217
    }

    // Algo
    std::string strAlgo = GetArg("-algo", "sha256d");
    transform(strAlgo.begin(),strAlgo.end(),strAlgo.begin(),::tolower);
    if (strAlgo == "sha" || strAlgo == "sha256" || strAlgo == "sha256d")
        miningAlgo = ALGO_SHA256D;
    else if (strAlgo == "scrypt")
        miningAlgo = ALGO_SCRYPT;
    else if (strAlgo == "groestl" || strAlgo == "groestlsha2")
        miningAlgo = ALGO_GROESTL;
    else if (strAlgo == "skein" || strAlgo == "skeinsha2")
        miningAlgo = ALGO_SKEIN;
    else if (strAlgo == "q2c" || strAlgo == "qubit")
        miningAlgo = ALGO_QUBIT;
    else if (strAlgo == "yescrypt")
        miningAlgo = ALGO_YESCRYPT;
    else
        miningAlgo = ALGO_SHA256D;
    
    
    // Make sure enough file descriptors are available
    int nBind = std::max((int)mapArgs.count("-bind") + (int)mapArgs.count("-whitebind"), 1);
    int nUserMaxConnections = GetArg("-maxconnections", DEFAULT_MAX_PEER_CONNECTIONS);
    nMaxConnections = std::max(nUserMaxConnections, 0);

    // Trim requested connection counts, to fit into system limitations
    nMaxConnections = std::max(std::min(nMaxConnections, (int)(FD_SETSIZE - nBind - MIN_CORE_FILEDESCRIPTORS)), 0);
    int nFD = RaiseFileDescriptorLimit(nMaxConnections + MIN_CORE_FILEDESCRIPTORS);
    if (nFD < MIN_CORE_FILEDESCRIPTORS)
        return InitError(_("Not enough file descriptors available."));
    nMaxConnections = std::min(nFD - MIN_CORE_FILEDESCRIPTORS, nMaxConnections);

    if (nMaxConnections < nUserMaxConnections)
        InitWarning(strprintf(_("Reducing -maxconnections from %d to %d, because of system limitations."), nUserMaxConnections, nMaxConnections));

    // if using block pruning, then disable txindex
    // also disable the wallet (for now, until SPV support is implemented in wallet)
    if (GetArg("-prune", 0)) {
        if (GetBoolArg("-txindex", false))
            return InitError(_("Prune mode is incompatible with -txindex."));
#ifdef ENABLE_WALLET
        if (!GetBoolArg("-disablewallet", false)) {
            if (SoftSetBoolArg("-disablewallet", true))
                LogPrintf("%s : parameter interaction: -prune -> setting -disablewallet=1\n", __func__);
            else
                return InitError(_("Can't run with a wallet in prune mode."));
        }
#endif
    }

    // ********************************************************* Step 3: parameter-to-internal-flags

    fDebug = !mapMultiArgs["-debug"].empty();
    // Special-case: if -debug=0/-nodebug is set, turn off debugging messages
    const vector<string>& categories = mapMultiArgs["-debug"];
    if (GetBoolArg("-nodebug", false) || find(categories.begin(), categories.end(), string("0")) != categories.end())
        fDebug = false;

    // Check for -debugnet
    if (GetBoolArg("-debugnet", false))
        InitWarning(_("Unsupported argument -debugnet ignored, use -debug=net."));
    // Check for -socks - as this is a privacy risk to continue, exit here
    if (mapArgs.count("-socks"))
        return InitError(_("Unsupported argument -socks found. Setting SOCKS version isn't possible anymore, only SOCKS5 proxies are supported."));
    // Check for -tor - as this is a privacy risk to continue, exit here
    if (GetBoolArg("-tor", false))
        return InitError(_("Unsupported argument -tor found, use -onion."));

    if (GetBoolArg("-benchmark", false))
        InitWarning(_("Unsupported argument -benchmark ignored, use -debug=bench."));

    if (GetBoolArg("-whitelistalwaysrelay", false))
        InitWarning(_("Unsupported argument -whitelistalwaysrelay ignored, use -whitelistrelay and/or -whitelistforcerelay."));

    // Checkmempool and checkblockindex default to true in regtest mode
    int ratio = std::min<int>(std::max<int>(GetArg("-checkmempool", chainparams.DefaultConsistencyChecks() ? 1 : 0), 0), 1000000);
    if (ratio != 0) {
        mempool.setSanityCheck(1.0 / ratio);
    }
    fCheckBlockIndex = GetBoolArg("-checkblockindex", chainparams.DefaultConsistencyChecks());
    fCheckpointsEnabled = GetBoolArg("-checkpoints", DEFAULT_CHECKPOINTS_ENABLED);

<<<<<<< HEAD
    // Checkmempool and checkblockindex default to true in regtest mode
    mempool.setSanityCheck(GetBoolArg("-checkmempool", chainparams.DefaultConsistencyChecks()));
    fCheckBlockIndex = GetBoolArg("-checkblockindex", chainparams.DefaultConsistencyChecks());
    fCheckpointsEnabled = GetBoolArg("-checkpoints", true);
=======
    // mempool limits
    int64_t nMempoolSizeMax = GetArg("-maxmempool", DEFAULT_MAX_MEMPOOL_SIZE) * 1000000;
    int64_t nMempoolSizeMin = GetArg("-limitdescendantsize", DEFAULT_DESCENDANT_SIZE_LIMIT) * 1000 * 40;
    if (nMempoolSizeMax < 0 || nMempoolSizeMax < nMempoolSizeMin)
        return InitError(strprintf(_("-maxmempool must be at least %d MB"), std::ceil(nMempoolSizeMin / 1000000.0)));
>>>>>>> c1b74217

    // -par=0 means autodetect, but nScriptCheckThreads==0 means no concurrency
    nScriptCheckThreads = GetArg("-par", DEFAULT_SCRIPTCHECK_THREADS);
    if (nScriptCheckThreads <= 0)
        nScriptCheckThreads += GetNumCores();
    if (nScriptCheckThreads <= 1)
        nScriptCheckThreads = 0;
    else if (nScriptCheckThreads > MAX_SCRIPTCHECK_THREADS)
        nScriptCheckThreads = MAX_SCRIPTCHECK_THREADS;

    fServer = GetBoolArg("-server", false);

<<<<<<< HEAD
    // block pruning; get the amount of disk space (in MB) to allot for block & undo files
=======
    // block pruning; get the amount of disk space (in MiB) to allot for block & undo files
>>>>>>> c1b74217
    int64_t nSignedPruneTarget = GetArg("-prune", 0) * 1024 * 1024;
    if (nSignedPruneTarget < 0) {
        return InitError(_("Prune cannot be configured with a negative value."));
    }
    nPruneTarget = (uint64_t) nSignedPruneTarget;
    if (nPruneTarget) {
        if (nPruneTarget < MIN_DISK_SPACE_FOR_BLOCK_FILES) {
<<<<<<< HEAD
            return InitError(strprintf(_("Prune configured below the minimum of %d MB.  Please use a higher number."), MIN_DISK_SPACE_FOR_BLOCK_FILES / 1024 / 1024));
=======
            return InitError(strprintf(_("Prune configured below the minimum of %d MiB.  Please use a higher number."), MIN_DISK_SPACE_FOR_BLOCK_FILES / 1024 / 1024));
>>>>>>> c1b74217
        }
        LogPrintf("Prune configured to target %uMiB on disk for block and undo files.\n", nPruneTarget / 1024 / 1024);
        fPruneMode = true;
    }

#ifdef ENABLE_WALLET
    bool fDisableWallet = GetBoolArg("-disablewallet", false);
#endif

    nConnectTimeout = GetArg("-timeout", DEFAULT_CONNECT_TIMEOUT);
    if (nConnectTimeout <= 0)
        nConnectTimeout = DEFAULT_CONNECT_TIMEOUT;

    // Fee-per-kilobyte amount considered the same as "free"
    // If you are mining, be careful setting this:
    // if you set it to zero then
    // a transaction spammer can cheaply fill blocks using
    // 1-satoshi-fee transactions. It should be set above the real
    // cost to you of processing a transaction.
    if (mapArgs.count("-minrelaytxfee"))
    {
        CAmount n = 0;
        if (ParseMoney(mapArgs["-minrelaytxfee"], n) && n > 0)
            ::minRelayTxFee = CFeeRate(n);
        else
            return InitError(strprintf(_("Invalid amount for -minrelaytxfee=<amount>: '%s'"), mapArgs["-minrelaytxfee"]));
    }

    fRequireStandard = !GetBoolArg("-acceptnonstdtxn", !Params().RequireStandard());
    if (Params().RequireStandard() && !fRequireStandard)
        return InitError(strprintf("acceptnonstdtxn is not currently supported for %s chain", chainparams.NetworkIDString()));
    nBytesPerSigOp = GetArg("-bytespersigop", nBytesPerSigOp);

#ifdef ENABLE_WALLET
    if (mapArgs.count("-mintxfee"))
    {
        CAmount n = 0;
        if (ParseMoney(mapArgs["-mintxfee"], n) && n > 0)
            CWallet::minTxFee = CFeeRate(n);
        else
            return InitError(strprintf(_("Invalid amount for -mintxfee=<amount>: '%s'"), mapArgs["-mintxfee"]));
    }
    if (mapArgs.count("-fallbackfee"))
    {
        CAmount nFeePerK = 0;
        if (!ParseMoney(mapArgs["-fallbackfee"], nFeePerK))
            return InitError(strprintf(_("Invalid amount for -fallbackfee=<amount>: '%s'"), mapArgs["-fallbackfee"]));
        if (nFeePerK > nHighTransactionFeeWarning)
            InitWarning(_("-fallbackfee is set very high! This is the transaction fee you may pay when fee estimates are not available."));
        CWallet::fallbackFee = CFeeRate(nFeePerK);
    }
    if (mapArgs.count("-paytxfee"))
    {
        CAmount nFeePerK = 0;
        if (!ParseMoney(mapArgs["-paytxfee"], nFeePerK))
            return InitError(strprintf(_("Invalid amount for -paytxfee=<amount>: '%s'"), mapArgs["-paytxfee"]));
        if (nFeePerK > nHighTransactionFeeWarning)
            InitWarning(_("-paytxfee is set very high! This is the transaction fee you will pay if you send a transaction."));
        payTxFee = CFeeRate(nFeePerK, 1000);
        if (payTxFee < ::minRelayTxFee)
        {
            return InitError(strprintf(_("Invalid amount for -paytxfee=<amount>: '%s' (must be at least %s)"),
                                       mapArgs["-paytxfee"], ::minRelayTxFee.ToString()));
        }
    }
    if (mapArgs.count("-maxtxfee"))
    {
        CAmount nMaxFee = 0;
        if (!ParseMoney(mapArgs["-maxtxfee"], nMaxFee))
            return InitError(strprintf(_("Invalid amount for -maxtxfee=<amount>: '%s'"), mapArgs["-maxtxfee"]));
        if (nMaxFee > nHighTransactionMaxFeeWarning)
            InitWarning(_("-maxtxfee is set very high! Fees this large could be paid on a single transaction."));
        maxTxFee = nMaxFee;
        if (CFeeRate(maxTxFee, 1000) < ::minRelayTxFee)
        {
            return InitError(strprintf(_("Invalid amount for -maxtxfee=<amount>: '%s' (must be at least the minrelay fee of %s to prevent stuck transactions)"),
                                       mapArgs["-maxtxfee"], ::minRelayTxFee.ToString()));
        }
    }
    nTxConfirmTarget = GetArg("-txconfirmtarget", DEFAULT_TX_CONFIRM_TARGET);
<<<<<<< HEAD
    bSpendZeroConfChange = GetBoolArg("-spendzeroconfchange", true);
    fSendFreeTransactions = GetBoolArg("-sendfreetransactions", false);
=======
    bSpendZeroConfChange = GetBoolArg("-spendzeroconfchange", DEFAULT_SPEND_ZEROCONF_CHANGE);
    fSendFreeTransactions = GetBoolArg("-sendfreetransactions", DEFAULT_SEND_FREE_TRANSACTIONS);
>>>>>>> c1b74217

    std::string strWalletFile = GetArg("-wallet", "wallet.dat");
#endif // ENABLE_WALLET

<<<<<<< HEAD
    fIsBareMultisigStd = GetBoolArg("-permitbaremultisig", true);
=======
    fIsBareMultisigStd = GetBoolArg("-permitbaremultisig", DEFAULT_PERMIT_BAREMULTISIG);
    fAcceptDatacarrier = GetBoolArg("-datacarrier", DEFAULT_ACCEPT_DATACARRIER);
>>>>>>> c1b74217
    nMaxDatacarrierBytes = GetArg("-datacarriersize", nMaxDatacarrierBytes);

    fAlerts = GetBoolArg("-alerts", DEFAULT_ALERTS);

<<<<<<< HEAD
=======
    // Option to startup with mocktime set (used for regression testing):
    SetMockTime(GetArg("-mocktime", 0)); // SetMockTime(0) is a no-op

    if (GetBoolArg("-peerbloomfilters", true))
        nLocalServices |= NODE_BLOOM;

    fEnableReplacement = GetBoolArg("-mempoolreplacement", DEFAULT_ENABLE_REPLACEMENT);
    if ((!fEnableReplacement) && mapArgs.count("-mempoolreplacement")) {
        // Minimal effort at forwards compatibility
        std::string strReplacementModeList = GetArg("-mempoolreplacement", "");  // default is impossible
        std::vector<std::string> vstrReplacementModes;
        boost::split(vstrReplacementModes, strReplacementModeList, boost::is_any_of(","));
        fEnableReplacement = (std::find(vstrReplacementModes.begin(), vstrReplacementModes.end(), "fee") != vstrReplacementModes.end());
    }

>>>>>>> c1b74217
    // ********************************************************* Step 4: application initialization: dir lock, daemonize, pidfile, debug log

    // Initialize elliptic curve code
    ECC_Start();
<<<<<<< HEAD
=======
    globalVerifyHandle.reset(new ECCVerifyHandle());
>>>>>>> c1b74217

    // Sanity check
    if (!InitSanityCheck())
        return InitError(_("Initialization sanity check failed. Myriad Core is shutting down."));

    std::string strDataDir = GetDataDir().string();
#ifdef ENABLE_WALLET
    // Wallet file must be a plain filename without a directory
    if (strWalletFile != boost::filesystem::basename(strWalletFile) + boost::filesystem::extension(strWalletFile))
        return InitError(strprintf(_("Wallet %s resides outside data directory %s"), strWalletFile, strDataDir));
#endif
    // Make sure only a single Bitcoin process is using the data directory.
    boost::filesystem::path pathLockFile = GetDataDir() / ".lock";
    FILE* file = fopen(pathLockFile.string().c_str(), "a"); // empty lock file; created if it doesn't exist.
    if (file) fclose(file);

    try {
        static boost::interprocess::file_lock lock(pathLockFile.string().c_str());
        if (!lock.try_lock())
<<<<<<< HEAD
            return InitError(strprintf(_("Cannot obtain a lock on data directory %s. Myriad Core is probably already running."), strDataDir));
    } catch(const boost::interprocess::interprocess_exception& e) {
        return InitError(strprintf(_("Cannot obtain a lock on data directory %s. Myriad Core is probably already running.") + " %s.", strDataDir, e.what()));
=======
            return InitError(strprintf(_("Cannot obtain a lock on data directory %s. Bitcoin Core is probably already running."), strDataDir));
    } catch(const boost::interprocess::interprocess_exception& e) {
        return InitError(strprintf(_("Cannot obtain a lock on data directory %s. Bitcoin Core is probably already running.") + " %s.", strDataDir, e.what()));
>>>>>>> c1b74217
    }

#ifndef WIN32
    CreatePidFile(GetPidFile(), getpid());
#endif
    if (GetBoolArg("-shrinkdebugfile", !fDebug))
        ShrinkDebugFile();
<<<<<<< HEAD
    LogPrintf("\n\n\n\n\n\n\n\n\n\n\n\n\n\n\n\n\n\n\n\n");
    LogPrintf("Myriad version %s (%s)\n", FormatFullVersion(), CLIENT_DATE);
    LogPrintf("Using OpenSSL version %s\n", SSLeay_version(SSLEAY_VERSION));
=======

    if (fPrintToDebugLog)
        OpenDebugLog();

>>>>>>> c1b74217
#ifdef ENABLE_WALLET
    LogPrintf("Using BerkeleyDB version %s\n", DbEnv::version(0, 0, 0));
#endif
    if (!fLogTimestamps)
        LogPrintf("Startup time: %s\n", DateTimeStrFormat("%Y-%m-%d %H:%M:%S", GetTime()));
    LogPrintf("Default data directory %s\n", GetDefaultDataDir().string());
    LogPrintf("Using data directory %s\n", strDataDir);
    LogPrintf("Using config file %s\n", GetConfigFile().string());
    LogPrintf("Using at most %i connections (%i file descriptors available)\n", nMaxConnections, nFD);
    std::ostringstream strErrors;

    LogPrintf("Using %u threads for script verification\n", nScriptCheckThreads);
    if (nScriptCheckThreads) {
        for (int i=0; i<nScriptCheckThreads-1; i++)
            threadGroup.create_thread(&ThreadScriptCheck);
    }

    // Start the lightweight task scheduler thread
    CScheduler::Function serviceLoop = boost::bind(&CScheduler::serviceQueue, &scheduler);
    threadGroup.create_thread(boost::bind(&TraceThread<CScheduler::Function>, "scheduler", serviceLoop));

    /* Start the RPC server already.  It will be started in "warmup" mode
     * and not really process calls already (but it will signify connections
     * that the server is there and will be ready later).  Warmup mode will
     * be disabled when initialisation is finished.
     */
    if (fServer)
    {
        uiInterface.InitMessage.connect(SetRPCWarmupStatus);
<<<<<<< HEAD
        RPCServer::OnStopped(&OnRPCStopped);
        RPCServer::OnPreCommand(&OnRPCPreCommand);
        StartRPCThreads();
=======
        if (!AppInitServers(threadGroup))
            return InitError(_("Unable to start HTTP server. See debug log for details."));
>>>>>>> c1b74217
    }

    int64_t nStart;

#if defined(USE_SSE2)
    scrypt_detect_sse2();
#endif
    
    // ********************************************************* Step 5: verify wallet database integrity
#ifdef ENABLE_WALLET
    if (!fDisableWallet) {
        LogPrintf("Using wallet %s\n", strWalletFile);
        uiInterface.InitMessage(_("Verifying wallet..."));

        std::string warningString;
        std::string errorString;
<<<<<<< HEAD
        
        if (!CWallet::Verify(strWalletFile, warningString, errorString))
            return false;
        
        if (!warningString.empty())
            InitWarning(warningString);
        if (!errorString.empty())
            return InitError(warningString);
        
=======

        if (!CWallet::Verify(strWalletFile, warningString, errorString))
            return false;

        if (!warningString.empty())
            InitWarning(warningString);
        if (!errorString.empty())
            return InitError(errorString);

>>>>>>> c1b74217
    } // (!fDisableWallet)
#endif // ENABLE_WALLET
    // ********************************************************* Step 6: network initialization

    RegisterNodeSignals(GetNodeSignals());

    // sanitize comments per BIP-0014, format user agent and check total size
    std::vector<string> uacomments;
    BOOST_FOREACH(string cmt, mapMultiArgs["-uacomment"])
    {
        if (cmt != SanitizeString(cmt, SAFE_CHARS_UA_COMMENT))
            return InitError(strprintf(_("User Agent comment (%s) contains unsafe characters."), cmt));
        uacomments.push_back(SanitizeString(cmt, SAFE_CHARS_UA_COMMENT));
    }
    strSubVersion = FormatSubVersion(CLIENT_NAME, CLIENT_VERSION, uacomments);
    if (strSubVersion.size() > MAX_SUBVERSION_LENGTH) {
        return InitError(strprintf(_("Total length of network version string (%i) exceeds maximum length (%i). Reduce the number or size of uacomments."),
            strSubVersion.size(), MAX_SUBVERSION_LENGTH));
    }

    if (mapArgs.count("-onlynet")) {
        std::set<enum Network> nets;
        BOOST_FOREACH(const std::string& snet, mapMultiArgs["-onlynet"]) {
            enum Network net = ParseNetwork(snet);
            if (net == NET_UNROUTABLE)
                return InitError(strprintf(_("Unknown network specified in -onlynet: '%s'"), snet));
            nets.insert(net);
        }
        for (int n = 0; n < NET_MAX; n++) {
            enum Network net = (enum Network)n;
            if (!nets.count(net))
                SetLimited(net);
        }
    }

    if (mapArgs.count("-whitelist")) {
        BOOST_FOREACH(const std::string& net, mapMultiArgs["-whitelist"]) {
            CSubNet subnet(net);
            if (!subnet.IsValid())
                return InitError(strprintf(_("Invalid netmask specified in -whitelist: '%s'"), net));
            CNode::AddWhitelistedRange(subnet);
        }
    }

<<<<<<< HEAD
    proxyType addrProxy;
    bool fProxy = false;
    if (mapArgs.count("-proxy")) {
        addrProxy = proxyType(CService(mapArgs["-proxy"], 9050), GetBoolArg("-proxyrandomize", true));
=======
    bool proxyRandomize = GetBoolArg("-proxyrandomize", DEFAULT_PROXYRANDOMIZE);
    // -proxy sets a proxy for all outgoing network traffic
    // -noproxy (or -proxy=0) as well as the empty string can be used to not set a proxy, this is the default
    std::string proxyArg = GetArg("-proxy", "");
    SetLimited(NET_TOR);
    if (proxyArg != "" && proxyArg != "0") {
        proxyType addrProxy = proxyType(CService(proxyArg, 9050), proxyRandomize);
>>>>>>> c1b74217
        if (!addrProxy.IsValid())
            return InitError(strprintf(_("Invalid -proxy address: '%s'"), proxyArg));

        SetProxy(NET_IPV4, addrProxy);
        SetProxy(NET_IPV6, addrProxy);
        SetProxy(NET_TOR, addrProxy);
        SetNameProxy(addrProxy);
        SetLimited(NET_TOR, false); // by default, -proxy sets onion as reachable, unless -noonion later
    }

<<<<<<< HEAD
    // -onion can override normal proxy, -noonion disables connecting to .onion entirely
    if (!(mapArgs.count("-onion") && mapArgs["-onion"] == "0") &&
        (fProxy || mapArgs.count("-onion"))) {
        proxyType addrOnion;
        if (!mapArgs.count("-onion"))
            addrOnion = addrProxy;
        else
            addrOnion = proxyType(CService(mapArgs["-onion"], 9050), GetBoolArg("-proxyrandomize", true));
        if (!addrOnion.IsValid())
            return InitError(strprintf(_("Invalid -onion address: '%s'"), mapArgs["-onion"]));
        SetProxy(NET_TOR, addrOnion);
        SetReachable(NET_TOR);
=======
    // -onion can be used to set only a proxy for .onion, or override normal proxy for .onion addresses
    // -noonion (or -onion=0) disables connecting to .onion entirely
    // An empty string is used to not override the onion proxy (in which case it defaults to -proxy set above, or none)
    std::string onionArg = GetArg("-onion", "");
    if (onionArg != "") {
        if (onionArg == "0") { // Handle -noonion/-onion=0
            SetLimited(NET_TOR); // set onions as unreachable
        } else {
            proxyType addrOnion = proxyType(CService(onionArg, 9050), proxyRandomize);
            if (!addrOnion.IsValid())
                return InitError(strprintf(_("Invalid -onion address: '%s'"), onionArg));
            SetProxy(NET_TOR, addrOnion);
            SetLimited(NET_TOR, false);
        }
>>>>>>> c1b74217
    }

    // see Step 2: parameter interactions for more information about these
    fListen = GetBoolArg("-listen", DEFAULT_LISTEN);
    fDiscover = GetBoolArg("-discover", true);
    fNameLookup = GetBoolArg("-dns", DEFAULT_NAME_LOOKUP);

    bool fBound = false;
    if (fListen) {
        if (mapArgs.count("-bind") || mapArgs.count("-whitebind")) {
            BOOST_FOREACH(const std::string& strBind, mapMultiArgs["-bind"]) {
                CService addrBind;
                if (!Lookup(strBind.c_str(), addrBind, GetListenPort(), false))
                    return InitError(strprintf(_("Cannot resolve -bind address: '%s'"), strBind));
                fBound |= Bind(addrBind, (BF_EXPLICIT | BF_REPORT_ERROR));
            }
            BOOST_FOREACH(const std::string& strBind, mapMultiArgs["-whitebind"]) {
                CService addrBind;
                if (!Lookup(strBind.c_str(), addrBind, 0, false))
                    return InitError(strprintf(_("Cannot resolve -whitebind address: '%s'"), strBind));
                if (addrBind.GetPort() == 0)
                    return InitError(strprintf(_("Need to specify a port with -whitebind: '%s'"), strBind));
                fBound |= Bind(addrBind, (BF_EXPLICIT | BF_REPORT_ERROR | BF_WHITELIST));
            }
        }
        else {
            struct in_addr inaddr_any;
            inaddr_any.s_addr = INADDR_ANY;
            fBound |= Bind(CService(in6addr_any, GetListenPort()), BF_NONE);
            fBound |= Bind(CService(inaddr_any, GetListenPort()), !fBound ? BF_REPORT_ERROR : BF_NONE);
        }
        if (!fBound)
            return InitError(_("Failed to listen on any port. Use -listen=0 if you want this."));
    }

    if (mapArgs.count("-externalip")) {
        BOOST_FOREACH(const std::string& strAddr, mapMultiArgs["-externalip"]) {
            CService addrLocal(strAddr, GetListenPort(), fNameLookup);
            if (!addrLocal.IsValid())
                return InitError(strprintf(_("Cannot resolve -externalip address: '%s'"), strAddr));
            AddLocal(CService(strAddr, GetListenPort(), fNameLookup), LOCAL_MANUAL);
        }
    }

    BOOST_FOREACH(const std::string& strDest, mapMultiArgs["-seednode"])
        AddOneShot(strDest);

#if ENABLE_ZMQ
    pzmqNotificationInterface = CZMQNotificationInterface::CreateWithArguments(mapArgs);

    if (pzmqNotificationInterface) {
        RegisterValidationInterface(pzmqNotificationInterface);
    }
#endif
    if (mapArgs.count("-maxuploadtarget")) {
        CNode::SetMaxOutboundTarget(GetArg("-maxuploadtarget", DEFAULT_MAX_UPLOAD_TARGET)*1024*1024);
    }

    // ********************************************************* Step 7: load block chain

    fReindex = GetBoolArg("-reindex", false);

    // Upgrading to 0.8; hard-link the old blknnnn.dat files into /blocks/
    boost::filesystem::path blocksDir = GetDataDir() / "blocks";
    if (!boost::filesystem::exists(blocksDir))
    {
        boost::filesystem::create_directories(blocksDir);
        bool linked = false;
        for (unsigned int i = 1; i < 10000; i++) {
            boost::filesystem::path source = GetDataDir() / strprintf("blk%04u.dat", i);
            if (!boost::filesystem::exists(source)) break;
            boost::filesystem::path dest = blocksDir / strprintf("blk%05u.dat", i-1);
            try {
                boost::filesystem::create_hard_link(source, dest);
                LogPrintf("Hardlinked %s -> %s\n", source.string(), dest.string());
                linked = true;
            } catch (const boost::filesystem::filesystem_error& e) {
                // Note: hardlink creation failing is not a disaster, it just means
                // blocks will get re-downloaded from peers.
                LogPrintf("Error hardlinking blk%04u.dat: %s\n", i, e.what());
                break;
            }
        }
        if (linked)
        {
            fReindex = true;
        }
    }

    // cache size calculations
    int64_t nTotalCache = (GetArg("-dbcache", nDefaultDbCache) << 20);
    nTotalCache = std::max(nTotalCache, nMinDbCache << 20); // total cache cannot be less than nMinDbCache
    nTotalCache = std::min(nTotalCache, nMaxDbCache << 20); // total cache cannot be greated than nMaxDbcache
    int64_t nBlockTreeDBCache = nTotalCache / 8;
<<<<<<< HEAD
    if (nBlockTreeDBCache > (1 << 21) && !GetBoolArg("-txindex", false))
=======
    if (nBlockTreeDBCache > (1 << 21) && !GetBoolArg("-txindex", DEFAULT_TXINDEX))
>>>>>>> c1b74217
        nBlockTreeDBCache = (1 << 21); // block tree db cache shouldn't be larger than 2 MiB
    nTotalCache -= nBlockTreeDBCache;
    int64_t nCoinDBCache = std::min(nTotalCache / 2, (nTotalCache / 4) + (1 << 23)); // use 25%-50% of the remainder for disk cache
    nTotalCache -= nCoinDBCache;
    nCoinCacheUsage = nTotalCache; // the rest goes to in-memory cache
    LogPrintf("Cache configuration:\n");
    LogPrintf("* Using %.1fMiB for block index database\n", nBlockTreeDBCache * (1.0 / 1024 / 1024));
    LogPrintf("* Using %.1fMiB for chain state database\n", nCoinDBCache * (1.0 / 1024 / 1024));
    LogPrintf("* Using %.1fMiB for in-memory UTXO set\n", nCoinCacheUsage * (1.0 / 1024 / 1024));

    bool fLoaded = false;
    while (!fLoaded) {
        bool fReset = fReindex;
        std::string strLoadError;

        uiInterface.InitMessage(_("Loading block index..."));

        nStart = GetTimeMillis();
        do {
            try {
                UnloadBlockIndex();
                delete pcoinsTip;
                delete pcoinsdbview;
                delete pcoinscatcher;
                delete pblocktree;

                pblocktree = new CBlockTreeDB(nBlockTreeDBCache, false, fReindex);
                pcoinsdbview = new CCoinsViewDB(nCoinDBCache, false, fReindex);
                pcoinscatcher = new CCoinsViewErrorCatcher(pcoinsdbview);
                pcoinsTip = new CCoinsViewCache(pcoinscatcher);

                if (fReindex) {
                    pblocktree->WriteReindexing(true);
                    //If we're reindexing in prune mode, wipe away unusable block files and all undo data files
                    if (fPruneMode)
                        CleanupBlockRevFiles();
                }

                if (!LoadBlockIndex()) {
                    strLoadError = _("Error loading block database");
                    break;
                }

                // If the loaded chain has a wrong genesis, bail out immediately
                // (we're likely using a testnet datadir, or the other way around).
                if (!mapBlockIndex.empty() && mapBlockIndex.count(chainparams.GetConsensus().hashGenesisBlock) == 0)
                    return InitError(_("Incorrect or no genesis block found. Wrong datadir for network?"));

                // Initialize the block index (no-op if non-empty database was already loaded)
                if (!InitBlockIndex(chainparams)) {
                    strLoadError = _("Error initializing block database");
                    break;
                }

                // Check for changed -txindex state
                if (fTxIndex != GetBoolArg("-txindex", DEFAULT_TXINDEX)) {
                    strLoadError = _("You need to rebuild the database using -reindex to change -txindex");
                    break;
                }

                // Check for changed -prune state.  What we are concerned about is a user who has pruned blocks
                // in the past, but is now trying to run unpruned.
                if (fHavePruned && !fPruneMode) {
                    strLoadError = _("You need to rebuild the database using -reindex to go back to unpruned mode.  This will redownload the entire blockchain");
                    break;
                }

                uiInterface.InitMessage(_("Verifying blocks..."));
<<<<<<< HEAD
                if (fHavePruned && GetArg("-checkblocks", 288) > MIN_BLOCKS_TO_KEEP) {
                    LogPrintf("Prune: pruned datadir may not have more than %d blocks; -checkblocks=%d may fail\n",
                        MIN_BLOCKS_TO_KEEP, GetArg("-checkblocks", 288));
                }
                if (!CVerifyDB().VerifyDB(pcoinsdbview, GetArg("-checklevel", 3),
                              GetArg("-checkblocks", 288))) {
=======
                if (fHavePruned && GetArg("-checkblocks", DEFAULT_CHECKBLOCKS) > MIN_BLOCKS_TO_KEEP) {
                    LogPrintf("Prune: pruned datadir may not have more than %d blocks; -checkblocks=%d may fail\n",
                        MIN_BLOCKS_TO_KEEP, GetArg("-checkblocks", DEFAULT_CHECKBLOCKS));
                }

                {
                    LOCK(cs_main);
                    CBlockIndex* tip = chainActive.Tip();
                    if (tip && tip->nTime > GetAdjustedTime() + 2 * 60 * 60) {
                        strLoadError = _("The block database contains a block which appears to be from the future. "
                                "This may be due to your computer's date and time being set incorrectly. "
                                "Only rebuild the block database if you are sure that your computer's date and time are correct");
                        break;
                    }
                }

                if (!CVerifyDB().VerifyDB(chainparams, pcoinsdbview, GetArg("-checklevel", DEFAULT_CHECKLEVEL),
                              GetArg("-checkblocks", DEFAULT_CHECKBLOCKS))) {
>>>>>>> c1b74217
                    strLoadError = _("Corrupted block database detected");
                    break;
                }
            } catch (const std::exception& e) {
                if (fDebug) LogPrintf("%s\n", e.what());
                strLoadError = _("Error opening block database");
                break;
            }

            fLoaded = true;
        } while(false);

        if (!fLoaded) {
            // first suggest a reindex
            if (!fReset) {
                bool fRet = uiInterface.ThreadSafeMessageBox(
                    strLoadError + ".\n\n" + _("Do you want to rebuild the block database now?"),
                    "", CClientUIInterface::MSG_ERROR | CClientUIInterface::BTN_ABORT);
                if (fRet) {
                    fReindex = true;
                    fRequestShutdown = false;
                } else {
                    LogPrintf("Aborted block database rebuild. Exiting.\n");
                    return false;
                }
            } else {
                return InitError(strLoadError);
            }
        }
    }

    // As LoadBlockIndex can take several minutes, it's possible the user
    // requested to kill the GUI during the last operation. If so, exit.
    // As the program has not fully started yet, Shutdown() is possibly overkill.
    if (fRequestShutdown)
    {
        LogPrintf("Shutdown requested. Exiting.\n");
        return false;
    }
    LogPrintf(" block index %15dms\n", GetTimeMillis() - nStart);

    boost::filesystem::path est_path = GetDataDir() / FEE_ESTIMATES_FILENAME;
    CAutoFile est_filein(fopen(est_path.string().c_str(), "rb"), SER_DISK, CLIENT_VERSION);
    // Allowed to fail as this file IS missing on first startup.
    if (!est_filein.IsNull())
        mempool.ReadFeeEstimates(est_filein);
    fFeeEstimatesInitialized = true;

    // ********************************************************* Step 8: load wallet
#ifdef ENABLE_WALLET
    if (fDisableWallet) {
        pwalletMain = NULL;
        LogPrintf("Wallet disabled!\n");
    } else {

        // needed to restore wallet transaction meta data after -zapwallettxes
        std::vector<CWalletTx> vWtx;

        if (GetBoolArg("-zapwallettxes", false)) {
            uiInterface.InitMessage(_("Zapping all transactions from wallet..."));

            pwalletMain = new CWallet(strWalletFile);
            DBErrors nZapWalletRet = pwalletMain->ZapWalletTx(vWtx);
            if (nZapWalletRet != DB_LOAD_OK) {
                uiInterface.InitMessage(_("Error loading wallet.dat: Wallet corrupted"));
                return false;
            }

            delete pwalletMain;
            pwalletMain = NULL;
        }

        uiInterface.InitMessage(_("Loading wallet..."));

        nStart = GetTimeMillis();
        bool fFirstRun = true;
        pwalletMain = new CWallet(strWalletFile);
        DBErrors nLoadWalletRet = pwalletMain->LoadWallet(fFirstRun);
        if (nLoadWalletRet != DB_LOAD_OK)
        {
            if (nLoadWalletRet == DB_CORRUPT)
                strErrors << _("Error loading wallet.dat: Wallet corrupted") << "\n";
            else if (nLoadWalletRet == DB_NONCRITICAL_ERROR)
            {
                InitWarning(_("Error reading wallet.dat! All keys read correctly, but transaction data"
                             " or address book entries might be missing or incorrect."));
            }
            else if (nLoadWalletRet == DB_TOO_NEW)
                strErrors << _("Error loading wallet.dat: Wallet requires newer version of Myriad Core") << "\n";
            else if (nLoadWalletRet == DB_NEED_REWRITE)
            {
                strErrors << _("Wallet needed to be rewritten: restart Myriad Core to complete") << "\n";
                LogPrintf("%s", strErrors.str());
                return InitError(strErrors.str());
            }
            else
                strErrors << _("Error loading wallet.dat") << "\n";
        }

        if (GetBoolArg("-upgradewallet", fFirstRun))
        {
            int nMaxVersion = GetArg("-upgradewallet", 0);
            if (nMaxVersion == 0) // the -upgradewallet without argument case
            {
                LogPrintf("Performing wallet upgrade to %i\n", FEATURE_LATEST);
                nMaxVersion = CLIENT_VERSION;
                pwalletMain->SetMinVersion(FEATURE_LATEST); // permanently upgrade the wallet immediately
            }
            else
                LogPrintf("Allowing wallet upgrade up to %i\n", nMaxVersion);
            if (nMaxVersion < pwalletMain->GetVersion())
                strErrors << _("Cannot downgrade wallet") << "\n";
            pwalletMain->SetMaxVersion(nMaxVersion);
        }

        if (fFirstRun)
        {
            // Create new keyUser and set as default key
            RandAddSeedPerfmon();

            CPubKey newDefaultKey;
            if (pwalletMain->GetKeyFromPool(newDefaultKey)) {
                pwalletMain->SetDefaultKey(newDefaultKey);
                if (!pwalletMain->SetAddressBook(pwalletMain->vchDefaultKey.GetID(), "", "receive"))
                    strErrors << _("Cannot write default address") << "\n";
            }

            pwalletMain->SetBestChain(chainActive.GetLocator());
        }

        LogPrintf("%s", strErrors.str());
        LogPrintf(" wallet      %15dms\n", GetTimeMillis() - nStart);

        RegisterValidationInterface(pwalletMain);

        CBlockIndex *pindexRescan = chainActive.Tip();
        if (GetBoolArg("-rescan", false))
            pindexRescan = chainActive.Genesis();
        else
        {
            CWalletDB walletdb(strWalletFile);
            CBlockLocator locator;
            if (walletdb.ReadBestBlock(locator))
                pindexRescan = FindForkInGlobalIndex(chainActive, locator);
            else
                pindexRescan = chainActive.Genesis();
        }
        if (chainActive.Tip() && chainActive.Tip() != pindexRescan)
        {
            //We can't rescan beyond non-pruned blocks, stop and throw an error
            //this might happen if a user uses a old wallet within a pruned node
            // or if he ran -disablewallet for a longer time, then decided to re-enable
            if (fPruneMode)
            {
                CBlockIndex *block = chainActive.Tip();
                while (block && block->pprev && (block->pprev->nStatus & BLOCK_HAVE_DATA) && block->pprev->nTx > 0 && pindexRescan != block)
                    block = block->pprev;

                if (pindexRescan != block)
                    return InitError(_("Prune: last wallet synchronisation goes beyond pruned data. You need to -reindex (download the whole blockchain again in case of pruned node)"));
            }

            uiInterface.InitMessage(_("Rescanning..."));
            LogPrintf("Rescanning last %i blocks (from block %i)...\n", chainActive.Height() - pindexRescan->nHeight, pindexRescan->nHeight);
            nStart = GetTimeMillis();
            pwalletMain->ScanForWalletTransactions(pindexRescan, true);
            LogPrintf(" rescan      %15dms\n", GetTimeMillis() - nStart);
            pwalletMain->SetBestChain(chainActive.GetLocator());
            nWalletDBUpdated++;

            // Restore wallet transaction metadata after -zapwallettxes=1
            if (GetBoolArg("-zapwallettxes", false) && GetArg("-zapwallettxes", "1") != "2")
            {
                CWalletDB walletdb(strWalletFile);

                BOOST_FOREACH(const CWalletTx& wtxOld, vWtx)
                {
                    uint256 hash = wtxOld.GetHash();
                    std::map<uint256, CWalletTx>::iterator mi = pwalletMain->mapWallet.find(hash);
                    if (mi != pwalletMain->mapWallet.end())
                    {
                        const CWalletTx* copyFrom = &wtxOld;
                        CWalletTx* copyTo = &mi->second;
                        copyTo->mapValue = copyFrom->mapValue;
                        copyTo->vOrderForm = copyFrom->vOrderForm;
                        copyTo->nTimeReceived = copyFrom->nTimeReceived;
                        copyTo->nTimeSmart = copyFrom->nTimeSmart;
                        copyTo->fFromMe = copyFrom->fFromMe;
                        copyTo->strFromAccount = copyFrom->strFromAccount;
                        copyTo->nOrderPos = copyFrom->nOrderPos;
                        copyTo->WriteToDisk(&walletdb);
                    }
                }
            }
        }
<<<<<<< HEAD
        pwalletMain->SetBroadcastTransactions(GetBoolArg("-walletbroadcast", true));
=======
        pwalletMain->SetBroadcastTransactions(GetBoolArg("-walletbroadcast", DEFAULT_WALLETBROADCAST));
>>>>>>> c1b74217
    } // (!fDisableWallet)
#else // ENABLE_WALLET
    LogPrintf("No wallet support compiled in!\n");
#endif // !ENABLE_WALLET

    // ********************************************************* Step 9: data directory maintenance

    // if pruning, unset the service bit and perform the initial blockstore prune
    // after any wallet rescanning has taken place.
    if (fPruneMode) {
        LogPrintf("Unsetting NODE_NETWORK on prune mode\n");
        nLocalServices &= ~NODE_NETWORK;
        if (!fReindex) {
            uiInterface.InitMessage(_("Pruning blockstore..."));
            PruneAndFlush();
        }
    }

    // ********************************************************* Step 10: import blocks

    if (mapArgs.count("-blocknotify"))
        uiInterface.NotifyBlockTip.connect(BlockNotifyCallback);

    uiInterface.InitMessage(_("Activating best chain..."));
    // scan for better chains in the block chain database, that are not yet connected in the active best chain
    CValidationState state;
    if (!ActivateBestChain(state, chainparams))
        strErrors << "Failed to connect best block";

    std::vector<boost::filesystem::path> vImportFiles;
    if (mapArgs.count("-loadblock"))
    {
        BOOST_FOREACH(const std::string& strFile, mapMultiArgs["-loadblock"])
            vImportFiles.push_back(strFile);
    }
    threadGroup.create_thread(boost::bind(&ThreadImport, vImportFiles));
    if (chainActive.Tip() == NULL) {
        LogPrintf("Waiting for genesis block to be imported...\n");
        while (!fRequestShutdown && chainActive.Tip() == NULL)
            MilliSleep(10);
    }

    // ********************************************************* Step 11: start node

    if (!CheckDiskSpace())
        return false;

    if (!strErrors.str().empty())
        return InitError(strErrors.str());

    RandAddSeedPerfmon();

    //// debug print
    LogPrintf("mapBlockIndex.size() = %u\n",   mapBlockIndex.size());
    LogPrintf("nBestHeight = %d\n",                   chainActive.Height());
#ifdef ENABLE_WALLET
    LogPrintf("setKeyPool.size() = %u\n",      pwalletMain ? pwalletMain->setKeyPool.size() : 0);
    LogPrintf("mapWallet.size() = %u\n",       pwalletMain ? pwalletMain->mapWallet.size() : 0);
    LogPrintf("mapAddressBook.size() = %u\n",  pwalletMain ? pwalletMain->mapAddressBook.size() : 0);
#endif

<<<<<<< HEAD
    StartNode(threadGroup, scheduler);

    // Monitor the chain, and alert if we get blocks much quicker or slower than expected
    int64_t nPowTargetSpacing = Params().GetConsensus().nPowTargetSpacingV2;
    CScheduler::Function f = boost::bind(&PartitionCheck, &IsInitialBlockDownload,
                                         boost::ref(cs_main), boost::cref(pindexBestHeader), nPowTargetSpacing);
    scheduler.scheduleEvery(f, nPowTargetSpacing);
=======
    if (GetBoolArg("-listenonion", DEFAULT_LISTEN_ONION))
        StartTorControl(threadGroup, scheduler);

    StartNode(threadGroup, scheduler);

    // Monitor the chain, and alert if we get blocks much quicker or slower than expected
    // The "bad chain alert" scheduler has been disabled because the current system gives far
    // too many false positives, such that users are starting to ignore them.
    // This code will be disabled for 0.12.1 while a fix is deliberated in #7568
    // this was discussed in the IRC meeting on 2016-03-31.
    //
    // --- disabled ---
    //int64_t nPowTargetSpacing = Params().GetConsensus().nPowTargetSpacing;
    //CScheduler::Function f = boost::bind(&PartitionCheck, &IsInitialBlockDownload,
    //                                     boost::ref(cs_main), boost::cref(pindexBestHeader), nPowTargetSpacing);
    //scheduler.scheduleEvery(f, nPowTargetSpacing);
    // --- end disabled ---
>>>>>>> c1b74217

    // Generate coins in the background
    GenerateBitcoins(GetBoolArg("-gen", DEFAULT_GENERATE), GetArg("-genproclimit", DEFAULT_GENERATE_THREADS), chainparams);

    // ********************************************************* Step 12: finished

    SetRPCWarmupFinished();
    uiInterface.InitMessage(_("Done loading"));

#ifdef ENABLE_WALLET
    if (pwalletMain) {
        // Add wallet transactions that aren't already in a block to mapTransactions
        pwalletMain->ReacceptWalletTransactions();

        // Run a thread to flush wallet periodically
        threadGroup.create_thread(boost::bind(&ThreadFlushWalletDB, boost::ref(pwalletMain->strWalletFile)));
    }
#endif

    return !fRequestShutdown;
}<|MERGE_RESOLUTION|>--- conflicted
+++ resolved
@@ -16,12 +16,9 @@
 #include "checkpoints.h"
 #include "compat/sanity.h"
 #include "consensus/validation.h"
-<<<<<<< HEAD
 #include "crypto/scrypt.h"
-=======
 #include "httpserver.h"
 #include "httprpc.h"
->>>>>>> c1b74217
 #include "key.h"
 #include "main.h"
 #include "miner.h"
@@ -29,10 +26,7 @@
 #include "policy/policy.h"
 #include "rpcserver.h"
 #include "script/standard.h"
-<<<<<<< HEAD
-=======
 #include "script/sigcache.h"
->>>>>>> c1b74217
 #include "scheduler.h"
 #include "txdb.h"
 #include "txmempool.h"
@@ -40,15 +34,10 @@
 #include "ui_interface.h"
 #include "util.h"
 #include "utilmoneystr.h"
-<<<<<<< HEAD
-#include "validationinterface.h"
-#ifdef ENABLE_WALLET
-=======
 #include "utilstrencodings.h"
 #include "validationinterface.h"
 #ifdef ENABLE_WALLET
 #include "wallet/db.h"
->>>>>>> c1b74217
 #include "wallet/wallet.h"
 #include "wallet/walletdb.h"
 #endif
@@ -62,10 +51,7 @@
 #include <boost/algorithm/string/classification.hpp>
 #include <boost/algorithm/string/predicate.hpp>
 #include <boost/algorithm/string/replace.hpp>
-<<<<<<< HEAD
-=======
 #include <boost/algorithm/string/split.hpp>
->>>>>>> c1b74217
 #include <boost/bind.hpp>
 #include <boost/filesystem.hpp>
 #include <boost/function.hpp>
@@ -73,13 +59,10 @@
 #include <boost/thread.hpp>
 #include <openssl/crypto.h>
 
-<<<<<<< HEAD
-=======
 #if ENABLE_ZMQ
 #include "zmq/zmqnotificationinterface.h"
 #endif
 
->>>>>>> c1b74217
 using namespace std;
 
 #ifdef ENABLE_WALLET
@@ -178,8 +161,6 @@
 
 static CCoinsViewDB *pcoinsdbview = NULL;
 static CCoinsViewErrorCatcher *pcoinscatcher = NULL;
-<<<<<<< HEAD
-=======
 static boost::scoped_ptr<ECCVerifyHandle> globalVerifyHandle;
 
 void Interrupt(boost::thread_group& threadGroup)
@@ -191,7 +172,6 @@
     InterruptTorControl();
     threadGroup.interrupt_all();
 }
->>>>>>> c1b74217
 
 void Shutdown()
 {
@@ -215,10 +195,6 @@
 #ifdef ENABLE_WALLET
     if (pwalletMain)
         pwalletMain->Flush(false);
-<<<<<<< HEAD
-    GenerateBitcoins(false, NULL, 0);
-=======
->>>>>>> c1b74217
 #endif
     GenerateBitcoins(false, 0, Params());
     StopNode();
@@ -275,10 +251,7 @@
     delete pwalletMain;
     pwalletMain = NULL;
 #endif
-<<<<<<< HEAD
-=======
     globalVerifyHandle.reset();
->>>>>>> c1b74217
     ECC_Stop();
     LogPrintf("%s: done\n", __func__);
 }
@@ -330,11 +303,7 @@
 {
     // Observe safe mode
     string strWarning = GetWarnings("rpc");
-<<<<<<< HEAD
-    if (strWarning != "" && !GetBoolArg("-disablesafemode", false) &&
-=======
     if (strWarning != "" && !GetBoolArg("-disablesafemode", DEFAULT_DISABLE_SAFEMODE) &&
->>>>>>> c1b74217
         !cmd.okSafeMode)
         throw JSONRPCError(RPC_FORBIDDEN_BY_SAFE_MODE, string("Safe mode: ") + strWarning);
 }
@@ -344,21 +313,6 @@
     const bool showDebug = GetBoolArg("-help-debug", false);
 
     // When adding new options to the categories, please keep and ensure alphabetical ordering.
-<<<<<<< HEAD
-    // Do not translate _(...) -help-debug options, Many technical terms, and only a very small audience, so is unnecessary stress to translators
-
-    string strUsage = HelpMessageGroup(_("Options:"));
-    strUsage += HelpMessageOpt("-?", _("This help message"));
-    strUsage += HelpMessageOpt("-alerts", strprintf(_("Receive and display P2P network alerts (default: %u)"), DEFAULT_ALERTS));
-    strUsage += HelpMessageOpt("-alertnotify=<cmd>", _("Execute command when a relevant alert is received or we see a really long fork (%s in cmd is replaced by message)"));
-    strUsage += HelpMessageOpt("-blocknotify=<cmd>", _("Execute command when the best block changes (%s in cmd is replaced by block hash)"));
-    strUsage += HelpMessageOpt("-checkblocks=<n>", strprintf(_("How many blocks to check at startup (default: %u, 0 = all)"), 288));
-    strUsage += HelpMessageOpt("-checklevel=<n>", strprintf(_("How thorough the block verification of -checkblocks is (0-4, default: %u)"), 3));
-    strUsage += HelpMessageOpt("-conf=<file>", strprintf(_("Specify configuration file (default: %s)"), "myriadcoin.conf"));
-    if (mode == HMM_BITCOIND)
-    {
-#if !defined(WIN32)
-=======
     // Do not translate _(...) -help-debug options, Many technical terms, and only a very small audience, so is unnecessary stress to translators.
     string strUsage = HelpMessageGroup(_("Options:"));
     strUsage += HelpMessageOpt("-?", _("This help message"));
@@ -374,56 +328,11 @@
     if (mode == HMM_BITCOIND)
     {
 #ifndef WIN32
->>>>>>> c1b74217
         strUsage += HelpMessageOpt("-daemon", _("Run in the background as a daemon and accept commands"));
 #endif
     }
     strUsage += HelpMessageOpt("-datadir=<dir>", _("Specify data directory"));
     strUsage += HelpMessageOpt("-dbcache=<n>", strprintf(_("Set database cache size in megabytes (%d to %d, default: %d)"), nMinDbCache, nMaxDbCache, nDefaultDbCache));
-<<<<<<< HEAD
-    strUsage += HelpMessageOpt("-loadblock=<file>", _("Imports blocks from external blk000??.dat file") + " " + _("on startup"));
-    strUsage += HelpMessageOpt("-maxorphantx=<n>", strprintf(_("Keep at most <n> unconnectable transactions in memory (default: %u)"), DEFAULT_MAX_ORPHAN_TRANSACTIONS));
-    strUsage += HelpMessageOpt("-par=<n>", strprintf(_("Set the number of script verification threads (%u to %d, 0 = auto, <0 = leave that many cores free, default: %d)"),
-        -(int)boost::thread::hardware_concurrency(), MAX_SCRIPTCHECK_THREADS, DEFAULT_SCRIPTCHECK_THREADS));
-#ifndef WIN32
-    strUsage += HelpMessageOpt("-pid=<file>", strprintf(_("Specify pid file (default: %s)"), "myriadcoind.pid"));
-#endif
-    strUsage += HelpMessageOpt("-prune=<n>", strprintf(_("Reduce storage requirements by pruning (deleting) old blocks. This mode disables wallet support and is incompatible with -txindex. "
-            "Warning: Reverting this setting requires re-downloading the entire blockchain. "
-            "(default: 0 = disable pruning blocks, >%u = target size in MiB to use for block files)"), MIN_DISK_SPACE_FOR_BLOCK_FILES / 1024 / 1024));
-    strUsage += HelpMessageOpt("-reindex", _("Rebuild block chain index from current blk000??.dat files on startup"));
-#if !defined(WIN32)
-    strUsage += HelpMessageOpt("-sysperms", _("Create new files with system default permissions, instead of umask 077 (only effective with disabled wallet functionality)"));
-#endif
-    strUsage += HelpMessageOpt("-txindex", strprintf(_("Maintain a full transaction index, used by the getrawtransaction rpc call (default: %u)"), 0));
-    
-    strUsage += HelpMessageGroup(_("Connection options:"));
-    strUsage += HelpMessageOpt("-addnode=<ip>", _("Add a node to connect to and attempt to keep the connection open"));
-    strUsage += HelpMessageOpt("-banscore=<n>", strprintf(_("Threshold for disconnecting misbehaving peers (default: %u)"), 100));
-    strUsage += HelpMessageOpt("-bantime=<n>", strprintf(_("Number of seconds to keep misbehaving peers from reconnecting (default: %u)"), 86400));
-    strUsage += HelpMessageOpt("-bind=<addr>", _("Bind to given address and always listen on it. Use [host]:port notation for IPv6"));
-    strUsage += HelpMessageOpt("-connect=<ip>", _("Connect only to the specified node(s)"));
-    strUsage += HelpMessageOpt("-discover", _("Discover own IP addresses (default: 1 when listening and no -externalip or -proxy)"));
-    strUsage += HelpMessageOpt("-dns", _("Allow DNS lookups for -addnode, -seednode and -connect") + " " + _("(default: 1)"));
-    strUsage += HelpMessageOpt("-dnsseed", _("Query for peer addresses via DNS lookup, if low on addresses (default: 1 unless -connect)"));
-    strUsage += HelpMessageOpt("-externalip=<ip>", _("Specify your own public address"));
-    strUsage += HelpMessageOpt("-forcednsseed", strprintf(_("Always query for peer addresses via DNS lookup (default: %u)"), 0));
-    strUsage += HelpMessageOpt("-listen", _("Accept connections from outside (default: 1 if no -proxy or -connect)"));
-    strUsage += HelpMessageOpt("-maxconnections=<n>", strprintf(_("Maintain at most <n> connections to peers (default: %u)"), 125));
-    strUsage += HelpMessageOpt("-maxreceivebuffer=<n>", strprintf(_("Maximum per-connection receive buffer, <n>*1000 bytes (default: %u)"), 5000));
-    strUsage += HelpMessageOpt("-maxsendbuffer=<n>", strprintf(_("Maximum per-connection send buffer, <n>*1000 bytes (default: %u)"), 1000));
-    strUsage += HelpMessageOpt("-onion=<ip:port>", strprintf(_("Use separate SOCKS5 proxy to reach peers via Tor hidden services (default: %s)"), "-proxy"));
-    strUsage += HelpMessageOpt("-onlynet=<net>", _("Only connect to nodes in network <net> (ipv4, ipv6 or onion)"));
-    strUsage += HelpMessageOpt("-permitbaremultisig", strprintf(_("Relay non-P2SH multisig (default: %u)"), 1));
-    strUsage += HelpMessageOpt("-port=<port>", strprintf(_("Listen for connections on <port> (default: %u or testnet: %u)"), 10888, 20888));
-    strUsage += HelpMessageOpt("-proxy=<ip:port>", _("Connect through SOCKS5 proxy"));
-    strUsage += HelpMessageOpt("-proxyrandomize", strprintf(_("Randomize credentials for every proxy connection. This enables Tor stream isolation (default: %u)"), 1));
-    strUsage += HelpMessageOpt("-seednode=<ip>", _("Connect to a node to retrieve peer addresses, and disconnect"));
-    strUsage += HelpMessageOpt("-timeout=<n>", strprintf(_("Specify connection timeout in milliseconds (minimum: 1, default: %d)"), DEFAULT_CONNECT_TIMEOUT));
-#ifdef USE_UPNP
-#if USE_UPNP
-    strUsage += HelpMessageOpt("-upnp", _("Use UPnP to map the listening port (default: 1 when listening)"));
-=======
     strUsage += HelpMessageOpt("-loadblock=<file>", _("Imports blocks from external blk000??.dat file on startup"));
     strUsage += HelpMessageOpt("-maxorphantx=<n>", strprintf(_("Keep at most <n> unconnectable transactions in memory (default: %u)"), DEFAULT_MAX_ORPHAN_TRANSACTIONS));
     strUsage += HelpMessageOpt("-maxmempool=<n>", strprintf(_("Keep the transaction memory pool below <n> megabytes (default: %u)"), DEFAULT_MAX_MEMPOOL_SIZE));
@@ -474,7 +383,6 @@
 #ifdef USE_UPNP
 #if USE_UPNP
     strUsage += HelpMessageOpt("-upnp", _("Use UPnP to map the listening port (default: 1 when listening and no -proxy)"));
->>>>>>> c1b74217
 #else
     strUsage += HelpMessageOpt("-upnp", strprintf(_("Use UPnP to map the listening port (default: %u)"), 0));
 #endif
@@ -482,120 +390,13 @@
     strUsage += HelpMessageOpt("-whitebind=<addr>", _("Bind to given address and whitelist peers connecting to it. Use [host]:port notation for IPv6"));
     strUsage += HelpMessageOpt("-whitelist=<netmask>", _("Whitelist peers connecting from the given netmask or IP address. Can be specified multiple times.") +
         " " + _("Whitelisted peers cannot be DoS banned and their transactions are always relayed, even if they are already in the mempool, useful e.g. for a gateway"));
-<<<<<<< HEAD
-        
-=======
     strUsage += HelpMessageOpt("-whitelistrelay", strprintf(_("Accept relayed transactions received from whitelisted peers even when not relaying transactions (default: %d)"), DEFAULT_WHITELISTRELAY));
     strUsage += HelpMessageOpt("-whitelistforcerelay", strprintf(_("Force relay of transactions from whitelisted peers even they violate local relay policy (default: %d)"), DEFAULT_WHITELISTFORCERELAY));
     strUsage += HelpMessageOpt("-maxuploadtarget=<n>", strprintf(_("Tries to keep outbound traffic under the given target (in MiB per 24h), 0 = no limit (default: %d)"), DEFAULT_MAX_UPLOAD_TARGET));
->>>>>>> c1b74217
 
 #ifdef ENABLE_WALLET
     strUsage += HelpMessageGroup(_("Wallet options:"));
     strUsage += HelpMessageOpt("-disablewallet", _("Do not load the wallet and disable wallet RPC calls"));
-<<<<<<< HEAD
-    strUsage += HelpMessageOpt("-keypool=<n>", strprintf(_("Set key pool size to <n> (default: %u)"), 100));
-    if (showDebug)
-        strUsage += HelpMessageOpt("-mintxfee=<amt>", strprintf("Fees (in XMY/Kb) smaller than this are considered zero fee for transaction creation (default: %s)",
-            FormatMoney(CWallet::minTxFee.GetFeePerK())));
-    strUsage += HelpMessageOpt("-paytxfee=<amt>", strprintf(_("Fee (in XMY/kB) to add to transactions you send (default: %s)"), FormatMoney(payTxFee.GetFeePerK())));
-    strUsage += HelpMessageOpt("-rescan", _("Rescan the block chain for missing wallet transactions") + " " + _("on startup"));
-    strUsage += HelpMessageOpt("-salvagewallet", _("Attempt to recover private keys from a corrupt wallet.dat") + " " + _("on startup"));
-    strUsage += HelpMessageOpt("-sendfreetransactions", strprintf(_("Send transactions as zero-fee transactions if possible (default: %u)"), 0));
-    strUsage += HelpMessageOpt("-spendzeroconfchange", strprintf(_("Spend unconfirmed change when sending transactions (default: %u)"), 1));
-    strUsage += HelpMessageOpt("-txconfirmtarget=<n>", strprintf(_("If paytxfee is not set, include enough fee so transactions begin confirmation on average within n blocks (default: %u)"), DEFAULT_TX_CONFIRM_TARGET));
-    strUsage += HelpMessageOpt("-maxtxfee=<amt>", strprintf(_("Maximum total fees to use in a single wallet transaction; setting this too low may abort large transactions (default: %s)"),
-        FormatMoney(maxTxFee)));
-    strUsage += HelpMessageOpt("-upgradewallet", _("Upgrade wallet to latest format") + " " + _("on startup"));
-    strUsage += HelpMessageOpt("-wallet=<file>", _("Specify wallet file (within data directory)") + " " + strprintf(_("(default: %s)"), "wallet.dat"));
-    strUsage += HelpMessageOpt("-walletbroadcast", _("Make the wallet broadcast transactions") + " " + strprintf(_("(default: %u)"), true));
-    strUsage += HelpMessageOpt("-walletnotify=<cmd>", _("Execute command when a wallet transaction changes (%s in cmd is replaced by TxID)"));
-    strUsage += HelpMessageOpt("-zapwallettxes=<mode>", _("Delete all wallet transactions and only recover those parts of the blockchain through -rescan on startup") +
-        " " + _("(1 = keep tx meta data e.g. account owner and payment request information, 2 = drop tx meta data)"));
-                    
-#endif
-
-    strUsage += HelpMessageGroup(_("Debugging/Testing options:"));
-    if (showDebug)
-    {
-        strUsage += HelpMessageOpt("-checkpoints", strprintf("Only accept block chain matching built-in checkpoints (default: %u)", 1));
-        strUsage += HelpMessageOpt("-dblogsize=<n>", strprintf("Flush database activity from memory pool to disk log every <n> megabytes (default: %u)", 100));
-        strUsage += HelpMessageOpt("-disablesafemode", strprintf("Disable safemode, override a real safe mode event (default: %u)", 0));
-        strUsage += HelpMessageOpt("-testsafemode", strprintf("Force safe mode (default: %u)", 0));
-        strUsage += HelpMessageOpt("-dropmessagestest=<n>", "Randomly drop 1 of every <n> network messages");
-        strUsage += HelpMessageOpt("-fuzzmessagestest=<n>", "Randomly fuzz 1 of every <n> network messages");
-        strUsage += HelpMessageOpt("-flushwallet", strprintf("Run a thread to flush wallet periodically (default: %u)", 1));
-        strUsage += HelpMessageOpt("-stopafterblockimport", strprintf("Stop running after importing blocks from disk (default: %u)", 0));
-    }
-    string debugCategories = "addrman, alert, bench, coindb, db, lock, rand, rpc, selectcoins, mempool, net, proxy, prune"; // Don't translate these and qt below
-    if (mode == HMM_BITCOIN_QT)
-        debugCategories += ", qt";
-    strUsage += HelpMessageOpt("-debug=<category>", strprintf(_("Output debugging information (default: %u, supplying <category> is optional)"), 0) + ". " +
-        _("If <category> is not supplied, output all debugging information.") + _("<category> can be:") + " " + debugCategories + ".");
-#ifdef ENABLE_WALLET
-    strUsage += HelpMessageOpt("-gen", strprintf(_("Generate coins (default: %u)"), 0));
-    strUsage += HelpMessageOpt("-genproclimit=<n>", strprintf(_("Set the number of threads for coin generation if enabled (-1 = all cores, default: %d)"), 1));
-#endif
-    strUsage += HelpMessageOpt("-help-debug", _("Show all debugging options (usage: --help -help-debug)"));
-    strUsage += HelpMessageOpt("-logips", strprintf(_("Include IP addresses in debug output (default: %u)"), 0));
-    strUsage += HelpMessageOpt("-logtimestamps", strprintf(_("Prepend debug output with timestamp (default: %u)"), 1));
-    if (showDebug)
-    {
-        strUsage += HelpMessageOpt("-limitfreerelay=<n>", strprintf("Continuously rate-limit free transactions to <n>*1000 bytes per minute (default: %u)", 15));
-        strUsage += HelpMessageOpt("-relaypriority", strprintf("Require high priority for relaying free or low-fee transactions (default: %u)", 1));
-        strUsage += HelpMessageOpt("-maxsigcachesize=<n>", strprintf("Limit size of signature cache to <n> entries (default: %u)", 50000));
-    }
-    strUsage += HelpMessageOpt("-minrelaytxfee=<amt>", strprintf(_("Fees (in XMY/Kb) smaller than this are considered zero fee for relaying (default: %s)"), FormatMoney(::minRelayTxFee.GetFeePerK())));
-    strUsage += HelpMessageOpt("-printtoconsole", _("Send trace/debug info to console instead of debug.log file"));
-    if (showDebug)
-    {
-        strUsage += HelpMessageOpt("-printpriority", strprintf("Log transaction priority and fee per kB when mining blocks (default: %u)", 0));
-        strUsage += HelpMessageOpt("-privdb", strprintf("Sets the DB_PRIVATE flag in the wallet db environment (default: %u)", 1));
-        strUsage += HelpMessageOpt("-regtest", "Enter regression test mode, which uses a special chain in which blocks can be solved instantly. "
-            "This is intended for regression testing tools and app development.");
-    }
-    strUsage += HelpMessageOpt("-shrinkdebugfile", _("Shrink debug.log file on client startup (default: 1 when no -debug)"));
-    strUsage += HelpMessageOpt("-testnet", _("Use the test network"));
-
-    strUsage += HelpMessageGroup(_("Node relay options:"));
-    strUsage += HelpMessageOpt("-datacarrier", strprintf(_("Relay and mine data carrier transactions (default: %u)"), 1));
-    strUsage += HelpMessageOpt("-datacarriersize", strprintf(_("Maximum size of data in data carrier transactions we relay and mine (default: %u)"), MAX_OP_RETURN_RELAY));
-
-    strUsage += HelpMessageGroup(_("Block creation options:"));
-    strUsage += HelpMessageOpt("-blockminsize=<n>", strprintf(_("Set minimum block size in bytes (default: %u)"), 0));
-    strUsage += HelpMessageOpt("-blockmaxsize=<n>", strprintf(_("Set maximum block size in bytes (default: %d)"), DEFAULT_BLOCK_MAX_SIZE));
-    strUsage += HelpMessageOpt("-blockprioritysize=<n>", strprintf(_("Set maximum size of high-priority/low-fee transactions in bytes (default: %d)"), DEFAULT_BLOCK_PRIORITY_SIZE));
-    strUsage += HelpMessageOpt("-algo=<algo>", _("Mining algorithm: sha256d, scrypt, groestl, skein, qubit, yescrypt"));
-
-    strUsage += HelpMessageGroup(_("RPC server options:"));
-    strUsage += HelpMessageOpt("-server", _("Accept command line and JSON-RPC commands"));
-    strUsage += HelpMessageOpt("-rest", strprintf(_("Accept public REST requests (default: %u)"), 0));
-    strUsage += HelpMessageOpt("-rpcbind=<addr>", _("Bind to given address to listen for JSON-RPC connections. Use [host]:port notation for IPv6. This option can be specified multiple times (default: bind to all interfaces)"));
-    strUsage += HelpMessageOpt("-rpcuser=<user>", _("Username for JSON-RPC connections"));
-    strUsage += HelpMessageOpt("-rpcpassword=<pw>", _("Password for JSON-RPC connections"));
-    strUsage += HelpMessageOpt("-rpcport=<port>", strprintf(_("Listen for JSON-RPC connections on <port> (default: %u or testnet: %u)"), 10889, 20889));
-    strUsage += HelpMessageOpt("-rpcallowip=<ip>", _("Allow JSON-RPC connections from specified source. Valid for <ip> are a single IP (e.g. 1.2.3.4), a network/netmask (e.g. 1.2.3.4/255.255.255.0) or a network/CIDR (e.g. 1.2.3.4/24). This option can be specified multiple times"));
-    strUsage += HelpMessageOpt("-rpcthreads=<n>", strprintf(_("Set the number of threads to service RPC calls (default: %d)"), 4));
-    strUsage += HelpMessageOpt("-rpckeepalive", strprintf(_("RPC support for HTTP persistent connections (default: %d)"), 1));
-
-    strUsage += HelpMessageGroup(_("RPC SSL options: (see the Bitcoin Wiki for SSL setup instructions)"));
-    strUsage += HelpMessageOpt("-rpcssl", _("Use OpenSSL (https) for JSON-RPC connections"));
-    strUsage += HelpMessageOpt("-rpcsslcertificatechainfile=<file.cert>", strprintf(_("Server certificate file (default: %s)"), "server.cert"));
-    strUsage += HelpMessageOpt("-rpcsslprivatekeyfile=<file.pem>", strprintf(_("Server private key (default: %s)"), "server.pem"));
-    strUsage += HelpMessageOpt("-rpcsslciphers=<ciphers>", strprintf(_("Acceptable ciphers (default: %s)"), "TLSv1.2+HIGH:TLSv1+HIGH:!SSLv2:!aNULL:!eNULL:!3DES:@STRENGTH"));
-
-    if (mode == HMM_BITCOIN_QT)
-    {
-        strUsage += HelpMessageGroup(_("UI Options:"));
-        if (showDebug) {
-            strUsage += HelpMessageOpt("-allowselfsignedrootcertificates", "Allow self signed root certificates (default: 0)");
-        }
-        strUsage += HelpMessageOpt("-choosedatadir", _("Choose data directory on startup (default: 0)"));
-        strUsage += HelpMessageOpt("-lang=<lang>", _("Set language, for example \"de_DE\" (default: system locale)"));
-        strUsage += HelpMessageOpt("-min", _("Start minimized"));
-        strUsage += HelpMessageOpt("-rootcertificates=<file>", _("Set SSL root certificates for payment request (default: -system-)"));
-        strUsage += HelpMessageOpt("-splash", _("Show splash screen on startup (default: 1)"));
-=======
     strUsage += HelpMessageOpt("-keypool=<n>", strprintf(_("Set key pool size to <n> (default: %u)"), DEFAULT_KEYPOOL_SIZE));
     strUsage += HelpMessageOpt("-fallbackfee=<amt>", strprintf(_("A fee rate (in %s/kB) that will be used when fee estimation has insufficient data (default: %s)"),
         CURRENCY_UNIT, FormatMoney(DEFAULT_FALLBACK_FEE)));
@@ -695,6 +496,7 @@
     strUsage += HelpMessageOpt("-blockminsize=<n>", strprintf(_("Set minimum block size in bytes (default: %u)"), DEFAULT_BLOCK_MIN_SIZE));
     strUsage += HelpMessageOpt("-blockmaxsize=<n>", strprintf(_("Set maximum block size in bytes (default: %d)"), DEFAULT_BLOCK_MAX_SIZE));
     strUsage += HelpMessageOpt("-blockprioritysize=<n>", strprintf(_("Set maximum size of high-priority/low-fee transactions in bytes (default: %d)"), DEFAULT_BLOCK_PRIORITY_SIZE));
+    strUsage += HelpMessageOpt("-algo=<algo>", _("Mining algorithm: sha256d, scrypt, groestl, skein, qubit, yescrypt"));
     if (showDebug)
         strUsage += HelpMessageOpt("-blockversion=<n>", "Override block version to test forking scenarios");
 
@@ -712,7 +514,6 @@
     if (showDebug) {
         strUsage += HelpMessageOpt("-rpcworkqueue=<n>", strprintf("Set the depth of the work queue to service RPC calls (default: %d)", DEFAULT_HTTP_WORKQUEUE));
         strUsage += HelpMessageOpt("-rpcservertimeout=<n>", strprintf("Timeout during HTTP requests (default: %d)", DEFAULT_HTTP_SERVER_TIMEOUT));
->>>>>>> c1b74217
     }
 
     return strUsage;
@@ -720,13 +521,9 @@
 
 std::string LicenseInfo()
 {
-<<<<<<< HEAD
+    // todo: remove urls from translations on next change
     return FormatParagraph(strprintf(_("Copyright (C) 2009-%i The Bitcoin Core Developers"), COPYRIGHT_YEAR)) + "\n" + 
            FormatParagraph(strprintf(_("Copyright (C) 2014-%i The Myriad Developers"), COPYRIGHT_YEAR)) + "\n" + 
-=======
-    // todo: remove urls from translations on next change
-    return FormatParagraph(strprintf(_("Copyright (C) 2009-%i The Bitcoin Core Developers"), COPYRIGHT_YEAR)) + "\n" +
->>>>>>> c1b74217
            "\n" +
            FormatParagraph(_("This is experimental software.")) + "\n" +
            "\n" +
@@ -956,159 +753,6 @@
     if (GetBoolArg("-zapwallettxes", false)) {
         if (SoftSetBoolArg("-rescan", true))
             LogPrintf("%s: parameter interaction: -zapwallettxes=<mode> -> setting -rescan=1\n", __func__);
-    }
-
-    // disable walletbroadcast and whitelistrelay in blocksonly mode
-    if (GetBoolArg("-blocksonly", DEFAULT_BLOCKSONLY)) {
-        if (SoftSetBoolArg("-whitelistrelay", false))
-            LogPrintf("%s: parameter interaction: -blocksonly=1 -> setting -whitelistrelay=0\n", __func__);
-#ifdef ENABLE_WALLET
-        if (SoftSetBoolArg("-walletbroadcast", false))
-            LogPrintf("%s: parameter interaction: -blocksonly=1 -> setting -walletbroadcast=0\n", __func__);
-#endif
-    }
-
-    // Forcing relay from whitelisted hosts implies we will accept relays from them in the first place.
-    if (GetBoolArg("-whitelistforcerelay", DEFAULT_WHITELISTFORCERELAY)) {
-        if (SoftSetBoolArg("-whitelistrelay", true))
-            LogPrintf("%s: parameter interaction: -whitelistforcerelay=1 -> setting -whitelistrelay=1\n", __func__);
-    }
-}
-
-void InitLogging()
-{
-    fPrintToConsole = GetBoolArg("-printtoconsole", false);
-    fLogTimestamps = GetBoolArg("-logtimestamps", DEFAULT_LOGTIMESTAMPS);
-    fLogTimeMicros = GetBoolArg("-logtimemicros", DEFAULT_LOGTIMEMICROS);
-    fLogIPs = GetBoolArg("-logips", DEFAULT_LOGIPS);
-
-    LogPrintf("\n\n\n\n\n\n\n\n\n\n\n\n\n\n\n\n\n\n\n\n");
-    LogPrintf("Bitcoin version %s (%s)\n", FormatFullVersion(), CLIENT_DATE);
-}
-
-/** Initialize bitcoin.
- *  @pre Parameters should be parsed and config file should be read.
- */
-bool AppInit2(boost::thread_group& threadGroup, CScheduler& scheduler)
-{
-    // ********************************************************* Step 1: setup
-#ifdef _MSC_VER
-    // Turn off Microsoft heap dump noise
-    _CrtSetReportMode(_CRT_WARN, _CRTDBG_MODE_FILE);
-    _CrtSetReportFile(_CRT_WARN, CreateFileA("NUL", GENERIC_WRITE, 0, NULL, OPEN_EXISTING, 0, 0));
-#endif
-#if _MSC_VER >= 1400
-    // Disable confusing "helpful" text message on abort, Ctrl-C
-    _set_abort_behavior(0, _WRITE_ABORT_MSG | _CALL_REPORTFAULT);
-#endif
-#ifdef WIN32
-    // Enable Data Execution Prevention (DEP)
-    // Minimum supported OS versions: WinXP SP3, WinVista >= SP1, Win Server 2008
-    // A failure is non-critical and needs no further attention!
-#ifndef PROCESS_DEP_ENABLE
-    // We define this here, because GCCs winbase.h limits this to _WIN32_WINNT >= 0x0601 (Windows 7),
-    // which is not correct. Can be removed, when GCCs winbase.h is fixed!
-#define PROCESS_DEP_ENABLE 0x00000001
-#endif
-    typedef BOOL (WINAPI *PSETPROCDEPPOL)(DWORD);
-    PSETPROCDEPPOL setProcDEPPol = (PSETPROCDEPPOL)GetProcAddress(GetModuleHandleA("Kernel32.dll"), "SetProcessDEPPolicy");
-    if (setProcDEPPol != NULL) setProcDEPPol(PROCESS_DEP_ENABLE);
-#endif
-
-    if (!SetupNetworking())
-        return InitError("Initializing networking failed");
-
-#ifndef WIN32
-    if (GetBoolArg("-sysperms", false)) {
-#ifdef ENABLE_WALLET
-        if (!GetBoolArg("-disablewallet", false))
-            return InitError("-sysperms is not allowed in combination with enabled wallet functionality");
-#endif
-    } else {
-        umask(077);
-    }
-
-    // Clean shutdown on SIGTERM
-    struct sigaction sa;
-    sa.sa_handler = HandleSIGTERM;
-    sigemptyset(&sa.sa_mask);
-    sa.sa_flags = 0;
-    sigaction(SIGTERM, &sa, NULL);
-    sigaction(SIGINT, &sa, NULL);
-
-    // Reopen debug.log on SIGHUP
-    struct sigaction sa_hup;
-    sa_hup.sa_handler = HandleSIGHUP;
-    sigemptyset(&sa_hup.sa_mask);
-    sa_hup.sa_flags = 0;
-    sigaction(SIGHUP, &sa_hup, NULL);
-
-    // Ignore SIGPIPE, otherwise it will bring the daemon down if the client closes unexpectedly
-    signal(SIGPIPE, SIG_IGN);
-#endif
-
-    // ********************************************************* Step 2: parameter interactions
-    const CChainParams& chainparams = Params();
-
-    // also see: InitParameterInteraction()
-
-<<<<<<< HEAD
-    if (mapArgs.count("-connect") && mapMultiArgs["-connect"].size() > 0) {
-        // when only connecting to trusted nodes, do not seed via DNS, or listen by default
-        if (SoftSetBoolArg("-dnsseed", false))
-            LogPrintf("%s: parameter interaction: -connect set -> setting -dnsseed=0\n", __func__);
-        if (SoftSetBoolArg("-listen", false))
-            LogPrintf("%s: parameter interaction: -connect set -> setting -listen=0\n", __func__);
-    }
-
-    if (mapArgs.count("-proxy")) {
-        // to protect privacy, do not listen by default if a default proxy server is specified
-        if (SoftSetBoolArg("-listen", false))
-            LogPrintf("%s: parameter interaction: -proxy set -> setting -listen=0\n", __func__);
-        // to protect privacy, do not use UPNP when a proxy is set. The user may still specify -listen=1
-        // to listen locally, so don't rely on this happening through -listen below.
-        if (SoftSetBoolArg("-upnp", false))
-            LogPrintf("%s: parameter interaction: -proxy set -> setting -upnp=0\n", __func__);
-        // to protect privacy, do not discover addresses by default
-        if (SoftSetBoolArg("-discover", false))
-            LogPrintf("%s: parameter interaction: -proxy set -> setting -discover=0\n", __func__);
-    }
-
-    if (!GetBoolArg("-listen", DEFAULT_LISTEN)) {
-        // do not map ports or try to retrieve public IP when not listening (pointless)
-        if (SoftSetBoolArg("-upnp", false))
-            LogPrintf("%s: parameter interaction: -listen=0 -> setting -upnp=0\n", __func__);
-        if (SoftSetBoolArg("-discover", false))
-            LogPrintf("%s: parameter interaction: -listen=0 -> setting -discover=0\n", __func__);
-    }
-
-    if (mapArgs.count("-externalip")) {
-        // if an explicit public IP is specified, do not try to find others
-        if (SoftSetBoolArg("-discover", false))
-            LogPrintf("%s: parameter interaction: -externalip set -> setting -discover=0\n", __func__);
-    }
-
-    if (GetBoolArg("-salvagewallet", false)) {
-        // Rewrite just private keys: rescan to find transactions
-        if (SoftSetBoolArg("-rescan", true))
-            LogPrintf("%s: parameter interaction: -salvagewallet=1 -> setting -rescan=1\n", __func__);
-    }
-
-    // -zapwallettx implies a rescan
-    if (GetBoolArg("-zapwallettxes", false)) {
-        if (SoftSetBoolArg("-rescan", true))
-            LogPrintf("%s: parameter interaction: -zapwallettxes=<mode> -> setting -rescan=1\n", __func__);
-=======
-    // if using block pruning, then disable txindex
-    if (GetArg("-prune", 0)) {
-        if (GetBoolArg("-txindex", DEFAULT_TXINDEX))
-            return InitError(_("Prune mode is incompatible with -txindex."));
-#ifdef ENABLE_WALLET
-        if (GetBoolArg("-rescan", false)) {
-            return InitError(_("Rescans are not possible in pruned mode. You will need to use -reindex which will download the whole blockchain again."));
-        }
-#endif
->>>>>>> c1b74217
     }
 
     // Algo
@@ -1129,7 +773,111 @@
     else
         miningAlgo = ALGO_SHA256D;
     
-    
+    // disable walletbroadcast and whitelistrelay in blocksonly mode
+    if (GetBoolArg("-blocksonly", DEFAULT_BLOCKSONLY)) {
+        if (SoftSetBoolArg("-whitelistrelay", false))
+            LogPrintf("%s: parameter interaction: -blocksonly=1 -> setting -whitelistrelay=0\n", __func__);
+#ifdef ENABLE_WALLET
+        if (SoftSetBoolArg("-walletbroadcast", false))
+            LogPrintf("%s: parameter interaction: -blocksonly=1 -> setting -walletbroadcast=0\n", __func__);
+#endif
+    }
+
+    // Forcing relay from whitelisted hosts implies we will accept relays from them in the first place.
+    if (GetBoolArg("-whitelistforcerelay", DEFAULT_WHITELISTFORCERELAY)) {
+        if (SoftSetBoolArg("-whitelistrelay", true))
+            LogPrintf("%s: parameter interaction: -whitelistforcerelay=1 -> setting -whitelistrelay=1\n", __func__);
+    }
+}
+
+void InitLogging()
+{
+    fPrintToConsole = GetBoolArg("-printtoconsole", false);
+    fLogTimestamps = GetBoolArg("-logtimestamps", DEFAULT_LOGTIMESTAMPS);
+    fLogTimeMicros = GetBoolArg("-logtimemicros", DEFAULT_LOGTIMEMICROS);
+    fLogIPs = GetBoolArg("-logips", DEFAULT_LOGIPS);
+
+    LogPrintf("\n\n\n\n\n\n\n\n\n\n\n\n\n\n\n\n\n\n\n\n");
+    LogPrintf("Bitcoin version %s (%s)\n", FormatFullVersion(), CLIENT_DATE);
+}
+
+/** Initialize bitcoin.
+ *  @pre Parameters should be parsed and config file should be read.
+ */
+bool AppInit2(boost::thread_group& threadGroup, CScheduler& scheduler)
+{
+    // ********************************************************* Step 1: setup
+#ifdef _MSC_VER
+    // Turn off Microsoft heap dump noise
+    _CrtSetReportMode(_CRT_WARN, _CRTDBG_MODE_FILE);
+    _CrtSetReportFile(_CRT_WARN, CreateFileA("NUL", GENERIC_WRITE, 0, NULL, OPEN_EXISTING, 0, 0));
+#endif
+#if _MSC_VER >= 1400
+    // Disable confusing "helpful" text message on abort, Ctrl-C
+    _set_abort_behavior(0, _WRITE_ABORT_MSG | _CALL_REPORTFAULT);
+#endif
+#ifdef WIN32
+    // Enable Data Execution Prevention (DEP)
+    // Minimum supported OS versions: WinXP SP3, WinVista >= SP1, Win Server 2008
+    // A failure is non-critical and needs no further attention!
+#ifndef PROCESS_DEP_ENABLE
+    // We define this here, because GCCs winbase.h limits this to _WIN32_WINNT >= 0x0601 (Windows 7),
+    // which is not correct. Can be removed, when GCCs winbase.h is fixed!
+#define PROCESS_DEP_ENABLE 0x00000001
+#endif
+    typedef BOOL (WINAPI *PSETPROCDEPPOL)(DWORD);
+    PSETPROCDEPPOL setProcDEPPol = (PSETPROCDEPPOL)GetProcAddress(GetModuleHandleA("Kernel32.dll"), "SetProcessDEPPolicy");
+    if (setProcDEPPol != NULL) setProcDEPPol(PROCESS_DEP_ENABLE);
+#endif
+
+    if (!SetupNetworking())
+        return InitError("Initializing networking failed");
+
+#ifndef WIN32
+    if (GetBoolArg("-sysperms", false)) {
+#ifdef ENABLE_WALLET
+        if (!GetBoolArg("-disablewallet", false))
+            return InitError("-sysperms is not allowed in combination with enabled wallet functionality");
+#endif
+    } else {
+        umask(077);
+    }
+
+    // Clean shutdown on SIGTERM
+    struct sigaction sa;
+    sa.sa_handler = HandleSIGTERM;
+    sigemptyset(&sa.sa_mask);
+    sa.sa_flags = 0;
+    sigaction(SIGTERM, &sa, NULL);
+    sigaction(SIGINT, &sa, NULL);
+
+    // Reopen debug.log on SIGHUP
+    struct sigaction sa_hup;
+    sa_hup.sa_handler = HandleSIGHUP;
+    sigemptyset(&sa_hup.sa_mask);
+    sa_hup.sa_flags = 0;
+    sigaction(SIGHUP, &sa_hup, NULL);
+
+    // Ignore SIGPIPE, otherwise it will bring the daemon down if the client closes unexpectedly
+    signal(SIGPIPE, SIG_IGN);
+#endif
+
+    // ********************************************************* Step 2: parameter interactions
+    const CChainParams& chainparams = Params();
+
+    // also see: InitParameterInteraction()
+
+    // if using block pruning, then disable txindex
+    if (GetArg("-prune", 0)) {
+        if (GetBoolArg("-txindex", DEFAULT_TXINDEX))
+            return InitError(_("Prune mode is incompatible with -txindex."));
+#ifdef ENABLE_WALLET
+        if (GetBoolArg("-rescan", false)) {
+            return InitError(_("Rescans are not possible in pruned mode. You will need to use -reindex which will download the whole blockchain again."));
+        }
+#endif
+    }
+
     // Make sure enough file descriptors are available
     int nBind = std::max((int)mapArgs.count("-bind") + (int)mapArgs.count("-whitebind"), 1);
     int nUserMaxConnections = GetArg("-maxconnections", DEFAULT_MAX_PEER_CONNECTIONS);
@@ -1144,21 +892,6 @@
 
     if (nMaxConnections < nUserMaxConnections)
         InitWarning(strprintf(_("Reducing -maxconnections from %d to %d, because of system limitations."), nUserMaxConnections, nMaxConnections));
-
-    // if using block pruning, then disable txindex
-    // also disable the wallet (for now, until SPV support is implemented in wallet)
-    if (GetArg("-prune", 0)) {
-        if (GetBoolArg("-txindex", false))
-            return InitError(_("Prune mode is incompatible with -txindex."));
-#ifdef ENABLE_WALLET
-        if (!GetBoolArg("-disablewallet", false)) {
-            if (SoftSetBoolArg("-disablewallet", true))
-                LogPrintf("%s : parameter interaction: -prune -> setting -disablewallet=1\n", __func__);
-            else
-                return InitError(_("Can't run with a wallet in prune mode."));
-        }
-#endif
-    }
 
     // ********************************************************* Step 3: parameter-to-internal-flags
 
@@ -1192,18 +925,11 @@
     fCheckBlockIndex = GetBoolArg("-checkblockindex", chainparams.DefaultConsistencyChecks());
     fCheckpointsEnabled = GetBoolArg("-checkpoints", DEFAULT_CHECKPOINTS_ENABLED);
 
-<<<<<<< HEAD
-    // Checkmempool and checkblockindex default to true in regtest mode
-    mempool.setSanityCheck(GetBoolArg("-checkmempool", chainparams.DefaultConsistencyChecks()));
-    fCheckBlockIndex = GetBoolArg("-checkblockindex", chainparams.DefaultConsistencyChecks());
-    fCheckpointsEnabled = GetBoolArg("-checkpoints", true);
-=======
     // mempool limits
     int64_t nMempoolSizeMax = GetArg("-maxmempool", DEFAULT_MAX_MEMPOOL_SIZE) * 1000000;
     int64_t nMempoolSizeMin = GetArg("-limitdescendantsize", DEFAULT_DESCENDANT_SIZE_LIMIT) * 1000 * 40;
     if (nMempoolSizeMax < 0 || nMempoolSizeMax < nMempoolSizeMin)
         return InitError(strprintf(_("-maxmempool must be at least %d MB"), std::ceil(nMempoolSizeMin / 1000000.0)));
->>>>>>> c1b74217
 
     // -par=0 means autodetect, but nScriptCheckThreads==0 means no concurrency
     nScriptCheckThreads = GetArg("-par", DEFAULT_SCRIPTCHECK_THREADS);
@@ -1216,11 +942,7 @@
 
     fServer = GetBoolArg("-server", false);
 
-<<<<<<< HEAD
-    // block pruning; get the amount of disk space (in MB) to allot for block & undo files
-=======
     // block pruning; get the amount of disk space (in MiB) to allot for block & undo files
->>>>>>> c1b74217
     int64_t nSignedPruneTarget = GetArg("-prune", 0) * 1024 * 1024;
     if (nSignedPruneTarget < 0) {
         return InitError(_("Prune cannot be configured with a negative value."));
@@ -1228,11 +950,7 @@
     nPruneTarget = (uint64_t) nSignedPruneTarget;
     if (nPruneTarget) {
         if (nPruneTarget < MIN_DISK_SPACE_FOR_BLOCK_FILES) {
-<<<<<<< HEAD
-            return InitError(strprintf(_("Prune configured below the minimum of %d MB.  Please use a higher number."), MIN_DISK_SPACE_FOR_BLOCK_FILES / 1024 / 1024));
-=======
             return InitError(strprintf(_("Prune configured below the minimum of %d MiB.  Please use a higher number."), MIN_DISK_SPACE_FOR_BLOCK_FILES / 1024 / 1024));
->>>>>>> c1b74217
         }
         LogPrintf("Prune configured to target %uMiB on disk for block and undo files.\n", nPruneTarget / 1024 / 1024);
         fPruneMode = true;
@@ -1313,29 +1031,18 @@
         }
     }
     nTxConfirmTarget = GetArg("-txconfirmtarget", DEFAULT_TX_CONFIRM_TARGET);
-<<<<<<< HEAD
-    bSpendZeroConfChange = GetBoolArg("-spendzeroconfchange", true);
-    fSendFreeTransactions = GetBoolArg("-sendfreetransactions", false);
-=======
     bSpendZeroConfChange = GetBoolArg("-spendzeroconfchange", DEFAULT_SPEND_ZEROCONF_CHANGE);
     fSendFreeTransactions = GetBoolArg("-sendfreetransactions", DEFAULT_SEND_FREE_TRANSACTIONS);
->>>>>>> c1b74217
 
     std::string strWalletFile = GetArg("-wallet", "wallet.dat");
 #endif // ENABLE_WALLET
 
-<<<<<<< HEAD
-    fIsBareMultisigStd = GetBoolArg("-permitbaremultisig", true);
-=======
     fIsBareMultisigStd = GetBoolArg("-permitbaremultisig", DEFAULT_PERMIT_BAREMULTISIG);
     fAcceptDatacarrier = GetBoolArg("-datacarrier", DEFAULT_ACCEPT_DATACARRIER);
->>>>>>> c1b74217
     nMaxDatacarrierBytes = GetArg("-datacarriersize", nMaxDatacarrierBytes);
 
     fAlerts = GetBoolArg("-alerts", DEFAULT_ALERTS);
 
-<<<<<<< HEAD
-=======
     // Option to startup with mocktime set (used for regression testing):
     SetMockTime(GetArg("-mocktime", 0)); // SetMockTime(0) is a no-op
 
@@ -1351,15 +1058,11 @@
         fEnableReplacement = (std::find(vstrReplacementModes.begin(), vstrReplacementModes.end(), "fee") != vstrReplacementModes.end());
     }
 
->>>>>>> c1b74217
     // ********************************************************* Step 4: application initialization: dir lock, daemonize, pidfile, debug log
 
     // Initialize elliptic curve code
     ECC_Start();
-<<<<<<< HEAD
-=======
     globalVerifyHandle.reset(new ECCVerifyHandle());
->>>>>>> c1b74217
 
     // Sanity check
     if (!InitSanityCheck())
@@ -1379,15 +1082,9 @@
     try {
         static boost::interprocess::file_lock lock(pathLockFile.string().c_str());
         if (!lock.try_lock())
-<<<<<<< HEAD
             return InitError(strprintf(_("Cannot obtain a lock on data directory %s. Myriad Core is probably already running."), strDataDir));
     } catch(const boost::interprocess::interprocess_exception& e) {
         return InitError(strprintf(_("Cannot obtain a lock on data directory %s. Myriad Core is probably already running.") + " %s.", strDataDir, e.what()));
-=======
-            return InitError(strprintf(_("Cannot obtain a lock on data directory %s. Bitcoin Core is probably already running."), strDataDir));
-    } catch(const boost::interprocess::interprocess_exception& e) {
-        return InitError(strprintf(_("Cannot obtain a lock on data directory %s. Bitcoin Core is probably already running.") + " %s.", strDataDir, e.what()));
->>>>>>> c1b74217
     }
 
 #ifndef WIN32
@@ -1395,16 +1092,10 @@
 #endif
     if (GetBoolArg("-shrinkdebugfile", !fDebug))
         ShrinkDebugFile();
-<<<<<<< HEAD
-    LogPrintf("\n\n\n\n\n\n\n\n\n\n\n\n\n\n\n\n\n\n\n\n");
-    LogPrintf("Myriad version %s (%s)\n", FormatFullVersion(), CLIENT_DATE);
-    LogPrintf("Using OpenSSL version %s\n", SSLeay_version(SSLEAY_VERSION));
-=======
 
     if (fPrintToDebugLog)
         OpenDebugLog();
 
->>>>>>> c1b74217
 #ifdef ENABLE_WALLET
     LogPrintf("Using BerkeleyDB version %s\n", DbEnv::version(0, 0, 0));
 #endif
@@ -1434,14 +1125,8 @@
     if (fServer)
     {
         uiInterface.InitMessage.connect(SetRPCWarmupStatus);
-<<<<<<< HEAD
-        RPCServer::OnStopped(&OnRPCStopped);
-        RPCServer::OnPreCommand(&OnRPCPreCommand);
-        StartRPCThreads();
-=======
         if (!AppInitServers(threadGroup))
             return InitError(_("Unable to start HTTP server. See debug log for details."));
->>>>>>> c1b74217
     }
 
     int64_t nStart;
@@ -1458,17 +1143,6 @@
 
         std::string warningString;
         std::string errorString;
-<<<<<<< HEAD
-        
-        if (!CWallet::Verify(strWalletFile, warningString, errorString))
-            return false;
-        
-        if (!warningString.empty())
-            InitWarning(warningString);
-        if (!errorString.empty())
-            return InitError(warningString);
-        
-=======
 
         if (!CWallet::Verify(strWalletFile, warningString, errorString))
             return false;
@@ -1478,7 +1152,6 @@
         if (!errorString.empty())
             return InitError(errorString);
 
->>>>>>> c1b74217
     } // (!fDisableWallet)
 #endif // ENABLE_WALLET
     // ********************************************************* Step 6: network initialization
@@ -1523,12 +1196,6 @@
         }
     }
 
-<<<<<<< HEAD
-    proxyType addrProxy;
-    bool fProxy = false;
-    if (mapArgs.count("-proxy")) {
-        addrProxy = proxyType(CService(mapArgs["-proxy"], 9050), GetBoolArg("-proxyrandomize", true));
-=======
     bool proxyRandomize = GetBoolArg("-proxyrandomize", DEFAULT_PROXYRANDOMIZE);
     // -proxy sets a proxy for all outgoing network traffic
     // -noproxy (or -proxy=0) as well as the empty string can be used to not set a proxy, this is the default
@@ -1536,7 +1203,6 @@
     SetLimited(NET_TOR);
     if (proxyArg != "" && proxyArg != "0") {
         proxyType addrProxy = proxyType(CService(proxyArg, 9050), proxyRandomize);
->>>>>>> c1b74217
         if (!addrProxy.IsValid())
             return InitError(strprintf(_("Invalid -proxy address: '%s'"), proxyArg));
 
@@ -1547,20 +1213,6 @@
         SetLimited(NET_TOR, false); // by default, -proxy sets onion as reachable, unless -noonion later
     }
 
-<<<<<<< HEAD
-    // -onion can override normal proxy, -noonion disables connecting to .onion entirely
-    if (!(mapArgs.count("-onion") && mapArgs["-onion"] == "0") &&
-        (fProxy || mapArgs.count("-onion"))) {
-        proxyType addrOnion;
-        if (!mapArgs.count("-onion"))
-            addrOnion = addrProxy;
-        else
-            addrOnion = proxyType(CService(mapArgs["-onion"], 9050), GetBoolArg("-proxyrandomize", true));
-        if (!addrOnion.IsValid())
-            return InitError(strprintf(_("Invalid -onion address: '%s'"), mapArgs["-onion"]));
-        SetProxy(NET_TOR, addrOnion);
-        SetReachable(NET_TOR);
-=======
     // -onion can be used to set only a proxy for .onion, or override normal proxy for .onion addresses
     // -noonion (or -onion=0) disables connecting to .onion entirely
     // An empty string is used to not override the onion proxy (in which case it defaults to -proxy set above, or none)
@@ -1575,7 +1227,6 @@
             SetProxy(NET_TOR, addrOnion);
             SetLimited(NET_TOR, false);
         }
->>>>>>> c1b74217
     }
 
     // see Step 2: parameter interactions for more information about these
@@ -1670,11 +1321,7 @@
     nTotalCache = std::max(nTotalCache, nMinDbCache << 20); // total cache cannot be less than nMinDbCache
     nTotalCache = std::min(nTotalCache, nMaxDbCache << 20); // total cache cannot be greated than nMaxDbcache
     int64_t nBlockTreeDBCache = nTotalCache / 8;
-<<<<<<< HEAD
-    if (nBlockTreeDBCache > (1 << 21) && !GetBoolArg("-txindex", false))
-=======
     if (nBlockTreeDBCache > (1 << 21) && !GetBoolArg("-txindex", DEFAULT_TXINDEX))
->>>>>>> c1b74217
         nBlockTreeDBCache = (1 << 21); // block tree db cache shouldn't be larger than 2 MiB
     nTotalCache -= nBlockTreeDBCache;
     int64_t nCoinDBCache = std::min(nTotalCache / 2, (nTotalCache / 4) + (1 << 23)); // use 25%-50% of the remainder for disk cache
@@ -1743,14 +1390,6 @@
                 }
 
                 uiInterface.InitMessage(_("Verifying blocks..."));
-<<<<<<< HEAD
-                if (fHavePruned && GetArg("-checkblocks", 288) > MIN_BLOCKS_TO_KEEP) {
-                    LogPrintf("Prune: pruned datadir may not have more than %d blocks; -checkblocks=%d may fail\n",
-                        MIN_BLOCKS_TO_KEEP, GetArg("-checkblocks", 288));
-                }
-                if (!CVerifyDB().VerifyDB(pcoinsdbview, GetArg("-checklevel", 3),
-                              GetArg("-checkblocks", 288))) {
-=======
                 if (fHavePruned && GetArg("-checkblocks", DEFAULT_CHECKBLOCKS) > MIN_BLOCKS_TO_KEEP) {
                     LogPrintf("Prune: pruned datadir may not have more than %d blocks; -checkblocks=%d may fail\n",
                         MIN_BLOCKS_TO_KEEP, GetArg("-checkblocks", DEFAULT_CHECKBLOCKS));
@@ -1769,7 +1408,6 @@
 
                 if (!CVerifyDB().VerifyDB(chainparams, pcoinsdbview, GetArg("-checklevel", DEFAULT_CHECKLEVEL),
                               GetArg("-checkblocks", DEFAULT_CHECKBLOCKS))) {
->>>>>>> c1b74217
                     strLoadError = _("Corrupted block database detected");
                     break;
                 }
@@ -1965,11 +1603,7 @@
                 }
             }
         }
-<<<<<<< HEAD
-        pwalletMain->SetBroadcastTransactions(GetBoolArg("-walletbroadcast", true));
-=======
         pwalletMain->SetBroadcastTransactions(GetBoolArg("-walletbroadcast", DEFAULT_WALLETBROADCAST));
->>>>>>> c1b74217
     } // (!fDisableWallet)
 #else // ENABLE_WALLET
     LogPrintf("No wallet support compiled in!\n");
@@ -2031,7 +1665,9 @@
     LogPrintf("mapAddressBook.size() = %u\n",  pwalletMain ? pwalletMain->mapAddressBook.size() : 0);
 #endif
 
-<<<<<<< HEAD
+    if (GetBoolArg("-listenonion", DEFAULT_LISTEN_ONION))
+        StartTorControl(threadGroup, scheduler);
+
     StartNode(threadGroup, scheduler);
 
     // Monitor the chain, and alert if we get blocks much quicker or slower than expected
@@ -2039,13 +1675,7 @@
     CScheduler::Function f = boost::bind(&PartitionCheck, &IsInitialBlockDownload,
                                          boost::ref(cs_main), boost::cref(pindexBestHeader), nPowTargetSpacing);
     scheduler.scheduleEvery(f, nPowTargetSpacing);
-=======
-    if (GetBoolArg("-listenonion", DEFAULT_LISTEN_ONION))
-        StartTorControl(threadGroup, scheduler);
-
-    StartNode(threadGroup, scheduler);
-
-    // Monitor the chain, and alert if we get blocks much quicker or slower than expected
+
     // The "bad chain alert" scheduler has been disabled because the current system gives far
     // too many false positives, such that users are starting to ignore them.
     // This code will be disabled for 0.12.1 while a fix is deliberated in #7568
@@ -2057,7 +1687,6 @@
     //                                     boost::ref(cs_main), boost::cref(pindexBestHeader), nPowTargetSpacing);
     //scheduler.scheduleEvery(f, nPowTargetSpacing);
     // --- end disabled ---
->>>>>>> c1b74217
 
     // Generate coins in the background
     GenerateBitcoins(GetBoolArg("-gen", DEFAULT_GENERATE), GetArg("-genproclimit", DEFAULT_GENERATE_THREADS), chainparams);
